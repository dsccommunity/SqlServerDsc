--- conflicted
+++ resolved
@@ -13,11 +13,9 @@
 - Added integration tests for `Remove-SqlDscAudit` command to ensure it functions
   correctly in real environments
   [issue #2241](https://github.com/dsccommunity/SqlServerDsc/issues/2241).
-<<<<<<< HEAD
 - Added integration tests for `Import-SqlDscPreferredModule` command to ensure
   proper module import functionality in real environments
   [issue #2225](https://github.com/dsccommunity/SqlServerDsc/issues/2225).
-=======
 - Added integration tests for `Test-SqlDscIsSupportedFeature` command to ensure
   it functions correctly in real environments
   [issue #2228](https://github.com/dsccommunity/SqlServerDsc/issues/2228).
@@ -36,7 +34,6 @@
 - Added integration tests for `Test-SqlDscIsRole` command to ensure it functions
   correctly in real environments
   [issue #2229](https://github.com/dsccommunity/SqlServerDsc/issues/2229).
->>>>>>> f67dcacb
 
 ### Fixed
 
