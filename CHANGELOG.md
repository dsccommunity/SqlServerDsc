--- conflicted
+++ resolved
@@ -16,11 +16,9 @@
 - Added integration tests for `Remove-SqlDscAudit` command to ensure it functions
   correctly in real environments
   [issue #2241](https://github.com/dsccommunity/SqlServerDsc/issues/2241).
-<<<<<<< HEAD
 - Added integration tests for `ConvertFrom-SqlDscDatabasePermission` command to
   ensure it functions correctly in real environments
   [issue #2211](https://github.com/dsccommunity/SqlServerDsc/issues/2211).
-=======
 - Added integration tests for `Get-SqlDscTraceFlag` command to ensure it functions
   correctly in real environments
   [issue #2216](https://github.com/dsccommunity/SqlServerDsc/issues/2216).
@@ -53,7 +51,6 @@
 - Added integration tests for `Set-SqlDscServerPermission` command to ensure it
   functions correctly in real environments
   [issue #2234](https://github.com/dsccommunity/SqlServerDsc/issues/2234).
->>>>>>> ae7fcc13
 - Added integration tests for `Save-SqlDscSqlServerMediaFile` command to ensure
   it functions correctly in real environments
   [issue #2237](https://github.com/dsccommunity/SqlServerDsc/issues/2237).
