--- conflicted
+++ resolved
@@ -7,15 +7,12 @@
 
 ### Added
 
-<<<<<<< HEAD
 - `Set-SqlDscServerPermission`
   - Added integration tests for negative test scenarios including invalid
     permission names and non-existent principals.
-=======
 - `SqlPermission`
   - Added integration tests for server role permissions to complement the
     existing login permission tests.
->>>>>>> d621ea4b
 - `New-SqlDscDatabase`
   - Added comprehensive set of settable database properties that were previously
     only available in `Set-SqlDscDatabaseProperty`
@@ -40,7 +37,10 @@
     `Revoke-SqlDscServerPermission`, and `Get-SqlDscServerPermission`)
     instead of the deprecated `Set-SqlDscServerPermission` command
     ([issue #2159](https://github.com/dsccommunity/SqlServerDsc/issues/2159)).
-<<<<<<< HEAD
+  - Updated documentation to clarify that the resource supports both logins
+    and server roles as principals.
+  - Added a note in documentation clarifying that if a name exists as both
+    a login and a server role, the login will take precedence.
 - BREAKING CHANGE: `Set-SqlDscServerPermission`
   - Completely refactored to set exact server permissions for a principal. The
     command now accepts Login or ServerRole objects (same as `Grant-SqlDscServerPermission`,
@@ -51,12 +51,6 @@
     `Grant-SqlDscServerPermission`, `Deny-SqlDscServerPermission`, and
     `Revoke-SqlDscServerPermission` to achieve this
     ([issue #2159](https://github.com/dsccommunity/SqlServerDsc/issues/2159)).
-=======
-  - Updated documentation to clarify that the resource supports both logins
-    and server roles as principals.
-  - Added a note in documentation clarifying that if a name exists as both
-    a login and a server role, the login will take precedence.
->>>>>>> d621ea4b
 - Updated comment-based help `.INPUTS` and `.OUTPUTS` sections across all public
   commands and private functions to comply with DSC community style guidelines
   ([issue #2103](https://github.com/dsccommunity/SqlServerDsc/issues/2103)).
