# Change log for SqlServerDsc

The format is based on and uses the types of changes according to [Keep a Changelog](https://keepachangelog.com/en/1.0.0/),
and this project adheres to [Semantic Versioning](https://semver.org/spec/v2.0.0.html).

## [Unreleased]

### Added

<<<<<<< HEAD
- Added public command `Get-SqlDscRSConfiguration` to retrieve the
  `MSReportServer_ConfigurationSetting` CIM instance for SQL Server Reporting
  Services or Power BI Report Server. Supports auto-detection of the Reporting
  Services version or explicit version specification. The returned CIM instance
  can be piped to `Enable-SqlDscRsSecureConnection` or `Disable-SqlDscRsSecureConnection`
  ([issue #2022](https://github.com/dsccommunity/SqlServerDsc/issues/2022)).
- Added public command `Enable-SqlDscRsSecureConnection` to enable secure
  connection for SQL Server Reporting Services or Power BI Report Server by
  setting the secure connection level to 1. Accepts the configuration CIM
  instance from pipeline, supports `-WhatIf`/`-Confirm`, and `-PassThru` to
  return the configuration object
  ([issue #2022](https://github.com/dsccommunity/SqlServerDsc/issues/2022)).
- Added public command `Disable-SqlDscRsSecureConnection` to disable secure
  connection for SQL Server Reporting Services or Power BI Report Server by
  setting the secure connection level to 0. Accepts the configuration CIM
  instance from pipeline, supports `-WhatIf`/`-Confirm`, and `-PassThru` to
  return the configuration object
  ([issue #2023](https://github.com/dsccommunity/SqlServerDsc/issues/2023)).
- Added private function `Invoke-RsCimMethod` to invoke CIM methods on Reporting
  Services configuration instances with consistent error handling. This function
  is used by `Enable-SqlDscRsSecureConnection`, `Disable-SqlDscRsSecureConnection`,
  and the `SqlRS` resource.
=======
- `Invoke-ReportServerSetupAction`
  - Now uses `Format-Path` with `-ExpandEnvironmentVariable` to expand environment
    variables in all path parameters (`MediaPath`, `LogPath`, `InstallFolder`)
    ([issue #2085](https://github.com/dsccommunity/SqlServerDsc/issues/2085)).
>>>>>>> 5c65e63a
- Added public command `Get-SqlDscServerProtocolTcpIp` to retrieve TCP/IP address
  group information for SQL Server instances. Returns `ServerIPAddress` objects
  containing port configuration including `TcpPort`, `TcpDynamicPorts`, `Enabled`,
  and `Active` properties. Supports filtering by specific IP address group name
  and accepts pipeline input from `Get-SqlDscServerProtocol`.
- `SqlResourceBase`
  - Added `Protocol` property to specify the network protocol (`tcp`, `np`, `lpc`)
    when connecting to SQL Server instances
    ([issue #2041](https://github.com/dsccommunity/SqlServerDsc/issues/2041)).
  - Added `Port` property to specify the TCP port number when connecting to SQL
    Server instances
    ([issue #2041](https://github.com/dsccommunity/SqlServerDsc/issues/2041)).
- `Connect-SqlDscDatabaseEngine`
  - Added `Protocol` parameter to specify the network protocol when connecting.
  - Added `Port` parameter to specify the TCP port number when connecting.
    Connection strings now support the format `[protocol:]hostname[\instance][,port]`.
- `Install-SqlDscServer`
  - Added parameter `AllowDqRemoval` to the `Upgrade` parameter set
    ([issue #2155](https://github.com/dsccommunity/SqlServerDsc/issues/2155)).
- `Test-SqlDscIsSupportedFeature`
  - Added DQ, DQC, and MDS features as discontinued starting with SQL Server 2025
    (17.x) and later versions ([issue #2380](https://github.com/dsccommunity/SqlServerDsc/issues/2380)).
- Added public command `Get-SqlDscRSPackage` to retrieve package information for
  SQL Server Reporting Services or Power BI Report Server. Supports getting version
  information from an executable file
  ([issue #2082](https://github.com/dsccommunity/SqlServerDsc/issues/2082)).
- Added public command `Get-SqlDscBackupFileList` to read the list of database
  files contained in a SQL Server backup file. Useful for planning file
  relocations during restore operations ([issue #2026](https://github.com/dsccommunity/SqlServerDsc/issues/2026)).
- Added public command `Test-SqlDscBackupFile` to verify the integrity of a
  SQL Server backup file ([issue #2026](https://github.com/dsccommunity/SqlServerDsc/issues/2026)).
- Added public command `Restore-SqlDscDatabase` to restore SQL Server databases
  from backup files. Supports full, differential, transaction log, and file
  restores with options for file relocation (both simple path-based and
  explicit RelocateFile objects), point-in-time recovery, NoRecovery/Standby
  modes, and various performance tuning options ([issue #2026](https://github.com/dsccommunity/SqlServerDsc/issues/2026)).
- Added public command `Backup-SqlDscDatabase`. Supports full, differential,
  and transaction log backups with options for compression, copy-only, checksum,
  and retention ([issue #2365](https://github.com/dsccommunity/SqlServerDsc/issues/2365)).
- Added public command `Invoke-SqlDscScalarQuery` to execute scalar queries using
  `Server.ConnectionContext.ExecuteScalar()`. Server-level, lightweight execution
  that does not require any database to be online
  ([issue #2423](https://github.com/dsccommunity/SqlServerDsc/issues/2423)).
- Added public command `Get-SqlDscDateTime` to retrieve current date and time from
  SQL Server instance. Supports multiple T-SQL date/time functions to eliminate
  clock-skew and timezone issues between client and server
  ([issue #2423](https://github.com/dsccommunity/SqlServerDsc/issues/2423)).
- Added public command `Backup-SqlDscDatabase` to perform database backups using
  SMO's `Microsoft.SqlServer.Management.Smo.Backup` class. Supports full,
  differential, and transaction log backups with options for compression,
  copy-only, checksum, and retention. Accepts both Server and Database objects
  via pipeline
  ([issue #2365](https://github.com/dsccommunity/SqlServerDsc/issues/2365)).
- `Set-SqlDscServerPermission`
  - Added integration tests for negative test scenarios including invalid
    permission names and non-existent principals.
- `SqlPermission`
  - Added integration tests for server role permissions to complement the
    existing login permission tests.
- `New-SqlDscDatabase`
  - Added comprehensive set of settable database properties that were previously
    only available in `Set-SqlDscDatabaseProperty`
    ([issue #2190](https://github.com/dsccommunity/SqlServerDsc/issues/2190)).
- Added public command `Resume-SqlDscDatabase` to bring a database online using
  SMO `Database.SetOnline()`. Supports Server and Database pipeline input
  ([issue #2191](https://github.com/dsccommunity/SqlServerDsc/issues/2191)).
- Added public command `Suspend-SqlDscDatabase` to take a database offline using
  SMO `Database.SetOffline()`. Supports Server and Database pipeline input;
  includes `Force` to disconnect active users
  ([issue #2192](https://github.com/dsccommunity/SqlServerDsc/issues/2192)).
- `Remove-SqlDscLogin`
  - Added parameter `-KillActiveSessions` to automatically terminate any active
    sessions for a login before dropping it
    ([issue #2372](https://github.com/dsccommunity/SqlServerDsc/issues/2372)).
- `Invoke-SetupAction`
  - Added parameter `AllowDqRemoval` for the `Upgrade` action to allow removal
    of Data Quality (DQ) Services during upgrade to SQL Server 2025 (17.x) and
    later versions.
  - Now outputs setup progress when `-Verbose` is passed by using `/QUIETSIMPLE`
    instead of `/QUIET`.

### Changed

- `SqlRS`
  - Refactored to use the public commands `Enable-SqlDscRsSecureConnection` and
    `Disable-SqlDscRsSecureConnection` for setting the secure connection level
    instead of calling the CIM method directly.
- `Assert-SetupActionProperties`
  - Refactored to use the command `Get-FileVersion` from the DscResource.Common
    module instead of the private function `Get-FileVersionInformation`
    ([issue #2373](https://github.com/dsccommunity/SqlServerDsc/issues/2373)).
- Renamed commands `*-SqlDscBIReportServer` to `*-SqlDscPowerBIReportServer` for
  clarity. The old names `*-SqlDscBIReportServer` and `*-SqlDscPBIReportServer`
  are available as aliases for backward compatibility
  ([issue #2071](https://github.com/dsccommunity/SqlServerDsc/issues/2071)).
- `SqlProtocol`
  - Refactored to use the public command `Get-SqlDscServerProtocolName` instead
    of the deprecated private function `Get-ProtocolNameProperties`

### Fixed

- Unit Tests
  - Fixed PowerShell class type identity issues that caused "Cannot convert
    'Type' to 'Type'" errors when running multiple test files in the same
    Pester job. The issue occurred because using `Import-Module -Force` and
    `Remove-Module` between test files caused PowerShell to create new type
    identities for module-defined classes. Changed all unit test files to not
    use `-Force` when importing the module being tested and removed the module
    unload from `AfterAll` blocks. This prevents class type identity mismatches
    while maintaining test isolation through mock cleanup.
- Fixed all `Invoke-WebRequest` calls throughout the codebase to include the
  `-UseBasicParsing` parameter. This addresses a Windows PowerShell 5.1 security
  update (CVE-2025-54100) released December 9, 2025, which changed the default
  behavior of `Invoke-WebRequest` to require an interactive prompt unless
  `-UseBasicParsing` is specified. This change prevents failures in non-interactive
  CI environments. Affected files include integration tests, production code, and
  build scripts
  ([issue #2376](https://github.com/dsccommunity/SqlServerDsc/issues/2376)).
- `SqlRS`
  - Fixed integration tests failing with status code 0 when checking ReportServer
    and Reports site accessibility by implementing retry logic (up to 2 minutes) to
    handle timing issues where Reporting Services web services are not immediately
    ready after DSC configuration completes. On final retry attempt with status
    code 0, the exception is now re-thrown to provide detailed error diagnostics
    ([issue #2376](https://github.com/dsccommunity/SqlServerDsc/issues/2376)).
  - Refactored to use the public command `Get-SqlDscServerProtocol` instead
    of the deprecated private function `Get-ServerProtocolObject`
    ([issue #2104](https://github.com/dsccommunity/SqlServerDsc/issues/2104)).
- `SqlProtocolTcpIp`
  - Refactored to use the public command `Get-SqlDscServerProtocol` instead
    of the deprecated private function `Get-ServerProtocolObject`
    ([issue #2104](https://github.com/dsccommunity/SqlServerDsc/issues/2104)).
- `SqlPermission`
  - Refactored to use the new object-based server permission commands
    (`Grant-SqlDscServerPermission`, `Deny-SqlDscServerPermission`,
    `Revoke-SqlDscServerPermission`, and `Get-SqlDscServerPermission`)
    instead of the deprecated `Set-SqlDscServerPermission` command
    ([issue #2159](https://github.com/dsccommunity/SqlServerDsc/issues/2159)).
  - Updated documentation to clarify that the resource supports both logins
    and server roles as principals.
  - Added a note in documentation clarifying that if a name exists as both
    a login and a server role, the login will take precedence.
- BREAKING CHANGE: `Set-SqlDscServerPermission`
  - Completely refactored to set exact server permissions for a principal. The
    command now accepts Login or ServerRole objects (same as `Grant-SqlDscServerPermission`,
    `Deny-SqlDscServerPermission`, and `Revoke-SqlDscServerPermission`) and uses
    `-Grant`, `-GrantWithGrant`, and `-Deny` parameters to specify the exact
    permissions that should exist within each specified category. Within a
    specified category, any existing permissions not listed are revoked;
    categories not specified are left unchanged. The command internally uses
    `Get-SqlDscServerPermission`, `Grant-SqlDscServerPermission`,
    `Deny-SqlDscServerPermission`, and `Revoke-SqlDscServerPermission` to
    achieve this
    ([issue #2159](https://github.com/dsccommunity/SqlServerDsc/issues/2159)).
- Updated comment-based help `.INPUTS` and `.OUTPUTS` sections across all public
  commands and private functions to comply with DSC community style guidelines
  ([issue #2103](https://github.com/dsccommunity/SqlServerDsc/issues/2103)).
- `Set-SqlDscDatabaseProperty`
  - Updated comment-based help to reference correct enum values.
  - Added SQL Server version requirements to version-specific parameter help.

### Fixed

- `Set-SqlDscServerPermission`
  - Fixed an issue where unspecified permission parameters would incorrectly
    revoke existing permissions. The command now only processes permission
    categories that are explicitly specified via parameters. For example,
    specifying only `-Grant @()` will now correctly revoke only Grant permissions
    while leaving GrantWithGrant and Deny permissions unchanged
    ([issue #2159](https://github.com/dsccommunity/SqlServerDsc/issues/2159)).
- `New-SqlDscDatabase`
  - Fixed parameter types for database-scoped configuration properties from
    `System.Boolean` to `Microsoft.SqlServer.Management.Smo.DatabaseScopedConfigurationOnOff`
    to match SMO property types and support all valid values (Off, On, Primary)
    ([issue #2190](https://github.com/dsccommunity/SqlServerDsc/issues/2190)).
  - Fixed parameter types for boolean database properties from `System.Boolean` to
    `System.Management.Automation.SwitchParameter` to follow PowerShell best practices.
    ([issue #2190](https://github.com/dsccommunity/SqlServerDsc/issues/2190)).
- `New-SqlDscRole`
  - Fixed duplicate verbose output by removing manual `Write-Verbose` call, as
    `$PSCmdlet.ShouldProcess()` already generates appropriate verbose output
    ([issue #2156](https://github.com/dsccommunity/SqlServerDsc/issues/2156)).
- `Set-SqlDscDatabaseProperty`
  - Fixed parameter types for database-scoped configuration properties from
    `System.Boolean` to `Microsoft.SqlServer.Management.Smo.DatabaseScopedConfigurationOnOff`
    to match SMO property types and support all valid values (Off, On, Primary)
    ([issue #2190](https://github.com/dsccommunity/SqlServerDsc/issues/2190)).
  - Fixed parameter types for boolean database properties from `System.Boolean` to
    `System.Management.Automation.SwitchParameter` to follow PowerShell best practices.
    ([issue #2190](https://github.com/dsccommunity/SqlServerDsc/issues/2190)).

### Removed

- Removed helper function `Get-FilePathMajorVersion` from the SqlServerDsc.Common
  module. Refactored usages to use the command `Get-FileVersion` from the
  DscResource.Common module instead
- Removed private function `Get-FileVersionInformation`. Use the command
  `Get-FileVersion` from the DscResource.Common module instead
  ([issue #2373](https://github.com/dsccommunity/SqlServerDsc/issues/2373)).
- Removed deprecated private function `Get-ProtocolNameProperties` from the
  SqlServerDsc.Common module. Use the public command `Get-SqlDscServerProtocolName`
  instead ([issue #2104](https://github.com/dsccommunity/SqlServerDsc/issues/2104)).
- Removed deprecated private function `Get-ServerProtocolObject` from the
  SqlServerDsc.Common module. Use the public command `Get-SqlDscServerProtocol`
  instead ([issue #2104](https://github.com/dsccommunity/SqlServerDsc/issues/2104)).

## [17.3.0] - 2025-12-01

### Removed

- BREAKING CHANGE: Removed public command `Test-SqlDscDatabase`. Use
  `Test-SqlDscIsDatabase` to check existence. For property checks, use
  `Test-SqlDscDatabaseProperty`. See [issue #2201](https://github.com/dsccommunity/SqlServerDsc/issues/2201).
- BREAKING CHANGE: `Set-SqlDscDatabase`
  - Removed parameter `OwnerName` [issue #2177](https://github.com/dsccommunity/SqlServerDsc/issues/2177).
    Use the new command `Set-SqlDscDatabaseOwner` to change database ownership instead.
- BREAKING CHANGE: `Set-SqlDscDatabaseProperty`
  - Removed parameters `AzureEdition` and `AzureServiceObjective`. Azure SQL Database
    service tier and SLO changes should be managed using `Set-AzSqlDatabase` from the
    Azure PowerShell module instead. See [issue #2177](https://github.com/dsccommunity/SqlServerDsc/issues/2177).
  - Removed parameter `DatabaseSnapshotBaseName`. Database snapshots should be
    created using the `New-SqlDscDatabaseSnapshot`, or the `New-SqlDscDatabase`
    command with the `-DatabaseSnapshotBaseName` parameter.
  - Removed parameter `DefaultSchema`. Default schema is a user-level property,
    not a database-level property. See [issue #2177](https://github.com/dsccommunity/SqlServerDsc/issues/2177).
  - Removed parameter `IsLedger`. Ledger status is read-only after database creation.
    Use `New-SqlDscDatabase` with the `-IsLedger` parameter to create ledger databases
    [issue #2351](https://github.com/dsccommunity/SqlServerDsc/issues/2351).

### Added

- Added public command `Enable-SqlDscDatabaseSnapshotIsolation` to enable snapshot
  isolation for a database in a SQL Server Database Engine instance. This command
  uses the SMO `SetSnapshotIsolation()` method to enable row-versioning and snapshot
  isolation settings to optimize concurrency and consistency ([issue #2329](https://github.com/dsccommunity/SqlServerDsc/issues/2329)).
- Added public command `Disable-SqlDscDatabaseSnapshotIsolation` to disable snapshot
  isolation for a database in a SQL Server Database Engine instance. This command
  uses the SMO `SetSnapshotIsolation()` method to disable row-versioning and snapshot
  isolation settings ([issue #2329](https://github.com/dsccommunity/SqlServerDsc/issues/2329)).
- Added public command `New-SqlDscDatabaseSnapshot` to create database snapshots
  in a SQL Server Database Engine instance using SMO. This command provides an
  automated and DSC-friendly approach to snapshot management by leveraging
  `New-SqlDscDatabase` for the actual creation. The command now supports `FileGroup`
  and `DataFile` parameters to allow control over snapshot file placement and
  structure ([issue #2341](https://github.com/dsccommunity/SqlServerDsc/issues/2341)).
- Added public command `New-SqlDscFileGroup` to create FileGroup objects for SQL
  Server databases. This command simplifies creating FileGroup objects that can be
  used with `New-SqlDscDatabase` and other database-related commands. The `Database`
  parameter is optional, allowing FileGroup objects to be created standalone and
  added to a Database later using `Add-SqlDscFileGroup`.
- Added public command `New-SqlDscDataFile` to create DataFile objects for SQL
  Server FileGroups. This command simplifies creating DataFile objects with
  specified physical file paths, supporting both regular database files (.mdf, .ndf)
  and sparse files for database snapshots (.ss). The `FileGroup` parameter is
  mandatory, requiring DataFile objects to be created with an associated FileGroup.
- Added public command `Add-SqlDscFileGroup` to add one or more FileGroup objects
  to a Database. This command provides a clean way to associate FileGroup objects
  with a Database after they have been created.
- Added public command `ConvertTo-SqlDscDataFile` to convert `DatabaseFileSpec`
  objects to SMO DataFile objects.
- Added public command `ConvertTo-SqlDscFileGroup` to convert `DatabaseFileGroupSpec`
  objects to SMO FileGroup objects.
- Added class `DatabaseFileSpec` to define data file specifications without requiring
  a database or SMO context.
- Added class `DatabaseFileGroupSpec` to define file group specifications with
  associated data files without requiring a database or SMO context.
- `New-SqlDscDatabase`
  - Added `FileGroup` and `DataFile` parameters to allow specifying custom file
    locations and structure. These parameters apply to both regular databases and
    database snapshots, enabling control over file placement for snapshots (sparse
    files) and custom filegroup/datafile configuration for regular databases
    ([issue #2341](https://github.com/dsccommunity/SqlServerDsc/issues/2341)).
  - Added `IsLedger` parameter to support creating ledger databases at creation time.
    Ledger status is read-only after database creation and can only be set when
    creating a new database ([issue #2351](https://github.com/dsccommunity/SqlServerDsc/issues/2351)).
- Added public command `Set-SqlDscDatabaseOwner` to change the owner of a SQL Server
  database [issue #2177](https://github.com/dsccommunity/SqlServerDsc/issues/2177).
  This command uses the SMO `SetOwner()` method and supports both `ServerObject`
  and `DatabaseObject` parameter sets. This replaces the ownership changes
  previously done via the `OwnerName` parameter in `Set-SqlDscDatabase`.
- Added public command `Test-SqlDscIsDatabase` to test if a database exists on a
  SQL Server Database Engine instance ([issue #2201](https://github.com/dsccommunity/SqlServerDsc/issues/2201)).
- Added public command `Get-SqlDscSetupLog` to retrieve SQL Server setup bootstrap
  logs (Summary.txt) from the most recent setup operation. This command can be used
  interactively for troubleshooting or within integration tests to help diagnose
  setup failures. Integration tests have been updated to use this command instead
  of duplicated error handling code [issue #2311](https://github.com/dsccommunity/SqlServerDsc/issues/2311).
- Added script `Remove-SqlServerFromCIImage.ps1` to remove pre-installed SQL Server
  components from Microsoft Hosted agents that conflict with PrepareImage operations.
  The script is now run automatically in the CI pipeline before PrepareImage tests
  to resolve Sysprep compatibility errors [issue #2212](https://github.com/dsccommunity/SqlServerDsc/issues/2212).
- Added integration tests for `Complete-SqlDscImage` command to ensure command
  reliability in prepared image installation workflows. The test runs in a separate
  pipeline job `Integration_Test_Commands_SqlServer_PreparedImage` with its own CI
  worker, and verifies the completion of SQL Server instances prepared using
  `Install-SqlDscServer` with the `-PrepareImage` parameter. The test includes
  scenarios with minimal parameters and various service account/directory
  configurations [issue #2212](https://github.com/dsccommunity/SqlServerDsc/issues/2212).
- Added integration test for `Install-SqlDscServer` with the `-PrepareImage`
  parameter set to support the prepared image installation workflow. This test
  (`Install-SqlDscServer.Integration.PrepareImage.Tests.ps1`) runs in the
  `Integration_Test_Commands_SqlServer_PreparedImage` pipeline job and prepares
  a DSCSQLTEST instance that is later completed by `Complete-SqlDscImage` tests
  [issue #2212](https://github.com/dsccommunity/SqlServerDsc/issues/2212).
- Added integration tests for `Initialize-SqlDscRebuildDatabase` command to ensure
  command reliability. The test runs in group 8, alongside `Repair-SqlDscServer`,
  to verify the rebuild database functionality on the DSCSQLTEST instance
  [issue #2242](https://github.com/dsccommunity/SqlServerDsc/issues/2242).
- Added integration tests for `Repair-SqlDscServer` command to ensure command
  reliability. The test runs in group 8, before `Uninstall-SqlDscServer` in
  group 9, to verify the repair functionality on the DSCSQLTEST instance
  [issue #2238](https://github.com/dsccommunity/SqlServerDsc/issues/2238).
- Added integration tests for `ConvertTo-SqlDscServerPermission` command to ensure
  command reliability [issue #2207](https://github.com/dsccommunity/SqlServerDsc/issues/2207).
- Added post-installation configuration integration test to configure SSL certificate
  support for SQL Server instance DSCSQLTEST in CI environment, enabling testing
  of encryption-related functionality. The new `PostInstallationConfiguration`
  integration test includes:
  - Self-signed SSL certificate creation and installation
  - Certificate configuration for SQL Server Database Engine
  - Service account permissions for certificate private key access
  - Certificate trust chain configuration
  - Verification that encryption is properly configured
  - Enabled previously skipped encryption tests in `Invoke-SqlDscQuery`
  - Added integration tests for `Connect-SqlDscDatabaseEngine` command to verify
    the `-Encrypt` parameter functionality
  [issue #2290](https://github.com/dsccommunity/SqlServerDsc/issues/2290).
- Added integration tests for `Get-SqlDscDatabasePermission` command to ensure
  database permission retrieval functions correctly in real environments
  [issue #2221](https://github.com/dsccommunity/SqlServerDsc/issues/2221).
- Added integration tests for `Get-SqlDscManagedComputer` command to ensure it
  functions correctly in real environments
  [issue #2220](https://github.com/dsccommunity/SqlServerDsc/issues/2220).
- Added integration tests for `Remove-SqlDscAudit` command to ensure it functions
  correctly in real environments
  [issue #2241](https://github.com/dsccommunity/SqlServerDsc/issues/2241).
- Added integration tests for `ConvertFrom-SqlDscDatabasePermission` command to
  ensure it functions correctly in real environments
  [issue #2211](https://github.com/dsccommunity/SqlServerDsc/issues/2211).
- Added integration tests for `Get-SqlDscStartupParameter` command to ensure it
  functions correctly in real environments
  [issue #2217](https://github.com/dsccommunity/SqlServerDsc/issues/2217).
- Added integration tests for `Get-SqlDscTraceFlag` command to ensure it functions
  correctly in real environments
  [issue #2216](https://github.com/dsccommunity/SqlServerDsc/issues/2216).
- Added integration tests for `Get-SqlDscPreferredModule` command to ensure it
  functions correctly in real environments
  [issue #2218](https://github.com/dsccommunity/SqlServerDsc/issues/2218).
- Added integration tests for `Enable-SqlDscAudit` command to ensure command
  reliability [issue #2223](https://github.com/dsccommunity/SqlServerDsc/issues/2223).
- Added integration tests for `Get-SqlDscAudit` command to ensure it functions
  correctly in real environments
  [issue #2222](https://github.com/dsccommunity/SqlServerDsc/issues/2222).
- Added integration tests for `Disconnect-SqlDscDatabaseEngine` command to ensure
  command reliability in real environments
  [issue #2224](https://github.com/dsccommunity/SqlServerDsc/issues/2224).
- Added integration tests for `Invoke-SqlDscQuery` command to ensure it functions
  correctly in real environments
  [issue #2227](https://github.com/dsccommunity/SqlServerDsc/issues/2227).
- Added integration tests for `New-SqlDscAudit` command to ensure it functions
  correctly in real environments
  [issue #2226](https://github.com/dsccommunity/SqlServerDsc/issues/2226).
- Added integration tests for `Test-SqlDscIsLogin` command to ensure it functions
  correctly in real environments
  [issue #2230](https://github.com/dsccommunity/SqlServerDsc/issues/2230).
- Added integration tests for `Test-SqlDscIsDatabasePrincipal` command to ensure
  it functions correctly in real environments
  [issue #2231](https://github.com/dsccommunity/SqlServerDsc/issues/2231).
- Added public command `Test-SqlDscDatabaseProperty` to test database properties
  on SQL Server Database Engine instances. This command supports two parameter sets:
  `ServerObject` with **DatabaseName**, and `DatabaseObject` (from `Get-SqlDscDatabase`).
  It allows users to specify any non-collection properties of the SMO Database object
  as dynamic parameters to test, returning `$true` if all tested properties match
  their expected values, and `$false` otherwise. This command improves maintainability
  of SQL DSC resources and provides granular database configuration testing
  [issue #2306](https://github.com/dsccommunity/SqlServerDsc/issues/2306).

### Fixed

- `SqlDatabaseObjectPermission`
  - Added validation to ensure each `DSC_DatabaseObjectPermission` instance
    only contains a single permission name. Specifying multiple permissions
    as a comma-separated string now throws a descriptive error
    ([issue #2345](https://github.com/dsccommunity/SqlServerDsc/issues/2345)).
- `Get-SqlDscRSSetupConfiguration`
  - Fixed issue where the function doesn't provide an output for SSRS 2016 instances
    because registry paths were using `InstanceName` instead of `InstanceId`.
    [issue #2346](https://github.com/dsccommunity/SqlServerDsc/issues/2346).
  - Added fallback to `SQLPath` registry value for SQL 2016 and earlier when
    `InstallRootDirectory` is not found [issue #2346](https://github.com/dsccommunity/SqlServerDsc/issues/2346).
  - Added filtering to `MSReportServer_Instance` retrieval logic to handle the case
    with many SSRSs.
- `SqlRS`
  - Obtain the Reporting service name from WMI for version 14 and higher.
    [issue #2313](https://github.com/dsccommunity/SqlServerDsc/issues/2313)
  - Added validation to ensure Configuration.ServiceName is not null or empty
    for SQL Server version 14 and higher [issue #2342](https://github.com/dsccommunity/SqlServerDsc/issues/2342).
- `Repair-SqlDscServer`
  - Removed the `Features` parameter from the command as SQL Server Repair action
    does not accept the `/FEATURES` parameter. SQL Server automatically repairs
    all installed features when using the Repair action. This fixes the error
    "The setting 'FEATURES' is not allowed when the value of setting 'ACTION'
    is 'Repair'." that occurred when attempting to repair a SQL Server instance
    [issue #2238](https://github.com/dsccommunity/SqlServerDsc/issues/2238).
- Corrected error message in test file to recommend 'noop' task instead of 'build'
  task for resolving dependencies
  ([issue #2279](https://github.com/dsccommunity/SqlServerDsc/issues/2279)).
- Updated integration test documentation in `tests/Integration/Commands/README.md`
  to correctly reflect that `ConvertFrom-SqlDscDatabasePermission` test does not
  require database instance connectivity
  [issue #2284](https://github.com/dsccommunity/SqlServerDsc/issues/2284).
- Updated unit test assertion in `Get-SqlDscSetupLog.Tests.ps1` to use
  `Should -BeFalse` instead of `Should -Contain $false` to comply with DSC
  Community Pester style guidelines
  [issue #2315](https://github.com/dsccommunity/SqlServerDsc/issues/2315).
- Added integration tests for `Set-SqlDscAudit` command to ensure it functions
  correctly in real environments
  [issue #2236](https://github.com/dsccommunity/SqlServerDsc/issues/2236).
- Added integration tests for `Set-SqlDscStartupParameter` command to ensure
  reliable startup parameter configuration
  [issue #2233](https://github.com/dsccommunity/SqlServerDsc/issues/2233).
- Added integration tests for `Set-SqlDscServerPermission` command to ensure it
  functions correctly in real environments
  [issue #2234](https://github.com/dsccommunity/SqlServerDsc/issues/2234).
- Added integration tests for `Save-SqlDscSqlServerMediaFile` command to ensure
  it functions correctly in real environments
  [issue #2237](https://github.com/dsccommunity/SqlServerDsc/issues/2237).
- Added integration tests for `Disable-SqlDscAudit` command to ensure it functions
  correctly in real environments
  [issue #2206](https://github.com/dsccommunity/SqlServerDsc/issues/2206).
- Added integration tests for `ConvertTo-SqlDscDatabasePermission` command to
  ensure command reliability
  [issue #2209](https://github.com/dsccommunity/SqlServerDsc/issues/2209).
- Added integration tests for `Set-SqlDscDatabasePermission` command to ensure
  command reliability
  [issue #2235](https://github.com/dsccommunity/SqlServerDsc/issues/2235).
- Added integration test for `ConvertTo-SqlDscEditionName` command to ensure
  command reliability in real environments
  [issue #2208](https://github.com/dsccommunity/SqlServerDsc/issues/2208).
- Added integration tests for `Import-SqlDscPreferredModule` command to ensure
  proper module import functionality in real environments
  [issue #2225](https://github.com/dsccommunity/SqlServerDsc/issues/2225).
- Added integration tests for `Test-SqlDscIsSupportedFeature` command to ensure
  it functions correctly in real environments
  [issue #2228](https://github.com/dsccommunity/SqlServerDsc/issues/2228).
- Added integration test for `Get-SqlDscManagedComputerService` command to ensure
  command reliability [issue #2219](https://github.com/dsccommunity/SqlServerDsc/issues/2219).
- Added integration tests for `Set-SqlDscTraceFlag` command to ensure it functions
  correctly in real environments
  [issue #2232](https://github.com/dsccommunity/SqlServerDsc/issues/2232).
- Added integration tests for `ConvertFrom-SqlDscServerPermission` command to
  ensure it functions correctly in real environments
  [issue #2210](https://github.com/dsccommunity/SqlServerDsc/issues/2210).
- `Remove-SqlDscTraceFlag`
  - Added missing integration test to ensure command reliability ([issue #2239](https://github.com/dsccommunity/SqlServerDsc/issues/2239)).
- `Remove-SqlDscAudit`
  - Added missing integration test to ensure command reliability ([issue #2241](https://github.com/dsccommunity/SqlServerDsc/issues/2241)).
- Added integration tests for `Test-SqlDscIsRole` command to ensure it functions
  correctly in real environments
  [issue #2229](https://github.com/dsccommunity/SqlServerDsc/issues/2229).
- Added integration tests for `Add-SqlDscTraceFlag` command to ensure it functions
  correctly in real environments
  [issue #2214](https://github.com/dsccommunity/SqlServerDsc/issues/2214).
- `Set-SqlDscAudit`
  - Added `AllowAuditGuidChange` parameter to enable modifying the audit GUID
    by dropping and recreating the audit with the new GUID. This parameter is
    required when changing the `AuditGuid` property because SQL Server does not
    allow direct modification of the audit GUID ([issue #2287](https://github.com/dsccommunity/SqlServerDsc/issues/2287)).
- `Save-SqlDscSqlServerMediaFile`
  - Fixed the Force parameter to work correctly when the target ISO file already
    exists. The command now properly overwrites the target file when Force is
    specified. Removed the safety check that was incorrectly blocking execution
    when other ISO files existed in the destination directory
    ([issue #2280](https://github.com/dsccommunity/SqlServerDsc/issues/2280)).
- `DSC_SqlRS`
  - Fixed intermittent initialization failures on resource-constrained systems
    (particularly Windows Server 2025 in CI) by adding an optional `RestartTimeout`
    parameter that allows specifying a wait period (in seconds) after service
    restart to allow Reporting Services to fully initialize before attempting
    to get configuration data or run initialization methods. The timeout is applied
    both after the initial service restart and before calling `InitializeReportServer()`
    if needed, giving the WMI provider sufficient time to be ready. When not specified,
    no additional wait time is applied, maintaining backward compatibility.
- `New-SqlDscAudit`
  - Fixed parameter validation to prevent the `ReserveDiskSpace` parameter from
    being used with the `FileWithMaxFiles` parameter set (when only `MaximumFiles`
    is specified without `MaximumFileSize`). This combination always resulted in
    a SQL Server error because `RESERVE_DISK_SPACE` cannot be specified when
    `MAXSIZE = UNLIMITED`. The `ReserveDiskSpace` parameter now correctly requires
    both `MaximumFiles` and `MaximumFileSize` to be specified
    ([issue #2289](https://github.com/dsccommunity/SqlServerDsc/issues/2289)).
- `Add-SqlDscTraceFlag` and `Remove-SqlDscTraceFlag`
  - Fixed parameter binding error when `ErrorAction` was specified both
    explicitly and via `PSBoundParameters` by using `Remove-CommonParameter`
    instead of manual parameter removal
    ([issue #2239](https://github.com/dsccommunity/SqlServerDsc/issues/2239)).
- `Remove-SqlDscTraceFlag`
  - Optimized to skip unnecessary Set operations when removal results in no
    effective change
    ([issue #2239](https://github.com/dsccommunity/SqlServerDsc/issues/2239)).
- Updated `.gitattributes` to enforce LF line endings for PowerShell files to
  ensure cross-platform compatibility.

### Changed

- `New-SqlDscDatabase`
  - Added support for creating database snapshots through a new `Snapshot`
    parameter set. Use the `-DatabaseSnapshotBaseName` parameter to specify
    the source database name when creating a snapshot ([issue #2333](https://github.com/dsccommunity/SqlServerDsc/issues/2333)).
- `Restart-ReportingServicesService`
  - BREAKING CHANGE: Removed the deprecated `InstanceName` parameter. All callers
    must now use the `ServiceName` parameter instead.
  - Added the `ServiceName` parameter to restart service with the service name specified.
- BREAKING CHANGE: `Set-SqlDscDatabase` has been renamed to `Set-SqlDscDatabaseProperty`
  to better reflect its purpose of setting database properties. All existing references
  should be updated to use the new name.
- `Set-SqlDscDatabaseProperty` (formerly `Set-SqlDscDatabase`)
  - BREAKING CHANGE: Completely refactored to support settable SMO Database
    properties as parameters ([issue #2177](https://github.com/dsccommunity/SqlServerDsc/issues/2177)).
- `Remove-SqlDscAgentAlert`
  - Now uses `$PSCmdlet.ThrowTerminatingError()` instead of exception helper
    functions for proper terminating error handling ([issue #2193](https://github.com/dsccommunity/SqlServerDsc/issues/2193)).
- `Set-SqlDscAgentAlert`
  - Now uses `$PSCmdlet.ThrowTerminatingError()` instead of exception helper
    functions for proper terminating error handling ([issue #2196](https://github.com/dsccommunity/SqlServerDsc/issues/2196)).
- `Remove-SqlDscDatabase`
  - Now uses `$PSCmdlet.ThrowTerminatingError()` instead of exception helper
    functions for proper terminating error handling ([issue #2195](https://github.com/dsccommunity/SqlServerDsc/issues/2195)).
- `Remove-SqlDscRole`
  - Now uses `$PSCmdlet.ThrowTerminatingError()` instead of exception helper
    functions for proper terminating error handling ([issue #2199](https://github.com/dsccommunity/SqlServerDsc/issues/2199)).
- `New-SqlDscDatabase`
  - Now uses `$PSCmdlet.ThrowTerminatingError()` instead of exception helper
    functions for proper terminating error handling ([issue #2200](https://github.com/dsccommunity/SqlServerDsc/issues/2200)).
- `Set-SqlDscDatabaseProperty` (formerly `Set-SqlDscDatabase`)
  - Now uses `$PSCmdlet.ThrowTerminatingError()` instead of exception helper
    functions for proper terminating error handling ([issue #2198](https://github.com/dsccommunity/SqlServerDsc/issues/2198)).
- `Add-SqlDscTraceFlag`
  - Improved de-duplication logic to normalize element types to `[System.UInt32]`
    before sorting and removing duplicates, ensuring proper handling of mixed
    numeric types ([issue #2277](https://github.com/dsccommunity/SqlServerDsc/issues/2277)).
  - Added idempotent behavior by comparing current and desired trace flags before
    calling `Set-SqlDscTraceFlag`, skipping unnecessary writes when there are no
    effective changes ([issue #2277](https://github.com/dsccommunity/SqlServerDsc/issues/2277)).
- Refactored integration tests to remove `finally` blocks from `It`-blocks and
  use Pester `BeforeEach`/`AfterEach` blocks instead, following DSC Community
  coding guidelines. This improves test cleanup reliability and maintainability
  across the following test files ([issue #2288](https://github.com/dsccommunity/SqlServerDsc/issues/2288)):
  - `New-SqlDscLogin.Integration.Tests.ps1`
  - `New-SqlDscAudit.Integration.Tests.ps1`
  - `Get-SqlDscDatabasePermission.Integration.Tests.ps1`
  - `Get-SqlDscPreferredModule.Integration.Tests.ps1`
  - `New-SqlDscDatabase.Integration.Tests.ps1`
- Refactored unit tests to remove `finally` blocks from `It`-blocks and
  use Pester `AfterEach` blocks instead, following DSC Community coding
  guidelines. This improves test cleanup reliability and maintainability
  across the following test files ([issue #2288](https://github.com/dsccommunity/SqlServerDsc/issues/2288)):
  - `Set-SqlDscConfigurationOption.Tests.ps1`
  - `Get-SqlDscConfigurationOption.Tests.ps1`
  - `Test-SqlDscConfigurationOption.Tests.ps1`
- `Test-SqlDscIsDatabasePrincipal` and `Get-SqlDscDatabasePermission`
  - Added `Refresh` parameter to refresh SMO collections before checking
    database principals, addressing issues with custom database roles created
    via T-SQL that aren't immediately visible to SMO. The refresh logic is
    optimized to only refresh collections that will be used based on exclude
    parameters, improving performance on databases with large numbers of principals
    ([issue #2221](https://github.com/dsccommunity/SqlServerDsc/issues/2221)).
- Updated GitHub Copilot setup workflow to fix environment variable assignment
  in task.
- Updated VS Code tasks configuration to use proper build and test commands
  with improved task grouping and problem matchers.
- Updated instruction files to use correct build command (`noop` instead of
  `build`) and fixed file pattern matching syntax.
- Bump GitHub actions codeql-action/upload-sarif to v4
- Bump GitHub actions checkout to v6
- SqlDatabase
  - Support enabling or disabling snapshot isolation
    ([issue #845](https://github.com/dsccommunity/SqlServerDsc/issues/845)).

## [17.2.0] - 2025-09-16

### Fixed

- Make sure tests forcibly imports the module being tested to avoid AI failing
  when testing changes.
- Fixed Azure DevOps pipeline conditions that were preventing DSC resource
  integration tests from running when they should by removing incorrect quotes
  around boolean values.
- Refactored error handling by removing global `$ErrorActionPreference = 'Stop'`
  from 64 PowerShell files and implementing targeted error control for specific
  command calls that use `-ErrorAction 'Stop'`.
- `SqlAgentAlert`
  - Minor fix in `source/Classes/020.SqlAgentAlert.ps1` to correct `ExcludeDscProperties`
    formatting (added missing delimiter).
- `SqlRSSetup`
  - Re-added `ReportServerEdition` enum and updated class to use enum instead of
    ValidateSet for the Edition property.
- Fixed commands continuing execution after `Assert-ElevatedUser` elevation
  errors by setting `$ErrorActionPreference = 'Stop'` [issue #2070](https://github.com/dsccommunity/SqlServerDsc/issues/2070)
- Fixed incorrect array-return syntax in several public `Get-*` commands by
  removing a leading comma in return statements which could cause incorrect
  output and ScriptAnalyzer warnings: `Get-SqlDscAudit`,
  `Get-SqlDscConfigurationOption`, `Get-SqlDscDatabasePermission`,
  `Get-SqlDscServerPermission`, and `Get-SqlDscTraceFlag`.
- New-SqlDscDatabase: use `New-ArgumentException` instead of
  `New-InvalidArgumentException` for parameter validation errors.

### Added

- Added setup workflow for GitHub Copilot.
  - Switch the workflow to use Linux.
- `Set-SqlDscDatabaseDefault`
  - Added new command to set default objects of a database in a SQL Server
    Database Engine instance (issue [#2178](https://github.com/dsccommunity/SqlServerDsc/issues/2178)).
- `Set-SqlDscConfigurationOption`
  - Added new command to set SQL Server Database Engine configuration options
    using SMO with validation, ShouldProcess support, and dynamic tab completion.
- `Test-SqlDscConfigurationOption`
  - Added new command to test if SQL Server Database Engine configuration options
    have the specified value using SMO with dynamic tab completion for both
    option names and values.
- `Get-SqlDscConfigurationOption`
  - Enhanced existing command to return user-friendly metadata objects by default
    with properties Name, RunValue, ConfigValue, Minimum, Maximum, and IsDynamic.
  - Added `-Raw` switch to return original SMO ConfigProperty objects for
    backward compatibility.
  - Added dynamic tab completion for the `-Name` parameter.
  - The command can set the default filegroup, default FILESTREAM filegroup,
    and default Full-Text catalog using SMO methods SetDefaultFileGroup,
    SetDefaultFileStreamFileGroup, and SetDefaultFullTextCatalog.
- `SqlAgentAlert`
  - Added new DSC resource to manage SQL Server Agent alerts.
  - Improved AI instructions.
  - Enhanced workflow with proper environment variable configuration and DSCv3 verification.
  - Fixed environment variable persistence by using $GITHUB_ENV instead of
    job-level env declaration.
- `Grant-SqlDscServerPermission`
  - Added new public command to grant server permissions to a principal
    (Login or ServerRole) on a SQL Server Database Engine instance.
- `Deny-SqlDscServerPermission`
  - Added new public command to deny server permissions to a principal
    (Login or ServerRole).
- `Revoke-SqlDscServerPermission`
  - Added new public command to revoke server permissions from a principal
    (Login or ServerRole).
- `Test-SqlDscServerPermission`
  - Added new public command with Grant/Deny parameter sets (and `-WithGrant`)
    to test server permissions for a principal.
- `Assert-SqlDscLogin`
  - Added new public command to validate that a specified SQL Server principal
    is a login.
- `Enable-SqlDscLogin`
  - Added new public command to enable a SQL Server login.
- `Get-SqlDscServerPermission`
  - Enhanced command to support pipeline input for Login and ServerRole
    objects while maintaining backward compatibility with the original
    parameter set.
- `Disable-SqlDscLogin`
  - Added new public command to disable a SQL Server login.
- `Test-SqlDscIsLoginEnabled`
  - Added new public command to test whether a SQL Server login is enabled.
    Throws a terminating error if the specified principal does not exist as a login.
  - Supports pipeline input and provides detailed error messages with localization.
  - Uses `Test-SqlDscIsLogin` command for login validation following module patterns.
- Added `Get-SqlDscLogin`, `Get-SqlDscRole`, `New-SqlDscLogin`, `New-SqlDscRole`,
  `Remove-SqlDscRole`, and `Remove-SqlDscLogin` commands for retrieving and managing
   SQL Server logins and roles with support for refresh, pipeline input, and ShouldProcess.
- Added `Get-SqlDscAgentAlert`, `New-SqlDscAgentAlert`,
  `Set-SqlDscAgentAlert`, `Remove-SqlDscAgentAlert`, and `Test-SqlDscIsAgentAlert`
  to manage SQL Agent alerts on a Database Engine instance.
- Added new public commands for SQL Agent Operator management:
  - `Get-SqlDscAgentOperator` - Get SQL Agent Operators from a SQL Server
     Database Engine instance
  - `New-SqlDscAgentOperator` - Create a new SQL Agent Operator with specified properties
  - `Set-SqlDscAgentOperator` - Update existing SQL Agent Operator properties
  - `Remove-SqlDscAgentOperator` - Remove a SQL Agent Operator from the instance
  - `Enable-SqlDscAgentOperator` - Enable a SQL Agent Operator
  - `Disable-SqlDscAgentOperator` - Disable a SQL Agent Operator
  - `Test-SqlDscIsAgentOperator` - Test if a SQL Agent Operator exists
  - Supports pipeline input for both ServerObject and OperatorObject where applicable
  - Includes comprehensive unit tests and follows ShouldProcess patterns
- Added new public commands for database management:
  - `Get-SqlDscDatabase` - Get databases from a SQL Server Database Engine instance
  - `New-SqlDscDatabase` - Create a new database with specified properties
  - `Set-SqlDscDatabase` - Modify properties of an existing database
  - `Remove-SqlDscDatabase` - Remove a database from SQL Server instance
  - `Test-SqlDscDatabase` - Test if a database is in the desired state
  - All commands support pipeline input with ServerObject and follow established
    patterns
  - Database objects can also be used as pipeline input for Set and Remove operations
  - Commands include comprehensive validation, localization, and ShouldProcess support
- `Test-SqlDscAgentAlertProperty`
  - New command to test specific properties of SQL Agent alerts.
  - Supports testing severity and message ID properties.
  - Requires at least one property parameter to be specified.
  - Supports pipeline input of
    `[Microsoft.SqlServer.Management.Smo.Agent.Alert]` objects.
- Added private function `Get-CommandParameter` to filter command parameters
  by excluding specified parameter names and common parameters, providing a
  reusable way to determine settable properties on objects.
- `Get-SqlDscServerProtocolName`
  - New public command for SQL Server protocol name mappings with support
    for protocol name, display name, and short name parameter sets.
- `Get-SqlDscManagedComputerInstance`
  - New public command for retrieving SQL Server managed computer instance
    information with pipeline support.
- `Get-SqlDscServerProtocol`
  - Enhanced to support multiple parameter sets including pipeline input
    from managed computer and instance objects.
  - Enhanced to optionally return all protocols when ProtocolName parameter
    is not specified.
- All tests was changed to no longer use `Should -Not -Throw` for testing
  that commands do not throw errors. Instead, tests now simply call the command
  and will fail if an error is thrown, following best practices (follows
  Pester 6 syntax).

### Changed

- Optimized integration test performance by leaving the DSCSQLTEST service running
  for subsequent tests, significantly improving CI build times.
- Improved code quality by ensuring all function invocations in the private
  and public functions use named parameters instead of positional parameters.
- SqlServerDsc
  - Updated GitVersion.yml feature branch regex pattern to use anchor `^f(eature(s)?)?[\/-]`
    for more precise branch name matching.
- Refactored GitHub Copilot workflow setup to be module-agnostic via MODULE_NAME
  environment variable, includes full-history detection, uses idempotent .NET
  tool install, and adds Linux dependency handling ([issue #2127](https://github.com/dsccommunity/SqlServerDsc/issues/2127)).
- `SqlAgentAlert`
  - Added additional unit tests covering MessageId-based alerts, the hidden
    `Modify()` method behavior, and `AssertProperties()` validation scenarios.
- Module now outputs a verbose message instead of a warning when the SMO
  dependency module is missing during import to work around a DSC v3 issue.
- VS Code tasks configuration was improved to support AI.
- `.vscode/settings.json`
  - Set `terminal.integrated.defaultProfile.osx` and `terminal.integrated.defaultProfile.linux`
    to `pwsh` and added terminal profiles for macOS and Linux to ensure the
    integrated terminal defaults to `pwsh` in developer environments.
- `Prerequisites` tests
  - Added creation of `SqlIntegrationTest` local Windows user for integration testing.
- `tests/Integration/Commands/README.md`
  - Added documentation for `SqlIntegrationTest` user and
    `IntegrationTestSqlLogin` login.
  - Added run order information for `New-SqlDscLogin` integration test.
- `Get-SqlDscServerPermission`
  - Enhanced the command to support server roles in addition to logins by
    utilizing `Test-SqlDscIsRole` alongside the existing `Test-SqlDscIsLogin`
    check.
  - The command now accepts both login principals and server role principals
    as the `Name` parameter (issue [#2063](https://github.com/dsccommunity/SqlServerDsc/issues/2063)).
- `azure-pipelines.yml`
  - Remove `windows-2019` images fixes [#2106](https://github.com/dsccommunity/SqlServerDsc/issues/2106).
  - Move individual tasks to `windows-latest`.
  - Added integration tests for `Assert-SqlDscLogin` command in Group 2.
  - Added conditional logic to skip DSC resource integration tests when
    changes don't affect DSC resources, improving CI/CD performance for
    non-DSC changes.
- `SqlServerDsc.psd1`
  - Set `CmdletsToExport` to `*` in module manifest to fix issue [#2109](https://github.com/dsccommunity/SqlServerDsc/issues/2109).
- Added optimization for DSC resource integration tests
  - Created `.build/Test-ShouldRunDscResourceIntegrationTests.ps1` to analyze
    git changes and decide when DSC resource integration tests are needed.
  - DSC resource integration test stages now run only when changes affect DSC
    resources, public commands used by resources, or related components.
  - Unit tests, QA tests, and command integration tests continue to run for
    all changes.
- Bump actions/checkout task to v5.
- `.build/Test-ShouldRunDscResourceIntegrationTests.ps1`
  - Improved performance by adding an early optimization to check for changes
    under the configured SourcePath before expensive analysis.
  - Moved public command discovery to only run when source changes are detected.
- `.build/README.md`
  - Added flow diagram showing decision process for DSC resource integration tests.
  - Improved documentation with optimized analysis workflow description.
- DSC community style guidelines
  - Added requirement to follow guidelines over existing code patterns.
- Improved markdown, pester, powershell, and changelog instructions.
  - Fixed `Ignore` that seems in edge-cases fail.
  - Improved markdown and changelog instructions.
- `RequiredModules.psd1`
  - Updated `DscResource.Test` dependency to `latest` (was pinned to `0.17.2`).
- Examples
  - `source/Examples/Resources/SqlSetup/5-InstallNamedInstanceInFailoverClusterSecondNode.ps1`
    - Removed redundant `$SqlAdministratorCredential` parameter from example
      configuration.
- `New-SqlDscAgentAlert`
  - Updated the command to use `Test-SqlDscIsAgentAlert` instead of directly
    calling `Get-AgentAlertObject` when checking if an alert already exists
    (issue [#2202](https://github.com/dsccommunity/SqlServerDsc/issues/2202)).
- `Test-SqlDscIsAgentAlert`
  - Removed optional `Severity` and `MessageId` parameters - use
    `Test-SqlDscAgentAlertProperty` instead for property testing.
  - Now only tests for alert existence.
  - Added support for pipeline input of
    `[Microsoft.SqlServer.Management.Smo.Agent.Alert]` objects.
  - Updated examples and documentation to reflect the simplified functionality.

## [17.1.0] - 2025-05-22

### Removed

- SqlServerDsc
  - Revert workaround in GitHub Actions workflows as new version of ModuleBuilder
    was released.
- SqlServerDsc.Common
  - Removed the function `Get-RegistryPropertyValue`, `Format-Path` and
    `Test-PendingRestart` in favor of the commands with the same names in
    the module _DscResource.Common_.
- SqlRSSetup
  - The DSC resource has been refactored into a class-based resource.
    - The parameter `SourcePath` was replaced with `MediaPath`.
    - The parameter `IAcceptLicensTerms` was replaced with a boolean parameter
      `AcceptLicensingTerms`.
    - The parameter `SourceCredential` was removed. Because of this, the
      functionality that allowed copying the media from a UNC path using
      those credentials was also removed. If this was something you used,
      please open an issue.
    - The version validation no longer gets the current version from the
      installed package (using `Get-Package`), but instead from the registry.
    - Prior when install was successful, the resource checked whether there
      were any pending rename operations. Since the install returns 3010
      if a restart is needed it is now assumed that the setup process takes
      care of this. If that is not the case, and this check is needed, then
      open an issue to discuss in what cases this is needed.
    - The `Edition` option 'Development` was replaced by the value
      `Developer`.
    - The read-only properties `CurrentVersion`, `ServiceName` and `ErrorDumpDirectory`
      were removed.
- Bump GitHub Actions Stale to v10

### Added

- Public commands:
  - `Get-SqlDscInstalledInstance` to retrieve installed SQL instances.
  - `Get-SqlDscRSSetupConfiguration` to retrieve the setup configuration of
    SQL Server Reporting Services or Power BI Report Server ([issue #2072](https://github.com/dsccommunity/SqlServerDsc/issues/2072)).
    - Add additional properties to `Get-SqlDscRSSetupConfiguration` output.
  - `Install-SqlDscReportingService` to install SQL Server Reporting Services
    ([issue #2010](https://github.com/dsccommunity/SqlServerDsc/issues/2010)).
    - Add `PassThru` parameter to return exit code.
  - `Install-SqlDscBIReportServer` to install SQL Server BI Report Server.
    ([issue #2010](https://github.com/dsccommunity/SqlServerDsc/issues/2010)).
    - Add `PassThru` parameter to return exit code.
  - `Repair-SqlDscReportingService` to repair an already installed SQL Server
    Reporting Services ([issue #2064](https://github.com/dsccommunity/SqlServerDsc/issues/2064)).
    - Add `PassThru` parameter to return exit code.
  - `Repair-SqlDscBIReportServer` to repair an already installed SQL Server
    BI Report Server ([issue #2064](https://github.com/dsccommunity/SqlServerDsc/issues/2064)).
    - Add `PassThru` parameter to return exit code.
  - `Test-SqlDscRSInstalled` to test whether an instance is installed or not
     ([issue #2078](https://github.com/dsccommunity/SqlServerDsc/issues/2078)).
  - `Uninstall-SqlDscReportingService` to uninstall SQL Server Reporting
    Services ([issue #2065](https://github.com/dsccommunity/SqlServerDsc/issues/2065)).
    - Add `PassThru` parameter to return exit code.
  - `Uninstall-SqlDscBIReportServer` to uninstall SQL Server BI Report Server
    ([issue #2065](https://github.com/dsccommunity/SqlServerDsc/issues/2065)).
    - Add `PassThru` parameter to return exit code.
  - `ConvertTo-SqlDscEditionName` to return the edition name of the specified
    edition ID.
- Private function:
  - `Invoke-ReportServerSetupAction` to run setup actions for Reporting
    Services and Power BI Report Server.
- Added new instructions for GitHub Copilot that might assist when developing
  command and private functions in the module. More instructions should be
  added as needed to help generated code and tests.

### Changed

- SqlServerDsc
  - The examples that was located in the README in the examples folder has
    now been moved to the WikiSource folder. The examples are published to
    the repository Wiki. The README has been updated to link to the new
    location ([issue #2051](https://github.com/dsccommunity/SqlServerDsc/issues/2051)).
  - Integration test stages has been modified to split the testing into
    several different areas. The tests are dependent on this order:
    - Quality_Test_and_Unit_Test
    - Integration_Test_Commands_SqlServer
      - Integration_Test_Commands_ReportingServices
      - Integration_Test_Commands_BIReportServer
    - Integration_Test_Resources_SqlServer
      - Integration_Test_Resources_SqlServer_dbatools
      - Integration_Test_Resources_ReportingServices
        - Integration_Test_Resources_ReportingServices_dbatools
  - Update build script path in integration tests.
  - Fix style formatting in all PowerShell script files.
  - Update module description on GitHub, in the conceptual help, and in
    the module manifest.
  - Now integration tests will fail on an exception when the command `Test-DscConfiguration`
    is run.
  - Added Test-SqlDscIsRole to be used like Test-SqlDscIsLogin but tests
    for a server role as principal.
  - Refine and enhance clarity in Copilot instructions.
- SqlSetup
  - Fixed issue with AddNode where cluster IP information was not being passed to
    setup.exe ([issue #1171](https://github.com/dsccommunity/SqlServerDsc/issues/1171)).
- SqlRSSetup
  - The DSC resource has been refactored into a class-based resource.
- `Set-SqlDscServerPermission`
  - Added support for assigning permissions to a server role.

### Fixed

- Fixed workaround for the GitHub Actions to support building module in Windows
  PowerShell.
- Fix tests to redirect output streams correctly.
- SqlServerDsc
  - Fix localization tests.
  - Cleanup in unit tests for classes.
  - Cleanup in localization string files.
- `SqlAudit`
  - Fix localization strings in `Assert` method.
- `Save-SqlDscSqlServerMediaFile`
  - Fix localizations strings that used wrong keys.
  - Fix unit tests so they work cross-platform.
- `Install-SqlDscServer` and private function `Invoke-SetupAction`
  - Fix localization string keys naming.
  - Fix unit tests to use correct localization string names.
  - Remove redundant unit tests.
- `SqlConfiguration`
  - Change the alias command to real command name, to pass HQRM tests.
- `SqlDatabaseUser`
  - Change the alias command to real command name, to pass HQRM tests.
- `SqlMaxDop`
  - Change the alias command to real command name, to pass HQRM tests.
- `SqlMemory`
  - Change the alias command to real command name, to pass HQRM tests.
- `SqlReplication`
  - Change the alias command to real command name, to pass HQRM tests.
- `SqlRSSetup`
  - Change the alias command to real command name, to pass HQRM tests.
- `SqlServiceAccount`
  - Change the alias command to real command name, to pass HQRM tests.
- `Get-SqlDscRSSetupConfiguration`
  - The integration test was updated to verify so that the `CurrentVersion`
    and `ProductVersion` strings can be converted to valid versions and
    that they always are higher than what we expect.
- `SqlRS`
  - Re-enable integration tests.
- `SqlAG`
  - Fix SeedingMode existence condition.
- `SqlAGReplica`
  - Fix SeedingMode existence condition.

## [17.0.0] - 2024-09-30

### Added

- SqlSetup
  - Added new parameter ProductCoveredBySA which is introduced in SQL 2022.

### Added

- `Connect-SqlDscDatabaseEngine`
  - Added integration test for the command.
- `Uninstall-SqlDscServer`
  - Added integration test for the command.

### Changed

- SqlScript
  - BREAKING CHANGE: The parameter `Id` is now required to allow
    reuse of a script with different variables. Set this to a unique value.
    The information entered is never used to actually run the script
    ([issue #596](https://github.com/dsccommunity/SqlServerDsc/issues/596)).
  - Fix unit test to fully check Set-TargetResource using timeout.
- SqlScriptQuery
  - BREAKING CHANGE: The parameter `Id` is now required to allow
    reuse of a script with different variables. Set this to a unique value.
    The information entered is never used to actually run the script
    ([issue #596](https://github.com/dsccommunity/SqlServerDsc/issues/596)).
  - Fix unit test to fully check Set-TargetResource using timeout.
- SqlServerDsc
  - Replaced inline task `Package_Wiki_Content` with the one now available
    in the module _DscResource.DocGenerator_.
- `Connect-SqlDscDatabaseEngine`
  - Update comment-based help with more examples.
- SqlSetup
  - The parameter `SecurityMode` now only (correctly) allows the value
    `SQL` ([issue #1185](https://github.com/dsccommunity/SqlServerDsc/issues/1185)).

### Fixed

- SqlServerDsc
  - Fix issue template.
- `Connect-SqlDscDatabaseEngine`
  - Comment-based help for parameter `LoginType` was corrected.
  - An integration test now runs to test the command.
- SqlAudit
  - Fixed unit tests.
- SqlDatabaseMail
  - Fix unit test, removing `Assert-VerifiableMock` that was left over from
    Pester 5 conversion.

## [16.6.0] - 2024-05-17

### Added

- SqlServerDsc
  - Added build tasks to generate Wiki documentation for public commands.
  - Initial integration tests for commands.
- SqlDatabaseMail
  - Added the parameter `UseDefaultCredentials` to control use of the DatabaseEngine
    service account for SMTP server authentication.
- New public commands
  - `Save-SqlDscSqlServerMediaFile` - Downloads the content on the provided URL
    and if it is an executable it will use the executable to download the
    ISO image media.

### Fixed

- SqlServerDsc
  - `Get-SMOModuleCalculatedVersion`
    - Return SQLPS version as 12.0 instead of 120
  - `Get-SqlDscPreferredModule`
    - Fix sort to get the latest version
  - Public commands no handles when both `-Force` and `-Confirm $true`
    would be passed to command.
  - Enabled NUnit results for HQRM tests.
- `Assert-Feature`
  - Fixed unit tests.
- SqlAGReplica
  - Fix unit test FailedRemoveAvailabilityGroupReplica
- SqlAgentOperator
  - Integration test for changing e-mail address on an existing operator.
- `DatabasePermission`
  - New method ToString() for making verbose output better.
- `ServerPermission`
  - New method ToString() for making verbose output better.
- SqlAgDatabase
  - Remove unused help file ([issue #1745](https://github.com/dsccommunity/SqlServerDsc/issues/1745)).
- SqlDatabaseObjectPermission
  - Added `foreach` loop in `Get-TargetResource` to fix issues with `INSERT`
    permissions when it's not the only permission on the table ([issue [#2006](https://github.com/dsccommunity/SqlServerDsc/issues/2006)]).
- `Install-SqlDscServer`
  - No longer throws with duplicate parameter error if the parameter
    `ErrorAction` is passed to the command.
- `Add-SqlDscNode`
  - No longer throws with duplicate parameter error if the parameter
    `ErrorAction` is passed to the command.
- `Complete-SqlDscFailoverCluster`
  - No longer throws with duplicate parameter error if the parameter
    `ErrorAction` is passed to the command.
- `Complete-SqlDscImage`
  - No longer throws with duplicate parameter error if the parameter
    `ErrorAction` is passed to the command.
- `Initialize-SqlDscRebuildDatabase`
  - No longer throws with duplicate parameter error if the parameter
    `ErrorAction` is passed to the command.
- `Remove-SqlDscNode`
  - No longer throws with duplicate parameter error if the parameter
    `ErrorAction` is passed to the command.
- `Repair-SqlDscServer`
  - No longer throws with duplicate parameter error if the parameter
    `ErrorAction` is passed to the command.
- `Uninstall-SqlDscServer`
  - No longer throws with duplicate parameter error if the parameter
    `ErrorAction` is passed to the command.
- Private functions
  - `Invoke-SetupAction` no longer throws when secure strings is passed on
    Windows PowerShell.

### Changed

- SqlServerDsc
  - Updated pipeline files to support pre-releases with ModuleFast (when
    resolving dependencies).
  - Bump PSResourceGet to v1.0.0 (used when resolving dependencies).
  - Update markdown highlights with newly supported keywords.
  - Bump GitHub Action _Stale_ to v9.
  - Bump GitHub Action _CodeQL-Action_ to v3.
  - Documentation is now built using a separate meta task `docs`.
    It is run with the meta task `pack` which is run by the pipeline.
    To run the meta task `docs` the SMO assemblies must be loaded into the
    session, either by importing SqlServer module or loading SMO stubs.
  - QA test improved to speed up quality testing.
  - The pipeline test stages has been split into different stages.
- SqlAG
  - Converted unit test to Pester 5
  - DtcSupportEnabled option in Set-TargetResource and TestTargetResource
- SqlSetup
  - Updated integration tests to use PSResourceGet to download required modules.
- SqlRS
  - Integration tests for SQL Server 2022 has been temporarily disabled due
    to a unknown problem. More information in [issue #2009](https://github.com/dsccommunity/SqlServerDsc/issues/2009).

## [16.5.0] - 2023-10-05

### Fixed

- SqlDatabase
  - Add Version160 to CompatibilityLevel ValidateSet

### Added

- SqlServerDsc
  - Updated pipeline files to support ModuleFast and PSResourceGet.
  - `Get-SqlDscPreferredModule`
    - Optionally specify what version of the the SQL preferred module to
      be imported using the SMODefaultModuleVersion environment variable
      ([issue #1965](https://github.com/dsccommunity/SqlServerDsc/issues/1965)).
  - Now package the Wiki content and adds it as a GitHub Release asset so it
    is simpler to get the documentation for a specific version.
  - CODEOWNERS file was added to support automatically set reviewer.
- New private command:
  - Get-SMOModuleCalculatedVersion - Returns the version of the SMO module
    as a string. SQLPS version 120 and 130 do not have the correct version set,
    so the file path is used to calculate the version.
- SqlSetup
  - Added the parameter `SqlVersion` that can be used to set the SQL Server
    version to be installed instead of it looking for version in the setup
    executable of the SQL Server media. This parameter is not allowed for
    the setup action `Upgrade`, if specified it will throw an exception
    ([issue #1946](https://github.com/dsccommunity/SqlServerDsc/issues/1946)).

### Changed

- SqlRs
  - Updated examples to use xPSDesiredStateConfiguration instead of PSDScResources.
  - Updated integration tests to use xPSDesiredStateConfiguration instead of PSDScResources.
- SqlScript
  - Updated examples to use xPSDesiredStateConfiguration instead of PSDScResources.
  - Updated integration tests to use xPSDesiredStateConfiguration instead of PSDScResources.
- SqlScriptQuery
  - Updated examples to use xPSDesiredStateConfiguration instead of PSDScResources.
- SqlSetup
  - Updated examples to use xPSDesiredStateConfiguration instead of PSDScResources.
  - Updated integration tests to use xPSDesiredStateConfiguration instead of PSDScResources.
- SqlAlwaysOnService
  - Updated integration tests to use xPSDesiredStateConfiguration instead of PSDScResources.
- SqlLogin
  - Updated integration tests to use xPSDesiredStateConfiguration instead of PSDScResources.
- SqlReplication
  - Updated integration tests to use xPSDesiredStateConfiguration instead of PSDScResources.
- SqlRSSetup
  - Updated integration tests to use xPSDesiredStateConfiguration instead of PSDScResources.
- SqlServiceAccount
  - Updated integration tests to use xPSDesiredStateConfiguration instead of PSDScResources.
- SqlWindowsFirewall
  - Updated integration tests to use xPSDesiredStateConfiguration instead of PSDScResources.
- SqlServerDsc
  - `Get-SqlDscPreferredModule`
    - Now returns a PSModuleInfo object instead of just the module name.
  - `Import-SqlDscPreferredModule`
    - Handles PSModuleInfo objects from `Get-SqlDscPreferredModule` instead of strings.
    - Sets -ErrorAction 'Stop' on Get-SqlDscPreferredModule to throw an error if
      no SQL module is found. The script-terminating error is caught and made into
      a statement-terminating error.
  - Bump GitHub Action Checkout to v4.
- SqlAGListener
  - Made the resource cluster aware. When ProcessOnlyOnActiveNode is specified,
    the resource will only determine if a change is needed if the target node
    is the active host of the SQL Server instance ([issue #871](https://github.com/dsccommunity/SqlServerDsc/issues/871)).

### Remove

- SqlServerDsc
  - Removed PreferredModule_ModuleFound string in favor for more verbose PreferredModule_ModuleVersionFound.

## [16.4.0] - 2023-08-22

### Added

- SqlServerDsc
  - Added a new build task `fastbuild` that can be used during development
    process when there are no need to generate documentation.
  - Added new public command:
    - `Get-SqlDscConfigurationOption` - Returns the available configuration
      options that can be used with the DSC resource _SqlConfiguration_.

### Changed

- SqlServerDsc
  - Re-enable integration tests for dbatools.
  - Bumped dbatools to v2.0.1 for the integration tests.
  - Running PSScriptAnalyzer on the built module ([issue #1945](https://github.com/dsccommunity/SqlServerDsc/issues/1945)).
  - Fix header in unit tests that referenced the wrong path.
  - Fix a path in VS Code workspace settings to correctly use Script Analyzer on
    Linux and macOS.
  - Highlighted note comments throughout markdown and generated markdown.
- SqlServerDsc.Common
  - Fix unit tests so they work cross-platform.
- ScriptAnalyzer.Tests was fixed so they work cross-platform.
- SqlSetup
  - Highlighted a note in the README.md.
- SqlMemory
  - Highlighted an important note in the README.md.
- SqlMaxDop
  - Highlighted an important note in the README.md.
- `Get-SqlDscPreferredModule`
  - Fix unit tests so they work cross-platform.

### Fixed

- SqlServerDsc
  - Fix style changes in all private and public commands.
- `Import-SqlDscPreferredModule`
  - Now when parameter `Force` is passed the command correctly invoke
    `Get-SqlDscPreferredModule` using the parameter `Refresh`.
- SqlWindowsFirewall
  - Fix duplication of SQL Server Browser Firewall Rule when deploying
    Analysis Services feature ([issue #1942](https://github.com/dsccommunity/SqlServerDsc/issues/1942)).
- SqlLogin
  - Attempting to disable and already disabled login throws an error ([issue #1952](https://github.com/dsccommunity/SqlServerDsc/issues/1952)).
- `Install-SqlDscServer`
  - Now the parameter `InstanceName` can no longer be specified (as per
    the SQL Server documentation) for the setup action `PrepareImage`
    ([issue #1960](https://github.com/dsccommunity/SqlServerDsc/issues/1960)).

## [16.3.1] - 2023-05-06

### Changed

- SqlServerDsc
  - Temporary disable integration tests for dbatools.
- SqlAg
  - Added optional parameter `SeedingMode` that will set the SeedingMode for the
    SQL Server 2016 and higher. This parameter can only be used together with the
    module _SqlServer_ installed (tested  v21.0.17099). The parameter will be
    ignored if SQLPS module will be used.
- SqlAgReplica
  - Added optional parameter `SeedingMode` that will set the SeedingMode for the
    SQL Server 2016 and higher ([issue #487](https://github.com/dsccommunity/SqlServerDsc/issues/487)).
    This parameter can only be used together with the module _SqlServer_ installed
    (tested v21.0.17099). The parameter will be ignored if SQLPS module will be
    used.

### Fixed

- `Import-SqlDscPreferredModule`
  - Now the command does not fail when checking if SQLPS is loaded into the
    session ([issue #1928](https://github.com/dsccommunity/SqlServerDsc/issues/1928)).

## [16.3.0] - 2023-04-26

### Remove

- SqlServerDsc.Common
  - Removed the function `Invoke-Query`. It is replaced by the command
    `Invoke-SqlDscQuery` ([issue #1902](https://github.com/dsccommunity/SqlServerDsc/issues/1902)).

### Added

- New public commands:
  - `Disconnect-SqlDscDatabaseEngine` - Disconnects from a SQL Server instance
    that was previously connected to using `Connect-SqlDscDatabaseEngine`.
  - `Test-SqlDscIsSupportedFeature` - Evaluates if a feature is supported by a specific
    Microsoft SQL Server major version. _This command must be extended with_
    _a full list of when features were added and removed in each major_
    _version to fully work_.
- New private commands:
  - `ConvertTo-RedactedText` - Used to redact sensitive information from
    text that then can be used in console output like verbose messages.
  - `Get-FileVersionInformation` - Returns the version information
    for a file.
  - `Assert-Feature` - Throws an exception if a feature is not supported
    for a specific Microsoft SQL Server major version.
- SqlServerDsc.Common
  - `Connect-SQL`.
    - Add new parameter `Encrypt`.
- `Connect-SqlDscDatabaseEngine`
  - Add new parameter `Encrypt`.
- `Invoke-SqlDscQuery`
  - Add new parameter `Encrypt`.

### Changed

- Now able to use [DbaTools](https://dbatools.io) as a preferred module
  (with some restrictions).
- Gitversion no longer evaluates bumping major version using the word "major".
- Update private commands:
  - `Assert-SetupActionProperties` was changed to throw
    an exception when a feature is not supported (calls `Assert-Feature`).
    The private command is indirectly used by the setup action commands.
  - `Invoke-SetupAction` was changed to expand environment variables that
    is passed as the media path.
- SqlSetup
  - Update to support checking non-supported features using the command
    `SqlDscIsSupportedFeature` ([issue #1872](https://github.com/dsccommunity/SqlServerDsc/issues/1872)).
- Update SqlServerDsc.Common Module:
  - `Connect-SQL` - Function will now wait for the SMO Status property to be
    'Online' or throw an exception if time exceeds the statement timeout.
- SqlRS
  - Now uses the command `Invoke-SqlDscQuery` instead of `Invoke-SqlCmd`
   ([issue #1917](https://github.com/dsccommunity/SqlServerDsc/issues/1917)).
  - The parameter `Encrypt` has changed so that `Mandatory` or `Strict`
    will turn on encryption when connecting to the database instance.
- SqlDatabaseMail
  - Update integration tests to verify multiple instances of SqlDatabaseMail
    in the same configuration ([issue #1871](https://github.com/dsccommunity/SqlServerDsc/issues/1871)).
  - Changed comparison logic to use `Compare-DscParameterState` ([issue #1871](https://github.com/dsccommunity/SqlServerDsc/issues/1871)).
  - Return the correct profile name and mail server name from the current
    state ([issue #1871](https://github.com/dsccommunity/SqlServerDsc/issues/1871)).
- `Invoke-SqlDscQuery`
  - Now shows the correct instance name when called using a server object
    ([issue #1918](https://github.com/dsccommunity/SqlServerDsc/issues/1918)).
  - Correctly outputs query in verbose message when parameter `RedactText`
    is not passed.
- `Import-SqlDscPreferredModule`
  - Better handle preferred module and re-uses logic in `Get-SqlDscPreferredModule`.

## [16.2.0] - 2023-04-10

### Added

- SqlServerDsc
  - New GitHub Actions workflow that run PSScriptAnalyzer for PRs so any
    issues are shown directly in the PR's changed files ([issue #1860](https://github.com/dsccommunity/SqlServerDsc/issues/1860)).
  - Added a separate integration test jobs for SQL Server Reporting Services
    to be able to test configuring SQL Server Reportings Services using
    other values that the default values.
  - Now updates GitHub Actions automatically by allowing dependabot sending
    in pull requests.
  - New public command:
    - `Get-SqlDscPreferredModule` - Returns the name of the first available
      preferred module ([issue #1879](https://github.com/dsccommunity/SqlServerDsc/issues/1879)).
      - Re-using the command `Get-PSModulePath` from the module DscResource.Common.
- SqlSecureConnection
  - Added new parameter `ServerName` that will be used as the host name when
    restarting the SQL Server instance. The specified value should be the same
    name that is used in the certificate ([issue #1888](https://github.com/dsccommunity/SqlServerDsc/issues/1888)).
- SqlSetup
  - Added new parameter `ServerName` that will be used as the host name when
    evaluating the SQL Server instance. If using a secure connection the
    specified value should be the same name that is used in the certificate
    ([issue #1893](https://github.com/dsccommunity/SqlServerDsc/issues/1893)).

### Changed

- SqlServerDsc
  - Update `appveyor.yml` to use `dotnet tool install` to install _GitVersion_.
  - Re-enable integration tests for SqlRSSetup and SqlRS when running against
    SQL Server 2019 ([issue #1847](https://github.com/dsccommunity/SqlServerDsc/issues/1847)).
  - The private function `Import-SQLPSModule` was replaced throughout with
    the public command `Import-SqlDscPreferredModule` ([issue #1848](https://github.com/dsccommunity/SqlServerDsc/issues/1848)).
  - Removed the regular expression `features?` from the GitVersion configuration.
    Before, if a fix commit mentioned the word feature but means a SQL Server
    feature GitVersion would bump minor instead of patch number.
  - Update pipeline script that is used to resolve dependencies.
  - When running in Azure Pipelines any existing SqlServer module is removed
    before running integration tests, so the tests can update to latest version.
  - Now the new label 'command proposal' is an exempt for labeling issues stale.
  - Update the initializing header for all integration test to be equal to
    the unit tests.
  - Rename task jobs in Azure Pipelines ([issue #1881](https://github.com/dsccommunity/SqlServerDsc/issues/1881)).
  - Bump SqlServer version to 22.0.59 for integration tests for SQL Server 2022.
- `Get-SqlDscAudit`
  - The parameter `Name` is no longer mandatory. When left out all the current
    audits are returned ([issue #1812](https://github.com/dsccommunity/SqlServerDsc/issues/1812)).
- `Import-SqlDscPreferredModule`
  - Now correctly preserves paths that is set in the session for the environment
    variable `$env:PSModulePath`. If the module _SqlServer_ or _SQLPS_ are not
    found the command will populate the `$env:PSModulePath` with the
    unique paths from all targets; session, user, and machine. This is done
    so that any new path that was added to the machine or user target will
    also be set in the session.
  - Now imports the preferred module into the global scope so that MOF-based
    resources (that is in another module scope) can use the imported module.
  - Some code cleanup ([issue #1881](https://github.com/dsccommunity/SqlServerDsc/issues/1881)).
  - Refactor to re-use the command `Get-SqlDscPreferredModule`.
- SqlServerDsc.Common
  - `Restart-SqlService` no longer silently ignores errors that prevents
     the instance to go online. If the instance has not gone online during
     the timeout period the error thrown will no contain the last error
     reported by `Connect-SQL` ([issue #1891](https://github.com/dsccommunity/SqlServerDsc/issues/1891)).
  - `Invoke-SqlScript` no longer passes the parameter `Variable` to
    `Invoke-SqlCmd` if it is not set ([issue #1896](https://github.com/dsccommunity/SqlServerDsc/issues/1896)).
- `DatabasePermission`
  - Class was updated with the latest database permissions.

### Fixed

- `Assert-SetupActionProperties`
  - Now throws an exception if the setup action is `Install` and the feature
    analysis services is specified without the parameter `ASSysAdminAccounts`
    ([issue #1845](https://github.com/dsccommunity/SqlServerDsc/issues/1845)).
  - Now throws an exception if the setup action is `Install` and the feature
    database engine is specified without the parameter `SqlSysAdminAccounts`.
- `Invoke-SetupAction`
  - The parameter `SqlSysAdminAccounts` is no longer mandatory to allow
    installation where the database engine is not installed.
- `Install-SqlDscServer`
  - The parameter `SqlSysAdminAccounts` is no longer mandatory to allow
    installation where the database engine is not installed.
- `SqlRS`
  - Fixed issue of configuring reporting services ([issue #1868](https://github.com/dsccommunity/SqlServerDsc/issues/1868)).
  - Test renamed to `When Reports virtual directory is different` so it
    is more correct and not a duplicate.
  - Integration tests configuration names was renamed to better tell what
    the configuration does ([issue #1880](https://github.com/dsccommunity/SqlServerDsc/issues/1880)).
- SqlServerDsc.Common
  - The command `Restart-SqlService` was updated to correctly evaluate when
    the timeout value is reached ([issue #1889](https://github.com/dsccommunity/SqlServerDsc/issues/1889)).

## [16.1.0] - 2023-02-28

### Removed

- SqlServerDsc
  - Removed `Assert-ElevatedUser` from private functions ([issue #1797](https://github.com/dsccommunity/SqlServerDsc/issues/1797)).
    - `Assert-ElevatedUser` added to _DscResource.Common_ public functions
      ([issue #82](https://github.com/dsccommunity/DscResource.Common/issues/82)).
  - Removed `Test-IsNumericType` from private functions ([issue #1795](https://github.com/dsccommunity/SqlServerDsc/issues/1795)).
    - `Test-IsNumericType` added to _DscResource.Common_ public functions
    ([issue #87](https://github.com/dsccommunity/DscResource.Common/issues/87)).
  - Removed `Test-ServiceAccountRequirePassword` from private functions ([issue #1794](https://github.com/dsccommunity/SqlServerDsc/issues/1794)
    - Replaced by `Test-AccountRequirePassword` that was added to _DscResource.Common_
      public functions ([issue #93](https://github.com/dsccommunity/DscResource.Common/issues/93)).
  - Removed `Assert-RequiredCommandParameter` from private functions ([issue #1796](https://github.com/dsccommunity/SqlServerDsc/issues/1796)).
    - Replaced by `Assert-BoundParameter` (part of _DscResource.Common_)
      that had a new parameter set added ([issue #92](https://github.com/dsccommunity/DscResource.Common/issues/92)).
  - Removed private function `Test-ResourceDscPropertyIsAssigned` and
    `Test-ResourceHasDscProperty`. Both are replaced by `Test-DscProperty`
    which is now part of the module _DscResource.Common_.
  - Removed private function `Get-DscProperty`. It is replaced by `Get-DscProperty`
    which is now part of the module _DscResource.Common_.
  - The class `ResourceBase` and `Reason` has been removed, they are now
    part of the module _DscResource.Base_.
  - The enum `Ensure` has been removed, is is now part of the module
    _DscResource.Base_.
  - The private functions that the class `ResourceBase` depended on has been
    moved to the module _DscResource.Base_.
    - `ConvertFrom-CompareResult`
    - `ConvertTo-Reason`
    - `Get-ClassName`
    - `Get-LocalizedDataRecursive`
  - Added documentation how to generate stub modules for the unit tests.
    The documentation can be found in ['tests/Unit/Stubs`](https://github.com/dsccommunity/SqlServerDsc/tree/main/tests/Unit/Stubs).
  - SqlRSSetup and SqlRS
    - Removed the integration test when running against SQL Server 2019,
      due to the URL to download the Reporting Services 2019 executable
      no longer works.

### Added

- SqlServerDsc
  - The following private functions were added to the module (see comment-based
    help for more information):
    - `Assert-SetupActionProperties`
    - `Invoke-SetupAction`
    - `ConvertTo-ManagedServiceType`
    - `ConvertFrom-ManagedServiceType`
    - `Assert-ManagedServiceType`
  - The following public functions were added to the module (see comment-based
    help for more information):
    - `Install-SqlDscServer`
    - `Uninstall-SqlDscServer`
    - `Add-SqlDscNode`
    - `Remove-SqlDscNode`
    - `Repair-SqlDscServer`
    - `Complete-SqlDscImage`
    - `Complete-SqlDscFailoverCluster`
    - `Initialize-SqlDscRebuildDatabase`
    - `Import-SqlDscPreferredModule`
    - `Get-SqlDscManagedComputer`
    - `Get-SqlDscManagedComputerService`
    - `Get-SqlDscTraceFlag`
    - `Add-SqlDscTraceFlag`
    - `Remove-SqlDscTraceFlag`
    - `Set-SqlDscTraceFlag`
    - `Get-SqlDscStartupParameter`
    - `Set-SqlDscStartupParameter`
  - Added class `StartupParameters` which can parse the startup parameters
    of a manged computer service object.
  - Added class `SqlReason` to be used as the type of the DSC property `Reasons`
    for class-based resources.
  - New GitHub issue templates for proposing new public commands, proposing
    an enhancement to an existing command, or having a problem with an existing
    command.
  - Integration tests are now also run on SQL Server 2022 and SQL Server
    Reporting Services 2022.
  - Integration tests now wait for LCM after each It-block, not just at the
    end of a Context-block. Hopefully this will mitigate some of the intermittent
    errors we have seen when running the integration tests in the pipeline.
  - Use preview version of Pester to support the development of Pester as
    this is a code base with a diverse set of tests thar can help catch
    issues in Pester. If preview release of Pester prevents release we
    should temporary shift back to stable.
  - New QA tests for public commands and private functions.
- SqlDatabase
  - Added compatibility levels for SQL Server 2022 (major version 16).
- SqlSetup
  - Paths for SQL Server 2022 are correctly returned by Get.
- SqlRS
  - Added optional parameter `Encrypt`. Parameter `Encrypt` controls whether
    the connection used by `Invoke-SqlCmd should enforce encryption. This
    parameter can only be used together with the module _SqlServer_ v22.x
    (minimum v22.0.49-preview). The parameter will be ignored if an older
    major versions of the module _SqlServer_ is used.
- SqlScript
  - Added optional parameter `Encrypt`. Parameter `Encrypt` controls whether
    the connection used by `Invoke-SqlCmd should enforce encryption. This
    parameter can only be used together with the module _SqlServer_ v22.x
    (minimum v22.0.49-preview). The parameter will be ignored if an older
    major versions of the module _SqlServer_ is used.
- SqlScriptQuery
  - Added optional parameter `Encrypt`. Parameter `Encrypt` controls whether
    the connection used by `Invoke-SqlCmd should enforce encryption. This
    parameter can only be used together with the module _SqlServer_ v22.x
    (minimum v22.0.49-preview). The parameter will be ignored if an older
    major versions of the module _SqlServer_ is used.
- SqlTraceFlag
  - The resource is now tested with an integration tests ([issue #1835](https://github.com/dsccommunity/SqlServerDsc/issues/1835)).
  - A new parameter `ClearAllTraceFlags` was added so a configuration
    can enforce that there should be no trace flags.
- The public commands `Add-SqlDscNode`, `Complete-SqlDscFailoverCluster`,
  `Complete-SqlDscImage`, `Install-SqlDscServer`, and `Repair-SqlDscServer`
  now support the setup argument `ProductCoveredBySA` ([issue #1798](https://github.com/dsccommunity/SqlServerDsc/issues/1798)).

### Changed

- SqlServerDsc
  - Update Stale GitHub Action to v7.
  - Update to build module in separate folder under `output`.
  - Moved the build step of the pipeline to a Windows build worker when
    running in Azure DevOps.
  - Class-based resources now uses the parent class `ResourceBase` from the
    module _DscResource.Base_ ([issue #1790](https://github.com/dsccommunity/SqlServerDsc/issues/1790)).
  - Settings for the _Visual Studio Code_ extension _Pester Tests_ was changed
    to be able to run all unit tests, and all tests run by the extension
    are now run in a separate process to be able to handle changes in
    class-based resources.
  - The AppVeyor configuration file was updated to include the possibility
    to run integration tests for SQL Server 2022.
  - The AppVeyor configuration file was updated to include the possibility
    to run skip installing one or more SQL Server instances when debugging
    in AppVeyor to help maximize the time alloted be run.
  - The stubs in `SqlServerStub.psm1` are now based on the commands from the
    module SqlServer v22.0.49-preview.
  - The module will now call `Import-SqlDscPreferredModule` when the module
    is imported to make sure SqlServer (default preferred module) or SQLPS
    is loaded into the session. This will make it possible for classes and
    commands to use and return SQL types. If no module is found it will
    output a warning to install any of the dependent modules.
  - Add empty constructor to classes to be able to use Pester's new code
    coverage method. See more information can be found in [pester/Pester#2306](https://github.com/pester/Pester/issues/2306).
  - The type of the property `Reasons` was changed in the class-based resources.
    This resolves a problem when using two DSC resource modules that was
    using the same class-type for the property `Reasons`. Resolves the issues
    [issue #1831](https://github.com/dsccommunity/SqlServerDsc/issues/1831),
    [issue #1832](https://github.com/dsccommunity/SqlServerDsc/issues/1832),
    and [issue #1833](https://github.com/dsccommunity/SqlServerDsc/issues/1833).
- `Install-SqlServerDsc`
  - No longer throws an exception when parameter `AgtSvcAccount` is not specified.
- SqlAgReplica
  - Converted unit test to Pester 5.
  - `Update-AvailabilityGroupReplica` to trigger once within `Set-TargetResource`
    for all AvailabilityReplica changes.
- Private function `Invoke-SetupAction` ([issue #1798](https://github.com/dsccommunity/SqlServerDsc/issues/1798)).
  - Was changed to support the SQL Server 2022 GA feature `AzureExtension`
    (that replaced the feature name `ARC`).
  - Support the setup argument `ProductCoveredBySA`.
  - No longer supports the argument `OnBoardSQLToARC` as it was removed in
    SQL Server 2022 GA.
- `Install-SqlDscServer`
  - Was changed to support the SQL Server 2022 GA feature `AzureExtension`
    (that replaced the feature name `ARC`) ([issue #1798](https://github.com/dsccommunity/SqlServerDsc/issues/1798)).
- `Uninstall-SqlDscServer`
  - Was changed to support the SQL Server 2022 GA feature `AzureExtension`
    (that replaced the feature name `ARC`) ([issue #1798](https://github.com/dsccommunity/SqlServerDsc/issues/1798)).
  - Now support the argument `SuppressPrivacyStatementNotice` ([issue #1809](https://github.com/dsccommunity/SqlServerDsc/issues/1809)).
- `Import-SqlDscPreferredModule`
  - No longer tries to get the environment variables from the machine state
    when run on Linux or macOS. This will allow the unit tests to run
    cross-plattform.
- SqlReplication
  - The resource now supports SQL Server 2022. The resource will require
    the module _SqlServer_ v22.0.49-preview or newer when used against an
    SQL Server 2022 instance ([issue #1801](https://github.com/dsccommunity/SqlServerDsc/issues/1801)).
- SqlProtocol
  - The resource now supports SQL Server 2022. The resource will require
    the module _SqlServer_ v22.0.49-preview or newer when used against an
    SQL Server 2022 instance ([issue #1802](https://github.com/dsccommunity/SqlServerDsc/issues/1802)).
- SqlProtocolTcpIp
  - The resource now supports SQL Server 2022. The resource will require
    the module _SqlServer_ v22.0.49-preview or newer when used against an
    SQL Server 2022 instance ([issue #1805](https://github.com/dsccommunity/SqlServerDsc/issues/1805)).
- SqlServiceAccount
  - The resource now supports SQL Server 2022. The resource will require
    the module _SqlServer_ v22.0.49-preview or newer when used against an
    SQL Server 2022 instance ([issue #1800](https://github.com/dsccommunity/SqlServerDsc/issues/1800)).
- SqlSetup
  - Integration tests now used _SqlServer_ module version 22.0.49-preview
    when running against _SQL Server 2022_, when testing _SQL Server 2016_,
    _SQL Server 2017_, and _SQL Server 2019_ the module version 21.1.18256
    is used.
  - Integration tests now supports installing preview versions of the module
    _SqlServer_.
- SqlServerDsc.Common
  - `Import-SQLPSModule`
    - Small changed to the localized string verbose message when the preferred
      module (_SqlServer_) is not found.
  - `Invoke-SqlScript`
    - Added the optional parameter `Encrypt` which controls whether the connection
      used by `Invoke-SqlCmd` should enforce encryption. This parameter can
      only be used together with the module _SqlServer_ v22.x (minimum
      v22.0.49-preview). The parameter will be ignored if an older major
      versions of the module _SqlServer_ is used.
  - `Connect-SQL`
    - Was updated to handle both `-ErrorAction 'Stop'` and `-ErrorAction 'SilentlyContinue'`
      when passed to the command ([issue #1837](https://github.com/dsccommunity/SqlServerDsc/issues/1837)).
    - Now returns a more clear error message when the status of a database
      instance is not `Online`.
  - `Import-SQLPSModule`
    - The function was changed to call public command `Import-SqlDscPreferredModule`.
- SqlTraceFlag
  - The examples was updated to show that values should be passed as an array,
    even when there is only one value.
  - `Get-TargetResource` was updated to always return an array for parameter
    `TraceFlags`, `TraceFlagsToInclude`, and `TraceFlagsToInclude`. _The last_
    _two properties will always return an empty array._

### Fixed

- SqlServerDsc
  - Localized strings file `en-US/SqlServerDsc.strings.psd1` no longer
    referencing the wrong module in a comment.
- SqlAGReplica
  - No longer tries to enforce EndpointHostName when it is not part of the
    configuration ([issue #1821](https://github.com/dsccommunity/SqlServerDsc/issues/1821)).
  - Now `Get-TargetResource` always returns values for the properties `Name`
    and `AvailabilityGroupName` ([issue #1822](https://github.com/dsccommunity/SqlServerDsc/issues/1822)).
  - Now `Test-TargetResource` no longer test properties that cannot
    be enforced ([issue #1822](https://github.com/dsccommunity/SqlServerDsc/issues/1822)).
- SqlTraceFlag
  - `Set-TargetResource` was updated to handle a single trace flag in the
    current state ([issue #1834](https://github.com/dsccommunity/SqlServerDsc/issues/1834)).
  - `Set-TargetResource` was updated to correctly include or exclude a single
    flag ([issue #1834](https://github.com/dsccommunity/SqlServerDsc/issues/1834)).
- SqlAudit
  - Return the correct type for parameter `LogType` when calling method `Get()`.

## [16.0.0] - 2022-09-09

### Removed

- The deprecated DSC resource SqlDatabaseOwner have been removed _(and replaced_
  _by a property in [**SqlDatabase**](https://github.com/dsccommunity/SqlServerDsc/wiki/sqldatabase))_
  ([issue #1725](https://github.com/dsccommunity/SqlServerDsc/issues/1725)).
- The deprecated DSC resource SqlDatabaseRecoveryModel have been removed _(and_
  _replaced by a property in [**SqlDatabase**](https://github.com/dsccommunity/SqlServerDsc/wiki/sqldatabase))_
  ([issue #1725](https://github.com/dsccommunity/SqlServerDsc/issues/1725)).
- The deprecated DSC resource SqlServerEndpointState have been removed _(and_
  _replaced by a property in [**SqlEndpoint**](https://github.com/dsccommunity/SqlServerDsc/wiki/sqlendpoint))_
  ([issue #1725](https://github.com/dsccommunity/SqlServerDsc/issues/1725)).
- The deprecated DSC resource SqlServerNetwork have been removed _(and replaced by_
  _[**SqlProtocol**](https://github.com/dsccommunity/SqlServerDsc/wiki/sqlprotocol)_
  _and [**SqlProtocolTcpIp**](https://github.com/dsccommunity/SqlServerDsc/wiki/sqlprotocoltcpip))_
  ([issue #1725](https://github.com/dsccommunity/SqlServerDsc/issues/1725)).
- CommonTestHelper
  - Remove the helper function `Wait-ForIdleLcm` since it has been moved
    to the module _DscResource.Test_.
  - Remove the helper function `Get-InvalidOperationRecord` since it has
    been moved to the module _DscResource.Test_.
  - Remove the helper function `Get-InvalidResultRecord` since it has been
    moved to the module _DscResource.Test_.

### Added

- SqlServerDsc
  - Added recommended VS Code extensions.
    - Added settings for VS Code extension _Pester Test Adapter_.
  - Added new Script Analyzer rules from the module _Indented.ScriptAnalyzerRules_
    to help development and review process. The rules that did not contradict
    the existing DSC Community rules and style guideline were added.
  - Added the Visual Studio Code extension _Code Spell Checker_ to the list
    of recommended Visual Studio Code extensions.
  - Added a file `prefix.ps1` which content is placed first in the built module
    (.psm1). This file imports dependent modules, and imports localized strings
    used by private and public commands.
  - The following classes were added to the module:
    - `DatabasePermission` - complex type for the DSC resource SqlDatabasePermission.
    - `Ensure` - Enum to be used for the property `Ensure` in class-based
      resources.
    - `Reason` - Used by method `Get()` to return the reason a property is not
      in desired state.
    - `ResourceBase` - class that can be inherited by class-based resource and
      provides functionality meant simplify the creating of class-based resource.
    - `SqlResourceBase` - class that can be inherited by class-based resource and
      provides default DSC properties and method for get a `[Server]`-object.
    - `ServerPermission` - complex type for the DSC resource SqlPermission.
  - The following private functions were added to the module (see comment-based
    help for more information):
    - `ConvertFrom-CompareResult`
    - `ConvertTo-Reason`
    - `Get-ClassName`
    - `Get-DscProperty`
    - `Get-LocalizedDataRecursive`
    - `Test-ResourceHasDscProperty`
    - `Test-ResourceDscPropertyIsAssigned`
  - The following public functions were added to the module (see comment-based
    help for more information):
    - `Connect-SqlDscDatabaseEngine`
    - `ConvertFrom-SqlDscDatabasePermission`
    - `ConvertTo-SqlDscDatabasePermission`
    - `Get-SqlDscDatabasePermission`
    - `Set-SqlDscDatabasePermission`
    - `Test-SqlDscIsDatabasePrincipal`
    - `Test-SqlDscIsLogin`
    - `ConvertFrom-SqlDscServerPermission`
    - `ConvertTo-SqlDscServerPermission`
    - `Get-SqlDscServerPermission`
    - `Set-SqlDscServerPermission`
    - `Invoke-SqlDscQuery`
    - `Get-SqlDscAudit`
    - `New-SqlDscAudit`
    - `Set-SqlDscAudit`
    - `Remove-SqlDscAudit`
    - `Enable-SqlDscAudit`
    - `Disable-SqlDscAudit`
  - Support for debugging of integration tests in AppVeyor.
    - Only run for pull requests
  - Add new resource SqlAudit.
- CommonTestHelper
  - `Import-SqlModuleStub`
    - Added the optional parameter **PasThru** that, if used, will return the
      name of the stub module.
    - When removing stub modules from the session that is not supposed to
      be loaded, it uses `Get-Module -All` to look for previously loaded
      stub modules.
  - `Remove-SqlModuleStub`
    - Added a new helper function `Remove-SqlModuleStub` for tests to remove
      the PowerShell SqlServer stub module when a test has run.
- SqlWindowsFirewall
  - Added integration tests for SqlWindowsFirewall ([issue #747](https://github.com/dsccommunity/SqlServerDsc/issues/747)).
- `Get-DscProperty`
  - Added parameter `ExcludeName` to exclude property names from being returned.

### Changed

- SqlServerDsc
  - Updated pipeline to use the build worker image 'ubuntu-latest'.
  - Switch to installing GitVersion using 'dotnet tool install' ([issue #1732](https://github.com/dsccommunity/SqlServerDsc/issues/1732)).
  - Bumped Stale task to v5 in the GitHub workflow.
  - Make it possible to publish code coverage on failed test runs, and
    when re-run a fail job.
  - Exclude Script Analyzer rule **TypeNotFound** in the file `.vscode/analyzersettings.psd1`.
  - Update CONTRIBUTING.md describing error handling in commands and class-based
    resources.
  - The QA tests are now run in Windows PowerShell due to a bug in PowerShell 7
    that makes class-based resource using inheritance to not work.
  - The QA test are excluding the rule **TypeNotFound** because it cannot
    run on the source files (there is a new issue that is tracking so this
    rule is only run on the built module).
  - The Pester code coverage has been switched to use the older functionality
    that uses breakpoints to calculate coverage. Newer functionality sometimes
    throw an exception when used in conjunction with class-based resources.¨
  - SMO stubs (used in the unit tests)
    - Was updated to remove a bug related to the type `DatabasePermissionInfo`
      when used with the type `DatabasePermissionSet`.
      The stubs suggested that the property `PermissionType` (of type `DatabasePermissionSet`)
      in `DatabasePermissionInfo` should have been a array `DatabasePermissionSet[]`.
      This conflicted with real SMO as it does not pass an array, but instead
      a single `DatabasePermissionSet`. The stubs was modified to mimic the
      real SMO. At the same time some old mock code in the SMO stubs was removed
      as it was no longer in use.
    - Was updated to remove a bug related to the type `ServerPermissionInfo`
      when used with the type `ServerPermissionSet`. The stubs suggested that
      the property `PermissionType` (of type `ServerPermissionSet`)
      in `ServerPermissionInfo` should have been a array `ServerPermissionSet[]`.
      This conflicted with real SMO as it does not pass an array, but instead
      a single `ServerPermissionSet`. The stubs was modified to mimic the
      real SMO. At the same time some old mock code in the SMO stubs was removed
      as it was no longer in use.
  - Updated integration tests README.md to describe how to use Appveyor to
    debug integration tests.
- Wiki
  - add introduction and links to DSC technology
- SqlServerDsc.Common
  - The parameter `SetupCredential` of the function `Connect-SQL` was renamed
    to `Credential` and the parameter name `SetupCredential` was made a
    parameter alias.
- SqlLogin
  - BREAKING CHANGE: The parameters `LoginMustChangePassword`, `LoginPasswordExpirationEnabled`,
    and `LoginPasswordPolicyEnforced` no longer have a default value of `$true`.
    This means that when creating a new login, and not specifically setting
    these parameters to `$true` in the configuration, the login that is created
    will have these properties set to `$false`.
  - BREAKING CHANGE: `LoginMustChangePassword`, `LoginPasswordExpirationEnabled`,
    and `LoginPasswordPolicyEnforced` parameters no longer enforce default
    values ([issue #1669](https://github.com/dsccommunity/SqlServerDsc/issues/1669)).
- SqlServerDsc
  - All tests have been converted to run in Pester 5 (Pester 4 can no
    longer be supported) ([issue #1654](https://github.com/dsccommunity/SqlServerDsc/issues/1654)).
  - Pipeline build and deploy now runs on Ubuntu 18.04, see more information
    in https://github.com/actions/virtual-environments/issues/3287.
  - Update the pipeline file _azure-pipelines.yml_ to use the latest version
    from the Sampler project.
- SqlRs
  - BREAKING CHANGE: Now the Reporting Services is always restarted after
    the call to CIM method `SetDatabaseConnection` when setting up the
    Reporting Services. This so to try to finish the initialization of
    Reporting Services. This was prior only done for _SQL Server Reporting_
    _Services 2019_ ([issue #1721](https://github.com/dsccommunity/SqlServerDsc/issues/1721)).
  - Added some verbose messages to better indicate which CIM methods are run
    and when they are run.
  - Minor refactor to support running unit test with strict mode enabled.
- SqlLogin
  - Only enforces optional parameter `LoginType` when it is specified in the
    configuration.
  - Only enforces optional parameters `LoginPasswordExpirationEnabled` and
    `LoginPasswordPolicyEnforced` for a SQL login when the parameters are
    specified in the configuration.
  - A localized string for an error message was updated to correctly reflect
    the code that says that to use a SQL login the authentication mode must
    be either Mixed or Normal, prio it just stated Mixed.
- SqlSecureConnection
  - BREAKING CHANGE: Now `Get-TargetResource` returns the value `'Empty'`
    for the property thumbprint if there is no thumbprint set in the current
    state. Returning the value `'Empty'` was always intended, but it due to
    a bug it was never returned, but instead it returned an empty string
    or `$null` value.
- SqlWindowsFirewall
  - Now the property Features always return the features in the order
    'SQLENGINE', 'RS', 'AS', and 'IS' if they are installed.
- SqlAGListener
  - Removed unnecessary exception that is very unlikely to be thrown in
    `Set-TargetResource` and `Test-TargetResource`.
  - Simplified the logic that checks if the properties are in desired state
    as the new unit tests did not pass with the previous logic.
  - Updated the verbose message when the listener does not exist to write
    out the name of the listener that is meant to be updated, added, or
    dropped.
  - Only update values for the properties that are actually enforced by the
    configuration.
- SqlAGDatabase
  - Added StatementTimeout optional parameter with default value of 600 seconds
    (10 mins) to SqlAGDatabase to fix issue #1743. Users will be able to specify
    the backup and restore timeout with it.
- SqlDatabaseUser
  - `Test-TargetResource` returns true if the `IsUpdateable` property of the
    database is `$false` to resolve issue #1748.
- SqlDatabaseRole
  - `Test-TargetResource` returns true if the `IsUpdateable` property of the
    database is `$false` to resolve issue #1750.
- SqlAlwaysOnService
  - BREAKING CHANGE: The parameter `IsHadrEnabled` is no longer returned by
    `Get-TargetResource`. The `Ensure` parameter now returns `Present` if
    Always On High Availability Diaster Recovery is enabled and `Absent`
    if it is disabled.
- SqlDatabasePermission
  - BREAKING CHANGE: The resource has been refactored. The parameters
    `ParameterState` and `Permissions` has been replaced by parameters
    `Permission`, `PermissionToInclude`, and `PermissionToExclude`. These
    permissions parameters are now an instance of the type `DatabasePermission`.
    The type `DatabasePermission` contains two properties; `State` and
    `Permission`. This fixes issue [issue #1555](https://github.com/dsccommunity/SqlServerDsc/issues/1555).
  - The resource was refactored into a class-based resource.
  - Made the resource derive from `SqlResourceBase` to clean up the code
    a bit.
- SqlPermission
  - BREAKING CHANGE: The resource has been refactored. The parameters
    `Permissions` has been replaced by parameters `Permission`,
    `PermissionToInclude`, and `PermissionToExclude`. These permissions
    parameters are now an instance of the type `ServerPermission`.
    The type `ServerPermission` contains two properties; `State` and
    `Permission`. This closes the issue [issue #1761](https://github.com/dsccommunity/SqlServerDsc/issues/1761),
    it also fixes the issues [issue #1773](https://github.com/dsccommunity/SqlServerDsc/issues/1773),
    [issue #1704](https://github.com/dsccommunity/SqlServerDsc/issues/1704),
    and [issue #752](https://github.com/dsccommunity/SqlServerDsc/issues/752).
  - The resource was refactored into a class-based resource.
  - Made the resource derive from `SqlResourceBase` to clean up the code
    a bit.
- Class `ResourceBase`
  - Renamed the hidden property that derived classes can specify which properties
    to not enforce when comparing desired state against current state. New name
    of the hidden property is `ExcludeDscProperties`.
- SqlAudit
  - Fix documentation that contain minor style errors.

### Fixed

- SqlServerDsc
  - URLs the referenced TechNet in the documentation has been update to link to
    new pages at docs.microsoft.com.
  - Fix pipeline so code coverage is published on fail.
  - Remove duplicate deploy step (already present in `azure-pipelines.yml`).
- CommonTestHelper
  - The test helper function `Import-SqlModuleStub` was using wrong casing for
    one of the stub  modules which failed test when running cross plattform.
- SqlDatabaseObjectPermission
  - Fix for issue ([issue #1724](https://github.com/dsccommunity/SqlServerDsc/issues/1724)).
    - BREAKING CHANGE: Updated class DSC_DatabaseObjectPermission.
      - Changed Permission from an array to a string.
      - Updated Permission to a key property.
      - Updated Integration Tests to test permission grants on multiple objects.
- SqlProtocolTcpIp
  - Output verbose information in integration tests so it is shown what NICs
    are available and what IP address the tests will use.
- SqlAlias
  - Now the code passes strict mode during unit testing.
  - When an existing alias existed with a static TCP port but the desired
    state was to have a dynamic port, the function `Test-TargetResource` did
    not correctly return `$false`. Same for an alias that existed with a
    dynamic port but the desired state was to have a static port. Now the
    function `Test-TargetResource` returns `$false` in both these scenarios.
- SqlAgentOperator
  - In a certain case the `Test-TargetResource` function returned the wrong
    verbose message. If passing an e-mail address and the operator did not
    exist it would wrongly say operator exist but had wrong e-mail address.
    Truth was that the operator did not exist at all.
- SqlDatabaseMail
  - Improved the verification of an empty description so that it can handle
    both empty string and `$null`.
- SqlDatabaseRole
  - Some variables where not initialized correctly which was discovered when
    running the unit tests using strict mode. Now the variables are initialized
    and should not cause any issues in the object returned from the function
    `Get-TargetResource`.
- SqlEndpointPermission
  - Verbose messages did not use the correct variable name, so the messages
    did not contain the correct information.
  - Minor style guideline changes.
- SqlMaxDop
  - The function `Get-TargetResource` did not initialize some of the variables
    correctly which was discovered when running the unit tests using strict
    mode.
  - The function `Test-TargetResource` did not correctly evaluate if the
    node was the active node..
- SqlMemory
  - Now it possible to just set the minimum memory without it throwing because
    the maximum memory is not specified.
  - In a certain scenario the maximum memory would be enforced even if it was
    not specified in the configuration.
- SqlWindowsFirewall
  - Now the variables in `Get-TargetResource` are correctly initialized so
    they pass the new unit test that use strict mode.
  - The verbose message in `Test-TargetResource` did not use the correct
    variable name, so the message did not contain the correct information.
  - Removed unnecessary logic in `Set-TargetResource` that did just evaluated
    the same thing that the call to function `Get-TargetResource` already
    does.
- SqlSetup
  - Now the variables in `Set-TargetResource` are correctly initialized so
    they pass the new unit test that use strict mode.
  - Some verbose messages in `Get-TargetResource` wrongly reference a variable
    that was not available.
  - The loop that evaluates what features are installed did an unnecessary
    step for each iteration. A line of code was moved outside of the loop.
  - The `SourcePath` parameter is now mandatory for all `*-TargetResource`
    ([issue #1755](https://github.com/dsccommunity/SqlServerDsc/issues/1755)).
- SqlDatabasePermission
  - It is no longer possible to have one permission that has two different
    states in the same configuration, e.g. denying and granting `update`
    in the same configuration.
  - Fixed comment-based help and cleaned up comments.
  - Fix localized string that referenced 'user' instead of 'principal',
    and correct localized string ID for each string.
  - Fix comment-based help.
- SqlPermission
  - Fix comment-based help.
- `Set-SqlDscDatabasePermission`
  - Minor code cleanup.
- `ConvertTo-Reason`
  - Fix to handle `$null` values on Windows PowerShell.
  - If the property name contain the word 'Path' the value will be parsed to
    replace backslash or slashes at the end of the string, e.g. `'/myPath/'`
    will become `'/myPath'`.
- `ResourceBase`
  - Now handles `Ensure` correctly from derived `GetCurrentState()`. But
    requires that the `GetCurrentState()` only return key property if object
    is present, and does not return key property if object is absent.
    Optionally the resource's derived `GetCurrentState()` can handle `Ensure`
    itself.

## [15.2.0] - 2021-09-01

### Changed

- SqlServerDsc
  - Changed to the new GitHub deploy tasks that is required for the latest
    version of the Sampler module.
  - Updated pipeline configuration to align with the latest changes in [Sampler](https://github.com/gaelcolas/Sampler).
  - Update codecov.yml to support carry forward flags.
  - Updated pipelines files to latest from Sampler project.
  - Updated GitHub issue templates.
  - Remove pipeline jobs `Test_Integration_SQL2016`, `Test_Integration_SQL2017`,
    and `Test_Integration_SQL2019` and replaced with a single job
    `Test_Integration` ([issue #1713](https://github.com/dsccommunity/SqlServerDsc/issues/1713)).
  - Update HQRM tests to run on the VM image `windows-2022`.
  - Update unit tests to run on the VM image `windows-2022`.
  - Update integration tests to run both on Windows Server 2019 and Windows
    Server 2022 ([issue #1713](https://github.com/dsccommunity/SqlServerDsc/issues/1713)).
  - Switched to a new Linux build worker for the pipeline ([issue #1729](https://github.com/dsccommunity/SqlServerDsc/issues/1729)).
- SqlSetup
  - The helper function `Connect-SqlAnalysis` was using `LoadWithPartial()`
    to load the assembly _Microsoft.AnalysisServices_. On a node where multiple
    instances with different versions of SQL Server (regardless of features)
    is installed, this will result in the first assembly found in the
    GAC will be loaded into the session, not taking versions into account.
    This can result in an assembly version being loaded that is not compatible
    with the version of SQL Server it was meant to be used with.
    A new method of loading the assembly _Microsoft.AnalysisServices_ was
    introduced under a feature flag; `'AnalysisServicesConnection'`.
    This new functionality depends on the [SqlServer](https://www.powershellgallery.com/packages/SqlServer)
    module, and must be present on the node. The [SqlServer](https://www.powershellgallery.com/packages/SqlServer)
    module can be installed on the node by leveraging the new DSC resource
    `PSModule` in the [PowerShellGet](https://www.powershellgallery.com/packages/PowerShellGet/2.1.2)
    module (v2.1.2 and higher). This new method does not work with the
    SQLPS module due to the SQLPS module does not load the correct assembly,
    while [SqlServer](https://www.powershellgallery.com/packages/SqlServer)
    module (v21.1.18080 and above) does. The new functionality is used
    when the parameter `FeatureFlag` is set to `'AnalysisServicesConnection'`.
    This functionality will be the default in a future breaking release.
  - Under a feature flag `'AnalysisServicesConnection'`. The detection of
    a successful connection to the SQL Server Analysis Services has also been
    changed. Now it actually evaluates the property `Connected` of the returned
    `Microsoft.AnalysisServices.Server` object. The new functionality is used
    when the parameter `FeatureFlag` is set to `'AnalysisServicesConnection'`.
    This functionality will be the default in a future breaking release.
- SqlAgentAlert
  - Switched README file with SqlAgentFailsafe ([issue #1709](https://github.com/dsccommunity/SqlServerDsc/issues/1397)).
- SqlAgentFailsafe
  - Switched README file with SqlAgentAlert ([issue #1709](https://github.com/dsccommunity/SqlServerDsc/issues/1397)).

### Added

- SqlMemory
  - Added two new optional parameters MinMemoryPercent and MaxMemoryPercent.
    Provides the ability to set the minimum and/or maximum buffer pool used by
    the SQL Server instance as a percentage of total server memory.
    ([issue #1397](https://github.com/dsccommunity/SqlServerDsc/issues/1397)).
- SqlRSSetup
  - Integration tests now install _Microsoft SQL Server 2019 Reporting Services_
    ([issue #1717](https://github.com/dsccommunity/SqlServerDsc/issues/1717)).
- SqlRS
  - Integration tests now configures _Microsoft SQL Server 2019 Reporting Services_.

### Fixed

- SqlSetup
  - Fixed integration tests for SQL Server 2016 and SQL Server 2017.
- SqlServerDsc.Common
  - Fixed so that _CredScan_ no longer reports a password false-positive
    ([issue #1712](https://github.com/dsccommunity/SqlServerDsc/issues/1712)).
- SqlRS
  - Fixed SSRS 2019 initialization ([issue #1509](https://github.com/dsccommunity/SqlServerDsc/issues/1509)).
  - Fix a problem that did not correctly evaluate the `UseSSL` property against
    the current state.

## [15.1.1] - 2021-02-12

### Fixed

- SqlTraceFlag
  - Fixed `$null` reference error when no actual trace flags are present.
    Added two arrays to prevent a `$null` reference at compare-object
    ([issue #1688](https://github.com/dsccommunity/SqlServerDsc/issues/1688)).
- SqlServerDsc
  - Removed a left-over comment in the file `analyzersettings.psd1`.

## [15.1.0] - 2021-02-02

### Added

- SqlServerDsc
  - Added a new script analyzer rule to verify that `Import-SQLPSModule` or `Connect-SQL`
    (that implicitly calls `Import-SQLPSModule`) is present in each `Get-`, `Test-`,
    and `Set-TargetResource` function. If neither command is not needed then the
    analyzer rule should be overridden ([issue #1683](https://github.com/dsccommunity/SqlServerDsc/issues/1683)).
  - Added a new pipeline job that runs Script Analyzer on all PowerShell scripts
    in the source folder. The rules are defined by the Script Analyzer settings
    file `.vscode\analyzersettings.psd1` (which also the Visual Studio Code
    PowerShell extension uses).
  - Added unit tests and integration tests for SQL Server 2019
    ([issue #1310](https://github.com/dsccommunity/SqlServerDsc/issues/1310)).

### Changed

- SqlServerDsc
  - Suppressed new custom Script Analyzer rule `SqlServerDsc.AnalyzerRules\Measure-CommandsNeededToLoadSMO`
    for `Get-`, `Test-`, and `Set-TargetResource` functions in the resources.
- SqlLogin
  - Added functionality to throw exception if an update to the `LoginMustChangePassword`
    value on an existing SQL Login is attempted. This functionality is not supported
    by referenced, SQL Server Management Object (SMO), libraries and cannot be
    supported directly by this module.
  - Added integration tests to ensure that an added (or updated) `SqlLogin` can
    connect into a SQL instance once added (or updated).
  - Added integration tests to ensure that the default database connected to by
    a `SqlLogin` is the same as specified in the resource's `DefaultDatabase`
    property/parameter.
  - Amended how the interdependent, `PasswordExpirationEnabled` and `PasswordPolicyEnforced`
    properties/parameters are updated within the `SqlLogin` resource - Both values
    are now updated together if either one or both are not currently in the desired
    state. This change avoids exceptions thrown by transitions to valid, combinations
    of these properties that have to transition through an invalid combination (e.g.
    where `PasswordExpirationEnabled` is `$true` but `PasswordPolicyEnforced` is
    `$false`).
- SqlSetup
  - Minor refactor due to source code lint errors. The loop what evaluates
    the configuration parameters `*FailoverCluster` was change to a `foreach()`.

### Fixed

- SqlServerDsc
  - The component `gitversion` that is used in the pipeline was wrongly
    configured when the repository moved to the new default branch `main`.
    It no longer throws an error when using newer versions of GitVersion
    ([issue #1674](https://github.com/dsccommunity/SqlServerDsc/issues/1674)).
  - Minor lint errors throughout the repository.
- SqlLogin
  - Added integration tests to assert `LoginPasswordExpirationEnabled`,
  `LoginPasswordPolicyEnforced` and `LoginMustChangePassword` properties/parameters
  are applied and updated correctly. Similar integration tests also added to ensure
  the password of the `SqlLogin` is updated if the password within the `SqlCredential`
  value/object is changed ([issue #361](https://github.com/dsccommunity/SqlServerDsc/issues/361),
  [issue #1032](https://github.com/dsccommunity/SqlServerDsc/issues/1032) and
  [issue #1050](https://github.com/dsccommunity/SqlServerDsc/issues/1050)).
  - Updated `SqlLogin`, integration tests to make use of amended `Wait-ForIdleLcm`,
    helper function, `-Clear` switch usage to remove intermittent, integration
    test failures ([issue #1634](https://github.com/dsccommunity/SqlServerDsc/issues/1634)).
- SqlRSSetup
  - If parameter `SuppressRestart` is set to `$false` the `/norestart`
    argument is no longer wrongly added ([issue #1401](https://github.com/dsccommunity/SqlServerDsc/issues/1401)).
- SqlSetup
  - Added/corrected `InstallSharedDir`, property output when using SQL Server 2019.
- SqlTraceFlag
  - Fixed Assembly not loaded error ([issue #1680](https://github.com/dsccommunity/SqlServerDsc/issues/1680)).
- SqlDatabaseUser
  - Added parameter `ServerName` to the call of `Assert-SqlLogin`.
    `@PSBoundParameters` doesn't capture the default value of `ServerName`
    when it is not explicitly set by the caller ([issue #1647](https://github.com/dsccommunity/SqlServerDsc/issues/1647)).

## [15.0.1] - 2021-01-09

### Changed

- SqlServerDsc
  - Renamed `master` branch to `main` ([issue #1660](https://github.com/dsccommunity/SqlServerDsc/issues/1660)).
  - The module manifest property `DscResourcesToExport` now updates automatically
    using the pipeline.
  - Removed `Export-ModuleMember` from DSC resource that still had it.
  - The variable `$env:COMPUTERNAME` does not exist cross-platform which
    hinders development and testing on macOS and Linux. Instead the
    resources have been update to use the helper function `Get-ComputerName`
    which returns the current computer name cross-plattform.
  - Switch to GitHub Action Stale instead of GitHub App (Probot) Stale.

### Fixed

- SqlAGDatabase
  - Fix for issue ([issue #1492](https://github.com/dsccommunity/SqlServerDsc/issues/1492))
    added AutomaticSeeding for this resource. In Set-TargetResource added logic
    that looks at all replicas of an availability group. When automatic seeding
    is found, it will use that.
  - Lots of extra tests to check AutomaticSeeding.
  - The parameter `BackupPath` is still needed just in case a database never has
    been backed up before.
  - Fixed a typo.
- SqlMaxDop
  - Fixes ([issue #396](https://github.com/dsccommunity/SqlServerDsc/issues/396)).
    Added three return values in Get-Target resource.
- SqlProtocol
  - Changed KeepAlive Type from UInt16 to Int32 to reflect the actual WMI.ManagementObject
    Fixes #1645 ([issue #1645](https://github.com/dsccommunity/SqlServerDsc/issues/1645)).
  - The verbose messages now correctly show that `$env:COMPUTERNAME` is used
    to get or set the configuration, while parameter **ServerName** is used
    to restart the instance.
- SqlProtocolTcpIp
  - The verbose messages now correctly show that `$env:COMPUTERNAME` is used
    to get or set the configuration, while parameter **ServerName** is used
    to restart the instance.
- SqlDatabaseMail
  - Now if a non-mandatory property is not part of the configuration it will
    not be enforced ([issue #1661](https://github.com/dsccommunity/SqlServerDsc/issues/1661)).
- SqlSetup
  - When the SqlSetup detects that the expected components was not installed
    and consequently throws an exception, that exception message now presents
    a link to an article on how to find the SQL Server setup logs ([issue #1420](https://github.com/dsccommunity/SqlServerDsc/issues/1420)).
- SqlRSSetup
  - If parameter `EditionUpgrade` is set to `$false` the `/EditionUpgrade`
    argument is no longer wrongly added ([issue #1398](https://github.com/dsccommunity/SqlServerDsc/issues/1398)).
- SqlServerDsc.Common
  - Updated `Get-ServerProtocolObject`, helper function to ensure an exception is
    thrown if the specified instance cannot be obtained ([issue #1628](https://github.com/dsccommunity/SqlServerDsc/issues/1628)).

## [15.0.0] - 2020-12-06

### Added

- SqlServerDsc
  - Added new resource SqlTraceFlag to set or changes TraceFlags on SQL Server.
    This resource is based on @Zuldans code but with SqlServerDsc integrated SMO.
    Credits: https://github.com/Zuldan/cSQLServerTraceFlag
  - Added a lot of test scripts to validated the code.
- SqlEndpoint
  - Added support for the Service Broker Endpoint ([issue #498](https://github.com/dsccommunity/SqlServerDsc/issues/498)).
- SqlDatabaseRole
  - Added test to ensure Add-SqlDscDatabaseRoleMember throws the expected error
    ([issue #1620](https://github.com/dsccommunity/SqlServerDsc/issues/1620)).

### Changed

- SqlServerDsc
  - Updated code formatting using latest release of PSScriptAnalyzer.
  - The URLs in the CHANGELOG.md that was pointing to issues is now
    referencing the new repository name and URL.
- SqlServerDsc.Common
  - The helper function `Get-SqlInstanceMajorVersion` no longer have a default
    value for parameter **InstanceName** since the parameter is mandatory
    and it was never used.
- SqlReplication
  - The resource are now using the helper function `Get-SqlInstanceMajorVersion`
    ([issue #1408](https://github.com/dsccommunity/SqlServerDsc/issues/1408)).
- SqlRole
  - Major overhaul of resource.
  - BREAKING CHANGE: Removed decision making from get-TargetResource; this
    prevented a simple solution for issue #550. it now just tels if a role
    exists or not. And what members are in that role. MembersToInclude and
    MembersToExclude now always return $null.
  - Added sanitize function (`Get-CorrectedMemberParameters`) to make it
    so for the sysadmin role SA does not get altered ([issue #550](https://github.com/dsccommunity/SqlServerDsc/issues/550)).
  - Added lots of tests.
- SqlWaitForAG
  - BREAKING CHANGE: Fix for issue ([issue #1569](https://github.com/dsccommunity/SqlServerDsc/issues/1569))
    The resource now waits for the Availability Group to become Available.
  - Two parameters where added to test get and set resource at instance level.
- SqlSetup
  - Minor change to the evaluation of the parameter `BrowserSvcStartupType`,
    if it has an assigned a value or not.

### Fixed

- SqlDatabaseRole
  - Fixed check to see if the role and user existed in the database. The
    previous logic would always indicate the role or user was not found unless
    the role had the same name as the user. Also updated the
    DesiredMembersNotPresent string to be more accurate when an extra user is
    in the role ([issue #1487](https://github.com/dsccommunity/SqlServerDsc/issues/1487)).
- SqlAlwaysOnService
  - Updated Get-TargetResource to return all defined schema properties
    ([issue #150](https://github.com/dsccommunity/SqlServerDsc/issues/1501)).
- SqlSetup
  - Added a note to the documentation that the parameter `BrowserSvcStartupType`
    cannot be used for configurations that utilize the `'InstallFailoverCluster'`
    action ([issue #1627](https://github.com/dsccommunity/SqlServerDsc/issues/1627)).
- SqlDatabaseObjectPermission
  - Updated unit tests to remove errors relating to missing `Where()` method
    ([issue #1648](https://github.com/dsccommunity/SqlServerDsc/issues/1648)).

## [14.2.1] - 2020-08-14

### Changed

- SqlServerDsc
  - Document changes in the file `build.yml`.
  - The regular expression for `major-version-bump-message` in the file
    `GitVersion.yml` was changed to only raise major version when the
    commit message contain the phrase `breaking change`, or when it contain
    the word `breaking` or `major`.
- SqlSetup
  - Duplicate function Get-SqlMajorVersion was removed and instead the
    helper function `Get-FilePathMajorVersion` from the helper module
    SqlServerDsc.Common is used ([issue #1178](https://github.com/dsccommunity/SqlServerDsc/issues/1178)).
- SqlWindowsFirewall
  - Duplicate function Get-SqlMajorVersion was removed and instead the
    helper function `Get-FilePathMajorVersion` from the helper module
    SqlServerDsc.Common is used ([issue #1178](https://github.com/dsccommunity/SqlServerDsc/issues/1178)).
- SqlServerDsc.Common
  - Function `Get-FilePathMajorVersion` was added. The function `Get-SqlMajorVersion`
    from the resources _SqlSetup_ and _SqlWindowsFirewall_ was moved and
    renamed without any functional changes ([issue #1178](https://github.com/dsccommunity/SqlServerDsc/issues/1178)).

### Fixed

- SqlServerDsc
  - Removed helper functions that was moved to the module _DscResource.Common_.
    DSC resources using those functions are using them from the module
    _DscResource.Common_.
- SqlDatabaseObjectPermission
  - Fixed method invocation failed because of missing `Where()` method ([issue #1600](https://github.com/dsccommunity/SqlServerDsc/issues/1600)).
    - New integration tests to verify scenarios when passing a single permission.
  - To enforce a scenario where a permission must be changed from `'GrantWithGrant'`
    to `'Grant'` a new parameter **Force** was added ([issue #1602](https://github.com/dsccommunity/SqlServerDsc/issues/1602)).
    The parameter **Force** is used to enforce the desired state in those
    scenarios where revocations must be performed to enforce the desired
    state, even if that encompasses cascading revocations. If parameter
    **Force** is _not_ set to `$true` an exception is thrown in those
    scenarios where a revocation must be performed to enforce the desired
    state.
    - New integration tests to verify scenarios when current state for a
      permission is `'GrantWithGrant'` but desired state should be `'Grant'`.
- SqlSetup
  - The example `4-InstallNamedInstanceInFailoverClusterFirstNode.ps1` was
    updated to no longer reference the issue #405 and issue #444 in the
    comment-based help. The issues was fixed a while back and _SqlSetup_
    now supports the built-in parameter `PsDscRunAsCredential` ([issue #975](https://github.com/dsccommunity/SqlServerDsc/issues/975)).

## [14.2.0] - 2020-07-23

### Fixed

- SqlServerDsc
  - Updated comment-based help according to style guideline throughout
    ([issue #1500](https://github.com/dsccommunity/SqlServerDsc/issues/1500)).
  - Using Codecov carry forward flag because we are not sending code coverage
    report on each commit.
- CommonTestHelper
  - Minor style changes.
- SqlSetup
  - Updated the documentation with the currently supported features
    ([issue #1566](https://github.com/dsccommunity/SqlServerDsc/issues/1566)).
  - Update documentation around permissions in directory tree for Analysis Services
    ([issue #1443](https://github.com/dsccommunity/SqlServerDsc/issues/1443)).
  - Documented that on certain operating systems, when using least privilege
    for the service account, the security policy setting _Network access:_
    _Restrict clients allowed to make remote calls to SAM_ can result in
    a access denied error during install of the _SQL Server Database Engine_
    ([issue #1559](https://github.com/dsccommunity/SqlServerDsc/issues/1559)).
- SqlRole
  - Fixed the `ServerName` parameter to work with default value of
    `$env:COMPUTERNAME` ([issue #1592](https://github.com/dsccommunity/SqlServerDsc/issues/1592)).

## [14.1.0] - 2020-07-06

### Removed

- SqlServerDsc
  - Remove the file `.github/CONTRIBUTION.md` as it no longer filled any
    purpose as GitHub will find the CONTRIBUTION.md in the root folder
    directly now ([issue #1227](https://github.com/dsccommunity/SqlServerDsc/issues/1227)).

### Changed

- SqlServerDsc
  - Updated DSC resources parameter documentation.

### Fixed

- SqlServerDsc
  - Update resource parameter documentation ([issue #1568](https://github.com/dsccommunity/SqlServerDsc/issues/1568)).
    - Remove italic and inline code-block markdown code in documentation.
  - Documentation is now published to the GitHub Wiki.
    - Deploy task was updated with the correct name.
  - Minor changes too schema property descriptions to generate documentation
    correctly.
  - Updated task list in the PULL_REQUEST_TEMPLATE.md.
  - The documentation in CONTRIBUTING.md has been somewhat updated.
  - Update documentation around design pattern for accounts that does not
    use passwords ([issue #378](https://github.com/dsccommunity/SqlServerDsc/issues/378))
    and ([issue #1230](https://github.com/dsccommunity/SqlServerDsc/issues/1230)).
  - Updating the Integration Test README.md to better explain what the
    integration tests for SqlSetup, SqlRSSetup, and SqlRS does ([issue #1315](https://github.com/dsccommunity/SqlServerDsc/issues/1315)).
- SqlServerDsc.Common
  - Connect-UncPath
    - Now support to authenticate using both NetBIOS domain and Fully Qualified
      Domain Name (FQDN) ([issue #1223](https://github.com/dsccommunity/SqlServerDsc/issues/1223)).
  - Connect-SQL
    - Now support to authenticate using both NetBIOS domain and Fully Qualified
      Domain Name (FQDN) ([issue #1223](https://github.com/dsccommunity/SqlServerDsc/issues/1223)).
  - Connect-SQLAnalysis
    - Now support to authenticate using both NetBIOS domain and Fully Qualified
      Domain Name (FQDN) ([issue #1223](https://github.com/dsccommunity/SqlServerDsc/issues/1223)).
- SqlAGReplica
  - Update documentation with a requirement for SqlServer in certain circumstances
    ([issue #1033](https://github.com/dsccommunity/SqlServerDsc/issues/1033)).
- SqlRSSetup
  - There was a typo in the error message that was thrown when not passing
    either the `Edition` or `ProductKey` that could be misleading ([issue #1386](https://github.com/dsccommunity/SqlServerDsc/issues/1386)).
  - Updated the parameter descriptions for the parameters `Edition` and
    `ProductKey` that they are mutually exclusive ([issue #1386](https://github.com/dsccommunity/SqlServerDsc/issues/1386)).
- SqlWindowsFirewall
  - Now support to authenticate using both NetBIOS domain and Fully Qualified
    Domain Name (FQDN) ([issue #1223](https://github.com/dsccommunity/SqlServerDsc/issues/1223)).
- SqlDatabaseObjectPermission
  - Since the task that publish Wiki content was updated to correctly handle
    embedded instances the duplicate documentation was removed from the
    resource README.md, and some was added to the schema MOF parameter
    descriptions ([issue #1580](https://github.com/dsccommunity/SqlServerDsc/issues/1580)).
- SqlScript
  - Fixed the URLs in the parameter documentation ([issue #1582](https://github.com/dsccommunity/SqlServerDsc/issues/1582)).
- SqlScriptQuery
  - Fixed the URLs in the parameter documentation ([issue #1583](https://github.com/dsccommunity/SqlServerDsc/issues/1583)).

### Added

- SqlScript
  - Added the DisableVariables parameter ([issue #1422](https://github.com/dsccommunity/SqlServerDsc/issues/1422)).
- SqlScriptQuery
  - Added the DisableVariables parameter ([issue #1422](https://github.com/dsccommunity/SqlServerDsc/issues/1422)).

## [14.0.0] - 2020-06-12

### Remove

- SqlServerDsc
  - BREAKING CHANGE: Since the operating system Windows Server 2008 R2 and
    the product SQL Server 2008 R2 has gone end-of-life the DSC resources
    will no longer try to maintain compatibility with them. Moving forward,
    and including this release, there may be code changes that will break
    the resource on Windows Server 2008 R2 or with SQL Server 2008 R2
    ([issue #1514](https://github.com/dsccommunity/SqlServerDsc/issues/1514)).

### Deprecated

The documentation, examples, unit test, and integration tests have been
removed for these deprecated resources. These resources will be removed
in a future release.

- SqlDatabaseOwner
  - This resource is now deprecated. The functionality is now covered by
    a property in the resource _SqlDatabase_ ([issue #966](https://github.com/dsccommunity/SqlServerDsc/issues/966)).
- SqlDatabaseRecoveryModel
  - This resource is now deprecated. The functionality is now covered by
    a property in the resource _SqlDatabase_ ([issue #967](https://github.com/dsccommunity/SqlServerDsc/issues/967)).
- SqlServerEndpointState
  - This resource is now deprecated. The functionality is covered by a
    property in the resource _SqlEndpoint_ ([issue #968](https://github.com/dsccommunity/SqlServerDsc/issues/968)).
- SqlServerNetwork
  - This resource is now deprecated. The functionality is now covered by
    the resources _SqlProtocol_ and _SqlProtocolTcpIp_.

### Added

- SqlSetup
  - Added support for major version upgrade ([issue #1561](https://github.com/dsccommunity/SqlServerDsc/issues/1561)).
- SqlServerDsc
  - Added new resource SqlProtocol ([issue #1377](https://github.com/dsccommunity/SqlServerDsc/issues/1377)).
  - Added new resource SqlProtocolTcpIp ([issue #1378](https://github.com/dsccommunity/SqlServerDsc/issues/1378)).
  - Added new resource SqlDatabaseObjectPermission ([issue #1119](https://github.com/dsccommunity/SqlServerDsc/issues/1119)).
  - Fixing a problem with the latest ModuleBuild 1.7.0 that breaks the CI
    pipeline.
  - Prepare repository for auto-documentation by adding README.md to each
    resource folder with the content from the root README.md.
- SqlServerDsc.Common
  - Added function `Import-Assembly` that can help import an assembly
    into the PowerShell session.
  - Prepared unit tests to support Pester 5 so a minimal conversation
    is only needed later.
  - Updated `Import-SQLPSModule` to better support unit tests.
- CommonTestHelper
  - Added the functions `Get-InvalidOperationRecord` and `Get-InvalidResultRecord`
    that is needed for evaluate localized error message strings for unit tests.
- SqlEndpoint
  - BREAKING CHANGE: A new required property `EndpointType` was added to
    support different types of endpoints in the future. For now the only
    endpoint type that is supported is the database mirror endpoint type
    (`DatabaseMirroring`).
  - Added the property `State` to be able to specify if the endpoint should
    be running, stopped, or disabled. _This property was moved from the now_
    _deprecated DSC resource `SqlServerEndpointState`_.
- SqlSetup
  - A read only property `IsClustered` was added that can be used to determine
    if the instance is clustered.
  - Added the properties `NpEnabled` and `TcpEnabled` ([issue #1161](https://github.com/dsccommunity/SqlServerDsc/issues/1161)).
  - Added the property `UseEnglish` ([issue #1473](https://github.com/dsccommunity/SqlServerDsc/issues/1473)).
- SqlReplication
  - Add integration tests ([issue #755](https://github.com/dsccommunity/SqlServerDsc/issues/755).
- SqlDatabase
  - The property `OwnerName` was added.
- SqlDatabasePermission
  - Now possible to change permissions for database user-defined roles
    (e.g. public) and database application roles ([issue #1498](https://github.com/dsccommunity/SqlServerDsc/issues/1498).
- SqlServerDsc.Common
  - The helper function `Restart-SqlService` was improved to handle Failover
    Clusters better. Now the SQL Server service will only be taken offline
    and back online again if the service is online to begin with.
  - The helper function `Restart-SqlServer` learned the new parameter
    `OwnerNode`. The parameter `OwnerNode` takes an array of Cluster node
    names. Using this parameter the cluster group will only be taken
    offline and back online if the cluster group owner is one specified
    in this parameter.
  - The helper function `Compare-ResourcePropertyState` was improved to
    handle embedded instances by adding a parameter `CimInstanceKeyProperties`
    that can be used to identify the unique parameter for each embedded
    instance in a collection.
  - The helper function `Test-DscPropertyState` was improved to evaluate
    the properties in a single CIM instance or a collection of CIM instances
    by recursively call itself.
  - When the helper function `Test-DscPropertyState` evaluated an array
    the verbose messages was not very descriptive. Instead of outputting
    the side indicator from the compare it now outputs a descriptive
    message.

### Changed

- SqlServerDsc
  - BREAKING CHANGE: Some DSC resources have been renamed ([issue #1540](https://github.com/dsccommunity/SqlServerDsc/issues/1540)).
    - `SqlServerConfiguration` was renamed to `SqlConfiguration`.
    - `SqlServerDatabaseMail` was renamed to `SqlDatabaseMail`.
    - `SqlServerEndpoint` was renamed to `SqlEndpoint`.
    - `SqlServerEndpointPermission` was renamed to `SqlEndpointPermission`.
    - `SqlServerLogin` was renamed to `SqlLogin`.
    - `SqlServerMaxDop` was renamed to `SqlMaxDop`.
    - `SqlServerMemory` was renamed to `SqlMemory`.
    - `SqlServerPermission` was renamed to `SqlPermission`.
    - `SqlServerProtocol` was renamed to `SqlProtocol`.
    - `SqlServerProtocolTcpIp` was renamed to `SqlProtocolTcpIp`.
    - `SqlServerReplication` was renamed to `SqlReplication`.
    - `SqlServerRole` was renamed to `SqlRole`.
    - `SqlServerSecureConnection` was renamed to `SqlSecureConnection`.
  - Changed all resource prefixes from `MSFT_` to `DSC_` ([issue #1496](https://github.com/dsccommunity/SqlServerDsc/issues/1496)).
    _Deprecated resource has not changed prefix._
  - All resources are now using the common module DscResource.Common.
  - When a PR is labelled with 'ready for merge' it is no longer being
    marked as stale if the PR is not merged for 30 days (for example it is
    dependent on something else) ([issue #1504](https://github.com/dsccommunity/SqlServerDsc/issues/1504)).
  - Updated the CI pipeline to use latest version of the module ModuleBuilder.
  - Changed to use the property `NuGetVersionV2` from GitVersion in the
    CI pipeline.
  - The unit tests now run on PowerShell 7 to optimize the total run time.
- SqlServerDsc.Common
  - The helper function `Invoke-InstallationMediaCopy` was changed to
    handle a breaking change in PowerShell 7 ([issue #1530](https://github.com/dsccommunity/SqlServerDsc/issues/1530)).
  - Removed the local helper function `Set-PSModulePath` as it was
    implemented in the module DscResource.Common.
- CommonTestHelper
  - The test helper function `New-SQLSelfSignedCertificate` was changed
    to install the dependent module `PSPKI` through `RequiredModules.psd1`.
- SqlAlwaysOnService
  - BREAKING CHANGE: The parameter `ServerName` is now non-mandatory and
    defaults to `$env:COMPUTERNAME` ([issue #319](https://github.com/dsccommunity/SqlServerDsc/issues/319)).
  - Normalize parameter descriptive text for default values.
- SqlDatabase
  - BREAKING CHANGE: The parameter `ServerName` is now non-mandatory and
    defaults to `$env:COMPUTERNAME` ([issue #319](https://github.com/dsccommunity/SqlServerDsc/issues/319)).
  - BREAKING CHANGE: The non-mandatory parameters was removed from the
    function `Get-TargetResource` since they were not needed.
  - BREAKING CHANGE: The properties `CompatibilityLevel` and `Collation`
    are now only enforced if the are specified in the configuration.
  - Normalize parameter descriptive text for default values.
- SqlDatabaseDefaultLocation
  - BREAKING CHANGE: The parameter `ServerName` is now non-mandatory and
    defaults to `$env:COMPUTERNAME` ([issue #319](https://github.com/dsccommunity/SqlServerDsc/issues/319)).
  - Normalize parameter descriptive text for default values.
- SqlDatabaseOwner
  - BREAKING CHANGE: Database changed to DatabaseName for consistency with
    other modules ([issue #1484](https://github.com/dsccommunity/SqlServerDsc/issues/1484)).
- SqlDatabasePermission
  - BREAKING CHANGE: The parameter `ServerName` is now non-mandatory and
    defaults to `$env:COMPUTERNAME` ([issue #319](https://github.com/dsccommunity/SqlServerDsc/issues/319)).
  - Normalize parameter descriptive text for default values.
  - BREAKING CHANGE: Database changed to DatabaseName for consistency with
    other modules ([issue #1484](https://github.com/dsccommunity/SqlServerDsc/issues/1484)).
  - BREAKING CHANGE: The resource no longer create the database user if
    it does not exist. Use the resource _SqlDatabaseUser_ to enforce that
    the database user exist in the database prior to setting permissions
    using this resource ([issue #848](https://github.com/dsccommunity/SqlServerDsc/issues/848)).
  - BREAKING CHANGE: The resource no longer checks if a login exist so that
    it is possible to set permissions for database users that does not
    have a login, e.g. the database user 'guest' ([issue #1134](https://github.com/dsccommunity/SqlServerDsc/issues/1134)).
  - Updated examples.
  - Added integration tests ([issue #741](https://github.com/dsccommunity/SqlServerDsc/issues/741)).
  - Get-TargetResource will no longer throw an exception if the database
    does not exist.
- SqlDatabaseRecoveryModel
  - BREAKING CHANGE: The parameter `ServerName` is now non-mandatory and
    defaults to `$env:COMPUTERNAME` ([issue #319](https://github.com/dsccommunity/SqlServerDsc/issues/319)).
  - Normalize parameter descriptive text for default values.
- SqlDatabaseRole
  - BREAKING CHANGE: The parameter `ServerName` is now non-mandatory and
    defaults to `$env:COMPUTERNAME` ([issue #319](https://github.com/dsccommunity/SqlServerDsc/issues/319)).
  - Normalize parameter descriptive text for default values.
  - BREAKING CHANGE: Database changed to DatabaseName for consistency with
    other modules ([issue #1484](https://github.com/dsccommunity/SqlServerDsc/issues/1484)).
- SqlDatabaseUser
  - BREAKING CHANGE: The parameter `ServerName` is now non-mandatory and
    defaults to `$env:COMPUTERNAME` ([issue #319](https://github.com/dsccommunity/SqlServerDsc/issues/319)).
  - Normalize parameter descriptive text for default values.
- SqlScript
  - BREAKING CHANGE: The parameter `ServerInstance` is replaced by the two
    parameters `ServerName` and `InstanceName`. The parameter `InstanceName`
    is the only one mandatory which fixes the issue that it was possible to
    run the same script using different host names ([issue #925](https://github.com/dsccommunity/SqlServerDsc/issues/925)).
- SqlScriptQuery
  - BREAKING CHANGE: The parameter `ServerInstance` is replaced by the two
    parameters `ServerName` and `InstanceName`. The parameter `InstanceName`
    is the only one mandatory which fixes the issue that it was possible to
    run the same query using different host names ([issue #925](https://github.com/dsccommunity/SqlServerDsc/issues/925)).
- SqlConfiguration
  - BREAKING CHANGE: The parameter `ServerName` is now non-mandatory and
    defaults to `$env:COMPUTERNAME` ([issue #319](https://github.com/dsccommunity/SqlServerDsc/issues/319)).
  - Normalize parameter descriptive text for default values.
- SqlDatabaseMail
  - Normalize parameter descriptive text for default values.
- SqlEndpoint
  - BREAKING CHANGE: Now the properties are only enforced if they are
    specified in the configuration.
  - Normalize parameter descriptive text for default values.
- SqlEndpointPermission
  - BREAKING CHANGE: The parameter `ServerName` is now non-mandatory and
    defaults to `$env:COMPUTERNAME` ([issue #319](https://github.com/dsccommunity/SqlServerDsc/issues/319)).
  - Normalize parameter descriptive text for default values.
- SqlLogin
  - BREAKING CHANGE: The parameter `ServerName` is now non-mandatory and
    defaults to `$env:COMPUTERNAME` ([issue #319](https://github.com/dsccommunity/SqlServerDsc/issues/319)).
  - Normalize parameter descriptive text for default values.
- SqlRole
  - BREAKING CHANGE: The parameter `ServerName` is now non-mandatory and
    defaults to `$env:COMPUTERNAME` ([issue #319](https://github.com/dsccommunity/SqlServerDsc/issues/319)).
  - Normalize parameter descriptive text for default values.
- SqlServiceAccount
  - BREAKING CHANGE: The parameter `ServerName` is now non-mandatory and
    defaults to `$env:COMPUTERNAME` ([issue #319](https://github.com/dsccommunity/SqlServerDsc/issues/319)).
  - Normalize parameter descriptive text for default values.
- SqlSetup
  - BREAKING CHANGE: Now if the parameter `AgtSvcStartupType` is not specified
    in the configuration the resource will no longer by default add an
    argument to `setup.exe` with a value of `Automatic` for the argument
    `AGTSVCSTARTUPTYPE`. If the parameter `AgtSvcStartupType` is not specified
    in the configuration there will be no setup argument added at all
    ([issue #464](https://github.com/dsccommunity/SqlServerDsc/issues/464)).
  - BREAKING CHANGE: When installing a failover cluster the cluster
    validation is no longer skipped by default. To skip cluster validation
    the configuration must opt-in by specifying the following
    `SkipRule = 'Cluster_VerifyForErrors'` ([issue #335](https://github.com/dsccommunity/SqlServerDsc/issues/335)).
  - BREAKING CHANGE: Now, unless the parameter `SuppressReboot` is set to
    `$true`, the node will be restarted if the setup ends with the
    [error code 3010](https://docs.microsoft.com/en-us/previous-versions/tn-archive/bb418811(v=technet.10)#server-setup-fails-with-code-3010).
    Previously just a warning message was written ([issue #565](https://github.com/dsccommunity/SqlServerDsc/issues/565)).

### Fixed

- SqlServerDsc
  - The regular expression for `minor-version-bump-message` in the file
    `GitVersion.yml` was changed to only raise minor version when the
    commit message contain the word `add`, `adds`, `minor`, `feature`,
    or `features`.
  - Now code coverage is reported to Codecov, and a codecov.yml was added.
  - Updated to support DscResource.Common v0.7.1.
  - Changed to point to CONTRIBUTING.md on master branch to avoid "404 Page not found"
    ([issue #1508](https://github.com/dsccommunity/SqlServerDsc/issues/1508)).
- SqlAGDatabase
  - Fixed unit tests that failed intermittently when running unit tests
    in PowerShell 7 ([issue #1532](https://github.com/dsccommunity/SqlServerDsc/issues/1532)).
  - Minor code style issue changes.
- SqlAgentAlert
  - The parameter `ServerName` now throws when passing an empty string or
    null value (part of [issue #319](https://github.com/dsccommunity/SqlServerDsc/issues/319)).
- SqlAgentFailsafe
  - The parameter `ServerName` now throws when passing an empty string or
    null value (part of [issue #319](https://github.com/dsccommunity/SqlServerDsc/issues/319)).
- SqlAgentOperator
  - The parameter `ServerName` now throws when passing an empty string or
    null value (part of [issue #319](https://github.com/dsccommunity/SqlServerDsc/issues/319)).
- SqlAlias
  - BREAKING CHANGE: The parameter `ServerName` is now non-mandatory to
    prevent ping-pong behavior ([issue #1502](https://github.com/dsccommunity/SqlServerDsc/issues/1502)).
    The `ServerName` is not returned as an empty string when the protocol is
    Named Pipes.
- SqlDatabase
  - Fixed missing parameter `CompatibilityLevel` in the README.md (and
    updated the description in the schema.mof).
- SqlRs
  - Fix typo in the schema parameter `SuppressRestart` description
    and in the parameter description in the `README.md`.
- SqlDatabaseMail
  - The parameter `ServerName` now throws when passing an empty string or
    null value (part of [issue #319](https://github.com/dsccommunity/SqlServerDsc/issues/319)).
- SqlServerEndpoint
  - The parameter `ServerName` now throws when passing an empty string or
    null value (part of [issue #319](https://github.com/dsccommunity/SqlServerDsc/issues/319)).
- SqlEndpoint
  - The parameter `ServerName` now throws when passing an empty string or
    null value (part of [issue #319](https://github.com/dsccommunity/SqlServerDsc/issues/319)).
- SqlPermission
  - The parameter `ServerName` now throws when passing an empty string or
    null value (part of [issue #319](https://github.com/dsccommunity/SqlServerDsc/issues/319)).
- SqlReplication
  - Enhanced the exception handling so it shows the inner exception error
    message that have the actual error that occurred.
  - Corrected the examples.
- SqlSetup
  - Update integration tests to correctly detect sysadmins because of changes
    to the build worker.
  - The property `SqlTempdbLogFileGrowth` and `SqlTempdbFileGrowth` now returns
    the correct values. Previously the value of the growth was wrongly
    divided by 1KB even if the value was in percent. Now the value for growth
    is the sum of the average of MB and average of the percentage.
  - The function `Get-TargetResource` was changed so that the property
    `SQLTempDBDir` will now return the database `tempdb`'s property
    `PrimaryFilePath`.
  - BREAKING CHANGE: Logic that was under feature flag `DetectionSharedFeatures`
    was made the default and old logic that was used to detect shared features
    was removed ([issue #1290](https://github.com/dsccommunity/SqlServerDsc/issues/1290)).
    This was implemented because the previous implementation did not work
    fully with SQL Server 2017.
  - Much of the code was refactored into units (functions) to be easier to test.
    Due to the size of the code the unit tests ran for an abnormal long time,
    after this refactoring the unit tests runs much quicker.

## [13.5.0] - 2020-04-12

### Added

- SqlServerLogin
  - Added `DefaultDatabase` parameter ([issue #1474](https://github.com/dsccommunity/SqlServerDsc/issues/1474)).

### Changed

- SqlServerDsc
  - Update the CI pipeline files.
  - Only run CI pipeline on branch `master` when there are changes to files
    inside the `source` folder.
  - Replaced Microsoft-hosted agent (build image) `win1803` with `windows-2019`
    ([issue #1466](https://github.com/dsccommunity/SqlServerDsc/issues/1466)).

### Fixed

- SqlSetup
  - Refresh PowerShell drive list before attempting to resolve `setup.exe` path
    ([issue #1482](https://github.com/dsccommunity/SqlServerDsc/issues/1482)).
- SqlAG
  - Fix hashtables to align with style guideline ([issue #1437](https://github.com/dsccommunity/SqlServerDsc/issues/1437)).

## [13.4.0] - 2020-03-18

### Added

- SqlDatabase
  - Added ability to manage the Compatibility Level and Recovery Model of a database

### Changed

- SqlServerDsc
  - Azure Pipelines will no longer trigger on changes to just the CHANGELOG.md
    (when merging to master).
  - The deploy step is no longer run if the Azure DevOps organization URL
    does not contain 'dsccommunity'.
  - Changed the VS Code project settings to trim trailing whitespace for
    markdown files too.

## [13.3.0] - 2020-01-17

### Added

- SqlServerDsc
  - Added continuous delivery with a new CI pipeline.
    - Update build.ps1 from latest template.

### Changed

- SqlServerDsc
  - Add .gitattributes file to checkout file correctly with CRLF.
  - Updated .vscode/analyzersettings.psd1 file to correct use PSSA rules
    and custom rules in VS Code.
  - Fix hashtables to align with style guideline ([issue #1437](https://github.com/dsccommunity/SqlServerDsc/issues/1437)).
  - Updated most examples to remove the need for the variable `$ConfigurationData`,
    and fixed style issues.
  - Ignore commit in `GitVersion.yml` to force the correct initial release.
  - Set a display name on all the jobs and tasks in the CI pipeline.
  - Removing file 'Tests.depend.ps1' as it is no longer required.
- SqlServerMaxDop
  - Fix line endings in code which did not use the correct format.
- SqlAlwaysOnService
  - The integration test has been temporarily disabled because when
    the cluster feature is installed it requires a reboot on the
    Windows Server 2019 build worker.
- SqlDatabaseRole
  - Update unit test to have the correct description on the `Describe`-block
    for the test of `Set-TargetResource`.
- SqlServerRole
  - Add support for nested role membership ([issue #1452](https://github.com/dsccommunity/SqlServerDsc/issues/1452))
  - Removed use of case-sensitive Contains() function when evaluating role membership.
    ([issue #1153](https://github.com/dsccommunity/SqlServerDsc/issues/1153))
  - Refactored mocks and unit tests to increase performance. ([issue #979](https://github.com/dsccommunity/SqlServerDsc/issues/979))

### Fixed

- SqlServerDsc
  - Fixed unit tests to call the function `Invoke-TestSetup` outside the
    try-block.
  - Update GitVersion.yml with the correct regular expression.
  - Fix import statement in all tests, making sure it throws if module
    DscResource.Test cannot be imported.
- SqlAlwaysOnService
  - When failing to enable AlwaysOn the resource should now fail with an
    error ([issue #1190](https://github.com/dsccommunity/SqlServerDsc/issues/1190)).
- SqlAgListener
  - Fix IPv6 addresses failing Test-TargetResource after listener creation.

## [13.2.0.0] - 2019-09-18

### Changed

- Changes to SqlServerDsc
  - Fix keywords to lower-case to align with guideline.
  - Fix keywords to have space before a parenthesis to align with guideline.
  - Fix typo in SqlSetup strings ([issue #1419](https://github.com/dsccommunity/SqlServerDsc/issues/1419)).

## [13.1.0.0] - 2019-08-07

### Changed

- Changes to SqlServerDsc
  - New DSC resource SqlAgentFailsafe
  - New DSC resource SqlDatabaseUser ([issue #846](https://github.com/dsccommunity/SqlServerDsc/issues/846)).
    - Adds ability to create database users with more fine-grained control,
      e.g. re-mapping of orphaned logins or a different login. Supports
      creating a user with or without login name, and database users mapped
      to a certificate or asymmetric key.
  - Changes to helper function Invoke-Query
    - Fixes issues in [issue #1355](https://github.com/dsccommunity/SqlServerDsc/issues/1355).
    - Works together with Connect-SQL now.
    - Parameters now match that of Connect-SQL ([issue #1392](https://github.com/dsccommunity/SqlServerDsc/issues/1392)).
    - Can now pass in credentials.
    - Can now pass in 'Microsoft.SqlServer.Management.Smo.Server' object.
    - Can also pipe in 'Microsoft.SqlServer.Management.Smo.Server' object.
    - Can pipe Connect-SQL | Invoke-Query.
    - Added default values to Invoke-Query.
    - Now it will output verbose messages of the query that is run, so it
      not as quiet of what it is doing when a user asks for verbose output
      ([issue #1404](https://github.com/dsccommunity/SqlServerDsc/issues/1404)).
    - It is possible to redact text in the verbose output by providing
      strings in the new parameter `RedactText`.
  - Minor style fixes in unit tests.
  - Changes to helper function Connect-SQL
    - When impersonating WindowsUser credential use the NetworkCredential UserName.
    - Added additional verbose logging.
    - Connect-SQL now uses parameter sets to more intuitive evaluate that
      the correct parameters are used in different scenarios
      ([issue #1403](https://github.com/dsccommunity/SqlServerDsc/issues/1403)).
  - Changes to helper function Connect-SQLAnalysis
    - Parameters now match that of Connect-SQL ([issue #1392](https://github.com/dsccommunity/SqlServerDsc/issues/1392)).
  - Changes to helper function Restart-SqlService
    - Parameters now match that of Connect-SQL ([issue #1392](https://github.com/dsccommunity/SqlServerDsc/issues/1392)).
  - Changes to helper function Restart-ReportingServicesService
    - Parameters now match that of Connect-SQL ([issue #1392](https://github.com/dsccommunity/SqlServerDsc/issues/1392)).
  - Changes to helper function Split-FullSqlInstanceName
    - Parameters and function name changed to use correct casing.
  - Changes to helper function Get-SqlInstanceMajorVersion
    - Parameters now match that of Connect-SQL ([issue #1392](https://github.com/dsccommunity/SqlServerDsc/issues/1392)).
  - Changes to helper function Test-LoginEffectivePermissions
    - Parameters now match that of Connect-SQL ([issue #1392](https://github.com/dsccommunity/SqlServerDsc/issues/1392)).
  - Changes to helper function Test-AvailabilityReplicaSeedingModeAutomatic
    - Parameters now match that of Connect-SQL ([issue #1392](https://github.com/dsccommunity/SqlServerDsc/issues/1392)).
- Changes to SqlServerSecureConnection
  - Forced $Thumbprint to lowercase to fix [issue #1350](https://github.com/dsccommunity/SqlServerDsc/issues/1350).
  - Add parameter SuppressRestart with default value false.
    This allows users to suppress restarts after changes have been made.
    Changes will not take effect until the service has been restarted.
- Changes to SqlSetup
  - Correct minor style violation [issue #1387](https://github.com/dsccommunity/SqlServerDsc/issues/1387).
- Changes to SqlDatabase
  - Get-TargetResource now correctly return `$null` for the collation property
    when the database does not exist ([issue #1395](https://github.com/dsccommunity/SqlServerDsc/issues/1395)).
  - No longer enforces the collation property if the Collation parameter
    is not part of the configuration ([issue #1396](https://github.com/dsccommunity/SqlServerDsc/issues/1396)).
  - Updated resource description in README.md
  - Fix examples to use `PsDscRunAsCredential` ([issue #760](https://github.com/dsccommunity/SqlServerDsc/issues/760)).
  - Added integration tests ([issue #739](https://github.com/dsccommunity/SqlServerDsc/issues/739)).
  - Updated unit tests to the latest template ([issue #1068](https://github.com/dsccommunity/SqlServerDsc/issues/1068)).

## [13.0.0.0] - 2019-06-26

### Changed

- Changes to SqlServerDsc
  - Added SqlAgentAlert resource.
  - Opt-in to the common test 'Common Test - Validation Localization'.
  - Opt-in to the common test 'Common Test - Flagged Script Analyzer Rules'
    ([issue #1101](https://github.com/dsccommunity/SqlServerDsc/issues/1101)).
  - Removed the helper function `New-TerminatingError`, `New-WarningMessage`
    and `New-VerboseMessage` in favor of the the new
    [localization helper functions](https://github.com/dsccommunity/DscResources/blob/master/StyleGuidelines.md#localization).
  - Combine DscResource.LocalizationHelper and DscResource.Common into
    SqlServerDsc.Common ([issue #1357](https://github.com/dsccommunity/SqlServerDsc/issues/1357)).
  - Update Assert-TestEnvironment.ps1 to not error if strict mode is enabled
    and there are no missing dependencies ([issue #1368](https://github.com/dsccommunity/SqlServerDsc/issues/1368)).
- Changes to SqlServerDsc.Common
  - Added StatementTimeout to function 'Connect-SQL' with default 600 seconds (10mins).
  - Added StatementTimeout to function 'Invoke-Query' with default 600 seconds (10mins)
    ([issue #1358](https://github.com/dsccommunity/SqlServerDsc/issues/1358)).
  - Changes to helper function Connect-SQL
    - The function now make it more clear that when using the parameter
      `SetupCredential` is impersonates that user, and by default it does
      not impersonates a user but uses the credential that the resource
      is run as (for example the built-in credential parameter
      `PsDscRunAsCredential`). [@kungfu71186](https://github.com/kungfu71186)
    - Added parameter alias `-DatabaseCredential` for the parameter
      `-SetupCredential`. [@kungfu71186](https://github.com/kungfu71186)
- Changes to SqlAG
  - Added en-US localization.
- Changes to SqlAGReplica
  - Added en-US localization.
  - Improved verbose message output when creating availability group replica,
    removing a availability group replica, and joining the availability
    group replica to the availability group.
- Changes to SqlAlwaysOnService
  - Now outputs the correct verbose message when restarting the service.
- Changes to SqlServerMemory
  - Now outputs the correct verbose messages when calculating the dynamic
    memory, and when limiting maximum memory.
- Changes to SqlServerRole
  - Now outputs the correct verbose message when the members of a role is
    not in desired state.
- Changes to SqlAgentOperator
  - Fix minor issue that when unable to connect to an instance. Instead
    of showing a message saying that connect failed another unrelated
    error message could have been shown, because of an error in the code.
  - Fix typo in test it block.
- Changes to SqlDatabaseRole
  - BREAKING CHANGE: Refactored to enable creation/deletion of the database role
    itself as well as management of the role members. _Note that the resource no
    longer adds database users._ ([issue #845](https://github.com/dsccommunity/SqlServerDsc/issues/845),
    [issue #847](https://github.com/dsccommunity/SqlServerDsc/issues/847),
    [issue #1252](https://github.com/dsccommunity/SqlServerDsc/issues/1252),
    [issue #1339](https://github.com/dsccommunity/SqlServerDsc/issues/1339)).
    [Paul Shamus @pshamus](https://github.com/pshamus)
- Changes to SqlSetup
  - Add an Action type of 'Upgrade'. This will ask setup to do a version
    upgrade where possible ([issue #1368](https://github.com/dsccommunity/SqlServerDsc/issues/1368)).
  - Fix an error when testing for DQS installation ([issue #1368](https://github.com/dsccommunity/SqlServerDsc/issues/1368)).
  - Changed the logic of how default value of FailoverClusterGroupName is
    set since that was preventing the resource to be able to be debugged
    ([issue #448](https://github.com/dsccommunity/SqlServerDsc/issues/448)).
  - Added RSInstallMode parameter ([issue #1163](https://github.com/dsccommunity/SqlServerDsc/issues/1163)).
- Changes to SqlWindowsFirewall
  - Where a version upgrade has changed paths for a database engine, the
    existing firewall rule for that instance will be updated rather than
    another one created ([issue #1368](https://github.com/dsccommunity/SqlServerDsc/issues/1368)).
    Other firewall rules can be fixed to work in the same way later.
- Changes to SqlAGDatabase
  - Added new parameter 'ReplaceExisting' with default false.
    This allows forced restores when a database already exists on secondary.
  - Added StatementTimeout to Invoke-Query to fix Issue#1358
  - Fix issue where calling Get would return an error because the database
    name list may have been returned as a string instead of as a string array
    ([issue #1368](https://github.com/dsccommunity/SqlServerDsc/issues/1368)).

## [12.5.0.0] - 2019-05-15

### Changed

- Changes to SqlServerSecureConnection
  - Updated README and added example for SqlServerSecureConnection,
    instructing users to use the 'SYSTEM' service account instead of
    'LocalSystem'.
- Changes to SqlScript
  - Correctly passes the `$VerbosePreference` to the helper function
    `Invoke-SqlScript` so that `PRINT` statements is outputted correctly
    when verbose output is requested, e.g
    `Start-DscConfiguration -Verbose`.
  - Added en-US localization ([issue #624](https://github.com/dsccommunity/SqlServerDsc/issues/624)).
  - Added additional unit tests for code coverage.
- Changes to SqlScriptQuery
  - Correctly passes the `$VerbosePreference` to the helper function
    `Invoke-SqlScript` so that `PRINT` statements is outputted correctly
    when verbose output is requested, e.g
    `Start-DscConfiguration -Verbose`.
  - Added en-US localization.
  - Added additional unit tests for code coverage.
- Changes to SqlSetup
  - Concatenated Robocopy localization strings ([issue #694](https://github.com/dsccommunity/SqlServerDsc/issues/694)).
  - Made the error message more descriptive when the Set-TargetResource
    function calls the Test-TargetResource function to verify the desired
    state.
- Changes to SqlWaitForAG
  - Added en-US localization ([issue #625](https://github.com/dsccommunity/SqlServerDsc/issues/625)).
- Changes to SqlServerPermission
  - Added en-US localization ([issue #619](https://github.com/dsccommunity/SqlServerDsc/issues/619)).
- Changes to SqlServerMemory
  - Added en-US localization ([issue #617](https://github.com/dsccommunity/SqlServerDsc/issues/617)).
  - No longer will the resource set the MinMemory value if it was provided
    in a configuration that also set the `Ensure` parameter to 'Absent'
    ([issue #1329](https://github.com/dsccommunity/SqlServerDsc/issues/1329)).
  - Refactored unit tests to simplify them add add slightly more code
    coverage.
- Changes to SqlServerMaxDop
  - Added en-US localization ([issue #616](https://github.com/dsccommunity/SqlServerDsc/issues/616)).
- Changes to SqlRS
  - Reporting Services are restarted after changing settings, unless
    `$SuppressRestart` parameter is set ([issue #1331](https://github.com/dsccommunity/SqlServerDsc/issues/1331)).
    `$SuppressRestart` will also prevent Reporting Services restart after initialization.
  - Fixed one of the error handling to use localization, and made the
    error message more descriptive when the Set-TargetResource function
    calls the Test-TargetResource function to verify the desired
    state. _This was done prior to adding full en-US localization_.
  - Fixed ([issue #1258](https://github.com/dsccommunity/SqlServerDsc/issues/1258)).
    When initializing Reporting Services, there is no need to execute `InitializeReportServer`
    CIM method, since executing `SetDatabaseConnection` CIM method initializes
    Reporting Services.
  - [issue #864](https://github.com/dsccommunity/SqlServerDsc/issues/864) SqlRs
    can now initialize SSRS 2017 instances
- Changes to SqlServerLogin
  - Added en-US localization ([issue #615](https://github.com/dsccommunity/SqlServerDsc/issues/615)).
  - Added unit tests to improved code coverage.
- Changes to SqlWindowsFirewall
  - Added en-US localization ([issue #614](https://github.com/dsccommunity/SqlServerDsc/issues/614)).
- Changes to SqlServerEndpoint
  - Added en-US localization ([issue #611](https://github.com/dsccommunity/SqlServerDsc/issues/611)).
- Changes to SqlServerEndpointPermission
  - Added en-US localization ([issue #612](https://github.com/dsccommunity/SqlServerDsc/issues/612)).
- Changes to SqlServerEndpointState
  - Added en-US localization ([issue #613](https://github.com/dsccommunity/SqlServerDsc/issues/613)).
- Changes to SqlDatabaseRole
  - Added en-US localization ([issue #610](https://github.com/dsccommunity/SqlServerDsc/issues/610)).
- Changes to SqlDatabaseRecoveryModel
  - Added en-US localization ([issue #609](https://github.com/dsccommunity/SqlServerDsc/issues/609)).
- Changes to SqlDatabasePermission
  - Added en-US localization ([issue #608](https://github.com/dsccommunity/SqlServerDsc/issues/608)).
- Changes to SqlDatabaseOwner
  - Added en-US localization ([issue #607](https://github.com/dsccommunity/SqlServerDsc/issues/607)).
- Changes to SqlDatabase
  - Added en-US localization ([issue #606](https://github.com/dsccommunity/SqlServerDsc/issues/606)).
- Changes to SqlAGListener
  - Added en-US localization ([issue #604](https://github.com/dsccommunity/SqlServerDsc/issues/604)).
- Changes to SqlAlwaysOnService
  - Added en-US localization ([issue #603](https://github.com/dsccommunity/SqlServerDsc/issues/608)).
- Changes to SqlAlias
  - Added en-US localization ([issue #602](https://github.com/dsccommunity/SqlServerDsc/issues/602)).
  - Removed ShouldProcess for the code, since it has no purpose in a DSC
    resource ([issue #242](https://github.com/dsccommunity/SqlServerDsc/issues/242)).
- Changes to SqlServerReplication
  - Added en-US localization ([issue #620](https://github.com/dsccommunity/SqlServerDsc/issues/620)).
  - Refactored Get-TargetResource slightly so it provide better verbose
    messages.

## [12.4.0.0] - 2019-04-03

### Changed

- Changes to SqlServerDsc
  - Added new resources.
    - SqlRSSetup
  - Added helper module DscResource.Common from the repository
    DscResource.Template.
    - Moved all helper functions from SqlServerDscHelper.psm1 to DscResource.Common.
    - Renamed Test-SqlDscParameterState to Test-DscParameterState.
    - New-TerminatingError error text for a missing localized message now matches
      the output even if the "missing localized message" localized message is
      also missing.
  - Added helper module DscResource.LocalizationHelper from the repository
    DscResource.Template, this replaces the helper module CommonResourceHelper.psm1.
  - Cleaned up unit tests, mostly around loading cmdlet stubs and loading
    classes stubs, but also some tests that were using some odd variants.
  - Fix all integration tests according to issue [PowerShell/DscResource.Template#14](https://github.com/dsccommunity/DscResource.Template/issues/14).
- Changes to SqlServerMemory
  - Updated Cim Class to Win32_ComputerSystem (instead of Win32_PhysicalMemory)
    because the correct memory size was not being detected correctly on Azure VMs
    ([issue #914](https://github.com/dsccommunity/SqlServerDsc/issues/914)).
- Changes to SqlSetup
  - Split integration tests into two jobs, one for running integration tests
    for SQL Server 2016 and another for running integration test for
    SQL Server 2017 ([issue #858](https://github.com/dsccommunity/SqlServerDsc/issues/858)).
  - Localized messages for Master Data Services no longer start and end with
    single quote.
  - When installing features a verbose message is written if a feature is found
    to already be installed. It no longer quietly removes the feature from the
    `/FEATURES` argument.
  - Cleaned up a bit in the tests, removed excessive piping.
  - Fixed minor typo in examples.
  - A new optional parameter `FeatureFlag` parameter was added to control
    breaking changes. Functionality added under a feature flag can be
    toggled on or off, and could be changed later to be the default.
    This way we can also make more of the new functionalities the default
    in the same breaking change release ([issue #1105](https://github.com/dsccommunity/SqlServerDsc/issues/1105)).
  - Added a new way of detecting if the shared feature CONN (Client Tools
    Connectivity, and SQL Client Connectivity SDK), BC (Client Tools
    Backwards Compatibility), and SDK (Client Tools SDK) is installed or
    not. The new functionality is used when the parameter `FeatureFlag`
    is set to `'DetectionSharedFeatures'` ([issue #1105](https://github.com/dsccommunity/SqlServerDsc/issues/1105)).
  - Added a new helper function `Get-InstalledSharedFeatures` to move out
    some of the code from the `Get-TargetResource` to make unit testing
    easier and faster.
  - Changed the logic of 'Build the argument string to be passed to setup' to
    not quote the value if root directory is specified
    ([issue #1254](https://github.com/dsccommunity/SqlServerDsc/issues/1254)).
  - Moved some resource specific helper functions to the new helper module
    DscResource.Common so they can be shared with the new resource SqlRSSetup.
  - Improved verbose messages in Test-TargetResource function to more
    clearly tell if features are already installed or not.
  - Refactored unit tests for the functions Test-TargetResource and
    Set-TargetResource to improve testing speed.
  - Modified the Test-TargetResource and Set-TargetResource to not be
    case-sensitive when comparing feature names. _This was handled
    correctly in real-world scenarios, but failed when running the unit
    tests (and testing casing)._
- Changes to SqlAGDatabase
  - Fix MatchDatabaseOwner to check for CONTROL SERVER, IMPERSONATE LOGIN, or
    CONTROL LOGIN permission in addition to IMPERSONATE ANY LOGIN.
  - Update and fix MatchDatabaseOwner help text.
- Changes to SqlAG
  - Updated documentation on the behavior of defaults as they only apply when
    creating a group.
- Changes to SqlAGReplica
  - AvailabilityMode, BackupPriority, and FailoverMode defaults only apply when
    creating a replica not when making changes to an existing replica. Explicit
    parameters will still change existing replicas ([issue #1244](https://github.com/dsccommunity/SqlServerDsc/issues/1244)).
  - ReadOnlyRoutingList now gets updated without throwing an error on the first
    run ([issue #518](https://github.com/dsccommunity/SqlServerDsc/issues/518)).
  - Test-Resource fixed to report whether ReadOnlyRoutingList desired state
    has been reached correctly ([issue #1305](https://github.com/dsccommunity/SqlServerDsc/issues/1305)).
- Changes to SqlDatabaseDefaultLocation
  - No longer does the Test-TargetResource fail on the second test run
    when the backup file path was changed, and the path was ending with
    a backslash ([issue #1307](https://github.com/dsccommunity/SqlServerDsc/issues/1307)).

## [12.3.0.0] - 2019-02-20

### Changed

- Changes to SqlServerDsc
  - Reverting the change that was made as part of the
    [issue #1260](https://github.com/dsccommunity/SqlServerDsc/issues/1260)
    in the previous release, as it only mitigated the issue, it did not
    solve the issue.
  - Removed the container testing since that broke the integration tests,
    possible due to using excessive amount of memory on the AppVeyor build
    worker. This will make the unit tests to take a bit longer to run
    ([issue #1260](https://github.com/dsccommunity/SqlServerDsc/issues/1260)).
  - The unit tests and the integration tests are now run in two separate
    build workers in AppVeyor. One build worker runs the integration tests,
    while a second build worker runs the unit tests. The build workers runs
    in parallel on paid accounts, but sequentially on free accounts
    ([issue #1260](https://github.com/dsccommunity/SqlServerDsc/issues/1260)).
  - Clean up error handling in some of the integration tests that was
    part of a workaround for a bug in Pester. The bug is resolved, and
    the error handling is not again built into Pester.
  - Speeding up the AppVeyor tests by splitting the common tests in a
    separate build job.
  - Updated the appveyor.yml to have the correct build step, and also
    correct run the build step only in one of the jobs.
  - Update integration tests to use the new integration test template.
  - Added SqlAgentOperator resource.
- Changes to SqlServiceAccount
  - Fixed Get-ServiceObject when searching for Integration Services service.
    Unlike the rest of SQL Server services, the Integration Services service
    cannot be instanced, however you can have multiple versions installed.
    Get-Service object would return the correct service name that you
    are looking for, but it appends the version number at the end. Added
    parameter VersionNumber so the search would return the correct
    service name.
  - Added code to allow for using Managed Service Accounts.
  - Now the correct service type string value is returned by the function
    `Get-TargetResource`. Previously one value was passed in as a parameter
    (e.g. `DatabaseEngine`), but a different string value as returned
    (e.g. `SqlServer`). Now `Get-TargetResource` return the same values
    that can be passed as values in the parameter `ServiceType`
    ([issue #981](https://github.com/dsccommunity/SqlServerDsc/issues/981)).
- Changes to SqlServerLogin
  - Fixed issue in Test-TargetResource to valid password on disabled accounts
    ([issue #915](https://github.com/dsccommunity/SqlServerDsc/issues/915)).
  - Now when adding a login of type SqlLogin, and the SQL Server login mode
    is set to `'Integrated'`, an error is correctly thrown
    ([issue #1179](https://github.com/dsccommunity/SqlServerDsc/issues/1179)).
- Changes to SqlSetup
  - Updated the integration test to stop the named instance while installing
    the other instances to mitigate
    [issue #1260](https://github.com/dsccommunity/SqlServerDsc/issues/1260).
  - Add parameters to configure the 'tempdb' files during the installation of
    the instance. The new parameters are SqlTempdbFileCount, SqlTempdbFileSize,
    SqlTempdbFileGrowth, SqlTempdbLogFileSize and SqlTempdbLogFileGrowth
    ([issue #1167](https://github.com/dsccommunity/SqlServerDsc/issues/1167)).
- Changes to SqlServerEndpoint
  - Add the optional parameter Owner. The default owner remains the login used
    for the creation of the endpoint
    ([issue #1251](https://github.com/dsccommunity/SqlServerDsc/issues/1251)).
    [Maxime Daniou (@mdaniou)](https://github.com/mdaniou)
  - Add integration tests
    ([issue #744](https://github.com/dsccommunity/SqlServerDsc/issues/744)).
    [Maxime Daniou (@mdaniou)](https://github.com/mdaniou)

## [12.2.0.0] - 2019-01-09

### Changed

- Changes to SqlServerDsc
  - During testing in AppVeyor the Build Worker is restarted in the install
    step to make sure the are no residual changes left from a previous SQL
    Server install on the Build Worker done by the AppVeyor Team
    ([issue #1260](https://github.com/dsccommunity/SqlServerDsc/issues/1260)).
  - Code cleanup: Change parameter names of Connect-SQL to align with resources.
  - Updated README.md in the Examples folder.
    - Added a link to the new xADObjectPermissionEntry examples in
      ActiveDirectory, fixed a broken link and a typo.
      [Adam Rush (@adamrushuk)](https://github.com/adamrushuk)
- Change to SqlServerLogin so it doesn't check properties for absent logins.
  - Fix for ([issue #1096](https://github.com/dsccommunity/SqlServerDsc/issues/1096))

## [12.1.0.0] - 2018-10-24

### Changed

- Changes to SqlServerDsc
  - Add support for validating the code with the DSC ResourceKit
    Script Analyzer rules, both in Visual Studio Code and directly using
    `Invoke-ScriptAnalyzer`.
  - Opt-in for common test "Common Tests - Validate Markdown Links".
  - Updated broken links in `\README.md` and in `\Examples\README.md`
  - Opt-in for common test 'Common Tests - Relative Path Length'.
  - Updated the Installation section in the README.md.
  - Updated the Contributing section in the README.md after
    [Style Guideline and Best Practices guidelines](https://github.com/dsccommunity/DscResources/blob/master/StyleGuidelines.md)
    has merged into one document.
  - To speed up testing in AppVeyor, unit tests are now run in two containers.
  - Adding the PowerShell script `Assert-TestEnvironment.ps1` which
    must be run prior to running any unit tests locally with
    `Invoke-Pester`.
    Read more in the specific contributing guidelines, under the section
    [Unit Tests](https://github.com/dsccommunity/SqlServerDsc/blob/dev/CONTRIBUTING.md#unit-tests).
- Changes to SqlServerDscHelper
  - Fix style guideline lint errors.
  - Changes to Connect-SQL
    - Adding verbose message in Connect-SQL so it
      now shows the username that is connecting.
  - Changes to Import-SQLPS
    - Fixed so that when importing SQLPS it imports
      using the path (and not the .psd1 file).
    - Fixed so that the verbose message correctly
      shows the name, version and path when importing
      the module SQLPS (it did show correctly for the
      SqlServer module).
- Changes to SqlAg, SqlAGDatabase, and SqlAGReplica examples
  - Included configuration for SqlAlwaysOnService to enable
    High Availability Disaster Recovery on each node to avoid confusion
    ([issue #1182](https://github.com/dsccommunity/SqlServerDsc/issues/1182)).
- Changes to SqlServerDatabaseMail
  - Minor update to Ensure parameter description in the README.md.
- Changes to Write-ModuleStubFile.ps1
  - Create aliases for cmdlets in the stubbed module which have aliases
    ([issue #1224](https://github.com/dsccommunity/SqlServerDsc/issues/1224)).
    [Dan Reist (@randomnote1)](https://github.com/randomnote1)
  - Use a string builder to build the function stubs.
  - Fixed formatting issues for the function to work with modules other
    than SqlServer.
- New DSC resource SqlServerSecureConnection
  - New resource to configure a SQL Server instance for encrypted SQL
    connections.
- Changes to SqlAlwaysOnService
  - Updated integration tests to use NetworkingDsc
    ([issue #1129](https://github.com/dsccommunity/SqlServerDsc/issues/1129)).
- Changes to SqlServiceAccount
  - Fix unit tests that didn't mock some of the calls. It no longer fail
    when a SQL Server installation is not present on the node running the
    unit test ([issue #983](https://github.com/dsccommunity/SqlServerDsc/issues/983)).

## [12.0.0.0] - 2018-09-05

### Changed

- Changes to SqlServerDatabaseMail
  - DisplayName is now properly treated as display name
    for the originating email address ([issue #1200](https://github.com/dsccommunity/SqlServerDsc/issue/1200)).
    [Nick Reilingh (@NReilingh)](https://github.com/NReilingh)
    - DisplayName property now defaults to email address instead of server name.
    - Minor improvements to documentation.
- Changes to SqlAGDatabase
  - Corrected reference to "PsDscRunAsAccount" in documentation
    ([issue #1199](https://github.com/dsccommunity/SqlServerDsc/issues/1199)).
    [Nick Reilingh (@NReilingh)](https://github.com/NReilingh)
- Changes to SqlDatabaseOwner
  - BREAKING CHANGE: Support multiple instances on the same node.
    The parameter InstanceName is now Key and cannot be omitted
    ([issue #1197](https://github.com/dsccommunity/SqlServerDsc/issues/1197)).
- Changes to SqlSetup
  - Added new parameters to allow to define the startup types for the Sql Engine
    service, the Agent service, the Analysis service and the Integration Service.
    The new optional parameters are respectively SqlSvcStartupType, AgtSvcStartupType,
    AsSvcStartupType, IsSvcStartupType and RsSvcStartupType ([issue #1165](https://github.com/dsccommunity/SqlServerDsc/issues/1165).
    [Maxime Daniou (@mdaniou)](https://github.com/mdaniou)

## [11.4.0.0] - 2018-07-25

### Changed

- Changes to SqlServerDsc
  - Updated helper function Restart-SqlService to have to new optional parameters
    `SkipClusterCheck` and `SkipWaitForOnline`. This was to support more aspects
    of the resource SqlServerNetwork.
  - Updated helper function `Import-SQLPSModule`
    - To only import module if the
      module does not exist in the session.
    - To always import the latest version of 'SqlServer' or 'SQLPS' module, if
      more than one version exist on the target node. It will still prefer to
      use 'SqlServer' module.
  - Updated all the examples and integration tests to not use
    `PSDscAllowPlainTextPassword`, so examples using credentials or
    passwords by default are secure.
- Changes to SqlAlwaysOnService
  - Integration tests was updated to handle new IPv6 addresses on the AppVeyor
    build worker ([issue #1155](https://github.com/dsccommunity/SqlServerDsc/issues/1155)).
- Changes to SqlServerNetwork
  - Refactor SqlServerNetwork to not load assembly from GAC ([issue #1151](https://github.com/dsccommunity/SqlServerDsc/issues/1151)).
  - The resource now supports restarting the SQL Server service when both
    enabling and disabling the protocol.
  - Added integration tests for this resource
    ([issue #751](https://github.com/dsccommunity/SqlServerDsc/issues/751)).
- Changes to SqlAG
  - Removed excess `Import-SQLPSModule` call.
- Changes to SqlSetup
  - Now after a successful install the "SQL PowerShell module" is reevaluated and
    forced to be reimported into the session. This is to support that a never
    version of SQL Server was installed side-by-side so that SQLPS module should
    be used instead.

## [11.3.0.0] - 2018-06-13

### Changed

- Changes to SqlServerDsc
  - Moved decoration for integration test to resolve a breaking change in
    DscResource.Tests.
  - Activated the GitHub App Stale on the GitHub repository.
  - Added a CODE\_OF\_CONDUCT.md with the same content as in the README.md
    [issue #939](https://github.com/dsccommunity/SqlServerDsc/issues/939).
  - New resources:
    - Added SqlScriptQueryResource. [Chase Wilson (@chasewilson)](https://github.com/chasewilson)
  - Fix for issue #779 [Paul Kelly (@prkelly)](https://github.com/prkelly)

## [11.2.0.0] - 2018-05-02

- Changes to SqlServerDsc
  - Added new test helper functions in the CommonTestHelpers module. These are used
    by the integration tests.
    - **New-IntegrationLoopbackAdapter:** Installs the PowerShell module
      'LoopbackAdapter' from PowerShell Gallery and creates a new network
      loopback adapter.
    - **Remove-IntegrationLoopbackAdapter:** Removes a new network loopback adapter.
    - **Get-NetIPAddressNetwork:** Returns the IP network address from an IPv4 address
      and prefix length.
  - Enabled PSSA rule violations to fail build in the CI environment.
  - Renamed SqlServerDsc.psd1 to be consistent
    ([issue #1116](https://github.com/dsccommunity/SqlServerDsc/issues/1116)).
    [Glenn Sarti (@glennsarti)](https://github.com/glennsarti)
- Changes to Unit Tests
  - Updated
    the following resources unit test template to version 1.2.1
    - SqlWaitForAG ([issue #1088](https://github.com/dsccommunity/SqlServerDsc/issues/1088)).
      [Michael Fyffe (@TraGicCode)](https://github.com/TraGicCode)
- Changes to SqlAlwaysOnService
  - Updated the integration tests to use a loopback adapter to be less intrusive
    in the build worker environment.
  - Minor code cleanup in integration test, fixed the scope on variable.
- Changes to SqlSetup
  - Updated the integration tests to stop some services after each integration test.
    This is to save memory on the AppVeyor build worker.
  - Updated the integration tests to use a SQL Server 2016 Service Pack 1.
  - Fixed Script Analyzer rule error.
- Changes to SqlRS
  - Updated the integration tests to stop the Reporting Services service after
    the integration test. This is to save memory on the AppVeyor build worker.
  - The helper function `Restart-ReportingServicesService` should no longer timeout
    when restarting the service ([issue #1114](https://github.com/dsccommunity/SqlServerDsc/issues/1114)).
- Changes to SqlServiceAccount
  - Updated the integration tests to stop some services after each integration test.
    This is to save memory on the AppVeyor build worker.
- Changes to SqlServerDatabaseMail
  - Fixed Script Analyzer rule error.

## [11.1.0.0] - 2018-03-21

### Changed

- Changes to SqlServerDsc
  - Updated the PULL\_REQUEST\_TEMPLATE with an improved task list and modified
    some text to be clearer ([issue #973](https://github.com/dsccommunity/SqlServerDsc/issues/973)).
  - Updated the ISSUE_TEMPLATE to hopefully be more intuitive and easier to use.
  - Added information to ISSUE_TEMPLATE that issues must be reproducible in
    SqlServerDsc resource module (if running the older xSQLServer resource module)
    ([issue #1036](https://github.com/dsccommunity/SqlServerDsc/issues/1036)).
  - Updated ISSUE_TEMPLATE.md with a note about sensitive information ([issue #1092](https://github.com/dsccommunity/SqlServerDsc/issues/1092)).
- Changes to SqlServerLogin
  - [Claudio Spizzi (@claudiospizzi)](https://github.com/claudiospizzi): Fix password
    test fails for nativ sql users ([issue #1048](https://github.com/dsccommunity/SqlServerDsc/issues/1048)).
- Changes to SqlSetup
  - [Michael Fyffe (@TraGicCode)](https://github.com/TraGicCode): Clarify usage
    of 'SecurityMode' along with adding parameter validations for the only 2
    supported values ([issue #1010](https://github.com/dsccommunity/SqlServerDsc/issues/1010)).
  - Now accounts containing '$' will be able to be used for installing
    SQL Server. Although, if the account ends with '$' it is considered a
    Managed Service Account ([issue #1055](https://github.com/dsccommunity/SqlServerDsc/issues/1055)).
- Changes to Integration Tests
  - [Michael Fyffe (@TraGicCode)](https://github.com/TraGicCode): Replace xStorage
    dsc resource module with StorageDsc ([issue #1038](https://github.com/dsccommunity/SqlServerDsc/issues/1038)).
- Changes to Unit Tests
  - [Michael Fyffe (@TraGicCode)](https://github.com/TraGicCode): Updated
    the following resources unit test template to version 1.2.1
    - SqlAlias ([issue #999](https://github.com/dsccommunity/SqlServerDsc/issues/999)).
    - SqlWindowsFirewall ([issue #1089](https://github.com/dsccommunity/SqlServerDsc/issues/1089)).

## [11.0.0.0] - 2018-02-07

### Changed

- Changes to SqlServerDsc
  - BREAKING CHANGE: Resource SqlRSSecureConnectionLevel was remove
    ([issue #990](https://github.com/dsccommunity/SqlServerDsc/issues/990)).
    The parameter that was set using that resource has been merged into resource
    SqlRS as the parameter UseSsl. The UseSsl parameter is of type boolean. This
    change was made because from SQL Server 2008 R2 this value is made an on/off
    switch. Read more in the article [ConfigurationSetting Method - SetSecureConnectionLevel](https://docs.microsoft.com/en-us/sql/reporting-services/wmi-provider-library-reference/configurationsetting-method-setsecureconnectionlevel).
  - Updated so that named parameters are used for New-Object cmdlet. This was
    done to follow the style guideline.
  - Updated manifest and license to reflect the new year
    ([issue #965](https://github.com/dsccommunity/SqlServerDsc/issues/965)).
  - Added a README.md under Tests\Integration to help contributors to write
    integration tests.
  - Added 'Integration tests' section in the CONTRIBUTING.md.
  - The complete examples were removed. They were no longer accurate and some
    referenced resources that no longer exist. Accurate examples can be found
    in each specific resource example folder. Examples for installing Failover Cluster
    can be found in the resource examples folders in the xFailOverCluster
    resource module ([issue #462](https://github.com/dsccommunity/SqlServerDsc/issues/462)).
  - A README.md was created under the Examples folder to be used as reference how
    to install certain scenarios ([issue #462](https://github.com/dsccommunity/SqlServerDsc/issues/462)).
  - Removed the local specific common test for compiling examples in this repository
    and instead opted-in for the common test in the 'DscResource.Tests' repository
    ([issue #669](https://github.com/dsccommunity/SqlServerDsc/issues/669)).
  - Added new resource SqlServerDatabaseMail for configuring SQL Server
    Database Mail ([issue #155](https://github.com/dsccommunity/SqlServerDsc/issues/155)).
  - Updated the helper function Test-SQLDscParameterState to handle the
    data type UInt16.
  - Fixed typo in SqlServerDscCommon.Tests.
  - Updated README.md with known issue section for each resource.
  - Resources that did not have a description in the README.md now has one.
  - Resources that missed links to the examples in the README.md now has those
    links.
  - Style changes in all examples, removing type [System.Management.Automation.Credential()]
    from credential parameters ([issue #1003](https://github.com/dsccommunity/SqlServerDsc/issues/1003)),
    and renamed the credential parameter so it is not using abbreviation.
  - Updated the security token for AppVeyor status badge in README.md. When we
    renamed the repository the security token was changed
    ([issue #1012](https://github.com/dsccommunity/SqlServerDsc/issues/1012)).
  - Now the helper function Restart-SqlService, after restarting the SQL Server
    service, does not return until it can connect to the SQL Server instance, and
    the instance returns status 'Online' ([issue #1008](https://github.com/dsccommunity/SqlServerDsc/issues/1008)).
    If it fails to connect within the timeout period (defaults to 120 seconds) it
    throws an error.
  - Fixed typo in comment-base help for helper function Test-AvailabilityReplicaSeedingModeAutomatic.
  - Style cleanup in helper functions and tests.
- Changes to SqlAG
  - Fixed typos in tests.
  - Style cleanup in code and tests.
- Changes to SqlAGDatabase
  - Style cleanup in code and tests.
- Changes to SqlAGListener
  - Fixed typo in comment-based help.
  - Style cleanup in code and tests.
- Changes to SqlAGReplica
  - Minor code style cleanup. Removed unused variable and instead piped the cmdlet
    Join-SqlAvailabilityGroup to Out-Null.
  - Fixed minor typos in comment-based help.
  - Fixed minor typos in comment.
  - Style cleanup in code and tests.
  - Updated description for parameter Name in README.md and in comment-based help
    ([issue #1034](https://github.com/dsccommunity/SqlServerDsc/issues/1034)).
- Changes to SqlAlias
  - Fixed issue where exception was thrown if reg keys did not exist
    ([issue #949](https://github.com/dsccommunity/SqlServerDsc/issues/949)).
  - Style cleanup in tests.
- Changes to SqlAlwaysOnService
  - Refactor integration tests slightly to improve run time performance
    ([issue #1001](https://github.com/dsccommunity/SqlServerDsc/issues/1001)).
  - Style cleanup in code and tests.
- Changes to SqlDatabase
  - Fix minor Script Analyzer warning.
- Changes to SqlDatabaseDefaultLocation
  - Refactor integration tests slightly to improve run time performance
    ([issue #1001](https://github.com/dsccommunity/SqlServerDsc/issues/1001)).
  - Minor style cleanup of code in tests.
- Changes to SqlDatabaseRole
  - Style cleanup in tests.
- Changes to SqlRS
  - Replaced Get-WmiObject with Get-CimInstance to fix Script Analyzer warnings
    ([issue #264](https://github.com/dsccommunity/SqlServerDsc/issues/264)).
  - Refactored the resource to use Invoke-CimMethod.
  - Added parameter UseSsl which when set to $true forces connections to the
    Reporting Services to use SSL when connecting ([issue #990](https://github.com/dsccommunity/SqlServerDsc/issues/990)).
  - Added complete example for SqlRS (based on the integration tests)
    ([issue #634](https://github.com/dsccommunity/SqlServerDsc/issues/634)).
  - Refactor integration tests slightly to improve run time performance
    ([issue #1001](https://github.com/dsccommunity/SqlServerDsc/issues/1001)).
  - Style cleanup in code and tests.
- Changes to SqlScript
  - Style cleanup in tests.
  - Updated examples.
  - Added integration tests.
  - Fixed minor typos in comment-based help.
  - Added new example based on integration test.
- Changes to SqlServerConfiguration
  - Fixed minor typos in comment-based help.
  - Now the verbose message say what option is changing and to what value
    ([issue #1014](https://github.com/dsccommunity/SqlServerDsc/issues/1014)).
  - Changed the RestartTimeout parameter from type SInt32 to type UInt32.
  - Added localization ([issue #605](https://github.com/dsccommunity/SqlServerDsc/issues/605)).
  - Style cleanup in code and tests.
- Changes to SqlServerEndpoint
  - Updated README.md with links to the examples
    ([issue #504](https://github.com/dsccommunity/SqlServerDsc/issues/504)).
  - Style cleanup in tests.
- Changes to SqlServerLogin
  - Added integration tests ([issue #748](https://github.com/dsccommunity/SqlServerDsc/issues/748)).
  - Minor code style cleanup.
  - Removed unused variable and instead piped the helper function Connect-SQL to
    Out-Null.
  - Style cleanup in tests.
- Changes to SqlServerMaxDop
  - Minor style changes in the helper function Get-SqlDscDynamicMaxDop.
- Changes to SqlServerMemory
  - Style cleanup in code and tests.
- Changes to SqlServerPermission
  - Fixed minor typos in comment-based help.
  - Style cleanup in code.
- Changes to SqlServerReplication
  - Fixed minor typos in verbose messages.
  - Style cleanup in tests.
- Changes to SqlServerNetwork
  - Added sysadmin account parameter usage to the examples.
- Changes to SqlServerReplication
  - Fix Script Analyzer warning ([issue #263](https://github.com/dsccommunity/SqlServerDsc/issues/263)).
- Changes to SqlServerRole
  - Added localization ([issue #621](https://github.com/dsccommunity/SqlServerDsc/issues/621)).
  - Added integration tests ([issue #756](https://github.com/dsccommunity/SqlServerDsc/issues/756)).
  - Updated example to add two server roles in the same configuration.
  - Style cleanup in tests.
- Changes to SqlServiceAccount
  - Default services are now properly detected
    ([issue #930](https://github.com/dsccommunity/SqlServerDsc/issues/930)).
  - Made the description of parameter RestartService more descriptive
    ([issue #960](https://github.com/dsccommunity/SqlServerDsc/issues/960)).
  - Added a read-only parameter ServiceAccountName so that the service account
    name is correctly returned as a string ([issue #982](https://github.com/dsccommunity/SqlServerDsc/issues/982)).
  - Added integration tests ([issue #980](https://github.com/dsccommunity/SqlServerDsc/issues/980)).
  - The timing issue that the resource returned before SQL Server service was
    actually restarted has been solved by a change in the helper function
    Restart-SqlService ([issue #1008](https://github.com/dsccommunity/SqlServerDsc/issues/1008)).
    Now Restart-SqlService waits for the instance to return status 'Online' or
    throws an error saying it failed to connect within the timeout period.
  - Style cleanup in code and tests.
- Changes to SqlSetup
  - Added parameter `ASServerMode` to support installing Analysis Services in
    Multidimensional mode, Tabular mode and PowerPivot mode
    ([issue #388](https://github.com/dsccommunity/SqlServerDsc/issues/388)).
  - Added integration tests for testing Analysis Services Multidimensional mode
    and Tabular mode.
  - Cleaned up integration tests.
  - Added integration tests for installing a default instance of Database Engine.
  - Refactor integration tests slightly to improve run time performance
    ([issue #1001](https://github.com/dsccommunity/SqlServerDsc/issues/1001)).
  - Added PSSA rule 'PSUseDeclaredVarsMoreThanAssignments' override in the
    function Set-TargetResource for the variable $global:DSCMachineStatus.
  - Style cleanup in code and tests.
- Changes to SqlWaitForAG
  - Style cleanup in code.
- Changes to SqlWindowsFirewall
  - Fixed minor typos in comment-based help.
  - Style cleanup in code.

## [10.0.0.0] - 2017-12-14

### Changed

- BREAKING CHANGE: Resource module has been renamed to SqlServerDsc
  ([issue #916](https://github.com/dsccommunity/SqlServerDsc/issues/916)).
- BREAKING CHANGE: Significant rename to reduce length of resource names
  - See [issue #851](https://github.com/dsccommunity/SqlServerDsc/issues/851)
    for a complete table mapping rename changes.
  - Impact to all resources.
- Changes to CONTRIBUTING.md
  - Added details to the naming convention used in SqlServerDsc.
- Changes to SqlServerDsc
  - The examples in the root of the Examples folder are obsolete. A note was
    added to the comment-based help in each example stating it is obsolete.
    This is a temporary measure until they are replaced
    ([issue #904](https://github.com/dsccommunity/SqlServerDsc/issues/904)).
  - Added new common test (regression test) for validating the long path
    issue for compiling resources in Azure Automation.
  - Fix resources in alphabetical order in README.md ([issue #908](https://github.com/dsccommunity/SqlServerDsc/issues/908)).
- Changes to SqlAG
  - BREAKING CHANGE: Parameters SQLServer and SQLInstanceName has been renamed
    to ServerName and InstanceName respectively
    ([issue #308](https://github.com/dsccommunity/SqlServerDsc/issues/308)).
  - BREAKING CHANGE: The read-only property SQLServerNetName was removed in favor
    of EndpointHostName ([issue #924](https://github.com/dsccommunity/SqlServerDsc/issues/924)).
    Get-TargetResource will now return the value of property [NetName](https://docs.microsoft.com/en-us/dotnet/api/microsoft.sqlserver.management.smo.server.netname)
    for the property EndpointHostName.
- Changes to SqlAGDatabase
  - BREAKING CHANGE: Parameters SQLServer and SQLInstanceName has been renamed
    to ServerName and InstanceName respectively
    ([issue #308](https://github.com/dsccommunity/SqlServerDsc/issues/308)).
  - Changed the Get-MatchingDatabaseNames function to be case insensitive when
    matching database names ([issue #912](https://github.com/dsccommunity/SqlServerDsc/issues/912)).
- Changes to SqlAGListener
  - BREAKING CHANGE: Parameter NodeName has been renamed to ServerName
    ([issue #308](https://github.com/dsccommunity/SqlServerDsc/issues/308)).
- Changes to SqlAGReplica
  - BREAKING CHANGE: Parameters SQLServer and SQLInstanceName has been renamed
    to ServerName and InstanceName respectively
    ([issue #308](https://github.com/dsccommunity/SqlServerDsc/issues/308)).
  - BREAKING CHANGE: Parameters PrimaryReplicaSQLServer and PrimaryReplicaSQLInstanceName
    has been renamed to PrimaryReplicaServerName and PrimaryReplicaInstanceName
    respectively ([issue #922](https://github.com/dsccommunity/SqlServerDsc/issues/922)).
  - BREAKING CHANGE: The read-only property SQLServerNetName was removed in favor
    of EndpointHostName ([issue #924](https://github.com/dsccommunity/SqlServerDsc/issues/924)).
    Get-TargetResource will now return the value of property [NetName](https://docs.microsoft.com/en-us/dotnet/api/microsoft.sqlserver.management.smo.server.netname)
    for the property EndpointHostName.
- Changes to SqlAlwaysOnService
  - BREAKING CHANGE: Parameters SQLServer and SQLInstanceName has been renamed
    to ServerName and InstanceName respectively
    ([issue #308](https://github.com/dsccommunity/SqlServerDsc/issues/308)).
- Changes to SqlDatabase
  - BREAKING CHANGE: Parameters SQLServer and SQLInstanceName has been renamed
    to ServerName and InstanceName respectively
    ([issue #308](https://github.com/dsccommunity/SqlServerDsc/issues/308)).
- Changes SqlDatabaseDefaultLocation
  - BREAKING CHANGE: Parameters SQLServer and SQLInstanceName has been renamed
    to ServerName and InstanceName respectively
    ([issue #308](https://github.com/dsccommunity/SqlServerDsc/issues/308)).
- Changes to SqlDatabaseOwner
  - BREAKING CHANGE: Parameters SQLServer and SQLInstanceName has been renamed
    to ServerName and InstanceName respectively
    ([issue #308](https://github.com/dsccommunity/SqlServerDsc/issues/308)).
- Changes to SqlDatabasePermission
  - BREAKING CHANGE: Parameters SQLServer and SQLInstanceName has been renamed
    to ServerName and InstanceName respectively
    ([issue #308](https://github.com/dsccommunity/SqlServerDsc/issues/308)).
- Changes to SqlDatabaseRecoveryModel
  - BREAKING CHANGE: Parameters SQLServer and SQLInstanceName has been renamed
    to ServerName and InstanceName respectively
    ([issue #308](https://github.com/dsccommunity/SqlServerDsc/issues/308)).
- Changes to SqlDatabaseRole
  - BREAKING CHANGE: Parameters SQLServer and SQLInstanceName has been renamed
    to ServerName and InstanceName respectively
    ([issue #308](https://github.com/dsccommunity/SqlServerDsc/issues/308)).
- Changes to SqlRS
  - BREAKING CHANGE: Parameters RSSQLServer and RSSQLInstanceName has been renamed
    to DatabaseServerName and DatabaseInstanceName respectively
    ([issue #923](https://github.com/dsccommunity/SqlServerDsc/issues/923)).
- Changes to SqlServerConfiguration
  - BREAKING CHANGE: Parameters SQLServer and SQLInstanceName has been renamed
    to ServerName and InstanceName respectively
    ([issue #308](https://github.com/dsccommunity/SqlServerDsc/issues/308)).
- Changes to SqlServerEndpoint
  - BREAKING CHANGE: Parameters SQLServer and SQLInstanceName has been renamed
    to ServerName and InstanceName respectively
    ([issue #308](https://github.com/dsccommunity/SqlServerDsc/issues/308)).
- Changes to SqlServerEndpointPermission
  - BREAKING CHANGE: Parameter NodeName has been renamed to ServerName
    ([issue #308](https://github.com/dsccommunity/SqlServerDsc/issues/308)).
  - Now the examples files have a shorter name so that resources will not fail
    to compile in Azure Automation ([issue #934](https://github.com/dsccommunity/SqlServerDsc/issues/934)).
- Changes to SqlServerEndpointState
  - BREAKING CHANGE: Parameter NodeName has been renamed to ServerName
    ([issue #308](https://github.com/dsccommunity/SqlServerDsc/issues/308)).
- Changes to SqlServerLogin
  - BREAKING CHANGE: Parameters SQLServer and SQLInstanceName has been renamed
    to ServerName and InstanceName respectively
    ([issue #308](https://github.com/dsccommunity/SqlServerDsc/issues/308)).
- Changes to SqlServerMaxDop
  - BREAKING CHANGE: Parameters SQLServer and SQLInstanceName has been renamed
    to ServerName and InstanceName respectively
    ([issue #308](https://github.com/dsccommunity/SqlServerDsc/issues/308)).
- Changes to SqlServerMemory
  - BREAKING CHANGE: Parameters SQLServer and SQLInstanceName has been renamed
    to ServerName and InstanceName respectively
    ([issue #308](https://github.com/dsccommunity/SqlServerDsc/issues/308)).
- Changes to SqlServerNetwork
  - BREAKING CHANGE: Parameters SQLServer has been renamed to ServerName
    ([issue #308](https://github.com/dsccommunity/SqlServerDsc/issues/308)).
- Changes to SqlServerPermission
  - BREAKING CHANGE: Parameter NodeName has been renamed to ServerName
    ([issue #308](https://github.com/dsccommunity/SqlServerDsc/issues/308)).
- Changes to SqlServerRole
  - BREAKING CHANGE: Parameters SQLServer and SQLInstanceName has been renamed
    to ServerName and InstanceName respectively
    ([issue #308](https://github.com/dsccommunity/SqlServerDsc/issues/308)).
- Changes to SqlServerServiceAccount
  - BREAKING CHANGE: Parameters SQLServer and SQLInstanceName has been renamed
    to ServerName and InstanceName respectively
    ([issue #308](https://github.com/dsccommunity/SqlServerDsc/issues/308)).

## [9.0.0.0] - 2017-11-15

### Changed

- Changes to xSQLServer
  - Updated Pester syntax to v4
  - Fixes broken links to issues in the CHANGELOG.md.
- Changes to xSQLServerDatabase
  - Added parameter to specify collation for a database to be different from server
    collation ([issue #767](https://github.com/dsccommunity/SqlServerDsc/issues/767)).
  - Fixed unit tests for Get-TargetResource to ensure correctly testing return
    values ([issue #849](https://github.com/dsccommunity/SqlServerDsc/issues/849))
- Changes to xSQLServerAlwaysOnAvailabilityGroup
  - Refactored the unit tests to allow them to be more user friendly and to test
    additional SQLServer variations.
    - Each test will utilize the Import-SQLModuleStub to ensure the correct
      module is loaded ([issue #784](https://github.com/dsccommunity/SqlServerDsc/issues/784)).
  - Fixed an issue when setting the SQLServer parameter to a Fully Qualified
    Domain Name (FQDN) ([issue #468](https://github.com/dsccommunity/SqlServerDsc/issues/468)).
  - Fixed the logic so that if a parameter is not supplied to the resource, the
    resource will not attempt to apply the defaults on subsequent checks
    ([issue #517](https://github.com/dsccommunity/SqlServerDsc/issues/517)).
  - Made the resource cluster aware. When ProcessOnlyOnActiveNode is specified,
    the resource will only determine if a change is needed if the target node
    is the active host of the SQL Server instance ([issue #868](https://github.com/dsccommunity/SqlServerDsc/issues/868)).
- Changes to xSQLServerAlwaysOnAvailabilityGroupDatabaseMembership
  - Made the resource cluster aware. When ProcessOnlyOnActiveNode is specified,
    the resource will only determine if a change is needed if the target node
    is the active host of the SQL Server instance ([issue #869](https://github.com/dsccommunity/SqlServerDsc/issues/869)).
- Changes to xSQLServerAlwaysOnAvailabilityGroupReplica
  - Made the resource cluster aware. When ProcessOnlyOnActiveNode is specified,
    the resource will only determine if a change is needed if the target node is
    the active host of the SQL Server instance ([issue #870](https://github.com/dsccommunity/SqlServerDsc/issues/870)).
- Added the CommonTestHelper.psm1 to store common testing functions.
  - Added the Import-SQLModuleStub function to ensure the correct version of the
    module stubs are loaded ([issue #784](https://github.com/dsccommunity/SqlServerDsc/issues/784)).
- Changes to xSQLServerMemory
  - Made the resource cluster aware. When ProcessOnlyOnActiveNode is specified,
    the resource will only determine if a change is needed if the target node
    is the active host of the SQL Server instance ([issue #867](https://github.com/dsccommunity/SqlServerDsc/issues/867)).
- Changes to xSQLServerNetwork
  - BREAKING CHANGE: Renamed parameter TcpDynamicPorts to TcpDynamicPort and
    changed type to Boolean ([issue #534](https://github.com/dsccommunity/SqlServerDsc/issues/534)).
  - Resolved issue when switching from dynamic to static port.
    configuration ([issue #534](https://github.com/dsccommunity/SqlServerDsc/issues/534)).
  - Added localization (en-US) for all strings in resource and unit tests
    ([issue #618](https://github.com/dsccommunity/SqlServerDsc/issues/618)).
  - Updated examples to reflect new parameters.
- Changes to xSQLServerRSConfig
  - Added examples
- Added resource
  - xSQLServerDatabaseDefaultLocation
    ([issue #656](https://github.com/dsccommunity/SqlServerDsc/issues/656))
- Changes to xSQLServerEndpointPermission
  - Fixed a problem when running the tests locally in a PowerShell console it
    would ask for parameters ([issue #897](https://github.com/dsccommunity/SqlServerDsc/issues/897)).
- Changes to xSQLServerAvailabilityGroupListener
  - Fixed a problem when running the tests locally in a PowerShell console it
    would ask for parameters ([issue #897](https://github.com/dsccommunity/SqlServerDsc/issues/897)).
- Changes to xSQLServerMaxDop
  - Made the resource cluster aware. When ProcessOnlyOnActiveNode is specified,
    the resource will only determine if a change is needed if the target node
    is the active host of the SQL Server instance ([issue #882](https://github.com/dsccommunity/SqlServerDsc/issues/882)).

## [8.2.0.0] - 2017-10-05

### Changed

- Changes to xSQLServer
  - Updated appveyor.yml so that integration tests run in order and so that
    the SQLPS module folders are renamed to not disturb the units test, but
    can be renamed back by the integration tests xSQLServerSetup so that the
    integration tests can run successfully
    ([issue #774](https://github.com/dsccommunity/SqlServerDsc/issues/774)).
  - Changed so the maximum version to be installed is 4.0.6.0, when running unit
    tests in AppVeyor. Quick fix until we can resolve the unit tests (see
    [issue #807](https://github.com/dsccommunity/SqlServerDsc/issues/807)).
  - Moved the code block, that contains workarounds in appveyor.yml, so it is run
    during the install phase instead of the test phase.
  - Fix problem with tests breaking with Pester 4.0.7 ([issue #807](https://github.com/dsccommunity/SqlServerDsc/issues/807)).
- Changes to xSQLServerHelper
  - Changes to Connect-SQL and Import-SQLPSModule
    - Now it correctly loads the correct assemblies when SqlServer module is
      present ([issue #649](https://github.com/dsccommunity/SqlServerDsc/issues/649)).
    - Now SQLPS module will be correctly loaded (discovered) after installation
      of SQL Server. Previously resources depending on SQLPS module could fail
      because SQLPS was not found after installation because the PSModulePath
      environment variable in the (LCM) PowerShell session did not contain the new
      module path.
  - Added new helper function "Test-ClusterPermissions" ([issue #446](https://github.com/dsccommunity/SqlServerDsc/issues/446)).
- Changes to xSQLServerSetup
  - Fixed an issue with trailing slashes in the 'UpdateSource' property
    ([issue #720](https://github.com/dsccommunity/SqlServerDsc/issues/720)).
  - Fixed so that the integration test renames back the SQLPS module folders if
    they was renamed by AppVeyor (in the appveyor.yml file)
    ([issue #774](https://github.com/dsccommunity/SqlServerDsc/issues/774)).
  - Fixed so integration test does not write warnings when SQLPS module is loaded
    ([issue #798](https://github.com/dsccommunity/SqlServerDsc/issues/798)).
  - Changes to integration tests.
    - Moved the configuration block from the MSFT\_xSQLServerSetup.Integration.Tests.ps1
      to the MSFT\_xSQLServerSetup.config.ps1 to align with the other integration
      test. And also get most of the configuration in one place.
    - Changed the tests so that the local SqlInstall account is added as a member
      of the local administrators group.
    - Changed the tests so that the local SqlInstall account is added as a member
      of the system administrators in SQL Server (Database Engine) - needed for the
      xSQLServerAlwaysOnService integration tests.
    - Changed so that only one of the Modules-folder for the SQLPS PowerShell module
      for SQL Server 2016 is renamed back so it can be used with the integration
      tests. There was an issue when more than one SQLPS module was present (see
      more information in [issue #806](https://github.com/dsccommunity/SqlServerDsc/issues/806)).
    - Fixed wrong variable name for SQL service credential. It was using the
      integration test variable name instead of the parameter name.
    - Added ErrorAction 'Stop' to the cmdlet Start-DscConfiguration
      ([issue #824](https://github.com/dsccommunity/SqlServerDsc/issues/824)).
- Changes to xSQLServerAlwaysOnAvailabilityGroup
  - Change the check of the values entered as parameter for
    BasicAvailabilityGroup. It is a boolean, hence it was not possible to
    disable the feature.
  - Add possibility to enable/disable the feature DatabaseHealthTrigger
    (SQL Server 2016 or later only).
  - Add possibility to enable the feature DtcSupportEnabled (SQL Server 2016 or
    later only). The feature currently can't be altered once the Availability
    Group is created.
  - Use the new helper function "Test-ClusterPermissions".
  - Refactored the unit tests to allow them to be more user friendly.
  - Added the following read-only properties to the schema ([issue #476](https://github.com/dsccommunity/SqlServerDsc/issues/476))
    - EndpointPort
    - EndpointURL
    - SQLServerNetName
    - Version
  - Use the Get-PrimaryReplicaServerObject helper function.
- Changes to xSQLServerAlwaysOnAvailabilityGroupReplica
  - Fixed the formatting for the AvailabilityGroupNotFound error.
  - Added the following read-only properties to the schema ([issue #477](https://github.com/dsccommunity/SqlServerDsc/issues/477))
    - EndpointPort
    - EndpointURL
  - Use the new helper function "Test-ClusterPermissions".
  - Use the Get-PrimaryReplicaServerObject helper function
- Changes to xSQLServerHelper
  - Fixed Connect-SQL by ensuring the Status property returns 'Online' prior to
    returning the SQL Server object ([issue #333](https://github.com/dsccommunity/SqlServerDsc/issues/333)).
- Changes to xSQLServerRole
  - Running Get-DscConfiguration no longer throws an error saying property
    Members is not an array ([issue #790](https://github.com/dsccommunity/SqlServerDsc/issues/790)).
- Changes to xSQLServerMaxDop
  - Fixed error where Measure-Object cmdlet would fail claiming it could not
    find the specified property ([issue #801](https://github.com/dsccommunity/SqlServerDsc/issues/801))
- Changes to xSQLServerAlwaysOnService
  - Added integration test ([issue #736](https://github.com/dsccommunity/SqlServerDsc/issues/736)).
    - Added ErrorAction 'Stop' to the cmdlet Start-DscConfiguration
      ([issue #824](https://github.com/dsccommunity/SqlServerDsc/issues/824)).
- Changes to SMO.cs
  - Added default properties to the Server class
    - AvailabilityGroups
    - Databases
    - EndpointCollection
  - Added a new overload to the Login class
  - Added default properties to the AvailabilityReplicas class
    - AvailabilityDatabases
    - AvailabilityReplicas
- Added new resource xSQLServerAccount ([issue #706](https://github.com/dsccommunity/SqlServerDsc/issues/706))
  - Added localization support for all strings
  - Added examples for usage
- Changes to xSQLServerRSConfig
  - No longer returns a null value from Test-TargetResource when Reporting
    Services has not been initialized ([issue #822](https://github.com/dsccommunity/SqlServerDsc/issues/822)).
  - Fixed so that when two Reporting Services are installed for the same major
    version the resource does not throw an error ([issue #819](https://github.com/dsccommunity/SqlServerDsc/issues/819)).
  - Now the resource will restart the Reporting Services service after
    initializing ([issue #592](https://github.com/dsccommunity/SqlServerDsc/issues/592)).
    This will enable the Reports site to work.
  - Added integration test ([issue #753](https://github.com/dsccommunity/SqlServerDsc/issues/753)).
  - Added support for configuring URL reservations and virtual directory names
    ([issue #570](https://github.com/dsccommunity/SqlServerDsc/issues/570))
- Added resource
  - xSQLServerDatabaseDefaultLocation
    ([issue #656](https://github.com/dsccommunity/SqlServerDsc/issues/656))

## [8.1.0.0] - 2017-08-23

### Changed

- Changes to xSQLServer
  - Added back .markdownlint.json so that lint rule MD013 is enforced.
  - Change the module to use the image 'Visual Studio 2017' as the build worker
    image for AppVeyor (issue #685).
  - Minor style change in CommonResourceHelper. Added missing [Parameter()] on
    three parameters.
  - Minor style changes to the unit tests for CommonResourceHelper.
  - Changes to xSQLServerHelper
    - Added Swedish localization ([issue #695](https://github.com/dsccommunity/SqlServerDsc/issues/695)).
  - Opt-in for module files common tests ([issue #702](https://github.com/dsccommunity/SqlServerDsc/issues/702)).
    - Removed Byte Order Mark (BOM) from the files; CommonResourceHelper.psm1,
      MSFT\_xSQLServerAvailabilityGroupListener.psm1, MSFT\_xSQLServerConfiguration.psm1,
      MSFT\_xSQLServerEndpointPermission.psm1, MSFT\_xSQLServerEndpointState.psm1,
      MSFT\_xSQLServerNetwork.psm1, MSFT\_xSQLServerPermission.psm1,
      MSFT\_xSQLServerReplication.psm1, MSFT\_xSQLServerScript.psm1,
      SQLPSStub.psm1, SqlServerStub.psm1.
  - Opt-in for script files common tests ([issue #707](https://github.com/dsccommunity/SqlServerDsc/issues/707)).
    - Removed Byte Order Mark (BOM) from the files; DSCClusterSqlBuild.ps1,
      DSCFCISqlBuild.ps1, DSCSqlBuild.ps1, DSCSQLBuildEncrypted.ps1,
      SQLPush_SingleServer.ps1, 1-AddAvailabilityGroupListenerWithSameNameAsVCO.ps1,
      2-AddAvailabilityGroupListenerWithDifferentNameAsVCO.ps1,
      3-RemoveAvailabilityGroupListenerWithSameNameAsVCO.ps1,
      4-RemoveAvailabilityGroupListenerWithDifferentNameAsVCO.ps1,
      5-AddAvailabilityGroupListenerUsingDHCPWithDefaultServerSubnet.ps1,
      6-AddAvailabilityGroupListenerUsingDHCPWithSpecificSubnet.ps1,
      2-ConfigureInstanceToEnablePriorityBoost.ps1, 1-CreateEndpointWithDefaultValues.ps1,
      2-CreateEndpointWithSpecificPortAndIPAddress.ps1, 3-RemoveEndpoint.ps1,
      1-AddConnectPermission.ps1, 2-RemoveConnectPermission.ps1,
      3-AddConnectPermissionToAlwaysOnPrimaryAndSecondaryReplicaEachWithDifferentSqlServiceAccounts.ps1,
      4-RemoveConnectPermissionToAlwaysOnPrimaryAndSecondaryReplicaEachWithDifferentSqlServiceAccounts.ps1,
      1-MakeSureEndpointIsStarted.ps1, 2-MakeSureEndpointIsStopped.ps1,
      1-EnableTcpIpWithStaticPort.ps1, 2-EnableTcpIpWithDynamicPort.ps1,
      1-AddServerPermissionForLogin.ps1, 2-RemoveServerPermissionForLogin.ps1,
      1-ConfigureInstanceAsDistributor.ps1, 2-ConfigureInstanceAsPublisher.ps1,
      1-WaitForASingleClusterGroup.ps1, 2-WaitForMultipleClusterGroups.ps1.
  - Updated year to 2017 in license file ([issue #711](https://github.com/dsccommunity/SqlServerDsc/issues/711)).
  - Code style clean-up throughout the module to align against the Style Guideline.
  - Fixed typos and the use of wrong parameters in unit tests which was found
    after release of new version of Pester ([issue #773](https://github.com/dsccommunity/SqlServerDsc/issues/773)).
- Changes to xSQLServerAlwaysOnService
  - Added resource description in README.md.
  - Updated parameters descriptions in comment-based help, schema.mof and README.md.
  - Changed the datatype of the parameter to UInt32 so the same datatype is used
    in both the Get-/Test-/Set-TargetResource functions as in the schema.mof
    (issue #688).
  - Added read-only property IsHadrEnabled to schema.mof and the README.md
    (issue #687).
  - Minor cleanup of code.
  - Added examples (issue #633)
    - 1-EnableAlwaysOn.ps1
    - 2-DisableAlwaysOn.ps1
  - Fixed PS Script Analyzer errors ([issue #724](https://github.com/dsccommunity/SqlServerDsc/issues/724))
  - Casting the result of the property IsHadrEnabled to [System.Boolean] so that
    $null is never returned, which resulted in an exception ([issue #763](https://github.com/dsccommunity/SqlServerDsc/issues/763)).
- Changes to xSQLServerDatabasePermission
  - Fixed PS Script Analyzer errors ([issue #725](https://github.com/dsccommunity/SqlServerDsc/issues/725))
- Changes to xSQLServerScript
  - Fixed PS Script Analyzer errors ([issue #728](https://github.com/dsccommunity/SqlServerDsc/issues/728))
- Changes to xSQLServerSetup
  - Added Swedish localization ([issue #695](https://github.com/dsccommunity/SqlServerDsc/issues/695)).
  - Now Get-TargetResource correctly returns an array for property ASSysAdminAccounts,
    and no longer throws an error when there is just one Analysis Services
    administrator (issue #691).
  - Added a simple integration test ([issue #709](https://github.com/dsccommunity/SqlServerDsc/issues/709)).
  - Fixed PS Script Analyzer errors ([issue #729](https://github.com/dsccommunity/SqlServerDsc/issues/729))

## [8.0.0.0] - 2017-07-12

### Changed

- BREAKING CHANGE: The module now requires WMF 5.
  - This is required for class-based resources
- Added new resource
  - xSQLServerAlwaysOnAvailabilityGroupDatabaseMembership
  - Added localization support for all strings.
  - Refactored as a MOF based resource due to challenges with Pester and testing
    in Powershell 5.
- Changes to xSQLServer
  - BREAKING CHANGE: xSQLServer does no longer try to support WMF 4.0 (PowerShell
    4.0) (issue #574). Minimum supported version of WMF is now 5.0 (PowerShell 5.0).
  - BREAKING CHANGE: Removed deprecated resource xSQLAOGroupJoin (issue #457).
  - BREAKING CHANGE: Removed deprecated resource xSQLAOGroupEnsure (issue #456).
  - BREAKING CHANGE: Removed deprecated resource xSQLServerFailoverClusterSetup
    (issue #336).
  - Updated PULL\_REQUEST\_TEMPLATE adding comment block around text. Also
    rearranged and updated texts (issue #572).
  - Added common helper functions for HQRM localization, and added tests for the
    helper functions.
    - Get-LocalizedData
    - New-InvalidResultException
    - New-ObjectNotFoundException
    - New-InvalidOperationException
    - New-InvalidArgumentException
  - Updated CONTRIBUTING.md describing the new localization helper functions.
  - Fixed typos in xSQLServer.strings.psd1
  - Fixed CodeCov badge links in README.md so that they point to the correct branch.
  - Added VS Code workspace settings file with formatting settings matching the
    Style Guideline (issue #645). That will make it possible inside VS Code to press
    SHIFT+ALT+F, or press F1 and choose 'Format document' in the list. The
    PowerShell code will then be formatted according to the Style Guideline
    (although maybe not complete, but would help a long way).
    - Removed powershell.codeFormatting.alignPropertyValuePairs setting since
      it does not align with the style guideline.
    - Added powershell.codeFormatting.preset with a value of 'Custom' so that
      workspace formatting settings are honored (issue #665).
  - Fixed lint error MD013 and MD036 in README.md.
  - Updated .markdownlint.json to enable rule MD013 and MD036 to enforce those
    lint markdown rules in the common tests.
  - Fixed lint error MD013 in CHANGELOG.md.
  - Fixed lint error MD013 in CONTRIBUTING.md.
  - Added code block around types in README.md.
  - Updated copyright information in xSQLServer.psd1.
  - Opt-in for markdown common tests (issue #668).
    - The old markdown tests has been removed.
- Changes to xSQLServerHelper
  - Removed helper function Grant-ServerPerms because the deprecated resource that
    was using it was removed.
  - Removed helper function Grant-CNOPerms because the deprecated resource that
    was using it was removed.
  - Removed helper function New-ListenerADObject because the deprecated resource
    that was using it was removed.
  - Added tests for those helper functions that did not have tests.
  - Test-SQLDscParameterState helper function can now correctly pass a CimInstance
    as DesiredValue.
  - Test-SQLDscParameterState helper function will now output a warning message
    if the value type of a desired value is not supported.
  - Added localization to helper functions (issue #641).
    - Resolved the issue when using Write-Verbose in helper functions discussed
      in #641 where Write-Verbose wouldn't write out verbose messages unless using
      parameter Verbose.
    - Moved localization strings from xSQLServer.strings.psd1 to
      xSQLServerHelper.strings.psd1.
- Changes to xSQLServerSetup
  - BREAKING CHANGE: Replaced StartWin32Process helper function with the cmdlet
    Start-Process (issue #41, #93 and #126).
  - BREAKING CHANGE: The parameter SetupCredential has been removed since it is
    no longer needed. This is because the resource now support the built-in
    PsDscRunAsCredential.
  - BREAKING CHANGE: Now the resource supports using built-in PsDscRunAsCredential.
    If PsDscRunAsCredential is set, that username will be used as the first system
    administrator.
  - BREAKING CHANGE: If the parameter PsDscRunAsCredential are not assigned any
    credentials then the resource will start the setup process as the SYSTEM account.
    When installing as the SYSTEM account, then parameter SQLSysAdminAccounts and
    ASSysAdminAccounts must be specified when installing feature Database Engine
    and Analysis Services respectively.
  - When setup exits with the exit code 3010 a warning message is written to console
    telling that setup finished successfully, but a reboot is required (partly fixes
    issue #565).
  - When setup exits with an exit code other than 0 or 3010 a warning message is
    written to console telling that setup finished with an error (partly fixes
    issue #580).
  - Added a new parameter SetupProcessTimeout which defaults to 7200 seconds (2
    hours). If the setup process has not finished before the timeout value in
    SetupProcessTimeout an error will be thrown (issue #566).
  - Updated all examples to match the removal of SetupCredential.
  - Updated (removed) severe known issues in README.md for resource xSQLServerSetup.
  - Now all major version uses the same identifier to evaluate InstallSharedDir
    and InstallSharedWOWDir (issue #420).
  - Now setup arguments that contain no value will be ignored, for example when
    InstallSharedDir and
    InstallSharedWOWDir path is already present on the target node, because of a
    previous installation (issue #639).
  - Updated Get-TargetResource to correctly detect BOL, Conn, BC and other tools
    when they are installed without SQLENGINE (issue #591).
  - Now it can detect Documentation Components correctly after the change in
    issue #591 (issue #628)
  - Fixed bug that prevented Get-DscConfiguration from running without error. The
    return hash table fails if the $clusteredSqlIpAddress variable is not used.
    The schema expects a string array but it is initialized as just a null string,
    causing it to fail on Get-DscConfiguration (issue #393).
  - Added localization support for all strings.
  - Added a test to test some error handling for cluster installations.
  - Added support for MDS feature install (issue #486)
    - Fixed localization support for MDS feature (issue #671).
- Changes to xSQLServerRSConfig
  - BREAKING CHANGE: Removed `$SQLAdminCredential` parameter. Use common parameter
    `PsDscRunAsCredential` (WMF 5.0+) to run the resource under different credentials.
    `PsDscRunAsCredential` Windows account must be a sysadmin on SQL Server (issue
    #568).
  - In addition, the resource no longer uses `Invoke-Command` cmdlet that was used
    to impersonate the Windows user specified by `$SQLAdminCredential`. The call
    also needed CredSSP authentication to be enabled and configured on the target
    node, which complicated deployments in non-domain scenarios. Using
    `PsDscRunAsCredential` solves this problems for us.
  - Fixed virtual directory creation for SQL Server 2016 (issue #569).
  - Added unit tests (issue #295).
- Changes to xSQLServerDatabase
  - Changed the readme, SQLInstance should have been SQLInstanceName.
- Changes to xSQLServerScript
  - Fixed bug with schema and variable mismatch for the Credential/Username parameter
    in the return statement (issue #661).
  - Optional QueryTimeout parameter to specify sql script query execution timeout.
    Fixes issue #597
- Changes to xSQLServerAlwaysOnService
  - Fixed typos in localization strings and in tests.
- Changes to xSQLServerAlwaysOnAvailabilityGroup
  - Now it utilize the value of 'FailoverMode' to set the 'FailoverMode' property
    of the Availability Group instead of wrongly using the 'AvailabilityMode'
    property of the Availability Group.

## [7.1.0.0] - 2017-05-31

### Changed

- Changes to xSQLServerMemory
  - Changed the way SQLServer parameter is passed from Test-TargetResource to
    Get-TargetResource so that the default value isn't lost (issue #576).
  - Added condition to unit tests for when no SQLServer parameter is set.
- Changes to xSQLServerMaxDop
  - Changed the way SQLServer parameter is passed from Test-TargetResource to
    Get-TargetResource so that the default value isn't lost (issue #576).
  - Added condition to unit tests for when no SQLServer parameter is set.
- Changes to xWaitForAvailabilityGroup
  - Updated README.md with a description for the resources and revised the parameter
    descriptions.
  - The default value for RetryIntervalSec is now 20 seconds and the default value
    for RetryCount is now 30 times (issue #505).
  - Cleaned up code and fixed PSSA rules warnings (issue #268).
  - Added unit tests (issue #297).
  - Added descriptive text to README.md that the account that runs the resource
    must have permission to run the cmdlet Get-ClusterGroup (issue #307).
  - Added read-only parameter GroupExist which will return $true if the cluster
    role/group exist, otherwise it returns $false (issue #510).
  - Added examples.
- Changes to xSQLServerPermission
  - Cleaned up code, removed SupportsShouldProcess and fixed PSSA rules warnings
    (issue #241 and issue #262).
  - It is now possible to add permissions to two or more logins on the same instance
    (issue #526).
  - The parameter NodeName is no longer mandatory and has now the default value
    of $env:COMPUTERNAME.
  - The parameter Ensure now has a default value of 'Present'.
  - Updated README.md with a description for the resources and revised the parameter
    descriptions.
  - Removed dependency of SQLPS provider (issue #482).
  - Added ConnectSql permission. Now that permission can also be granted or revoked.
  - Updated note in resource description to also mention ConnectSql permission.
- Changes to xSQLServerHelper module
  - Removed helper function Get-SQLPSInstance and Get-SQLPSInstanceName because
    there is no resource using it any longer.
  - Added four new helper functions.
    - Register-SqlSmo, Register-SqlWmiManagement and Unregister-SqlAssemblies to
      handle the creation on the application domain and loading and unloading of
      the SMO and SqlWmiManagement assemblies.
    - Get-SqlInstanceMajorVersion to get the major SQL version for a specific instance.
  - Fixed typos in comment-based help
- Changes to xSQLServer
  - Fixed typos in markdown files; CHANGELOG, CONTRIBUTING, README and ISSUE_TEMPLATE.
  - Fixed typos in schema.mof files (and README.md).
  - Updated some parameter description in schema.mof files on those that was found
    was not equal to README.md.
- Changes to xSQLServerAlwaysOnService
  - Get-TargetResource should no longer fail silently with error 'Index operation
    failed; the array index evaluated to null.' (issue #519). Now if the
    Server.IsHadrEnabled property return neither $true or $false the
    Get-TargetResource function will throw an error.
- Changes to xSQLServerSetUp
  - Updated xSQLServerSetup Module Get-Resource method to fix (issue #516 and #490).
  - Added change to detect DQ, DQC, BOL, SDK features. Now the function
    Test-TargetResource returns true after calling set for DQ, DQC, BOL, SDK
    features (issue #516 and #490).
- Changes to xSQLServerAlwaysOnAvailabilityGroup
  - Updated to return the exception raised when an error is thrown.
- Changes to xSQLServerAlwaysOnAvailabilityGroupReplica
  - Updated to return the exception raised when an error is thrown.
  - Updated parameter description for parameter Name, so that it says it must be
    in the format SQLServer\InstanceName for named instance (issue #548).
- Changes to xSQLServerLogin
  - Added an optional boolean parameter Disabled. It can be used to enable/disable
    existing logins or create disabled logins (new logins are created as enabled
    by default).
- Changes to xSQLServerDatabaseRole
  - Updated variable passed to Microsoft.SqlServer.Management.Smo.User constructor
    to fix issue #530
- Changes to xSQLServerNetwork
  - Added optional parameter SQLServer with default value of $env:COMPUTERNAME
    (issue #528).
  - Added optional parameter RestartTimeout with default value of 120 seconds.
  - Now the resource supports restarting a sql server in a cluster (issue #527
    and issue #455).
  - Now the resource allows to set the parameter TcpDynamicPorts to a blank value
    (partly fixes issue #534). Setting a blank value for parameter TcpDynamicPorts
    together with a value for parameter TcpPort means that static port will be used.
  - Now the resource will not call Alter() in the Set-TargetResource when there
    is no change necessary (issue #537).
  - Updated example 1-EnableTcpIpOnCustomStaticPort.
  - Added unit tests (issue #294).
  - Refactored some of the code, cleaned up the rest and fixed PSSA rules warnings
    (issue #261).
  - If parameter TcpDynamicPort is set to '0' at the same time as TcpPort is set
    the resource will now throw an error (issue #535).
  - Added examples (issue #536).
  - When TcpDynamicPorts is set to '0' the Test-TargetResource function will no
    longer fail each time (issue #564).
- Changes to xSQLServerRSConfig
  - Replaced sqlcmd.exe usages with Invoke-SqlCmd calls (issue #567).
- Changes to xSQLServerDatabasePermission
  - Fixed code style, updated README.md and removed *-SqlDatabasePermission functions
    from xSQLServerHelper.psm1.
  - Added the option 'GrantWithGrant' with gives the user grant rights, together
    with the ability to grant others the same right.
  - Now the resource can revoke permission correctly (issue #454). When revoking
    'GrantWithGrant', both the grantee and all the other users the grantee has
    granted the same permission to, will also get their permission revoked.
  - Updated tests to cover Revoke().
- Changes to xSQLServerHelper
  - The missing helper function ('Test-SPDSCObjectHasProperty'), that was referenced
    in the helper function Test-SQLDscParameterState, is now incorporated into
    Test-SQLDscParameterState (issue #589).

## [7.0.0.0] - 2017-04-19

### Changed

- Examples
  - xSQLServerDatabaseRole
    - 1-AddDatabaseRole.ps1
    - 2-RemoveDatabaseRole.ps1
  - xSQLServerRole
    - 3-AddMembersToServerRole.ps1
    - 4-MembersToIncludeInServerRole.ps1
    - 5-MembersToExcludeInServerRole.ps1
  - xSQLServerSetup
    - 1-InstallDefaultInstanceSingleServer.ps1
    - 2-InstallNamedInstanceSingleServer.ps1
    - 3-InstallNamedInstanceSingleServerFromUncPathUsingSourceCredential.ps1
    - 4-InstallNamedInstanceInFailoverClusterFirstNode.ps1
    - 5-InstallNamedInstanceInFailoverClusterSecondNode.ps1
  - xSQLServerReplication
    - 1-ConfigureInstanceAsDistributor.ps1
    - 2-ConfigureInstanceAsPublisher.ps1
  - xSQLServerNetwork
    - 1-EnableTcpIpOnCustomStaticPort.ps1
  - xSQLServerAvailabilityGroupListener
    - 1-AddAvailabilityGroupListenerWithSameNameAsVCO.ps1
    - 2-AddAvailabilityGroupListenerWithDifferentNameAsVCO.ps1
    - 3-RemoveAvailabilityGroupListenerWithSameNameAsVCO.ps1
    - 4-RemoveAvailabilityGroupListenerWithDifferentNameAsVCO.ps1
    - 5-AddAvailabilityGroupListenerUsingDHCPWithDefaultServerSubnet.ps1
    - 6-AddAvailabilityGroupListenerUsingDHCPWithSpecificSubnet.ps1
  - xSQLServerEndpointPermission
    - 1-AddConnectPermission.ps1
    - 2-RemoveConnectPermission.ps1
    - 3-AddConnectPermissionToAlwaysOnPrimaryAndSecondaryReplicaEachWithDifferentSqlServiceAccounts.ps1
    - 4-RemoveConnectPermissionToAlwaysOnPrimaryAndSecondaryReplicaEachWithDifferentSqlServiceAccounts.ps1
  - xSQLServerPermission
    - 1-AddServerPermissionForLogin.ps1
    - 2-RemoveServerPermissionForLogin.ps1
  - xSQLServerEndpointState
    - 1-MakeSureEndpointIsStarted.ps1
    - 2-MakeSureEndpointIsStopped.ps1
  - xSQLServerConfiguration
    - 1-ConfigureTwoInstancesOnTheSameServerToEnableClr.ps1
    - 2-ConfigureInstanceToEnablePriorityBoost.ps1
  - xSQLServerEndpoint
    - 1-CreateEndpointWithDefaultValues.ps1
    - 2-CreateEndpointWithSpecificPortAndIPAddress.ps1
    - 3-RemoveEndpoint.ps1
- Changes to xSQLServerDatabaseRole
  - Fixed code style, added updated parameter descriptions to schema.mof and README.md.
- Changes to xSQLServer
  - Raised the CodeCov target to 70% which is the minimum and required target for
    HQRM resource.
- Changes to xSQLServerRole
  - **BREAKING CHANGE: The resource has been reworked in it's entirely.** Below
    is what has changed.
    - The mandatory parameters now also include ServerRoleName.
    - The ServerRole parameter was before an array of server roles, now this parameter
      is renamed to ServerRoleName and can only be set to one server role.
      - ServerRoleName are no longer limited to built-in server roles. To add members
        to a built-in server role, set ServerRoleName to the name of the built-in
        server role.
      - The ServerRoleName will be created when Ensure is set to 'Present' (if it
        does not already exist), or removed if Ensure is set to 'Absent'.
    - Three new parameters are added; Members, MembersToInclude and MembersToExclude.
      - Members can be set to one or more logins, and those will _replace all_ the
        memberships in the server role.
      - MembersToInclude and MembersToExclude can be set to one or more logins that
        will add or remove memberships, respectively, in the server role. MembersToInclude
        and MembersToExclude _can not_ be used at the same time as parameter Members.
        But both MembersToInclude and MembersToExclude can be used together at the
        same time.
- Changes to xSQLServerSetup
  - Added a note to the README.md saying that it is not possible to add or remove
    features from a SQL Server failover cluster (issue #433).
  - Changed so that it reports false if the desired state is not correct (issue #432).
    - Added a test to make sure we always return false if a SQL Server failover
      cluster is missing features.
  - Helper function Connect-SQLAnalysis
    - Now has correct error handling, and throw does not used the unknown named
      parameter '-Message' (issue #436)
    - Added tests for Connect-SQLAnalysis
    - Changed to localized error messages.
    - Minor changes to error handling.
  - This adds better support for Addnode (issue #369).
  - Now it skips cluster validation för add node (issue #442).
  - Now it ignores parameters that are not allowed for action Addnode (issue #441).
  - Added support for vNext CTP 1.4 (issue #472).
- Added new resource
  - xSQLServerAlwaysOnAvailabilityGroupReplica
- Changes to xSQLServerDatabaseRecoveryModel
  - Fixed code style, removed SQLServerDatabaseRecoveryModel functions from xSQLServerHelper.
- Changes to xSQLServerAlwaysOnAvailabilityGroup
  - Fixed the permissions check loop so that it exits the loop after the function
    determines the required permissions are in place.
- Changes to xSQLServerAvailabilityGroupListener
  - Removed the dependency of SQLPS provider (issue #460).
  - Cleaned up code.
  - Added test for more coverage.
  - Fixed PSSA rule warnings (issue #255).
  - Parameter Ensure now defaults to 'Present' (issue #450).
- Changes to xSQLServerFirewall
  - Now it will correctly create rules when the resource is used for two or more
    instances on the same server (issue #461).
- Changes to xSQLServerEndpointPermission
  - Added description to the README.md
  - Cleaned up code (issue #257 and issue #231)
  - Now the default value for Ensure is 'Present'.
  - Removed dependency of SQLPS provider (issue #483).
  - Refactored tests so they use less code.
- Changes to README.md
  - Adding deprecated tag to xSQLServerFailoverClusterSetup, xSQLAOGroupEnsure and
    xSQLAOGroupJoin in README.md so it it more clear that these resources has been
    replaced by xSQLServerSetup, xSQLServerAlwaysOnAvailabilityGroup and
    xSQLServerAlwaysOnAvailabilityGroupReplica respectively.
- Changes to xSQLServerEndpoint
  - BREAKING CHANGE: Now SQLInstanceName is mandatory, and is a key, so
    SQLInstanceName has no longer a default value (issue #279).
  - BREAKING CHANGE: Parameter AuthorizedUser has been removed (issue #466,
    issue #275 and issue #80). Connect permissions can be set using the resource
    xSQLServerEndpointPermission.
  - Optional parameter IpAddress has been added. Default is to listen on any
    valid IP-address. (issue #232)
  - Parameter Port now has a default value of 5022.
  - Parameter Ensure now defaults to 'Present'.
  - Resource now supports changing IP address and changing port.
  - Added unit tests (issue #289)
  - Added examples.
- Changes to xSQLServerEndpointState
  - Cleaned up code, removed SupportsShouldProcess and fixed PSSA rules warnings
    (issue #258 and issue #230).
  - Now the default value for the parameter State is 'Started'.
  - Updated README.md with a description for the resources and revised the
    parameter descriptions.
  - Removed dependency of SQLPS provider (issue #481).
  - The parameter NodeName is no longer mandatory and has now the default value
    of $env:COMPUTERNAME.
  - The parameter Name is now a key so it is now possible to change the state on
    more than one endpoint on the same instance. _Note: The resource still only
    supports Database Mirror endpoints at this time._
- Changes to xSQLServerHelper module
  - Removing helper function Get-SQLAlwaysOnEndpoint because there is no resource
    using it any longer.
  - BREAKING CHANGE: Changed helper function Import-SQLPSModule to support SqlServer
    module (issue #91). The SqlServer module is the preferred module so if it is
    found it will be used, and if not found an attempt will be done to load SQLPS
    module instead.
- Changes to xSQLServerScript
  - Updated tests for this resource, because they failed when Import-SQLPSModule
    was updated.

## [6.0.0.0] - 2017-03-08

### Changed

- Changes to xSQLServerConfiguration
  - BREAKING CHANGE: The parameter SQLInstanceName is now mandatory.
  - Resource can now be used to define the configuration of two or more different
    DB instances on the same server.
- Changes to xSQLServerRole
  - xSQLServerRole now correctly reports that the desired state is present when
    the login is already a member of the server roles.
- Added new resources
  - xSQLServerAlwaysOnAvailabilityGroup
- Changes to xSQLServerSetup
  - Properly checks for use of SQLSysAdminAccounts parameter in $PSBoundParameters.
    The test now also properly evaluates the setup argument for SQLSysAdminAccounts.
  - xSQLServerSetup should now function correctly for the InstallFailoverCluster
    action, and also supports cluster shared volumes. Note that the AddNode action
    is not currently working.
  - It now detects that feature Client Connectivity Tools (CONN) and Client
    Connectivity Backwards Compatibility Tools (BC) is installed.
  - Now it can correctly determine the right cluster when only parameter
    InstallSQLDataDir is assigned a path (issue #401).
  - Now the only mandatory path parameter is InstallSQLDataDir when installing
    Database Engine (issue #400).
  - It now can handle mandatory parameters, and are not using wildcard to find
    the variables containing paths (issue #394).
  - Changed so that instead of connection to localhost it is using $env:COMPUTERNAME
    as the host name to which it connects. And for cluster installation it uses
    the parameter FailoverClusterNetworkName as the host name to which it connects
    (issue #407).
  - When called with Action = 'PrepareFailoverCluster', the SQLSysAdminAccounts
    and FailoverClusterGroup parameters are no longer passed to the setup process
    (issues #410 and 411).
  - Solved the problem that InstanceDir and InstallSQLDataDir could not be set to
    just a qualifier, i.e 'E:' (issue #418). All paths (except SourcePath) can now
    be set to just the qualifier.
- Enables CodeCov.io code coverage reporting.
- Added badge for CodeCov.io to README.md.
- Examples
  - xSQLServerMaxDop
    - 1-SetMaxDopToOne.ps1
    - 2-SetMaxDopToAuto.ps1
    - 3-SetMaxDopToDefault.ps1
  - xSQLServerMemory
    - 1-SetMaxMemoryTo12GB.ps1
    - 2-SetMaxMemoryToAuto.ps1
    - 3-SetMinMaxMemoryToAuto.ps1
    - 4-SetMaxMemoryToDefault.ps1
  - xSQLServerDatabase
    - 1-CreateDatabase.ps1
    - 2-DeleteDatabase.ps1
- Added tests for resources
  - xSQLServerMaxDop
  - xSQLServerMemory
- Changes to xSQLServerMemory
  - BREAKING CHANGE: The mandatory parameter now include SQLInstanceName. The
    DynamicAlloc parameter is no longer mandatory
- Changes to xSQLServerDatabase
  - When the system is not in desired state the Test-TargetResource will now output
    verbose messages saying so.
- Changes to xSQLServerDatabaseOwner
  - Fixed code style, added updated parameter descriptions to schema.mof and README.md.

## [5.0.0.0] - 2017-01-25

### Changed

- Improvements how tests are initiated in AppVeyor
  - Removed previous workaround (issue #201) from unit tests.
  - Changes in appveyor.yml so that SQL modules are removed before common test is
    run.
  - Now the deploy step are no longer failing when merging code into Dev. Neither
    is the deploy step failing if a contributor had AppVeyor connected to the fork
    of xSQLServer and pushing code to the fork.
- Changes to README.md
  - Changed the contributing section to help new contributors.
  - Added links for each resource so it is easier to navigate to the parameter list
    for each resource.
  - Moved the list of resources in alphabetical order.
  - Moved each resource parameter list into alphabetical order.
  - Removed old text mentioning System Center.
  - Now the correct product name is written in the installation section, and a typo
    was also fixed.
  - Fixed a typo in the Requirements section.
  - Added link to Examples folder in the Examples section.
  - Change the layout of the README.md to closer match the one of PSDscResources
  - Added more detailed text explaining what operating systems WMF5.0 can be installed
    on.
  - Verified all resource schema files with the README.md and fixed some errors
    (descriptions was not verified).
  - Added security requirements section for resource xSQLServerEndpoint and
    xSQLAOGroupEnsure.
- Changes to xSQLServerSetup
  - The resource no longer uses Win32_Product WMI class when evaluating if
    SQL Server Management Studio is installed. See article
    [kb974524](https://support.microsoft.com/en-us/kb/974524) for more information.
  - Now it uses CIM cmdlets to get information from WMI classes.
  - Resolved all of the PSScriptAnalyzer warnings that was triggered in the common
    tests.
  - Improvement for service accounts to enable support for Managed Service Accounts
    as well as other nt authority accounts
  - Changes to the helper function Copy-ItemWithRoboCopy
    - Robocopy is now started using Start-Process and the error handling has been
      improved.
    - Robocopy now removes files at the destination path if they no longer exists
      at the source.
    - Robocopy copies using unbuffered I/O when available (recommended for large
      files).
  - Added a more descriptive text for the parameter `SourceCredential` to further
    explain how the parameter work.
  - BREAKING CHANGE: Removed parameter SourceFolder.
  - BREAKING CHANGE: Removed default value "$PSScriptRoot\..\..\" from parameter
    SourcePath.
  - Old code, that no longer filled any function, has been replaced.
    - Function `ResolvePath` has been replaced with
      `[Environment]::ExpandEnvironmentVariables($SourcePath)` so that environment
      variables still can be used in Source Path.
    - Function `NetUse` has been replaced with `New-SmbMapping` and
      `Remove-SmbMapping`.
  - Renamed function `GetSQLVersion` to `Get-SqlMajorVersion`.
  - BREAKING CHANGE: Renamed parameter PID to ProductKey to avoid collision with
    automatic variable $PID
- Changes to xSQLServerScript
  - All credential parameters now also has the type
    [System.Management.Automation.Credential()] to better work with PowerShell 4.0.
  - It is now possible to configure two instances on the same node, with the same
    script.
  - Added to the description text for the parameter `Credential` describing how
    to authenticate using Windows Authentication.
  - Added examples to show how to authenticate using either SQL or Windows
    authentication.
  - A recent issue showed that there is a known problem running this resource
    using PowerShell 4.0. For more information, see [issue #273](https://github.com/dsccommunity/SqlServerDsc/issues/273)
- Changes to xSQLServerFirewall
  - BREAKING CHANGE: Removed parameter SourceFolder.
  - BREAKING CHANGE: Removed default value "$PSScriptRoot\..\..\" from parameter
    SourcePath.
  - Old code, that no longer filled any function, has been replaced.
    - Function `ResolvePath` has been replaced with
     `[Environment]::ExpandEnvironmentVariables($SourcePath)` so that environment
    variables still can be used in Source Path.
  - Adding new optional parameter SourceCredential that can be used to authenticate
    against SourcePath.
  - Solved PSSA rules errors in the code.
  - Get-TargetResource no longer return $true when no products was installed.
- Changes to the unit test for resource
  - xSQLServerSetup
    - Added test coverage for helper function Copy-ItemWithRoboCopy
- Changes to xSQLServerLogin
  - Removed ShouldProcess statements
  - Added the ability to enforce password policies on SQL logins
- Added common test (xSQLServerCommon.Tests) for xSQLServer module
  - Now all markdown files will be style checked when tests are running in AppVeyor
    after sending in a pull request.
  - Now all [Examples](/source/Examples/Resources) will be tested by compiling
    to a .mof file after sending in a pull request.
- Changes to xSQLServerDatabaseOwner
  - The example 'SetDatabaseOwner' can now compile, it wrongly had a `DependsOn`
    in the example.
- Changes to SQLServerRole
  - The examples 'AddServerRole' and 'RemoveServerRole' can now compile, it wrongly
    had a `DependsOn` in the example.
- Changes to CONTRIBUTING.md
  - Added section 'Tests for examples files'
  - Added section 'Tests for style check of Markdown files'
  - Added section 'Documentation with Markdown'
  - Added texts to section 'Tests'
- Changes to xSQLServerHelper
  - added functions
    - Get-SqlDatabaseRecoveryModel
    - Set-SqlDatabaseRecoveryModel
- Examples
  - xSQLServerDatabaseRecoveryModel
    - 1-SetDatabaseRecoveryModel.ps1
  - xSQLServerDatabasePermission
    - 1-GrantDatabasePermissions.ps1
    - 2-RevokeDatabasePermissions.ps1
    - 3-DenyDatabasePermissions.ps1
  - xSQLServerFirewall
    - 1-CreateInboundFirewallRules
    - 2-RemoveInboundFirewallRules
- Added tests for resources
  - xSQLServerDatabaseRecoveryModel
  - xSQLServerDatabasePermissions
  - xSQLServerFirewall
- Changes to xSQLServerDatabaseRecoveryModel
  - BREAKING CHANGE: Renamed xSQLDatabaseRecoveryModel to
    xSQLServerDatabaseRecoveryModel to align with naming convention.
  - BREAKING CHANGE: The mandatory parameters now include SQLServer, and
    SQLInstanceName.
- Changes to xSQLServerDatabasePermission
  - BREAKING CHANGE: Renamed xSQLServerDatabasePermissions to
    xSQLServerDatabasePermission to align with naming convention.
  - BREAKING CHANGE: The mandatory parameters now include PermissionState,
    SQLServer, and SQLInstanceName.
- Added support for clustered installations to xSQLServerSetup
  - Migrated relevant code from xSQLServerFailoverClusterSetup
  - Removed Get-WmiObject usage
  - Clustered storage mapping now supports asymmetric cluster storage
  - Added support for multi-subnet clusters
  - Added localized error messages for cluster object mapping
  - Updated README.md to reflect new parameters
- Updated description for xSQLServerFailoverClusterSetup to indicate it is deprecated.
- xPDT helper module
  - Function GetxPDTVariable was removed since it no longer was used by any resources.
  - File xPDT.xml was removed since it was not used by any resources, and did not
    provide any value to the module.
- Changes xSQLServerHelper module
  - Removed the globally defined `$VerbosePreference = 'Continue'` from xSQLServerHelper.
  - Fixed a typo in a variable name in the function New-ListenerADObject.
  - Now Restart-SqlService will correctly show the services it restarts. Also
    fixed PSSA warnings.

## [4.0.0.0] - 2016-12-14

### Changed

- Fixes in xSQLServerConfiguration
  - Added support for clustered SQL instances.
  - BREAKING CHANGE: Updated parameters to align with other resources
    (SQLServer / SQLInstanceName).
  - Updated code to utilize CIM rather than WMI.
- Added tests for resources
  - xSQLServerConfiguration
  - xSQLServerSetup
  - xSQLServerDatabaseRole
  - xSQLAOGroupJoin
  - xSQLServerHelper and moved the existing tests for Restart-SqlService to it.
  - xSQLServerAlwaysOnService
- Fixes in xSQLAOGroupJoin
  - Availability Group name now appears in the error message for a failed.
    Availability Group join attempt.
  - Get-TargetResource now works with Get-DscConfiguration.
- Fixes in xSQLServerRole
  - Updated Ensure parameter to 'Present' default value.
  - Renamed helper functions _-SqlServerRole_ to _-SqlServerRoleMember_.
- Changes to xSQLAlias
  - Add UseDynamicTcpPort parameter for option "Dynamically determine port".
  - Change Get-WmiObject to Get-CimInstance in Resource and associated pester file.
- Added CHANGELOG.md file.
- Added issue template file (ISSUE\_TEMPLATE.md) for 'New Issue' and pull request
  template file (PULL\_REQUEST\_TEMPLATE.md) for 'New Pull Request'.
- Add Contributing.md file.
- Changes to xSQLServerSetup
  - Now `Features` parameter is case-insensitive.
- BREAKING CHANGE: Removed xSQLServerPowerPlan from this module. The resource has
  been moved to [ComputerManagementDsc](https://github.com/dsccommunity/ComputerManagementDsc)
  and is now called PowerPlan.
- Changes and enhancements in xSQLServerDatabaseRole
  - BREAKING CHANGE: Fixed so the same user can now be added to a role in one or
    more databases, and/or one or more instances. Now the parameters `SQLServer`
    and `SQLInstanceName` are mandatory.
  - Enhanced so the same user can now be added to more than one role
- BREAKING CHANGE: Renamed xSQLAlias to xSQLServerAlias to align with naming convention.
- Changes to xSQLServerAlwaysOnService
  - Added RestartTimeout parameter
  - Fixed bug where the SQL Agent service did not get restarted after the
    IsHadrEnabled property was set.
  - BREAKING CHANGE: The mandatory parameters now include Ensure, SQLServer, and
    SQLInstanceName. SQLServer and SQLInstanceName are keys which will be used to
    uniquely identify the resource which allows AlwaysOn to be enabled on multiple
    instances on the same machine.
- Moved Restart-SqlService from MSFT_xSQLServerConfiguration.psm1 to xSQLServerHelper.psm1.

## [3.0.0.0] - 2016-11-02

### Changed

- xSQLServerHelper
  - added functions
    - Test-SQLDscParameterState
    - Get-SqlDatabaseOwner
    - Set-SqlDatabaseOwner
- Examples
  - xSQLServerDatabaseOwner
    - 1-SetDatabaseOwner.ps1
- Added tests for resources
  - MSFT_xSQLServerDatabaseOwner

## [2.0.0.0] - 2016-09-21

### Changed

- Added resources
  - xSQLServerReplication
  - xSQLServerScript
  - xSQLAlias
  - xSQLServerRole
- Added tests for resources
  - xSQLServerPermission
  - xSQLServerEndpointState
  - xSQLServerEndpointPermission
  - xSQLServerAvailabilityGroupListener
  - xSQLServerLogin
  - xSQLAOGroupEnsure
  - xSQLAlias
  - xSQLServerRole
- Fixes in xSQLServerAvailabilityGroupListener
  - In one case the Get-method did not report that DHCP was configured.
  - Now the resource will throw 'Not supported' when IP is changed between Static
    and DHCP.
  - Fixed an issue where sometimes the listener wasn't removed.
  - Fixed the issue when trying to add a static IP to a listener was ignored.
- Fix in xSQLServerDatabase
  - Fixed so dropping a database no longer throws an error
  - BREAKING CHANGE: Fixed an issue where it was not possible to add the same
    database to two instances on the same server.
  - BREAKING CHANGE: The name of the parameter Database has changed. It is now
    called Name.
- Fixes in xSQLAOGroupEnsure
  - Added parameters to New-ListenerADObject to allow usage of a named instance.
  - pass setup credential correctly
- Changes to xSQLServerLogin
  - Fixed an issue when dropping logins.
  - BREAKING CHANGE: Fixed an issue where it was not possible to add the same
    login to two instances on the same server.
- Changes to xSQLServerMaxDop
  - BREAKING CHANGE: Made SQLInstance parameter a key so that multiple instances
    on the same server can be configured

## [1.8.0.0] - 2016-08-10

### Changed

- Converted appveyor.yml to install Pester from PSGallery instead of from Chocolatey.
- Added Support for SQL Server 2016
- xSQLAOGroupEnsure
  - Fixed spelling mistake in AutoBackupPreference property
  - Added BackupPriority property
- Added resources
  - xSQLServerPermission
  - xSQLServerEndpointState
  - xSQLServerEndpointPermission
  - xSQLServerAvailabilityGroupListener
- xSQLServerHelper
  - added functions
    - Import-SQLPSModule
    - Get-SQLPSInstanceName
    - Get-SQLPSInstance
    - Get-SQLAlwaysOnEndpoint
  - modified functions
    - New-TerminatingError - _added optional parameter `InnerException` to be able
    to give the user more information in the returned message_

## [1.7.0.0] - 2016-06-29

### Changed

- Resources Added
  - xSQLServerConfiguration

## [1.6.0.0] - 2016-05-18

### Changed

- Resources Added
  - xSQLAOGroupEnsure
  - xSQLAOGroupJoin
  - xWaitForAvailabilityGroup
  - xSQLServerEndPoint
  - xSQLServerAlwaysOnService
- xSQLServerHelper
  - added functions
    - Connect-SQL
    - New-VerboseMessage
    - Grant-ServerPerms
    - Grant-CNOPerms
    - New-ListenerADObject
- xSQLDatabaseRecoveryModel
  - Updated Verbose statements to use new function New-VerboseMessage
- xSQLServerDatabase
  - Updated Verbose statements to use new function New-VerboseMessage
  - Removed ConnectSQL function and replaced with new Connect-SQL function
- xSQLServerDatabaseOwner
  - Removed ConnectSQL function and replaced with new Connect-SQL function
- xSQLServerDatabasePermissions
  - Removed ConnectSQL function and replaced with new Connect-SQL function
- xSQLServerDatabaseRole
  - Removed ConnectSQL function and replaced with new Connect-SQL function
- xSQLServerLogin
  - Removed ConnectSQL function and replaced with new Connect-SQL function
- xSQLServerMaxDop
  - Updated Verbose statements to use new function New-VerboseMessage
  - Removed ConnectSQL function and replaced with new Connect-SQL function
- xSQLServerMemory
  - Updated Verbose statements to use new function New-VerboseMessage
  - Removed ConnectSQL function and replaced with new Connect-SQL function
- xSQLServerPowerPlan
  - Updated Verbose statements to use new function New-VerboseMessage
- Examples
  - Added xSQLServerConfiguration resource example

## [1.5.0.0] - 2016-03-30

### Changed

- Added new resource xSQLServerDatabase that allows adding an empty database to
  a server

## [1.4.0.0] - 2016-02-02

### Changed

- Resources Added
  - xSQLDatabaseRecoveryModeAdded
  - xSQLServerDatabaseOwner
  - xSQLServerDatabasePermissions
  - xSQLServerDatabaseRole
  - xSQLServerLogin
  - xSQLServerMaxDop
  - xSQLServerMemory
  - xSQLServerPowerPlan
  - xSQLServerDatabase
- xSQLServerSetup:
  - Corrected bug in GetFirstItemPropertyValue to correctly handle registry keys
    with only one value.
  - Added support for SQL Server
  - 2008 R2 installation
  - Removed default values for parameters, to avoid compatibility issues and setup
    errors
  - Added Replication sub feature detection
  - Added setup parameter BrowserSvcStartupType
  - Change SourceFolder to Source to allow for multi version Support
  - Add Source Credential for accessing source files
  - Add Parameters for SQL Server configuration
  - Add Parameters to SuppressReboot or ForceReboot
- xSQLServerFirewall
  - Removed default values for parameters, to avoid compatibility issues
  - Updated firewall rule name to not use 2012 version, since package supports 2008,
    2012 and 2014 versions
  - Additional of SQLHelper Function and error handling
  - Change SourceFolder to Source to allow for multi version Support
- xSQLServerNetwork
  - Added new resource that configures network settings.
  - Currently supports only tcp network protocol
  - Allows to enable and disable network protocol for specified instance service
  - Allows to set custom or dynamic port values
- xSQLServerRSSecureConnectionLevel
  - Additional of SQLHelper Function and error handling
- xSqlServerRSConfig
- xSQLServerFailoverClusterSetup
  - Additional of SQLHelper Function and error handling
  - Change SourceFolder to Source to allow for multi version Support
  - Add Parameters to SuppressReboot or ForceReboot
- Examples
  - Updated example files to use correct DebugMode parameter value ForceModuleImport,
    this is not boolean in WMF 5.0 RTM
  - Added xSQLServerNetwork example

## [1.3.0.0] - 2015-05-01

### Changed

- xSqlServerSetup
  - Make Features case-insensitive.

## [1.2.1.0] - 2015-04-23

### Changed

- Increased timeout for setup process to start to 60 seconds.

## [1.2.0.0] - 2014-12-18

### Changed

- Updated release with the following new resources
  - xSQLServerFailoverClusterSetup
  - xSQLServerRSConfig

## [1.1.0.0] - 2014-10-24

### Changed

- Initial release with the following resources
  - xSQLServerSetup
  - xSQLServerFirewall
  - xSQLServerRSSecureConnectionLevel<|MERGE_RESOLUTION|>--- conflicted
+++ resolved
@@ -7,7 +7,6 @@
 
 ### Added
 
-<<<<<<< HEAD
 - Added public command `Get-SqlDscRSConfiguration` to retrieve the
   `MSReportServer_ConfigurationSetting` CIM instance for SQL Server Reporting
   Services or Power BI Report Server. Supports auto-detection of the Reporting
@@ -30,12 +29,10 @@
   Services configuration instances with consistent error handling. This function
   is used by `Enable-SqlDscRsSecureConnection`, `Disable-SqlDscRsSecureConnection`,
   and the `SqlRS` resource.
-=======
 - `Invoke-ReportServerSetupAction`
   - Now uses `Format-Path` with `-ExpandEnvironmentVariable` to expand environment
     variables in all path parameters (`MediaPath`, `LogPath`, `InstallFolder`)
     ([issue #2085](https://github.com/dsccommunity/SqlServerDsc/issues/2085)).
->>>>>>> 5c65e63a
 - Added public command `Get-SqlDscServerProtocolTcpIp` to retrieve TCP/IP address
   group information for SQL Server instances. Returns `ServerIPAddress` objects
   containing port configuration including `TcpPort`, `TcpDynamicPorts`, `Enabled`,
