# Change log for SqlServerDsc

The format is based on and uses the types of changes according to [Keep a Changelog](https://keepachangelog.com/en/1.0.0/),
and this project adheres to [Semantic Versioning](https://semver.org/spec/v2.0.0.html).

## [Unreleased]

<<<<<<< HEAD
- SqlTraceFlag
  - Fixed Assembly not loaded error
   ([issue #1680](https://github.com/dsccommunity/SqlServerDsc/issues/1680)).
  - Fixed $nul reference error when no actual traceflags are present
  ([issue #1688](https://github.com/dsccommunity/SqlServerDsc/issues/1688)).
=======
### Fixed

- SqlServerDsc
  - Removed a left-over comment in the file `analyzersettings.psd1`.

## [15.1.0] - 2021-02-02

### Added

- SqlServerDsc
  - Added a new script analyzer rule to verify that `Import-SQLPSModule` or `Connect-SQL`
    (that implicitly calls `Import-SQLPSModule`) is present in each `Get-`, `Test-`,
    and `Set-TargetResource` function. If neither command is not needed then the
    analyzer rule should be overridden ([issue #1683](https://github.com/dsccommunity/SqlServerDsc/issues/1683)).
  - Added a new pipeline job that runs Script Analyzer on all PowerShell scripts
    in the source folder. The rules are defined by the Script Analyzer settings
    file `.vscode\analyzersettings.psd1` (which also the Visual Studio Code
    PowerShell extension uses).
  - Added unit tests and integration tests for SQL Server 2019
    ([issue #1310](https://github.com/dsccommunity/SqlServerDsc/issues/1310)).
>>>>>>> d7cddaeb

### Changed

- SqlServerDsc
  - Suppressed new custom Script Analyzer rule `SqlServerDsc.AnalyzerRules\Measure-CommandsNeededToLoadSMO`
    for `Get-`, `Test-`, and `Set-TargetResource` functions in the resources.
- SqlLogin
  - Added functionality to throw exception if an update to the `LoginMustChangePassword`
    value on an existing SQL Login is attempted. This functionality is not supported
    by referenced, SQL Server Management Object (SMO), libraries and cannot be
    supported directly by this module.
  - Added integration tests to ensure that an added (or updated) `SqlLogin` can
    connect into a SQL instance once added (or updated).
  - Added integration tests to ensure that the default database connected to by
    a `SqlLogin` is the same as specified in the resource's `DefaultDatabase`
    property/parameter.
  - Amended how the interdependent, `PasswordExpirationEnabled` and `PasswordPolicyEnforced`
    properties/parameters are updated within the `SqlLogin` resource - Both values
    are now updated together if either one or both are not currently in the desired
    state. This change avoids exceptions thrown by transitions to valid, combinations
    of these properties that have to transition through an invalid combination (e.g.
    where `PasswordExpirationEnabled` is `$true` but `PasswordPolicyEnforced` is
    `$false`).
- SqlSetup
  - Minor refactor due to source code lint errors. The loop what evaluates
    the configuration parameters `*FailoverCluster` was change to a `foreach()`.

### Fixed

- SqlServerDsc
  - The component `gitversion` that is used in the pipeline was wrongly
    configured when the repository moved to the new default branch `main`.
    It no longer throws an error when using newer versions of GitVersion
    ([issue #1674](https://github.com/dsccommunity/SqlServerDsc/issues/1674)).
  - Minor lint errors throughout the repository.
- SqlLogin
  - Added integration tests to assert `LoginPasswordExpirationEnabled`,
  `LoginPasswordPolicyEnforced` and `LoginMustChangePassword` properties/parameters
  are applied and updated correctly. Similar integration tests also added to ensure
  the password of the `SqlLogin` is updated if the password within the `SqlCredential`
  value/object is changed ([issue #361](https://github.com/dsccommunity/SqlServerDsc/issues/361),
  [issue #1032](https://github.com/dsccommunity/SqlServerDsc/issues/1032) and
  [issue #1050](https://github.com/dsccommunity/SqlServerDsc/issues/1050)).
  - Updated `SqlLogin`, integration tests to make use of amended `Wait-ForIdleLcm`,
    helper function, `-Clear` switch usage to remove intermittent, integration
    test failures ([issue #1634](https://github.com/dsccommunity/SqlServerDsc/issues/1634)).
- SqlRSSetup
  - If parameter `SuppressRestart` is set to `$false` the `/norestart`
    argument is no longer wrongly added ([issue #1401](https://github.com/dsccommunity/SqlServerDsc/issues/1401)).
- SqlSetup
  - Added/corrected `InstallSharedDir`, property output when using SQL Server 2019.
- SqlTraceFlag
  - Fixed Assembly not loaded error ([issue #1680](https://github.com/dsccommunity/SqlServerDsc/issues/1680)).
- SqlDatabaseUser
  - Added parameter `ServerName` to the call of `Assert-SqlLogin`.
    `@PSBoundParameters` doesn't capture the default value of `ServerName`
    when it is not explicitly set by the caller ([issue #1647](https://github.com/dsccommunity/SqlServerDsc/issues/1647)).

## [15.0.1] - 2021-01-09

### Changed

- SqlServerDsc
  - Renamed `master` branch to `main` ([issue #1660](https://github.com/dsccommunity/SqlServerDsc/issues/1660)).
  - The module manifest property `DscResourcesToExport` now updates automatically
    using the pipeline.
  - Removed `Export-ModuleMember` from DSC resource that still had it.
  - The variable `$env:COMPUTERNAME` does not exist cross-platform which
    hinders development and testing on macOS and Linux. Instead the
    resources have been update to use the helper function `Get-ComputerName`
    which returns the current computer name cross-plattform.
  - Switch to GitHub Action Stale instead of GitHub App (Probot) Stale.

### Fixed

- SqlAGDatabase
  - Fix for issue ([issue #1492](https://github.com/dsccommunity/SqlServerDsc/issues/1492))
    added AutomaticSeeding for this resource. In Set-TargetResource added logic
    that looks at all replicas of an availability group. When automatic seeding
    is found, it will use that.
  - Lots of extra tests to check AutomaticSeeding.
  - The parameter `BackupPath` is still needed just in case a database never has
    been backed up before.
  - Fixed a typo.
- SqlMaxDop
  - Fixes ([issue #396](https://github.com/dsccommunity/SqlServerDsc/issues/396)).
    Added three return values in Get-Target resource.
- SqlProtocol
  - Changed KeepAlive Type from UInt16 to Int32 to reflect the actual WMI.ManagementObject
    Fixes #1645 ([issue #1645](https://github.com/dsccommunity/SqlServerDsc/issues/1645)).
  - The verbose messages now correctly show that `$env:COMPUTERNAME` is used
    to get or set the configuration, while parameter **ServerName** is used
    to restart the instance.
- SqlProtocolTcpIp
  - The verbose messages now correctly show that `$env:COMPUTERNAME` is used
    to get or set the configuration, while parameter **ServerName** is used
    to restart the instance.
- SqlDatabaseMail
  - Now if a non-mandatory property is not part of the configuration it will
    not be enforced ([issue #1661](https://github.com/dsccommunity/SqlServerDsc/issues/1661)).
- SqlSetup
  - When the SqlSetup detects that the expected components was not installed
    and consequently throws an exception, that exception message now presents
    a link to an article on how to find the SQL Server setup logs ([issue #1420](https://github.com/dsccommunity/SqlServerDsc/issues/1420)).
- SqlRSSetup
  - If parameter `EditionUpgrade` is set to `$false` the `/EditionUpgrade`
    argument is no longer wrongly added ([issue #1398](https://github.com/dsccommunity/SqlServerDsc/issues/1398)).
- SqlServerDsc.Common
  - Updated `Get-ServerProtocolObject`, helper function to ensure an exception is
    thrown if the specified instance cannot be obtained ([issue #1628](https://github.com/dsccommunity/SqlServerDsc/issues/1628)).

## [15.0.0] - 2020-12-06

### Added

- SqlServerDsc
  - Added new resource SqlTraceFlag to set or changes TraceFlags on SQL Server.
    This resource is based on @Zuldans code but with SqlServerDsc integrated SMO.
    Credits: https://github.com/Zuldan/cSQLServerTraceFlag
  - Added a lot of test scripts to validated the code.
- SqlEndpoint
  - Added support for the Service Broker Endpoint ([issue #498](https://github.com/dsccommunity/SqlServerDsc/issues/498)).
- SqlDatabaseRole
  - Added test to ensure Add-SqlDscDatabaseRoleMember throws the expected error
    ([issue #1620](https://github.com/dsccommunity/SqlServerDsc/issues/1620)).

### Changed

- SqlServerDsc
  - Updated code formatting using latest release of PSScriptAnalyzer.
  - The URLs in the CHANGELOG.md that was pointing to issues is now
    referencing the new repository name and URL.
- SqlServerDsc.Common
  - The helper function `Get-SqlInstanceMajorVersion` no longer have a default
    value for parameter **InstanceName** since the parameter is mandatory
    and it was never used.
- SqlReplication
  - The resource are now using the helper function `Get-SqlInstanceMajorVersion`
    ([issue #1408](https://github.com/dsccommunity/SqlServerDsc/issues/1408)).
- SqlRole
  - Major overhaul of resource.
  - BREAKING CHANGE: Removed decision making from get-TargetResource; this
    prevented a simple solution for issue #550. it now just tels if a role
    exists or not. And what members are in that role. MembersToInclude and
    MembersToExclude now always return $null.
  - Added sanitize function (`Get-CorrectedMemberParameters`) to make it
    so for the sysadmin role SA does not get altered ([issue #550](https://github.com/dsccommunity/SqlServerDsc/issues/550)).
  - Added lots of tests.
- SqlWaitForAG
  - BREAKING CHANGE: Fix for issue ([issue #1569](https://github.com/dsccommunity/SqlServerDsc/issues/1569))
    The resource now waits for the Availability Group to become Available.
  - Two parameters where added to test get and set resource at instance level.
- SqlSetup
  - Minor change to the evaluation of the parameter `BrowserSvcStartupType`,
    if it has an assigned a value or not.

### Fixed

- SqlDatabaseRole
  - Fixed check to see if the role and user existed in the database. The
    previous logic would always indicate the role or user was not found unless
    the role had the same name as the user. Also updated the
    DesiredMembersNotPresent string to be more accurate when an extra user is
    in the role ([issue #1487](https://github.com/dsccommunity/SqlServerDsc/issues/1487)).
- SqlAlwaysOnService
  - Updated Get-TargetResource to return all defined schema properties
    ([issue #150](https://github.com/dsccommunity/SqlServerDsc/issues/1501)).
- SqlSetup
  - Added a note to the documentation that the parameter `BrowserSvcStartupType`
    cannot be used for configurations that utilize the `'InstallFailoverCluster'`
    action ([issue #1627](https://github.com/dsccommunity/SqlServerDsc/issues/1627)).
- SqlDatabaseObjectPermission
  - Updated unit tests to remove errors relating to missing `Where()` method
    ([issue #1648](https://github.com/dsccommunity/SqlServerDsc/issues/1648)).

## [14.2.1] - 2020-08-14

### Changed

- SqlServerDsc
  - Document changes in the file `build.yml`.
  - The regular expression for `major-version-bump-message` in the file
    `GitVersion.yml` was changed to only raise major version when the
    commit message contain the phrase `breaking change`, or when it contain
    the word `breaking` or `major`.
- SqlSetup
  - Duplicate function Get-SqlMajorVersion was removed and instead the
    helper function `Get-FilePathMajorVersion` from the helper module
    SqlServerDsc.Common is used ([issue #1178](https://github.com/dsccommunity/SqlServerDsc/issues/1178)).
- SqlWindowsFirewall
  - Duplicate function Get-SqlMajorVersion was removed and instead the
    helper function `Get-FilePathMajorVersion` from the helper module
    SqlServerDsc.Common is used ([issue #1178](https://github.com/dsccommunity/SqlServerDsc/issues/1178)).
- SqlServerDsc.Common
  - Function `Get-FilePathMajorVersion` was added. The function `Get-SqlMajorVersion`
    from the resources _SqlSetup_ and _SqlWindowsFirewall_ was moved and
    renamed without any functional changes ([issue #1178](https://github.com/dsccommunity/SqlServerDsc/issues/1178)).

### Fixed

- SqlServerDsc
  - Removed helper functions that was moved to the module _DscResource.Common_.
    DSC resources using those functions are using them from the module
    _DscResource.Common_.
- SqlDatabaseObjectPermission
  - Fixed method invocation failed because of missing `Where()` method ([issue #1600](https://github.com/dsccommunity/SqlServerDsc/issues/1600)).
    - New integration tests to verify scenarios when passing a single permission.
  - To enforce a scenario where a permission must be changed from `'GrantWithGrant'`
    to `'Grant'` a new parameter **Force** was added ([issue #1602](https://github.com/dsccommunity/SqlServerDsc/issues/1602)).
    The parameter **Force** is used to enforce the desired state in those
    scenarios where revocations must be performed to enforce the desired
    state, even if that encompasses cascading revocations. If parameter
    **Force** is _not_ set to `$true` an exception is thrown in those
    scenarios where a revocation must be performed to enforce the desired
    state.
    - New integration tests to verify scenarios when current state for a
      permission is `'GrantWithGrant'` but desired state should be `'Grant'`.
- SqlSetup
  - The example `4-InstallNamedInstanceInFailoverClusterFirstNode.ps1` was
    updated to no longer reference the issue #405 and issue #444 in the
    comment-based help. The issues was fixed a while back and _SqlSetup_
    now supports the built-in parameter `PsDscRunAsCredential` ([issue #975](https://github.com/dsccommunity/SqlServerDsc/issues/975)).

## [14.2.0] - 2020-07-23

### Fixed

- SqlServerDsc
  - Updated comment-based help according to style guideline throughout
    ([issue #1500](https://github.com/dsccommunity/SqlServerDsc/issues/1500)).
  - Using Codecov carry forward flag because we are not sending code coverage
    report on each commit.
- CommonTestHelper
  - Minor style changes.
- SqlSetup
  - Updated the documentation with the currently supported features
    ([issue #1566](https://github.com/dsccommunity/SqlServerDsc/issues/1566)).
  - Update documentation around permissions in directory tree for Analysis Services
    ([issue #1443](https://github.com/dsccommunity/SqlServerDsc/issues/1443)).
  - Documented that on certain operating systems, when using least privilege
    for the service account, the security policy setting _Network access:_
    _Restrict clients allowed to make remote calls to SAM_ can result in
    a access denied error during install of the _SQL Server Database Engine_
    ([issue #1559](https://github.com/dsccommunity/SqlServerDsc/issues/1559)).
- SqlRole
  - Fixed the `ServerName` parameter to work with default value of
    `$env:COMPUTERNAME` ([issue #1592](https://github.com/dsccommunity/SqlServerDsc/issues/1592)).

## [14.1.0] - 2020-07-06

### Removed

- SqlServerDsc
  - Remove the file `.github/CONTRIBUTION.md` as it no longer filled any
    purpose as GitHub will find the CONTRIBUTION.md in the root folder
    directly now ([issue #1227](https://github.com/dsccommunity/SqlServerDsc/issues/1227)).

### Changed

- SqlServerDsc
  - Updated DSC resources parameter documentation.

### Fixed

- SqlServerDsc
  - Update resource parameter documentation ([issue #1568](https://github.com/dsccommunity/SqlServerDsc/issues/1568)).
    - Remove italic and inline code-block markdown code in documentation.
  - Documentation is now published to the GitHub Wiki.
    - Deploy task was updated with the correct name.
  - Minor changes too schema property descriptions to generate documentation
    correctly.
  - Updated task list in the PULL_REQUEST_TEMPLATE.md.
  - The documentation in CONTRIBUTING.md has been somewhat updated.
  - Update documentation around design pattern for accounts that does not
    use passwords ([issue #378](https://github.com/dsccommunity/SqlServerDsc/issues/378))
    and ([issue #1230](https://github.com/dsccommunity/SqlServerDsc/issues/1230)).
  - Updating the Integration Test README.md to better explain what the
    integration tests for SqlSetup, SqlRSSetup, and SqlRS does ([issue #1315](https://github.com/dsccommunity/SqlServerDsc/issues/1315)).
- SqlServerDsc.Common
  - Connect-UncPath
    - Now support to authenticate using both NetBIOS domain and Fully Qualified
      Domain Name (FQDN) ([issue #1223](https://github.com/dsccommunity/SqlServerDsc/issues/1223)).
  - Connect-SQL
    - Now support to authenticate using both NetBIOS domain and Fully Qualified
      Domain Name (FQDN) ([issue #1223](https://github.com/dsccommunity/SqlServerDsc/issues/1223)).
  - Connect-SQLAnalysis
    - Now support to authenticate using both NetBIOS domain and Fully Qualified
      Domain Name (FQDN) ([issue #1223](https://github.com/dsccommunity/SqlServerDsc/issues/1223)).
- SqlAGReplica
  - Update documentation with a requirement for SqlServer in certain circumstances
    ([issue #1033](https://github.com/dsccommunity/SqlServerDsc/issues/1033)).
- SqlRSSetup
  - There was a typo in the error message that was thrown when not passing
    either the `Edition` or `ProductKey` that could be misleading ([issue #1386](https://github.com/dsccommunity/SqlServerDsc/issues/1386)).
  - Updated the parameter descriptions for the parameters `Edition` and
    `ProductKey` that they are mutually exclusive ([issue #1386](https://github.com/dsccommunity/SqlServerDsc/issues/1386)).
- SqlWindowsFirewall
  - Now support to authenticate using both NetBIOS domain and Fully Qualified
    Domain Name (FQDN) ([issue #1223](https://github.com/dsccommunity/SqlServerDsc/issues/1223)).
- SqlDatabaseObjectPermission
  - Since the task that publish Wiki content was updated to correctly handle
    embedded instances the duplicate documentation was removed from the
    resource README.md, and some was added to the schema MOF parameter
    descriptions ([issue #1580](https://github.com/dsccommunity/SqlServerDsc/issues/1580)).
- SqlScript
  - Fixed the URLs in the parameter documentation ([issue #1582](https://github.com/dsccommunity/SqlServerDsc/issues/1582)).
- SqlScriptQuery
  - Fixed the URLs in the parameter documentation ([issue #1583](https://github.com/dsccommunity/SqlServerDsc/issues/1583)).

### Added

- SqlScript
  - Added the DisableVariables parameter ([issue #1422](https://github.com/dsccommunity/SqlServerDsc/issues/1422)).
- SqlScriptQuery
  - Added the DisableVariables parameter ([issue #1422](https://github.com/dsccommunity/SqlServerDsc/issues/1422)).

## [14.0.0] - 2020-06-12

### Remove

- SqlServerDsc
  - BREAKING CHANGE: Since the operating system Windows Server 2008 R2 and
    the product SQL Server 2008 R2 has gone end-of-life the DSC resources
    will no longer try to maintain compatibility with them. Moving forward,
    and including this release, there may be code changes that will break
    the resource on Windows Server 2008 R2 or with SQL Server 2008 R2
    ([issue #1514](https://github.com/dsccommunity/SqlServerDsc/issues/1514)).

### Deprecated

The documentation, examples, unit test, and integration tests have been
removed for these deprecated resources. These resources will be removed
in a future release.

- SqlDatabaseOwner
  - This resource is now deprecated. The functionality is now covered by
    a property in the resource _SqlDatabase_ ([issue #966](https://github.com/dsccommunity/SqlServerDsc/issues/966)).
- SqlDatabaseRecoveryModel
  - This resource is now deprecated. The functionality is now covered by
    a property in the resource _SqlDatabase_ ([issue #967](https://github.com/dsccommunity/SqlServerDsc/issues/967)).
- SqlServerEndpointState
  - This resource is now deprecated. The functionality is covered by a
    property in the resource _SqlEndpoint_ ([issue #968](https://github.com/dsccommunity/SqlServerDsc/issues/968)).
- SqlServerNetwork
  - This resource is now deprecated. The functionality is now covered by
    the resources _SqlProtocol_ and _SqlProtocolTcpIp_.

### Added

- SqlSetup
  - Added support for major version upgrade ([issue #1561](https://github.com/dsccommunity/SqlServerDsc/issues/1561)).
- SqlServerDsc
  - Added new resource SqlProtocol ([issue #1377](https://github.com/dsccommunity/SqlServerDsc/issues/1377)).
  - Added new resource SqlProtocolTcpIp ([issue #1378](https://github.com/dsccommunity/SqlServerDsc/issues/1378)).
  - Added new resource SqlDatabaseObjectPermission ([issue #1119](https://github.com/dsccommunity/SqlServerDsc/issues/1119)).
  - Fixing a problem with the latest ModuleBuild 1.7.0 that breaks the CI
    pipeline.
  - Prepare repository for auto-documentation by adding README.md to each
    resource folder with the content from the root README.md.
- SqlServerDsc.Common
  - Added function `Import-Assembly` that can help import an assembly
    into the PowerShell session.
  - Prepared unit tests to support Pester 5 so a minimal conversation
    is only needed later.
  - Updated `Import-SQLPSModule` to better support unit tests.
- CommonTestHelper
  - Added the functions `Get-InvalidOperationRecord` and `Get-InvalidResultRecord`
    that is needed for evaluate localized error message strings for unit tests.
- SqlEndpoint
  - BREAKING CHANGE: A new required property `EndpointType` was added to
    support different types of endpoints in the future. For now the only
    endpoint type that is supported is the database mirror endpoint type
    (`DatabaseMirroring`).
  - Added the property `State` to be able to specify if the endpoint should
    be running, stopped, or disabled. _This property was moved from the now_
    _deprecated DSC resource `SqlServerEndpointState`_.
- SqlSetup
  - A read only property `IsClustered` was added that can be used to determine
    if the instance is clustered.
  - Added the properties `NpEnabled` and `TcpEnabled` ([issue #1161](https://github.com/dsccommunity/SqlServerDsc/issues/1161)).
  - Added the property `UseEnglish` ([issue #1473](https://github.com/dsccommunity/SqlServerDsc/issues/1473)).
- SqlReplication
  - Add integration tests ([issue #755](https://github.com/dsccommunity/SqlServerDsc/issues/755).
- SqlDatabase
  - The property `OwnerName` was added.
- SqlDatabasePermission
  - Now possible to change permissions for database user-defined roles
    (e.g. public) and database application roles ([issue #1498](https://github.com/dsccommunity/SqlServerDsc/issues/1498).
- SqlServerDsc.Common
  - The helper function `Restart-SqlService` was improved to handle Failover
    Clusters better. Now the SQL Server service will only be taken offline
    and back online again if the service is online to begin with.
  - The helper function `Restart-SqlServer` learned the new parameter
    `OwnerNode`. The parameter `OwnerNode` takes an array of Cluster node
    names. Using this parameter the cluster group will only be taken
    offline and back online if the cluster group owner is one specified
    in this parameter.
  - The helper function `Compare-ResourcePropertyState` was improved to
    handle embedded instances by adding a parameter `CimInstanceKeyProperties`
    that can be used to identify the unique parameter for each embedded
    instance in a collection.
  - The helper function `Test-DscPropertyState` was improved to evaluate
    the properties in a single CIM instance or a collection of CIM instances
    by recursively call itself.
  - When the helper function `Test-DscPropertyState` evaluated an array
    the verbose messages was not very descriptive. Instead of outputting
    the side indicator from the compare it now outputs a descriptive
    message.

### Changed

- SqlServerDsc
  - BREAKING CHANGE: Some DSC resources have been renamed ([issue #1540](https://github.com/dsccommunity/SqlServerDsc/issues/1540)).
    - `SqlServerConfiguration` was renamed to `SqlConfiguration`.
    - `SqlServerDatabaseMail` was renamed to `SqlDatabaseMail`.
    - `SqlServerEndpoint` was renamed to `SqlEndpoint`.
    - `SqlServerEndpointPermission` was renamed to `SqlEndpointPermission`.
    - `SqlServerLogin` was renamed to `SqlLogin`.
    - `SqlServerMaxDop` was renamed to `SqlMaxDop`.
    - `SqlServerMemory` was renamed to `SqlMemory`.
    - `SqlServerPermission` was renamed to `SqlPermission`.
    - `SqlServerProtocol` was renamed to `SqlProtocol`.
    - `SqlServerProtocolTcpIp` was renamed to `SqlProtocolTcpIp`.
    - `SqlServerReplication` was renamed to `SqlReplication`.
    - `SqlServerRole` was renamed to `SqlRole`.
    - `SqlServerSecureConnection` was renamed to `SqlSecureConnection`.
  - Changed all resource prefixes from `MSFT_` to `DSC_` ([issue #1496](https://github.com/dsccommunity/SqlServerDsc/issues/1496)).
    _Deprecated resource has not changed prefix._
  - All resources are now using the common module DscResource.Common.
  - When a PR is labelled with 'ready for merge' it is no longer being
    marked as stale if the PR is not merged for 30 days (for example it is
    dependent on something else) ([issue #1504](https://github.com/dsccommunity/SqlServerDsc/issues/1504)).
  - Updated the CI pipeline to use latest version of the module ModuleBuilder.
  - Changed to use the property `NuGetVersionV2` from GitVersion in the
    CI pipeline.
  - The unit tests now run on PowerShell 7 to optimize the total run time.
- SqlServerDsc.Common
  - The helper function `Invoke-InstallationMediaCopy` was changed to
    handle a breaking change in PowerShell 7 ([issue #1530](https://github.com/dsccommunity/SqlServerDsc/issues/1530)).
  - Removed the local helper function `Set-PSModulePath` as it was
    implemented in the module DscResource.Common.
- CommonTestHelper
  - The test helper function `New-SQLSelfSignedCertificate` was changed
    to install the dependent module `PSPKI` through `RequiredModules.psd1`.
- SqlAlwaysOnService
  - BREAKING CHANGE: The parameter `ServerName` is now non-mandatory and
    defaults to `$env:COMPUTERNAME` ([issue #319](https://github.com/dsccommunity/SqlServerDsc/issues/319)).
  - Normalize parameter descriptive text for default values.
- SqlDatabase
  - BREAKING CHANGE: The parameter `ServerName` is now non-mandatory and
    defaults to `$env:COMPUTERNAME` ([issue #319](https://github.com/dsccommunity/SqlServerDsc/issues/319)).
  - BREAKING CHANGE: The non-mandatory parameters was removed from the
    function `Get-TargetResource` since they were not needed.
  - BREAKING CHANGE: The properties `CompatibilityLevel` and `Collation`
    are now only enforced if the are specified in the configuration.
  - Normalize parameter descriptive text for default values.
- SqlDatabaseDefaultLocation
  - BREAKING CHANGE: The parameter `ServerName` is now non-mandatory and
    defaults to `$env:COMPUTERNAME` ([issue #319](https://github.com/dsccommunity/SqlServerDsc/issues/319)).
  - Normalize parameter descriptive text for default values.
- SqlDatabaseOwner
  - BREAKING CHANGE: Database changed to DatabaseName for consistency with
    other modules ([issue #1484](https://github.com/dsccommunity/SqlServerDsc/issues/1484)).
- SqlDatabasePermission
  - BREAKING CHANGE: The parameter `ServerName` is now non-mandatory and
    defaults to `$env:COMPUTERNAME` ([issue #319](https://github.com/dsccommunity/SqlServerDsc/issues/319)).
  - Normalize parameter descriptive text for default values.
  - BREAKING CHANGE: Database changed to DatabaseName for consistency with
    other modules ([issue #1484](https://github.com/dsccommunity/SqlServerDsc/issues/1484)).
  - BREAKING CHANGE: The resource no longer create the database user if
    it does not exist. Use the resource _SqlDatabaseUser_ to enforce that
    the database user exist in the database prior to setting permissions
    using this resource ([issue #848](https://github.com/dsccommunity/SqlServerDsc/issues/848)).
  - BREAKING CHANGE: The resource no longer checks if a login exist so that
    it is possible to set permissions for database users that does not
    have a login, e.g. the database user 'guest' ([issue #1134](https://github.com/dsccommunity/SqlServerDsc/issues/1134)).
  - Updated examples.
  - Added integration tests ([issue #741](https://github.com/dsccommunity/SqlServerDsc/issues/741)).
  - Get-TargetResource will no longer throw an exception if the database
    does not exist.
- SqlDatabaseRecoveryModel
  - BREAKING CHANGE: The parameter `ServerName` is now non-mandatory and
    defaults to `$env:COMPUTERNAME` ([issue #319](https://github.com/dsccommunity/SqlServerDsc/issues/319)).
  - Normalize parameter descriptive text for default values.
- SqlDatabaseRole
  - BREAKING CHANGE: The parameter `ServerName` is now non-mandatory and
    defaults to `$env:COMPUTERNAME` ([issue #319](https://github.com/dsccommunity/SqlServerDsc/issues/319)).
  - Normalize parameter descriptive text for default values.
  - BREAKING CHANGE: Database changed to DatabaseName for consistency with
    other modules ([issue #1484](https://github.com/dsccommunity/SqlServerDsc/issues/1484)).
- SqlDatabaseUser
  - BREAKING CHANGE: The parameter `ServerName` is now non-mandatory and
    defaults to `$env:COMPUTERNAME` ([issue #319](https://github.com/dsccommunity/SqlServerDsc/issues/319)).
  - Normalize parameter descriptive text for default values.
- SqlScript
  - BREAKING CHANGE: The parameter `ServerInstance` is replaced by the two
    parameters `ServerName` and `InstanceName`. The parameter `InstanceName`
    is the only one mandatory which fixes the issue that it was possible to
    run the same script using different host names ([issue #925](https://github.com/dsccommunity/SqlServerDsc/issues/925)).
- SqlScriptQuery
  - BREAKING CHANGE: The parameter `ServerInstance` is replaced by the two
    parameters `ServerName` and `InstanceName`. The parameter `InstanceName`
    is the only one mandatory which fixes the issue that it was possible to
    run the same query using different host names ([issue #925](https://github.com/dsccommunity/SqlServerDsc/issues/925)).
- SqlConfiguration
  - BREAKING CHANGE: The parameter `ServerName` is now non-mandatory and
    defaults to `$env:COMPUTERNAME` ([issue #319](https://github.com/dsccommunity/SqlServerDsc/issues/319)).
  - Normalize parameter descriptive text for default values.
- SqlDatabaseMail
  - Normalize parameter descriptive text for default values.
- SqlEndpoint
  - BREAKING CHANGE: Now the properties are only enforced if they are
    specified in the configuration.
  - Normalize parameter descriptive text for default values.
- SqlEndpointPermission
  - BREAKING CHANGE: The parameter `ServerName` is now non-mandatory and
    defaults to `$env:COMPUTERNAME` ([issue #319](https://github.com/dsccommunity/SqlServerDsc/issues/319)).
  - Normalize parameter descriptive text for default values.
- SqlLogin
  - BREAKING CHANGE: The parameter `ServerName` is now non-mandatory and
    defaults to `$env:COMPUTERNAME` ([issue #319](https://github.com/dsccommunity/SqlServerDsc/issues/319)).
  - Normalize parameter descriptive text for default values.
- SqlRole
  - BREAKING CHANGE: The parameter `ServerName` is now non-mandatory and
    defaults to `$env:COMPUTERNAME` ([issue #319](https://github.com/dsccommunity/SqlServerDsc/issues/319)).
  - Normalize parameter descriptive text for default values.
- SqlServiceAccount
  - BREAKING CHANGE: The parameter `ServerName` is now non-mandatory and
    defaults to `$env:COMPUTERNAME` ([issue #319](https://github.com/dsccommunity/SqlServerDsc/issues/319)).
  - Normalize parameter descriptive text for default values.
- SqlSetup
  - BREAKING CHANGE: Now if the parameter `AgtSvcStartupType` is not specified
    in the configuration the resource will no longer by default add an
    argument to `setup.exe` with a value of `Automatic` for the argument
    `AGTSVCSTARTUPTYPE`. If the parameter `AgtSvcStartupType` is not specified
    in the configuration there will be no setup argument added at all
    ([issue #464](https://github.com/dsccommunity/SqlServerDsc/issues/464)).
  - BREAKING CHANGE: When installing a failover cluster the cluster
    validation is no longer skipped by default. To skip cluster validation
    the configuration must opt-in by specifying the following
    `SkipRule = 'Cluster_VerifyForErrors'` ([issue #335](https://github.com/dsccommunity/SqlServerDsc/issues/335)).
  - BREAKING CHANGE: Now, unless the parameter `SuppressReboot` is set to
    `$true`, the node will be restarted if the setup ends with the
    [error code 3010](https://docs.microsoft.com/en-us/previous-versions/tn-archive/bb418811(v=technet.10)#server-setup-fails-with-code-3010).
    Previously just a warning message was written ([issue #565](https://github.com/dsccommunity/SqlServerDsc/issues/565)).

### Fixed

- SqlServerDsc
  - The regular expression for `minor-version-bump-message` in the file
    `GitVersion.yml` was changed to only raise minor version when the
    commit message contain the word `add`, `adds`, `minor`, `feature`,
    or `features`.
  - Now code coverage is reported to Codecov, and a codecov.yml was added.
  - Updated to support DscResource.Common v0.7.1.
  - Changed to point to CONTRIBUTING.md on master branch to avoid "404 Page not found"
    ([issue #1508](https://github.com/dsccommunity/SqlServerDsc/issues/1508)).
- SqlAGDatabase
  - Fixed unit tests that failed intermittently when running unit tests
    in PowerShell 7 ([issue #1532](https://github.com/dsccommunity/SqlServerDsc/issues/1532)).
  - Minor code style issue changes.
- SqlAgentAlert
  - The parameter `ServerName` now throws when passing an empty string or
    null value (part of [issue #319](https://github.com/dsccommunity/SqlServerDsc/issues/319)).
- SqlAgentFailsafe
  - The parameter `ServerName` now throws when passing an empty string or
    null value (part of [issue #319](https://github.com/dsccommunity/SqlServerDsc/issues/319)).
- SqlAgentOperator
  - The parameter `ServerName` now throws when passing an empty string or
    null value (part of [issue #319](https://github.com/dsccommunity/SqlServerDsc/issues/319)).
- SqlAlias
  - BREAKING CHANGE: The parameter `ServerName` is now non-mandatory to
    prevent ping-pong behavior ([issue #1502](https://github.com/dsccommunity/SqlServerDsc/issues/1502)).
    The `ServerName` is not returned as an empty string when the protocol is
    Named Pipes.
- SqlDatabase
  - Fixed missing parameter `CompatibilityLevel` in the README.md (and
    updated the description in the schema.mof).
- SqlRs
  - Fix typo in the schema parameter `SuppressRestart` description
    and in the parameter description in the `README.md`.
- SqlDatabaseMail
  - The parameter `ServerName` now throws when passing an empty string or
    null value (part of [issue #319](https://github.com/dsccommunity/SqlServerDsc/issues/319)).
- SqlServerEndpoint
  - The parameter `ServerName` now throws when passing an empty string or
    null value (part of [issue #319](https://github.com/dsccommunity/SqlServerDsc/issues/319)).
- SqlEndpoint
  - The parameter `ServerName` now throws when passing an empty string or
    null value (part of [issue #319](https://github.com/dsccommunity/SqlServerDsc/issues/319)).
- SqlPermission
  - The parameter `ServerName` now throws when passing an empty string or
    null value (part of [issue #319](https://github.com/dsccommunity/SqlServerDsc/issues/319)).
- SqlReplication
  - Enhanced the exception handling so it shows the inner exception error
    message that have the actual error that occurred.
  - Corrected the examples.
- SqlSetup
  - Update integration tests to correctly detect sysadmins because of changes
    to the build worker.
  - The property `SqlTempdbLogFileGrowth` and `SqlTempdbFileGrowth` now returns
    the correct values. Previously the value of the growth was wrongly
    divided by 1KB even if the value was in percent. Now the value for growth
    is the sum of the average of MB and average of the percentage.
  - The function `Get-TargetResource` was changed so that the property
    `SQLTempDBDir` will now return the database `tempdb`'s property
    `PrimaryFilePath`.
  - BREAKING CHANGE: Logic that was under feature flag `DetectionSharedFeatures`
    was made the default and old logic that was used to detect shared features
    was removed ([issue #1290](https://github.com/dsccommunity/SqlServerDsc/issues/1290)).
    This was implemented because the previous implementation did not work
    fully with SQL Server 2017.
  - Much of the code was refactored into units (functions) to be easier to test.
    Due to the size of the code the unit tests ran for an abnormal long time,
    after this refactoring the unit tests runs much quicker.

## [13.5.0] - 2020-04-12

### Added

- SqlServerLogin
  - Added `DefaultDatabase` parameter ([issue #1474](https://github.com/dsccommunity/SqlServerDsc/issues/1474)).

### Changed

- SqlServerDsc
  - Update the CI pipeline files.
  - Only run CI pipeline on branch `master` when there are changes to files
    inside the `source` folder.
  - Replaced Microsoft-hosted agent (build image) `win1803` with `windows-2019`
    ([issue #1466](https://github.com/dsccommunity/SqlServerDsc/issues/1466)).

### Fixed

- SqlSetup
  - Refresh PowerShell drive list before attempting to resolve `setup.exe` path
    ([issue #1482](https://github.com/dsccommunity/SqlServerDsc/issues/1482)).
- SqlAG
  - Fix hashtables to align with style guideline ([issue #1437](https://github.com/dsccommunity/SqlServerDsc/issues/1437)).

## [13.4.0] - 2020-03-18

### Added

- SqlDatabase
  - Added ability to manage the Compatibility Level and Recovery Model of a database

### Changed

- SqlServerDsc
  - Azure Pipelines will no longer trigger on changes to just the CHANGELOG.md
    (when merging to master).
  - The deploy step is no longer run if the Azure DevOps organization URL
    does not contain 'dsccommunity'.
  - Changed the VS Code project settings to trim trailing whitespace for
    markdown files too.

## [13.3.0] - 2020-01-17

### Added

- SqlServerDsc
  - Added continuous delivery with a new CI pipeline.
    - Update build.ps1 from latest template.

### Changed

- SqlServerDsc
  - Add .gitattributes file to checkout file correctly with CRLF.
  - Updated .vscode/analyzersettings.psd1 file to correct use PSSA rules
    and custom rules in VS Code.
  - Fix hashtables to align with style guideline ([issue #1437](https://github.com/dsccommunity/SqlServerDsc/issues/1437)).
  - Updated most examples to remove the need for the variable `$ConfigurationData`,
    and fixed style issues.
  - Ignore commit in `GitVersion.yml` to force the correct initial release.
  - Set a display name on all the jobs and tasks in the CI pipeline.
  - Removing file 'Tests.depend.ps1' as it is no longer required.
- SqlServerMaxDop
  - Fix line endings in code which did not use the correct format.
- SqlAlwaysOnService
  - The integration test has been temporarily disabled because when
    the cluster feature is installed it requires a reboot on the
    Windows Server 2019 build worker.
- SqlDatabaseRole
  - Update unit test to have the correct description on the `Describe`-block
    for the test of `Set-TargetResource`.
- SqlServerRole
  - Add support for nested role membership ([issue #1452](https://github.com/dsccommunity/SqlServerDsc/issues/1452))
  - Removed use of case-sensitive Contains() function when evalutating role membership.
    ([issue #1153](https://github.com/dsccommunity/SqlServerDsc/issues/1153))
  - Refactored mocks and unit tests to increase performance. ([issue #979](https://github.com/dsccommunity/SqlServerDsc/issues/979))

### Fixed

- SqlServerDsc
  - Fixed unit tests to call the function `Invoke-TestSetup` outside the
    try-block.
  - Update GitVersion.yml with the correct regular expression.
  - Fix import statement in all tests, making sure it throws if module
    DscResource.Test cannot be imported.
- SqlAlwaysOnService
  - When failing to enable AlwaysOn the resource should now fail with an
    error ([issue #1190](https://github.com/dsccommunity/SqlServerDsc/issues/1190)).
- SqlAgListener
  - Fix IPv6 addresses failing Test-TargetResource after listener creation.

## [13.2.0.0] - 2019-09-18

### Changed

- Changes to SqlServerDsc
  - Fix keywords to lower-case to align with guideline.
  - Fix keywords to have space before a parenthesis to align with guideline.
  - Fix typo in SqlSetup strings ([issue #1419](https://github.com/dsccommunity/SqlServerDsc/issues/1419)).

## [13.1.0.0] - 2019-08-07

### Changed

- Changes to SqlServerDsc
  - New DSC resource SqlAgentFailsafe
  - New DSC resource SqlDatabaseUser ([issue #846](https://github.com/dsccommunity/SqlServerDsc/issues/846)).
    - Adds ability to create database users with more fine-grained control,
      e.g. re-mapping of orphaned logins or a different login. Supports
      creating a user with or without login name, and database users mapped
      to a certificate or asymmetric key.
  - Changes to helper function Invoke-Query
    - Fixes issues in [issue #1355](https://github.com/dsccommunity/SqlServerDsc/issues/1355).
    - Works together with Connect-SQL now.
    - Parameters now match that of Connect-SQL ([issue #1392](https://github.com/dsccommunity/SqlServerDsc/issues/1392)).
    - Can now pass in credentials.
    - Can now pass in 'Microsoft.SqlServer.Management.Smo.Server' object.
    - Can also pipe in 'Microsoft.SqlServer.Management.Smo.Server' object.
    - Can pipe Connect-SQL | Invoke-Query.
    - Added default values to Invoke-Query.
    - Now it will output verbose messages of the query that is run, so it
      not as quiet of what it is doing when a user asks for verbose output
      ([issue #1404](https://github.com/dsccommunity/SqlServerDsc/issues/1404)).
    - It is possible to redact text in the verbose output by providing
      strings in the new parameter `RedactText`.
  - Minor style fixes in unit tests.
  - Changes to helper function Connect-SQL
    - When impersonating WindowsUser credential use the NetworkCredential UserName.
    - Added additional verbose logging.
    - Connect-SQL now uses parameter sets to more intuitive evaluate that
      the correct parameters are used in different scenarios
      ([issue #1403](https://github.com/dsccommunity/SqlServerDsc/issues/1403)).
  - Changes to helper function Connect-SQLAnalysis
    - Parameters now match that of Connect-SQL ([issue #1392](https://github.com/dsccommunity/SqlServerDsc/issues/1392)).
  - Changes to helper function Restart-SqlService
    - Parameters now match that of Connect-SQL ([issue #1392](https://github.com/dsccommunity/SqlServerDsc/issues/1392)).
  - Changes to helper function Restart-ReportingServicesService
    - Parameters now match that of Connect-SQL ([issue #1392](https://github.com/dsccommunity/SqlServerDsc/issues/1392)).
  - Changes to helper function Split-FullSqlInstanceName
    - Parameters and function name changed to use correct casing.
  - Changes to helper function Get-SqlInstanceMajorVersion
    - Parameters now match that of Connect-SQL ([issue #1392](https://github.com/dsccommunity/SqlServerDsc/issues/1392)).
  - Changes to helper function Test-LoginEffectivePermissions
    - Parameters now match that of Connect-SQL ([issue #1392](https://github.com/dsccommunity/SqlServerDsc/issues/1392)).
  - Changes to helper function Test-AvailabilityReplicaSeedingModeAutomatic
    - Parameters now match that of Connect-SQL ([issue #1392](https://github.com/dsccommunity/SqlServerDsc/issues/1392)).
- Changes to SqlServerSecureConnection
  - Forced $Thumbprint to lowercase to fix [issue #1350](https://github.com/dsccommunity/SqlServerDsc/issues/1350).
  - Add parameter SuppressRestart with default value false.
    This allows users to suppress restarts after changes have been made.
    Changes will not take effect until the service has been restarted.
- Changes to SqlSetup
  - Correct minor style violation [issue #1387](https://github.com/dsccommunity/SqlServerDsc/issues/1387).
- Changes to SqlDatabase
  - Get-TargetResource now correctly return `$null` for the collation property
    when the database does not exist ([issue #1395](https://github.com/dsccommunity/SqlServerDsc/issues/1395)).
  - No longer enforces the collation property if the Collation parameter
    is not part of the configuration ([issue #1396](https://github.com/dsccommunity/SqlServerDsc/issues/1396)).
  - Updated resource description in README.md
  - Fix examples to use `PsDscRunAsCredential` ([issue #760](https://github.com/dsccommunity/SqlServerDsc/issues/760)).
  - Added integration tests ([issue #739](https://github.com/dsccommunity/SqlServerDsc/issues/739)).
  - Updated unit tests to the latest template ([issue #1068](https://github.com/dsccommunity/SqlServerDsc/issues/1068)).

## [13.0.0.0] - 2019-06-26

### Changed

- Changes to SqlServerDsc
  - Added SqlAgentAlert resource.
  - Opt-in to the common test 'Common Test - Validation Localization'.
  - Opt-in to the common test 'Common Test - Flagged Script Analyzer Rules'
    ([issue #1101](https://github.com/dsccommunity/SqlServerDsc/issues/1101)).
  - Removed the helper function `New-TerminatingError`, `New-WarningMessage`
    and `New-VerboseMessage` in favor of the the new
    [localization helper functions](https://github.com/dsccommunity/DscResources/blob/master/StyleGuidelines.md#localization).
  - Combine DscResource.LocalizationHelper and DscResource.Common into
    SqlServerDsc.Common ([issue #1357](https://github.com/dsccommunity/SqlServerDsc/issues/1357)).
  - Update Assert-TestEnvironment.ps1 to not error if strict mode is enabled
    and there are no missing dependencies ([issue #1368](https://github.com/dsccommunity/SqlServerDsc/issues/1368)).
- Changes to SqlServerDsc.Common
  - Added StatementTimeout to function 'Connect-SQL' with default 600 seconds (10mins).
  - Added StatementTimeout to function 'Invoke-Query' with default 600 seconds (10mins)
    ([issue #1358](https://github.com/dsccommunity/SqlServerDsc/issues/1358)).
  - Changes to helper function Connect-SQL
    - The function now make it more clear that when using the parameter
      `SetupCredential` is impersonates that user, and by default it does
      not impersonates a user but uses the credential that the resource
      is run as (for example the built-in credential parameter
      `PsDscRunAsCredential`). [@kungfu71186](https://github.com/kungfu71186)
    - Added parameter alias `-DatabaseCredential` for the parameter
      `-SetupCredential`. [@kungfu71186](https://github.com/kungfu71186)
- Changes to SqlAG
  - Added en-US localization.
- Changes to SqlAGReplica
  - Added en-US localization.
  - Improved verbose message output when creating availability group replica,
    removing a availability group replica, and joining the availability
    group replica to the availability group.
- Changes to SqlAlwaysOnService
  - Now outputs the correct verbose message when restarting the service.
- Changes to SqlServerMemory
  - Now outputs the correct verbose messages when calculating the dynamic
    memory, and when limiting maximum memory.
- Changes to SqlServerRole
  - Now outputs the correct verbose message when the members of a role is
    not in desired state.
- Changes to SqlAgentOperator
  - Fix minor issue that when unable to connect to an instance. Instead
    of showing a message saying that connect failed another unrelated
    error message could have been shown, because of an error in the code.
  - Fix typo in test it block.
- Changes to SqlDatabaseRole
  - BREAKING CHANGE: Refactored to enable creation/deletion of the database role
    itself as well as management of the role members. *Note that the resource no
    longer adds database users.* ([issue #845](https://github.com/dsccommunity/SqlServerDsc/issues/845),
    [issue #847](https://github.com/dsccommunity/SqlServerDsc/issues/847),
    [issue #1252](https://github.com/dsccommunity/SqlServerDsc/issues/1252),
    [issue #1339](https://github.com/dsccommunity/SqlServerDsc/issues/1339)).
    [Paul Shamus @pshamus](https://github.com/pshamus)
- Changes to SqlSetup
  - Add an Action type of 'Upgrade'. This will ask setup to do a version
    upgrade where possible ([issue #1368](https://github.com/dsccommunity/SqlServerDsc/issues/1368)).
  - Fix an error when testing for DQS installation ([issue #1368](https://github.com/dsccommunity/SqlServerDsc/issues/1368)).
  - Changed the logic of how default value of FailoverClusterGroupName is
    set since that was preventing the resource to be able to be debugged
    ([issue #448](https://github.com/dsccommunity/SqlServerDsc/issues/448)).
  - Added RSInstallMode parameter ([issue #1163](https://github.com/dsccommunity/SqlServerDsc/issues/1163)).
- Changes to SqlWindowsFirewall
  - Where a version upgrade has changed paths for a database engine, the
    existing firewall rule for that instance will be updated rather than
    another one created ([issue #1368](https://github.com/dsccommunity/SqlServerDsc/issues/1368)).
    Other firewall rules can be fixed to work in the same way later.
- Changes to SqlAGDatabase
  - Added new parameter 'ReplaceExisting' with default false.
    This allows forced restores when a database already exists on secondary.
  - Added StatementTimeout to Invoke-Query to fix Issue#1358
  - Fix issue where calling Get would return an error because the database
    name list may have been returned as a string instead of as a string array
    ([issue #1368](https://github.com/dsccommunity/SqlServerDsc/issues/1368)).

## [12.5.0.0] - 2019-05-15

### Changed

- Changes to SqlServerSecureConnection
  - Updated README and added example for SqlServerSecureConnection,
    instructing users to use the 'SYSTEM' service account instead of
    'LocalSystem'.
- Changes to SqlScript
  - Correctly passes the `$VerbosePreference` to the helper function
    `Invoke-SqlScript` so that `PRINT` statements is outputted correctly
    when verbose output is requested, e.g
    `Start-DscConfiguration -Verbose`.
  - Added en-US localization ([issue #624](https://github.com/dsccommunity/SqlServerDsc/issues/624)).
  - Added additional unit tests for code coverage.
- Changes to SqlScriptQuery
  - Correctly passes the `$VerbosePreference` to the helper function
    `Invoke-SqlScript` so that `PRINT` statements is outputted correctly
    when verbose output is requested, e.g
    `Start-DscConfiguration -Verbose`.
  - Added en-US localization.
  - Added additional unit tests for code coverage.
- Changes to SqlSetup
  - Concatenated Robocopy localization strings ([issue #694](https://github.com/dsccommunity/SqlServerDsc/issues/694)).
  - Made the error message more descriptive when the Set-TargetResource
    function calls the Test-TargetResource function to verify the desired
    state.
- Changes to SqlWaitForAG
  - Added en-US localization ([issue #625](https://github.com/dsccommunity/SqlServerDsc/issues/625)).
- Changes to SqlServerPermission
  - Added en-US localization ([issue #619](https://github.com/dsccommunity/SqlServerDsc/issues/619)).
- Changes to SqlServerMemory
  - Added en-US localization ([issue #617](https://github.com/dsccommunity/SqlServerDsc/issues/617)).
  - No longer will the resource set the MinMemory value if it was provided
    in a configuration that also set the `Ensure` parameter to 'Absent'
    ([issue #1329](https://github.com/dsccommunity/SqlServerDsc/issues/1329)).
  - Refactored unit tests to simplify them add add slightly more code
    coverage.
- Changes to SqlServerMaxDop
  - Added en-US localization ([issue #616](https://github.com/dsccommunity/SqlServerDsc/issues/616)).
- Changes to SqlRS
  - Reporting Services are restarted after changing settings, unless
    `$SuppressRestart` parameter is set ([issue #1331](https://github.com/dsccommunity/SqlServerDsc/issues/1331)).
    `$SuppressRestart` will also prevent Reporting Services restart after initialization.
  - Fixed one of the error handling to use localization, and made the
    error message more descriptive when the Set-TargetResource function
    calls the Test-TargetResource function to verify the desired
    state. *This was done prior to adding full en-US localization.*
  - Fixed ([issue #1258](https://github.com/dsccommunity/SqlServerDsc/issues/1258)).
    When initializing Reporting Services, there is no need to execute `InitializeReportServer`
    CIM method, since executing `SetDatabaseConnection` CIM method initializes
    Reporting Services.
  - [issue #864](https://github.com/dsccommunity/SqlServerDsc/issues/864) SqlRs
    can now initialise SSRS 2017 instances
- Changes to SqlServerLogin
  - Added en-US localization ([issue #615](https://github.com/dsccommunity/SqlServerDsc/issues/615)).
  - Added unit tests to improved code coverage.
- Changes to SqlWindowsFirewall
  - Added en-US localization ([issue #614](https://github.com/dsccommunity/SqlServerDsc/issues/614)).
- Changes to SqlServerEndpoint
  - Added en-US localization ([issue #611](https://github.com/dsccommunity/SqlServerDsc/issues/611)).
- Changes to SqlServerEndpointPermission
  - Added en-US localization ([issue #612](https://github.com/dsccommunity/SqlServerDsc/issues/612)).
- Changes to SqlServerEndpointState
  - Added en-US localization ([issue #613](https://github.com/dsccommunity/SqlServerDsc/issues/613)).
- Changes to SqlDatabaseRole
  - Added en-US localization ([issue #610](https://github.com/dsccommunity/SqlServerDsc/issues/610)).
- Changes to SqlDatabaseRecoveryModel
  - Added en-US localization ([issue #609](https://github.com/dsccommunity/SqlServerDsc/issues/609)).
- Changes to SqlDatabasePermission
  - Added en-US localization ([issue #608](https://github.com/dsccommunity/SqlServerDsc/issues/608)).
- Changes to SqlDatabaseOwner
  - Added en-US localization ([issue #607](https://github.com/dsccommunity/SqlServerDsc/issues/607)).
- Changes to SqlDatabase
  - Added en-US localization ([issue #606](https://github.com/dsccommunity/SqlServerDsc/issues/606)).
- Changes to SqlAGListener
  - Added en-US localization ([issue #604](https://github.com/dsccommunity/SqlServerDsc/issues/604)).
- Changes to SqlAlwaysOnService
  - Added en-US localization ([issue #603](https://github.com/dsccommunity/SqlServerDsc/issues/608)).
- Changes to SqlAlias
  - Added en-US localization ([issue #602](https://github.com/dsccommunity/SqlServerDsc/issues/602)).
  - Removed ShouldProcess for the code, since it has no purpose in a DSC
    resource ([issue #242](https://github.com/dsccommunity/SqlServerDsc/issues/242)).
- Changes to SqlServerReplication
  - Added en-US localization ([issue #620](https://github.com/dsccommunity/SqlServerDsc/issues/620)).
  - Refactored Get-TargetResource slightly so it provide better verbose
    messages.

## [12.4.0.0] - 2019-04-03

### Changed

- Changes to SqlServerDsc
  - Added new resources.
    - SqlRSSetup
  - Added helper module DscResource.Common from the repository
    DscResource.Template.
    - Moved all helper functions from SqlServerDscHelper.psm1 to DscResource.Common.
    - Renamed Test-SqlDscParameterState to Test-DscParameterState.
    - New-TerminatingError error text for a missing localized message now matches
      the output even if the "missing localized message" localized message is
      also missing.
  - Added helper module DscResource.LocalizationHelper from the repository
    DscResource.Template, this replaces the helper module CommonResourceHelper.psm1.
  - Cleaned up unit tests, mostly around loading cmdlet stubs and loading
    classes stubs, but also some tests that were using some odd variants.
  - Fix all integration tests according to issue [PowerShell/DscResource.Template#14](https://github.com/dsccommunity/DscResource.Template/issues/14).
- Changes to SqlServerMemory
  - Updated Cim Class to Win32_ComputerSystem (instead of Win32_PhysicalMemory)
    because the correct memory size was not being detected correctly on Azure VMs
    ([issue #914](https://github.com/dsccommunity/SqlServerDsc/issues/914)).
- Changes to SqlSetup
  - Split integration tests into two jobs, one for running integration tests
    for SQL Server 2016 and another for running integration test for
    SQL Server 2017 ([issue #858](https://github.com/dsccommunity/SqlServerDsc/issues/858)).
  - Localized messages for Master Data Services no longer start and end with
    single quote.
  - When installing features a verbose message is written if a feature is found
    to already be installed. It no longer quietly removes the feature from the
    `/FEATURES` argument.
  - Cleaned up a bit in the tests, removed excessive piping.
  - Fixed minor typo in examples.
  - A new optional parameter `FeatureFlag` parameter was added to control
    breaking changes. Functionality added under a feature flag can be
    toggled on or off, and could be changed later to be the default.
    This way we can also make more of the new functionalities the default
    in the same breaking change release ([issue #1105](https://github.com/dsccommunity/SqlServerDsc/issues/1105)).
  - Added a new way of detecting if the shared feature CONN (Client Tools
    Connectivity, and SQL Client Connectivity SDK), BC (Client Tools
    Backwards Compatibility), and SDK (Client Tools SDK) is installed or
    not. The new functionality is used when the parameter `FeatureFlag`
    is set to `'DetectionSharedFeatures'` ([issue #1105](https://github.com/dsccommunity/SqlServerDsc/issues/1105)).
  - Added a new helper function `Get-InstalledSharedFeatures` to move out
    some of the code from the `Get-TargetResource` to make unit testing
    easier and faster.
  - Changed the logic of 'Build the argument string to be passed to setup' to
    not quote the value if root directory is specified
    ([issue #1254](https://github.com/dsccommunity/SqlServerDsc/issues/1254)).
  - Moved some resource specific helper functions to the new helper module
    DscResource.Common so they can be shared with the new resource SqlRSSetup.
  - Improved verbose messages in Test-TargetResource function to more
    clearly tell if features are already installed or not.
  - Refactored unit tests for the functions Test-TargetResource and
    Set-TargetResource to improve testing speed.
  - Modified the Test-TargetResource and Set-TargetResource to not be
    case-sensitive when comparing feature names. *This was handled
    correctly in real-world scenarios, but failed when running the unit
    tests (and testing casing).*
- Changes to SqlAGDatabase
  - Fix MatchDatabaseOwner to check for CONTROL SERVER, IMPERSONATE LOGIN, or
    CONTROL LOGIN permission in addition to IMPERSONATE ANY LOGIN.
  - Update and fix MatchDatabaseOwner help text.
- Changes to SqlAG
  - Updated documentation on the behaviour of defaults as they only apply when
    creating a group.
- Changes to SqlAGReplica
  - AvailabilityMode, BackupPriority, and FailoverMode defaults only apply when
    creating a replica not when making changes to an existing replica. Explicit
    parameters will still change existing replicas ([issue #1244](https://github.com/dsccommunity/SqlServerDsc/issues/1244)).
  - ReadOnlyRoutingList now gets updated without throwing an error on the first
    run ([issue #518](https://github.com/dsccommunity/SqlServerDsc/issues/518)).
  - Test-Resource fixed to report whether ReadOnlyRoutingList desired state
    has been reached correctly ([issue #1305](https://github.com/dsccommunity/SqlServerDsc/issues/1305)).
- Changes to SqlDatabaseDefaultLocation
  - No longer does the Test-TargetResource fail on the second test run
    when the backup file path was changed, and the path was ending with
    a backslash ([issue #1307](https://github.com/dsccommunity/SqlServerDsc/issues/1307)).

## [12.3.0.0] - 2019-02-20

### Changed

- Changes to SqlServerDsc
  - Reverting the change that was made as part of the
    [issue #1260](https://github.com/dsccommunity/SqlServerDsc/issues/1260)
    in the previous release, as it only mitigated the issue, it did not
    solve the issue.
  - Removed the container testing since that broke the integration tests,
    possible due to using excessive amount of memory on the AppVeyor build
    worker. This will make the unit tests to take a bit longer to run
    ([issue #1260](https://github.com/dsccommunity/SqlServerDsc/issues/1260)).
  - The unit tests and the integration tests are now run in two separate
    build workers in AppVeyor. One build worker runs the integration tests,
    while a second build worker runs the unit tests. The build workers runs
    in parallel on paid accounts, but sequentially on free accounts
    ([issue #1260](https://github.com/dsccommunity/SqlServerDsc/issues/1260)).
  - Clean up error handling in some of the integration tests that was
    part of a workaround for a bug in Pester. The bug is resolved, and
    the error handling is not again built into Pester.
  - Speeding up the AppVeyor tests by splitting the common tests in a
    separate build job.
  - Updated the appveyor.yml to have the correct build step, and also
    correct run the build step only in one of the jobs.
  - Update integration tests to use the new integration test template.
  - Added SqlAgentOperator resource.
- Changes to SqlServiceAccount
  - Fixed Get-ServiceObject when searching for Integration Services service.
    Unlike the rest of SQL Server services, the Integration Services service
    cannot be instanced, however you can have multiple versions installed.
    Get-Service object would return the correct service name that you
    are looking for, but it appends the version number at the end. Added
    parameter VersionNumber so the search would return the correct
    service name.
  - Added code to allow for using Managed Service Accounts.
  - Now the correct service type string value is returned by the function
    `Get-TargetResource`. Previously one value was passed in as a parameter
    (e.g. `DatabaseEngine`), but a different string value as returned
    (e.g. `SqlServer`). Now `Get-TargetResource` return the same values
    that can be passed as values in the parameter `ServiceType`
    ([issue #981](https://github.com/dsccommunity/SqlServerDsc/issues/981)).
- Changes to SqlServerLogin
  - Fixed issue in Test-TargetResource to valid password on disabled accounts
    ([issue #915](https://github.com/dsccommunity/SqlServerDsc/issues/915)).
  - Now when adding a login of type SqlLogin, and the SQL Server login mode
    is set to `'Integrated'`, an error is correctly thrown
    ([issue #1179](https://github.com/dsccommunity/SqlServerDsc/issues/1179)).
- Changes to SqlSetup
  - Updated the integration test to stop the named instance while installing
    the other instances to mitigate
    [issue #1260](https://github.com/dsccommunity/SqlServerDsc/issues/1260).
  - Add parameters to configure the Tempdb files during the installation of
    the instance. The new parameters are SqlTempdbFileCount, SqlTempdbFileSize,
    SqlTempdbFileGrowth, SqlTempdbLogFileSize and SqlTempdbLogFileGrowth
    ([issue #1167](https://github.com/dsccommunity/SqlServerDsc/issues/1167)).
- Changes to SqlServerEndpoint
  - Add the optional parameter Owner. The default owner remains the login used
    for the creation of the endpoint
    ([issue #1251](https://github.com/dsccommunity/SqlServerDsc/issues/1251)).
    [Maxime Daniou (@mdaniou)](https://github.com/mdaniou)
  - Add integration tests
    ([issue #744](https://github.com/dsccommunity/SqlServerDsc/issues/744)).
    [Maxime Daniou (@mdaniou)](https://github.com/mdaniou)

## [12.2.0.0] - 2019-01-09

### Changed

- Changes to SqlServerDsc
  - During testing in AppVeyor the Build Worker is restarted in the install
    step to make sure the are no residual changes left from a previous SQL
    Server install on the Build Worker done by the AppVeyor Team
    ([issue #1260](https://github.com/dsccommunity/SqlServerDsc/issues/1260)).
  - Code cleanup: Change parameter names of Connect-SQL to align with resources.
  - Updated README.md in the Examples folder.
    - Added a link to the new xADObjectPermissionEntry examples in
      ActiveDirectory, fixed a broken link and a typo.
      [Adam Rush (@adamrushuk)](https://github.com/adamrushuk)
- Change to SqlServerLogin so it doesn't check properties for absent logins.
  - Fix for ([issue #1096](https://github.com/dsccommunity/SqlServerDsc/issues/1096))

## [12.1.0.0] - 2018-10-24

### Changed

- Changes to SqlServerDsc
  - Add support for validating the code with the DSC ResourceKit
    Script Analyzer rules, both in Visual Studio Code and directly using
    `Invoke-ScriptAnalyzer`.
  - Opt-in for common test "Common Tests - Validate Markdown Links".
  - Updated broken links in `\README.md` and in `\Examples\README.md`
  - Opt-in for common test 'Common Tests - Relative Path Length'.
  - Updated the Installation section in the README.md.
  - Updated the Contributing section in the README.md after
    [Style Guideline and Best Practices guidelines](https://github.com/dsccommunity/DscResources/blob/master/StyleGuidelines.md)
    has merged into one document.
  - To speed up testing in AppVeyor, unit tests are now run in two containers.
  - Adding the PowerShell script `Assert-TestEnvironment.ps1` which
    must be run prior to running any unit tests locally with
    `Invoke-Pester`.
    Read more in the specific contributing guidelines, under the section
    [Unit Tests](https://github.com/dsccommunity/SqlServerDsc/blob/dev/CONTRIBUTING.md#unit-tests).
- Changes to SqlServerDscHelper
  - Fix style guideline lint errors.
  - Changes to Connect-SQL
    - Adding verbose message in Connect-SQL so it
      now shows the username that is connecting.
  - Changes to Import-SQLPS
    - Fixed so that when importing SQLPS it imports
      using the path (and not the .psd1 file).
    - Fixed so that the verbose message correctly
      shows the name, version and path when importing
      the module SQLPS (it did show correctly for the
      SqlServer module).
- Changes to SqlAg, SqlAGDatabase, and SqlAGReplica examples
  - Included configuration for SqlAlwaysOnService to enable
    HADR on each node to avoid confusion
    ([issue #1182](https://github.com/dsccommunity/SqlServerDsc/issues/1182)).
- Changes to SqlServerDatabaseMail
  - Minor update to Ensure parameter description in the README.md.
- Changes to Write-ModuleStubFile.ps1
  - Create aliases for cmdlets in the stubbed module which have aliases
    ([issue #1224](https://github.com/dsccommunity/SqlServerDsc/issues/1224)).
    [Dan Reist (@randomnote1)](https://github.com/randomnote1)
  - Use a string builder to build the function stubs.
  - Fixed formatting issues for the function to work with modules other
    than SqlServer.
- New DSC resource SqlServerSecureConnection
  - New resource to configure a SQL Server instance for encrypted SQL
    connections.
- Changes to SqlAlwaysOnService
  - Updated integration tests to use NetworkingDsc
    ([issue #1129](https://github.com/dsccommunity/SqlServerDsc/issues/1129)).
- Changes to SqlServiceAccount
  - Fix unit tests that didn't mock some of the calls. It no longer fail
    when a SQL Server installation is not present on the node running the
    unit test ([issue #983](https://github.com/dsccommunity/SqlServerDsc/issues/983)).

## [12.0.0.0] - 2018-09-05

### Changed

- Changes to SqlServerDatabaseMail
  - DisplayName is now properly treated as display name
    for the originating email address ([issue #1200](https://github.com/dsccommunity/SqlServerDsc/issue/1200)).
    [Nick Reilingh (@NReilingh)](https://github.com/NReilingh)
    - DisplayName property now defaults to email address instead of server name.
    - Minor improvements to documentation.
- Changes to SqlAGDatabase
  - Corrected reference to "PsDscRunAsAccount" in documentation
    ([issue #1199](https://github.com/dsccommunity/SqlServerDsc/issues/1199)).
    [Nick Reilingh (@NReilingh)](https://github.com/NReilingh)
- Changes to SqlDatabaseOwner
  - BREAKING CHANGE: Support multiple instances on the same node.
    The parameter InstanceName is now Key and cannot be omitted
    ([issue #1197](https://github.com/dsccommunity/SqlServerDsc/issues/1197)).
- Changes to SqlSetup
  - Added new parameters to allow to define the startup types for the Sql Engine
    service, the Agent service, the Analysis service and the Integration Service.
    The new optional parameters are respectively SqlSvcStartupType, AgtSvcStartupType,
    AsSvcStartupType, IsSvcStartupType and RsSvcStartupType ([issue #1165](https://github.com/dsccommunity/SqlServerDsc/issues/1165).
    [Maxime Daniou (@mdaniou)](https://github.com/mdaniou)

## [11.4.0.0] - 2018-07-25

### Changed

- Changes to SqlServerDsc
  - Updated helper function Restart-SqlService to have to new optional parameters
    `SkipClusterCheck` and `SkipWaitForOnline`. This was to support more aspects
    of the resource SqlServerNetwork.
  - Updated helper function `Import-SQLPSModule`
    - To only import module if the
      module does not exist in the session.
    - To always import the latest version of 'SqlServer' or 'SQLPS' module, if
      more than one version exist on the target node. It will still prefer to
      use 'SqlServer' module.
  - Updated all the examples and integration tests to not use
    `PSDscAllowPlainTextPassword`, so examples using credentials or
    passwords by default are secure.
- Changes to SqlAlwaysOnService
  - Integration tests was updated to handle new IPv6 addresses on the AppVeyor
    build worker ([issue #1155](https://github.com/dsccommunity/SqlServerDsc/issues/1155)).
- Changes to SqlServerNetwork
  - Refactor SqlServerNetwork to not load assembly from GAC ([issue #1151](https://github.com/dsccommunity/SqlServerDsc/issues/1151)).
  - The resource now supports restarting the SQL Server service when both
    enabling and disabling the protocol.
  - Added integration tests for this resource
    ([issue #751](https://github.com/dsccommunity/SqlServerDsc/issues/751)).
- Changes to SqlAG
  - Removed excess `Import-SQLPSModule` call.
- Changes to SqlSetup
  - Now after a successful install the "SQL PowerShell module" is reevaluated and
    forced to be reimported into the session. This is to support that a never
    version of SQL Server was installed side-by-side so that SQLPS module should
    be used instead.

## [11.3.0.0] - 2018-06-13

### Changed

- Changes to SqlServerDsc
  - Moved decoration for integration test to resolve a breaking change in
    DscResource.Tests.
  - Activated the GitHub App Stale on the GitHub repository.
  - Added a CODE\_OF\_CONDUCT.md with the same content as in the README.md
    [issue #939](https://github.com/dsccommunity/SqlServerDsc/issues/939).
  - New resources:
    - Added SqlScriptQueryResource. [Chase Wilson (@chasewilson)](https://github.com/chasewilson)
  - Fix for issue #779 [Paul Kelly (@prkelly)](https://github.com/prkelly)

## [11.2.0.0] - 2018-05-02

- Changes to SqlServerDsc
  - Added new test helper functions in the CommonTestHelpers module. These are used
    by the integration tests.
    - **New-IntegrationLoopbackAdapter:** Installs the PowerShell module
      'LoopbackAdapter' from PowerShell Gallery and creates a new network
      loopback adapter.
    - **Remove-IntegrationLoopbackAdapter:** Removes a new network loopback adapter.
    - **Get-NetIPAddressNetwork:** Returns the IP network address from an IPv4 address
      and prefix length.
  - Enabled PSSA rule violations to fail build in the CI environment.
  - Renamed SqlServerDsc.psd1 to be consistent
    ([issue #1116](https://github.com/dsccommunity/SqlServerDsc/issues/1116)).
    [Glenn Sarti (@glennsarti)](https://github.com/glennsarti)
- Changes to Unit Tests
  - Updated
    the following resources unit test template to version 1.2.1
    - SqlWaitForAG ([issue #1088](https://github.com/dsccommunity/SqlServerDsc/issues/1088)).
      [Michael Fyffe (@TraGicCode)](https://github.com/TraGicCode)
- Changes to SqlAlwaysOnService
  - Updated the integration tests to use a loopback adapter to be less intrusive
    in the build worker environment.
  - Minor code cleanup in integration test, fixed the scope on variable.
- Changes to SqlSetup
  - Updated the integration tests to stop some services after each integration test.
    This is to save memory on the AppVeyor build worker.
  - Updated the integration tests to use a SQL Server 2016 Service Pack 1.
  - Fixed Script Analyzer rule error.
- Changes to SqlRS
  - Updated the integration tests to stop the Reporting Services service after
    the integration test. This is to save memory on the AppVeyor build worker.
  - The helper function `Restart-ReportingServicesService` should no longer timeout
    when restarting the service ([issue #1114](https://github.com/dsccommunity/SqlServerDsc/issues/1114)).
- Changes to SqlServiceAccount
  - Updated the integration tests to stop some services after each integration test.
    This is to save memory on the AppVeyor build worker.
- Changes to SqlServerDatabaseMail
  - Fixed Script Analyzer rule error.

## [11.1.0.0] - 2018-03-21

### Changed

- Changes to SqlServerDsc
  - Updated the PULL\_REQUEST\_TEMPLATE with an improved task list and modified
    some text to be clearer ([issue #973](https://github.com/dsccommunity/SqlServerDsc/issues/973)).
  - Updated the ISSUE_TEMPLATE to hopefully be more intuitive and easier to use.
  - Added information to ISSUE_TEMPLATE that issues must be reproducible in
    SqlServerDsc resource module (if running the older xSQLServer resource module)
    ([issue #1036](https://github.com/dsccommunity/SqlServerDsc/issues/1036)).
  - Updated ISSUE_TEMPLATE.md with a note about sensitive information ([issue #1092](https://github.com/dsccommunity/SqlServerDsc/issues/1092)).
- Changes to SqlServerLogin
  - [Claudio Spizzi (@claudiospizzi)](https://github.com/claudiospizzi): Fix password
    test fails for nativ sql users ([issue #1048](https://github.com/dsccommunity/SqlServerDsc/issues/1048)).
- Changes to SqlSetup
  - [Michael Fyffe (@TraGicCode)](https://github.com/TraGicCode): Clarify usage
    of 'SecurityMode' along with adding parameter validations for the only 2
    supported values ([issue #1010](https://github.com/dsccommunity/SqlServerDsc/issues/1010)).
  - Now accounts containing '$' will be able to be used for installing
    SQL Server. Although, if the account ends with '$' it is considered a
    Managed Service Account ([issue #1055](https://github.com/dsccommunity/SqlServerDsc/issues/1055)).
- Changes to Integration Tests
  - [Michael Fyffe (@TraGicCode)](https://github.com/TraGicCode): Replace xStorage
    dsc resource module with StorageDsc ([issue #1038](https://github.com/dsccommunity/SqlServerDsc/issues/1038)).
- Changes to Unit Tests
  - [Michael Fyffe (@TraGicCode)](https://github.com/TraGicCode): Updated
    the following resources unit test template to version 1.2.1
    - SqlAlias ([issue #999](https://github.com/dsccommunity/SqlServerDsc/issues/999)).
    - SqlWindowsFirewall ([issue #1089](https://github.com/dsccommunity/SqlServerDsc/issues/1089)).

## [11.0.0.0] - 2018-02-07

### Changed

- Changes to SqlServerDsc
  - BREAKING CHANGE: Resource SqlRSSecureConnectionLevel was remove
    ([issue #990](https://github.com/dsccommunity/SqlServerDsc/issues/990)).
    The parameter that was set using that resource has been merged into resource
    SqlRS as the parameter UseSsl. The UseSsl parameter is of type boolean. This
    change was made because from SQL Server 2008 R2 this value is made an on/off
    switch. Read more in the article [ConfigurationSetting Method - SetSecureConnectionLevel](https://docs.microsoft.com/en-us/sql/reporting-services/wmi-provider-library-reference/configurationsetting-method-setsecureconnectionlevel).
  - Updated so that named parameters are used for New-Object cmdlet. This was
    done to follow the style guideline.
  - Updated manifest and license to reflect the new year
    ([issue #965](https://github.com/dsccommunity/SqlServerDsc/issues/965)).
  - Added a README.md under Tests\Integration to help contributors to write
    integration tests.
  - Added 'Integration tests' section in the CONTRIBUTING.md.
  - The complete examples were removed. They were no longer accurate and some
    referenced resources that no longer exist. Accurate examples can be found
    in each specific resource example folder. Examples for installing Failover Cluster
    can be found in the resource examples folders in the xFailOverCluster
    resource module ([issue #462](https://github.com/dsccommunity/SqlServerDsc/issues/462)).
  - A README.md was created under the Examples folder to be used as reference how
    to install certain scenarios ([issue #462](https://github.com/dsccommunity/SqlServerDsc/issues/462)).
  - Removed the local specific common test for compiling examples in this repository
    and instead opted-in for the common test in the 'DscResource.Tests' repository
    ([issue #669](https://github.com/dsccommunity/SqlServerDsc/issues/669)).
  - Added new resource SqlServerDatabaseMail for configuring SQL Server
    Database Mail ([issue #155](https://github.com/dsccommunity/SqlServerDsc/issues/155)).
  - Updated the helper function Test-SQLDscParameterState to handle the
    data type UInt16.
  - Fixed typo in SqlServerDscCommon.Tests.
  - Updated README.md with known issue section for each resource.
  - Resources that did not have a description in the README.md now has one.
  - Resources that missed links to the examples in the README.md now has those
    links.
  - Style changes in all examples, removing type [System.Management.Automation.Credential()]
    from credential parameters ([issue #1003](https://github.com/dsccommunity/SqlServerDsc/issues/1003)),
    and renamed the credential parameter so it is not using abbreviation.
  - Updated the security token for AppVeyor status badge in README.md. When we
    renamed the repository the security token was changed
    ([issue #1012](https://github.com/dsccommunity/SqlServerDsc/issues/1012)).
  - Now the helper function Restart-SqlService, after restarting the SQL Server
    service, does not return until it can connect to the SQL Server instance, and
    the instance returns status 'Online' ([issue #1008](https://github.com/dsccommunity/SqlServerDsc/issues/1008)).
    If it fails to connect within the timeout period (defaults to 120 seconds) it
    throws an error.
  - Fixed typo in comment-base help for helper function Test-AvailabilityReplicaSeedingModeAutomatic.
  - Style cleanup in helper functions and tests.
- Changes to SqlAG
  - Fixed typos in tests.
  - Style cleanup in code and tests.
- Changes to SqlAGDatabase
  - Style cleanup in code and tests.
- Changes to SqlAGListener
  - Fixed typo in comment-based help.
  - Style cleanup in code and tests.
- Changes to SqlAGReplica
  - Minor code style cleanup. Removed unused variable and instead piped the cmdlet
    Join-SqlAvailabilityGroup to Out-Null.
  - Fixed minor typos in comment-based help.
  - Fixed minor typos in comment.
  - Style cleanup in code and tests.
  - Updated description for parameter Name in README.md and in comment-based help
    ([issue #1034](https://github.com/dsccommunity/SqlServerDsc/issues/1034)).
- Changes to SqlAlias
  - Fixed issue where exception was thrown if reg keys did not exist
    ([issue #949](https://github.com/dsccommunity/SqlServerDsc/issues/949)).
  - Style cleanup in tests.
- Changes to SqlAlwaysOnService
  - Refactor integration tests slightly to improve run time performance
    ([issue #1001](https://github.com/dsccommunity/SqlServerDsc/issues/1001)).
  - Style cleanup in code and tests.
- Changes to SqlDatabase
  - Fix minor Script Analyzer warning.
- Changes to SqlDatabaseDefaultLocation
  - Refactor integration tests slightly to improve run time performance
    ([issue #1001](https://github.com/dsccommunity/SqlServerDsc/issues/1001)).
  - Minor style cleanup of code in tests.
- Changes to SqlDatabaseRole
  - Style cleanup in tests.
- Changes to SqlRS
  - Replaced Get-WmiObject with Get-CimInstance to fix Script Analyzer warnings
    ([issue #264](https://github.com/dsccommunity/SqlServerDsc/issues/264)).
  - Refactored the resource to use Invoke-CimMethod.
  - Added parameter UseSsl which when set to $true forces connections to the
    Reporting Services to use SSL when connecting ([issue #990](https://github.com/dsccommunity/SqlServerDsc/issues/990)).
  - Added complete example for SqlRS (based on the integration tests)
    ([issue #634](https://github.com/dsccommunity/SqlServerDsc/issues/634)).
  - Refactor integration tests slightly to improve run time performance
    ([issue #1001](https://github.com/dsccommunity/SqlServerDsc/issues/1001)).
  - Style cleanup in code and tests.
- Changes to SqlScript
  - Style cleanup in tests.
  - Updated examples.
  - Added integration tests.
  - Fixed minor typos in comment-based help.
  - Added new example based on integration test.
- Changes to SqlServerConfiguration
  - Fixed minor typos in comment-based help.
  - Now the verbose message say what option is changing and to what value
    ([issue #1014](https://github.com/dsccommunity/SqlServerDsc/issues/1014)).
  - Changed the RestartTimeout parameter from type SInt32 to type UInt32.
  - Added localization ([issue #605](https://github.com/dsccommunity/SqlServerDsc/issues/605)).
  - Style cleanup in code and tests.
- Changes to SqlServerEndpoint
  - Updated README.md with links to the examples
    ([issue #504](https://github.com/dsccommunity/SqlServerDsc/issues/504)).
  - Style cleanup in tests.
- Changes to SqlServerLogin
  - Added integration tests ([issue #748](https://github.com/dsccommunity/SqlServerDsc/issues/748)).
  - Minor code style cleanup.
  - Removed unused variable and instead piped the helper function Connect-SQL to
    Out-Null.
  - Style cleanup in tests.
- Changes to SqlServerMaxDop
  - Minor style changes in the helper function Get-SqlDscDynamicMaxDop.
- Changes to SqlServerMemory
  - Style cleanup in code and tests.
- Changes to SqlServerPermission
  - Fixed minor typos in comment-based help.
  - Style cleanup in code.
- Changes to SqlServerReplication
  - Fixed minor typos in verbose messages.
  - Style cleanup in tests.
- Changes to SqlServerNetwork
  - Added sysadmin account parameter usage to the examples.
- Changes to SqlServerReplication
  - Fix Script Analyzer warning ([issue #263](https://github.com/dsccommunity/SqlServerDsc/issues/263)).
- Changes to SqlServerRole
  - Added localization ([issue #621](https://github.com/dsccommunity/SqlServerDsc/issues/621)).
  - Added integration tests ([issue #756](https://github.com/dsccommunity/SqlServerDsc/issues/756)).
  - Updated example to add two server roles in the same configuration.
  - Style cleanup in tests.
- Changes to SqlServiceAccount
  - Default services are now properly detected
    ([issue #930](https://github.com/dsccommunity/SqlServerDsc/issues/930)).
  - Made the description of parameter RestartService more descriptive
    ([issue #960](https://github.com/dsccommunity/SqlServerDsc/issues/960)).
  - Added a read-only parameter ServiceAccountName so that the service account
    name is correctly returned as a string ([issue #982](https://github.com/dsccommunity/SqlServerDsc/issues/982)).
  - Added integration tests ([issue #980](https://github.com/dsccommunity/SqlServerDsc/issues/980)).
  - The timing issue that the resource returned before SQL Server service was
    actually restarted has been solved by a change in the helper function
    Restart-SqlService ([issue #1008](https://github.com/dsccommunity/SqlServerDsc/issues/1008)).
    Now Restart-SqlService waits for the instance to return status 'Online' or
    throws an error saying it failed to connect within the timeout period.
  - Style cleanup in code and tests.
- Changes to SqlSetup
  - Added parameter `ASServerMode` to support installing Analysis Services in
    Multidimensional mode, Tabular mode and PowerPivot mode
    ([issue #388](https://github.com/dsccommunity/SqlServerDsc/issues/388)).
  - Added integration tests for testing Analysis Services Multidimensional mode
    and Tabular mode.
  - Cleaned up integration tests.
  - Added integration tests for installing a default instance of Database Engine.
  - Refactor integration tests slightly to improve run time performance
    ([issue #1001](https://github.com/dsccommunity/SqlServerDsc/issues/1001)).
  - Added PSSA rule 'PSUseDeclaredVarsMoreThanAssignments' override in the
    function Set-TargetResource for the variable $global:DSCMachineStatus.
  - Style cleanup in code and tests.
- Changes to SqlWaitForAG
  - Style cleanup in code.
- Changes to SqlWindowsFirewall
  - Fixed minor typos in comment-based help.
  - Style cleanup in code.

## [10.0.0.0] - 2017-12-14

### Changed

- BREAKING CHANGE: Resource module has been renamed to SqlServerDsc
  ([issue #916](https://github.com/dsccommunity/SqlServerDsc/issues/916)).
- BREAKING CHANGE: Significant rename to reduce length of resource names
  - See [issue #851](https://github.com/dsccommunity/SqlServerDsc/issues/851)
    for a complete table mapping rename changes.
  - Impact to all resources.
- Changes to CONTRIBUTING.md
  - Added details to the naming convention used in SqlServerDsc.
- Changes to SqlServerDsc
  - The examples in the root of the Examples folder are obsolete. A note was
    added to the comment-based help in each example stating it is obsolete.
    This is a temporary measure until they are replaced
    ([issue #904](https://github.com/dsccommunity/SqlServerDsc/issues/904)).
  - Added new common test (regression test) for validating the long path
    issue for compiling resources in Azure Automation.
  - Fix resources in alphabetical order in README.md ([issue #908](https://github.com/dsccommunity/SqlServerDsc/issues/908)).
- Changes to SqlAG
  - BREAKING CHANGE: Parameters SQLServer and SQLInstanceName has been renamed
    to ServerName and InstanceName respectively
    ([issue #308](https://github.com/dsccommunity/SqlServerDsc/issues/308)).
  - BREAKING CHANGE: The read-only property SQLServerNetName was removed in favor
    of EndpointHostName ([issue #924](https://github.com/dsccommunity/SqlServerDsc/issues/924)).
    Get-TargetResource will now return the value of property [NetName](https://technet.microsoft.com/en-us/library/microsoft.sqlserver.management.smo.server.netname(v=sql.105).aspx)
    for the property EndpointHostName.
- Changes to SqlAGDatabase
  - BREAKING CHANGE: Parameters SQLServer and SQLInstanceName has been renamed
    to ServerName and InstanceName respectively
    ([issue #308](https://github.com/dsccommunity/SqlServerDsc/issues/308)).
  - Changed the Get-MatchingDatabaseNames function to be case insensitive when
    matching database names ([issue #912](https://github.com/dsccommunity/SqlServerDsc/issues/912)).
- Changes to SqlAGListener
  - BREAKING CHANGE: Parameter NodeName has been renamed to ServerName
    ([issue #308](https://github.com/dsccommunity/SqlServerDsc/issues/308)).
- Changes to SqlAGReplica
  - BREAKING CHANGE: Parameters SQLServer and SQLInstanceName has been renamed
    to ServerName and InstanceName respectively
    ([issue #308](https://github.com/dsccommunity/SqlServerDsc/issues/308)).
  - BREAKING CHANGE: Parameters PrimaryReplicaSQLServer and PrimaryReplicaSQLInstanceName
    has been renamed to PrimaryReplicaServerName and PrimaryReplicaInstanceName
    respectively ([issue #922](https://github.com/dsccommunity/SqlServerDsc/issues/922)).
  - BREAKING CHANGE: The read-only property SQLServerNetName was removed in favor
    of EndpointHostName ([issue #924](https://github.com/dsccommunity/SqlServerDsc/issues/924)).
    Get-TargetResource will now return the value of property [NetName](https://technet.microsoft.com/en-us/library/microsoft.sqlserver.management.smo.server.netname(v=sql.105).aspx)
    for the property EndpointHostName.
- Changes to SqlAlwaysOnService
  - BREAKING CHANGE: Parameters SQLServer and SQLInstanceName has been renamed
    to ServerName and InstanceName respectively
    ([issue #308](https://github.com/dsccommunity/SqlServerDsc/issues/308)).
- Changes to SqlDatabase
  - BREAKING CHANGE: Parameters SQLServer and SQLInstanceName has been renamed
    to ServerName and InstanceName respectively
    ([issue #308](https://github.com/dsccommunity/SqlServerDsc/issues/308)).
- Changes SqlDatabaseDefaultLocation
  - BREAKING CHANGE: Parameters SQLServer and SQLInstanceName has been renamed
    to ServerName and InstanceName respectively
    ([issue #308](https://github.com/dsccommunity/SqlServerDsc/issues/308)).
- Changes to SqlDatabaseOwner
  - BREAKING CHANGE: Parameters SQLServer and SQLInstanceName has been renamed
    to ServerName and InstanceName respectively
    ([issue #308](https://github.com/dsccommunity/SqlServerDsc/issues/308)).
- Changes to SqlDatabasePermission
  - BREAKING CHANGE: Parameters SQLServer and SQLInstanceName has been renamed
    to ServerName and InstanceName respectively
    ([issue #308](https://github.com/dsccommunity/SqlServerDsc/issues/308)).
- Changes to SqlDatabaseRecoveryModel
  - BREAKING CHANGE: Parameters SQLServer and SQLInstanceName has been renamed
    to ServerName and InstanceName respectively
    ([issue #308](https://github.com/dsccommunity/SqlServerDsc/issues/308)).
- Changes to SqlDatabaseRole
  - BREAKING CHANGE: Parameters SQLServer and SQLInstanceName has been renamed
    to ServerName and InstanceName respectively
    ([issue #308](https://github.com/dsccommunity/SqlServerDsc/issues/308)).
- Changes to SqlRS
  - BREAKING CHANGE: Parameters RSSQLServer and RSSQLInstanceName has been renamed
    to DatabaseServerName and DatabaseInstanceName respectively
    ([issue #923](https://github.com/dsccommunity/SqlServerDsc/issues/923)).
- Changes to SqlServerConfiguration
  - BREAKING CHANGE: Parameters SQLServer and SQLInstanceName has been renamed
    to ServerName and InstanceName respectively
    ([issue #308](https://github.com/dsccommunity/SqlServerDsc/issues/308)).
- Changes to SqlServerEndpoint
  - BREAKING CHANGE: Parameters SQLServer and SQLInstanceName has been renamed
    to ServerName and InstanceName respectively
    ([issue #308](https://github.com/dsccommunity/SqlServerDsc/issues/308)).
- Changes to SqlServerEndpointPermission
  - BREAKING CHANGE: Parameter NodeName has been renamed to ServerName
    ([issue #308](https://github.com/dsccommunity/SqlServerDsc/issues/308)).
  - Now the examples files have a shorter name so that resources will not fail
    to compile in Azure Automation ([issue #934](https://github.com/dsccommunity/SqlServerDsc/issues/934)).
- Changes to SqlServerEndpointState
  - BREAKING CHANGE: Parameter NodeName has been renamed to ServerName
    ([issue #308](https://github.com/dsccommunity/SqlServerDsc/issues/308)).
- Changes to SqlServerLogin
  - BREAKING CHANGE: Parameters SQLServer and SQLInstanceName has been renamed
    to ServerName and InstanceName respectively
    ([issue #308](https://github.com/dsccommunity/SqlServerDsc/issues/308)).
- Changes to SqlServerMaxDop
  - BREAKING CHANGE: Parameters SQLServer and SQLInstanceName has been renamed
    to ServerName and InstanceName respectively
    ([issue #308](https://github.com/dsccommunity/SqlServerDsc/issues/308)).
- Changes to SqlServerMemory
  - BREAKING CHANGE: Parameters SQLServer and SQLInstanceName has been renamed
    to ServerName and InstanceName respectively
    ([issue #308](https://github.com/dsccommunity/SqlServerDsc/issues/308)).
- Changes to SqlServerNetwork
  - BREAKING CHANGE: Parameters SQLServer has been renamed to ServerName
    ([issue #308](https://github.com/dsccommunity/SqlServerDsc/issues/308)).
- Changes to SqlServerPermission
  - BREAKING CHANGE: Parameter NodeName has been renamed to ServerName
    ([issue #308](https://github.com/dsccommunity/SqlServerDsc/issues/308)).
- Changes to SqlServerRole
  - BREAKING CHANGE: Parameters SQLServer and SQLInstanceName has been renamed
    to ServerName and InstanceName respectively
    ([issue #308](https://github.com/dsccommunity/SqlServerDsc/issues/308)).
- Changes to SqlServerServiceAccount
  - BREAKING CHANGE: Parameters SQLServer and SQLInstanceName has been renamed
    to ServerName and InstanceName respectively
    ([issue #308](https://github.com/dsccommunity/SqlServerDsc/issues/308)).

## [9.0.0.0] - 2017-11-15

### Changed

- Changes to xSQLServer
  - Updated Pester syntax to v4
  - Fixes broken links to issues in the CHANGELOG.md.
- Changes to xSQLServerDatabase
  - Added parameter to specify collation for a database to be different from server
    collation ([issue #767](https://github.com/dsccommunity/SqlServerDsc/issues/767)).
  - Fixed unit tests for Get-TargetResource to ensure correctly testing return
    values ([issue #849](https://github.com/dsccommunity/SqlServerDsc/issues/849))
- Changes to xSQLServerAlwaysOnAvailabilityGroup
  - Refactored the unit tests to allow them to be more user friendly and to test
    additional SQLServer variations.
    - Each test will utilize the Import-SQLModuleStub to ensure the correct
      module is loaded ([issue #784](https://github.com/dsccommunity/SqlServerDsc/issues/784)).
  - Fixed an issue when setting the SQLServer parameter to a Fully Qualified
    Domain Name (FQDN) ([issue #468](https://github.com/dsccommunity/SqlServerDsc/issues/468)).
  - Fixed the logic so that if a parameter is not supplied to the resource, the
    resource will not attempt to apply the defaults on subsequent checks
    ([issue #517](https://github.com/dsccommunity/SqlServerDsc/issues/517)).
  - Made the resource cluster aware. When ProcessOnlyOnActiveNode is specified,
    the resource will only determine if a change is needed if the target node
    is the active host of the SQL Server instance ([issue #868](https://github.com/dsccommunity/SqlServerDsc/issues/868)).
- Changes to xSQLServerAlwaysOnAvailabilityGroupDatabaseMembership
  - Made the resource cluster aware. When ProcessOnlyOnActiveNode is specified,
    the resource will only determine if a change is needed if the target node
    is the active host of the SQL Server instance ([issue #869](https://github.com/dsccommunity/SqlServerDsc/issues/869)).
- Changes to xSQLServerAlwaysOnAvailabilityGroupReplica
  - Made the resource cluster aware. When ProcessOnlyOnActiveNode is specified,
    the resource will only determine if a change is needed if the target node is
    the active host of the SQL Server instance ([issue #870](https://github.com/dsccommunity/SqlServerDsc/issues/870)).
- Added the CommonTestHelper.psm1 to store common testing functions.
  - Added the Import-SQLModuleStub function to ensure the correct version of the
    module stubs are loaded ([issue #784](https://github.com/dsccommunity/SqlServerDsc/issues/784)).
- Changes to xSQLServerMemory
  - Made the resource cluster aware. When ProcessOnlyOnActiveNode is specified,
    the resource will only determine if a change is needed if the target node
    is the active host of the SQL Server instance ([issue #867](https://github.com/dsccommunity/SqlServerDsc/issues/867)).
- Changes to xSQLServerNetwork
  - BREAKING CHANGE: Renamed parameter TcpDynamicPorts to TcpDynamicPort and
    changed type to Boolean ([issue #534](https://github.com/dsccommunity/SqlServerDsc/issues/534)).
  - Resolved issue when switching from dynamic to static port.
    configuration ([issue #534](https://github.com/dsccommunity/SqlServerDsc/issues/534)).
  - Added localization (en-US) for all strings in resource and unit tests
    ([issue #618](https://github.com/dsccommunity/SqlServerDsc/issues/618)).
  - Updated examples to reflect new parameters.
- Changes to xSQLServerRSConfig
  - Added examples
- Added resource
  - xSQLServerDatabaseDefaultLocation
    ([issue #656](https://github.com/dsccommunity/SqlServerDsc/issues/656))
- Changes to xSQLServerEndpointPermission
  - Fixed a problem when running the tests locally in a PowerShell console it
    would ask for parameters ([issue #897](https://github.com/dsccommunity/SqlServerDsc/issues/897)).
- Changes to xSQLServerAvailabilityGroupListener
  - Fixed a problem when running the tests locally in a PowerShell console it
    would ask for parameters ([issue #897](https://github.com/dsccommunity/SqlServerDsc/issues/897)).
- Changes to xSQLServerMaxDop
  - Made the resource cluster aware. When ProcessOnlyOnActiveNode is specified,
    the resource will only determine if a change is needed if the target node
    is the active host of the SQL Server instance ([issue #882](https://github.com/dsccommunity/SqlServerDsc/issues/882)).

## [8.2.0.0] - 2017-10-05

### Changed

- Changes to xSQLServer
  - Updated appveyor.yml so that integration tests run in order and so that
    the SQLPS module folders are renamed to not disturb the units test, but
    can be renamed back by the integration tests xSQLServerSetup so that the
    integration tests can run successfully
    ([issue #774](https://github.com/dsccommunity/SqlServerDsc/issues/774)).
  - Changed so the maximum version to be installed is 4.0.6.0, when running unit
    tests in AppVeyor. Quick fix until we can resolve the unit tests (see
    [issue #807](https://github.com/dsccommunity/SqlServerDsc/issues/807)).
  - Moved the code block, that contains workarounds in appveyor.yml, so it is run
    during the install phase instead of the test phase.
  - Fix problem with tests breaking with Pester 4.0.7 ([issue #807](https://github.com/dsccommunity/SqlServerDsc/issues/807)).
- Changes to xSQLServerHelper
  - Changes to Connect-SQL and Import-SQLPSModule
    - Now it correctly loads the correct assemblies when SqlServer module is
      present ([issue #649](https://github.com/dsccommunity/SqlServerDsc/issues/649)).
    - Now SQLPS module will be correctly loaded (discovered) after installation
      of SQL Server. Previously resources depending on SQLPS module could fail
      because SQLPS was not found after installation because the PSModulePath
      environment variable in the (LCM) PowerShell session did not contain the new
      module path.
  - Added new helper function "Test-ClusterPermissions" ([issue #446](https://github.com/dsccommunity/SqlServerDsc/issues/446)).
- Changes to xSQLServerSetup
  - Fixed an issue with trailing slashes in the 'UpdateSource' property
    ([issue #720](https://github.com/dsccommunity/SqlServerDsc/issues/720)).
  - Fixed so that the integration test renames back the SQLPS module folders if
    they was renamed by AppVeyor (in the appveyor.yml file)
    ([issue #774](https://github.com/dsccommunity/SqlServerDsc/issues/774)).
  - Fixed so integration test does not write warnings when SQLPS module is loaded
    ([issue #798](https://github.com/dsccommunity/SqlServerDsc/issues/798)).
  - Changes to integration tests.
    - Moved the configuration block from the MSFT\_xSQLServerSetup.Integration.Tests.ps1
      to the MSFT\_xSQLServerSetup.config.ps1 to align with the other integration
      test. And also get most of the configuration in one place.
    - Changed the tests so that the local SqlInstall account is added as a member
      of the local administrators group.
    - Changed the tests so that the local SqlInstall account is added as a member
      of the system administrators in SQL Server (Database Engine) - needed for the
      xSQLServerAlwaysOnService integration tests.
    - Changed so that only one of the Modules-folder for the SQLPS PowerShell module
      for SQL Server 2016 is renamed back so it can be used with the integration
      tests. There was an issue when more than one SQLPS module was present (see
      more information in [issue #806](https://github.com/dsccommunity/SqlServerDsc/issues/806)).
    - Fixed wrong variable name for SQL service credential. It was using the
      integration test variable name instead of the parameter name.
    - Added ErrorAction 'Stop' to the cmdlet Start-DscConfiguration
      ([issue #824](https://github.com/dsccommunity/SqlServerDsc/issues/824)).
- Changes to xSQLServerAlwaysOnAvailabilityGroup
  - Change the check of the values entered as parameter for
    BasicAvailabilityGroup. It is a boolean, hence it was not possible to
    disable the feature.
  - Add possibility to enable/disable the feature DatabaseHealthTrigger
    (SQL Server 2016 or later only).
  - Add possibility to enable the feature DtcSupportEnabled (SQL Server 2016 or
    later only). The feature currently can't be altered once the Availability
    Group is created.
  - Use the new helper function "Test-ClusterPermissions".
  - Refactored the unit tests to allow them to be more user friendly.
  - Added the following read-only properties to the schema ([issue #476](https://github.com/dsccommunity/SqlServerDsc/issues/476))
    - EndpointPort
    - EndpointURL
    - SQLServerNetName
    - Version
  - Use the Get-PrimaryReplicaServerObject helper function.
- Changes to xSQLServerAlwaysOnAvailabilityGroupReplica
  - Fixed the formatting for the AvailabilityGroupNotFound error.
  - Added the following read-only properties to the schema ([issue #477](https://github.com/dsccommunity/SqlServerDsc/issues/477))
    - EndpointPort
    - EndpointURL
  - Use the new helper function "Test-ClusterPermissions".
  - Use the Get-PrimaryReplicaServerObject helper function
- Changes to xSQLServerHelper
  - Fixed Connect-SQL by ensuring the Status property returns 'Online' prior to
    returning the SQL Server object ([issue #333](https://github.com/dsccommunity/SqlServerDsc/issues/333)).
- Changes to xSQLServerRole
  - Running Get-DscConfiguration no longer throws an error saying property
    Members is not an array ([issue #790](https://github.com/dsccommunity/SqlServerDsc/issues/790)).
- Changes to xSQLServerMaxDop
  - Fixed error where Measure-Object cmdlet would fail claiming it could not
    find the specified property ([issue #801](https://github.com/dsccommunity/SqlServerDsc/issues/801))
- Changes to xSQLServerAlwaysOnService
  - Added integration test ([issue #736](https://github.com/dsccommunity/SqlServerDsc/issues/736)).
    - Added ErrorAction 'Stop' to the cmdlet Start-DscConfiguration
      ([issue #824](https://github.com/dsccommunity/SqlServerDsc/issues/824)).
- Changes to SMO.cs
  - Added default properties to the Server class
    - AvailabilityGroups
    - Databases
    - EndpointCollection
  - Added a new overload to the Login class
  - Added default properties to the AvailabilityReplicas class
    - AvailabilityDatabases
    - AvailabilityReplicas
- Added new resource xSQLServerAccount ([issue #706](https://github.com/dsccommunity/SqlServerDsc/issues/706))
  - Added localization support for all strings
  - Added examples for usage
- Changes to xSQLServerRSConfig
  - No longer returns a null value from Test-TargetResource when Reporting
    Services has not been initialized ([issue #822](https://github.com/dsccommunity/SqlServerDsc/issues/822)).
  - Fixed so that when two Reporting Services are installed for the same major
    version the resource does not throw an error ([issue #819](https://github.com/dsccommunity/SqlServerDsc/issues/819)).
  - Now the resource will restart the Reporting Services service after
    initializing ([issue #592](https://github.com/dsccommunity/SqlServerDsc/issues/592)).
    This will enable the Reports site to work.
  - Added integration test ([issue #753](https://github.com/dsccommunity/SqlServerDsc/issues/753)).
  - Added support for configuring URL reservations and virtual directory names
    ([issue #570](https://github.com/dsccommunity/SqlServerDsc/issues/570))
- Added resource
  - xSQLServerDatabaseDefaultLocation
    ([issue #656](https://github.com/dsccommunity/SqlServerDsc/issues/656))

## [8.1.0.0] - 2017-08-23

### Changed

- Changes to xSQLServer
  - Added back .markdownlint.json so that lint rule MD013 is enforced.
  - Change the module to use the image 'Visual Studio 2017' as the build worker
    image for AppVeyor (issue #685).
  - Minor style change in CommonResourceHelper. Added missing [Parameter()] on
    three parameters.
  - Minor style changes to the unit tests for CommonResourceHelper.
  - Changes to xSQLServerHelper
    - Added Swedish localization ([issue #695](https://github.com/dsccommunity/SqlServerDsc/issues/695)).
  - Opt-in for module files common tests ([issue #702](https://github.com/dsccommunity/SqlServerDsc/issues/702)).
    - Removed Byte Order Mark (BOM) from the files; CommonResourceHelper.psm1,
      MSFT\_xSQLServerAvailabilityGroupListener.psm1, MSFT\_xSQLServerConfiguration.psm1,
      MSFT\_xSQLServerEndpointPermission.psm1, MSFT\_xSQLServerEndpointState.psm1,
      MSFT\_xSQLServerNetwork.psm1, MSFT\_xSQLServerPermission.psm1,
      MSFT\_xSQLServerReplication.psm1, MSFT\_xSQLServerScript.psm1,
      SQLPSStub.psm1, SQLServerStub.psm1.
  - Opt-in for script files common tests ([issue #707](https://github.com/dsccommunity/SqlServerDsc/issues/707)).
    - Removed Byte Order Mark (BOM) from the files; DSCClusterSqlBuild.ps1,
      DSCFCISqlBuild.ps1, DSCSqlBuild.ps1, DSCSQLBuildEncrypted.ps1,
      SQLPush_SingleServer.ps1, 1-AddAvailabilityGroupListenerWithSameNameAsVCO.ps1,
      2-AddAvailabilityGroupListenerWithDifferentNameAsVCO.ps1,
      3-RemoveAvailabilityGroupListenerWithSameNameAsVCO.ps1,
      4-RemoveAvailabilityGroupListenerWithDifferentNameAsVCO.ps1,
      5-AddAvailabilityGroupListenerUsingDHCPWithDefaultServerSubnet.ps1,
      6-AddAvailabilityGroupListenerUsingDHCPWithSpecificSubnet.ps1,
      2-ConfigureInstanceToEnablePriorityBoost.ps1, 1-CreateEndpointWithDefaultValues.ps1,
      2-CreateEndpointWithSpecificPortAndIPAddress.ps1, 3-RemoveEndpoint.ps1,
      1-AddConnectPermission.ps1, 2-RemoveConnectPermission.ps1,
      3-AddConnectPermissionToAlwaysOnPrimaryAndSecondaryReplicaEachWithDifferentSqlServiceAccounts.ps1,
      4-RemoveConnectPermissionToAlwaysOnPrimaryAndSecondaryReplicaEachWithDifferentSqlServiceAccounts.ps1,
      1-MakeSureEndpointIsStarted.ps1, 2-MakeSureEndpointIsStopped.ps1,
      1-EnableTcpIpWithStaticPort.ps1, 2-EnableTcpIpWithDynamicPort.ps1,
      1-AddServerPermissionForLogin.ps1, 2-RemoveServerPermissionForLogin.ps1,
      1-ConfigureInstanceAsDistributor.ps1, 2-ConfigureInstanceAsPublisher.ps1,
      1-WaitForASingleClusterGroup.ps1, 2-WaitForMultipleClusterGroups.ps1.
  - Updated year to 2017 in license file ([issue #711](https://github.com/dsccommunity/SqlServerDsc/issues/711)).
  - Code style clean-up throughout the module to align against the Style Guideline.
  - Fixed typos and the use of wrong parameters in unit tests which was found
    after release of new version of Pester ([issue #773](https://github.com/dsccommunity/SqlServerDsc/issues/773)).
- Changes to xSQLServerAlwaysOnService
  - Added resource description in README.md.
  - Updated parameters descriptions in comment-based help, schema.mof and README.md.
  - Changed the datatype of the parameter to UInt32 so the same datatype is used
    in both the Get-/Test-/Set-TargetResource functions as in the schema.mof
    (issue #688).
  - Added read-only property IsHadrEnabled to schema.mof and the README.md
    (issue #687).
  - Minor cleanup of code.
  - Added examples (issue #633)
    - 1-EnableAlwaysOn.ps1
    - 2-DisableAlwaysOn.ps1
  - Fixed PS Script Analyzer errors ([issue #724](https://github.com/dsccommunity/SqlServerDsc/issues/724))
  - Casting the result of the property IsHadrEnabled to [System.Boolean] so that
    $null is never returned, which resulted in an exception ([issue #763](https://github.com/dsccommunity/SqlServerDsc/issues/763)).
- Changes to xSQLServerDatabasePermission
  - Fixed PS Script Analyzer errors ([issue #725](https://github.com/dsccommunity/SqlServerDsc/issues/725))
- Changes to xSQLServerScript
  - Fixed PS Script Analyzer errors ([issue #728](https://github.com/dsccommunity/SqlServerDsc/issues/728))
- Changes to xSQLServerSetup
  - Added Swedish localization ([issue #695](https://github.com/dsccommunity/SqlServerDsc/issues/695)).
  - Now Get-TargetResource correctly returns an array for property ASSysAdminAccounts,
    and no longer throws an error when there is just one Analysis Services
    administrator (issue #691).
  - Added a simple integration test ([issue #709](https://github.com/dsccommunity/SqlServerDsc/issues/709)).
  - Fixed PS Script Analyzer errors ([issue #729](https://github.com/dsccommunity/SqlServerDsc/issues/729))

## [8.0.0.0] - 2017-07-12

### Changed

- BREAKING CHANGE: The module now requires WMF 5.
  - This is required for class-based resources
- Added new resource
  - xSQLServerAlwaysOnAvailabilityGroupDatabaseMembership
  - Added localization support for all strings.
  - Refactored as a MOF based resource due to challenges with Pester and testing
    in Powershell 5.
- Changes to xSQLServer
  - BREAKING CHANGE: xSQLServer does no longer try to support WMF 4.0 (PowerShell
    4.0) (issue #574). Minimum supported version of WMF is now 5.0 (PowerShell 5.0).
  - BREAKING CHANGE: Removed deprecated resource xSQLAOGroupJoin (issue #457).
  - BREAKING CHANGE: Removed deprecated resource xSQLAOGroupEnsure (issue #456).
  - BREAKING CHANGE: Removed deprecated resource xSQLServerFailoverClusterSetup
    (issue #336).
  - Updated PULL\_REQUEST\_TEMPLATE adding comment block around text. Also
    rearranged and updated texts (issue #572).
  - Added common helper functions for HQRM localization, and added tests for the
    helper functions.
    - Get-LocalizedData
    - New-InvalidResultException
    - New-ObjectNotFoundException
    - New-InvalidOperationException
    - New-InvalidArgumentException
  - Updated CONTRIBUTING.md describing the new localization helper functions.
  - Fixed typos in xSQLServer.strings.psd1
  - Fixed CodeCov badge links in README.md so that they point to the correct branch.
  - Added VS Code workspace settings file with formatting settings matching the
    Style Guideline (issue #645). That will make it possible inside VS Code to press
    SHIFT+ALT+F, or press F1 and choose 'Format document' in the list. The
    PowerShell code will then be formatted according to the Style Guideline
    (although maybe not complete, but would help a long way).
    - Removed powershell.codeFormatting.alignPropertyValuePairs setting since
      it does not align with the style guideline.
    - Added powershell.codeFormatting.preset with a value of 'Custom' so that
      workspace formatting settings are honored (issue #665).
  - Fixed lint error MD013 and MD036 in README.md.
  - Updated .markdownlint.json to enable rule MD013 and MD036 to enforce those
    lint markdown rules in the common tests.
  - Fixed lint error MD013 in CHANGELOG.md.
  - Fixed lint error MD013 in CONTRIBUTING.md.
  - Added code block around types in README.md.
  - Updated copyright information in xSQLServer.psd1.
  - Opt-in for markdown common tests (issue #668).
    - The old markdown tests has been removed.
- Changes to xSQLServerHelper
  - Removed helper function Grant-ServerPerms because the deprecated resource that
    was using it was removed.
  - Removed helper function Grant-CNOPerms because the deprecated resource that
    was using it was removed.
  - Removed helper function New-ListenerADObject because the deprecated resource
    that was using it was removed.
  - Added tests for those helper functions that did not have tests.
  - Test-SQLDscParameterState helper function can now correctly pass a CimInstance
    as DesiredValue.
  - Test-SQLDscParameterState helper function will now output a warning message
    if the value type of a desired value is not supported.
  - Added localization to helper functions (issue #641).
    - Resolved the issue when using Write-Verbose in helper functions discussed
      in #641 where Write-Verbose wouldn't write out verbose messages unless using
      parameter Verbose.
    - Moved localization strings from xSQLServer.strings.psd1 to
      xSQLServerHelper.strings.psd1.
- Changes to xSQLServerSetup
  - BREAKING CHANGE: Replaced StartWin32Process helper function with the cmdlet
    Start-Process (issue #41, #93 and #126).
  - BREAKING CHANGE: The parameter SetupCredential has been removed since it is
    no longer needed. This is because the resource now support the built-in
    PsDscRunAsCredential.
  - BREAKING CHANGE: Now the resource supports using built-in PsDscRunAsCredential.
    If PsDscRunAsCredential is set, that username will be used as the first system
    administrator.
  - BREAKING CHANGE: If the parameter PsDscRunAsCredential are not assigned any
    credentials then the resource will start the setup process as the SYSTEM account.
    When installing as the SYSTEM account, then parameter SQLSysAdminAccounts and
    ASSysAdminAccounts must be specified when installing feature Database Engine
    and Analysis Services respectively.
  - When setup exits with the exit code 3010 a warning message is written to console
    telling that setup finished successfully, but a reboot is required (partly fixes
    issue #565).
  - When setup exits with an exit code other than 0 or 3010 a warning message is
    written to console telling that setup finished with an error (partly fixes
    issue #580).
  - Added a new parameter SetupProcessTimeout which defaults to 7200 seconds (2
    hours). If the setup process has not finished before the timeout value in
    SetupProcessTimeout an error will be thrown (issue #566).
  - Updated all examples to match the removal of SetupCredential.
  - Updated (removed) severe known issues in README.md for resource xSQLServerSetup.
  - Now all major version uses the same identifier to evaluate InstallSharedDir
    and InstallSharedWOWDir (issue #420).
  - Now setup arguments that contain no value will be ignored, for example when
    InstallSharedDir and
    InstallSharedWOWDir path is already present on the target node, because of a
    previous installation (issue #639).
  - Updated Get-TargetResource to correctly detect BOL, Conn, BC and other tools
    when they are installed without SQLENGINE (issue #591).
  - Now it can detect Documentation Components correctly after the change in
    issue #591 (issue #628)
  - Fixed bug that prevented Get-DscConfiguration from running without error. The
    return hash table fails if the $clusteredSqlIpAddress variable is not used.
    The schema expects a string array but it is initialized as just a null string,
    causing it to fail on Get-DscConfiguration (issue #393).
  - Added localization support for all strings.
  - Added a test to test some error handling for cluster installations.
  - Added support for MDS feature install (issue #486)
    - Fixed localization support for MDS feature (issue #671).
- Changes to xSQLServerRSConfig
  - BREAKING CHANGE: Removed `$SQLAdminCredential` parameter. Use common parameter
    `PsDscRunAsCredential` (WMF 5.0+) to run the resource under different credentials.
    `PsDscRunAsCredential` Windows account must be a sysadmin on SQL Server (issue
    #568).
  - In addition, the resource no longer uses `Invoke-Command` cmdlet that was used
    to impersonate the Windows user specified by `$SQLAdminCredential`. The call
    also needed CredSSP authentication to be enabled and configured on the target
    node, which complicated deployments in non-domain scenarios. Using
    `PsDscRunAsCredential` solves this problems for us.
  - Fixed virtual directory creation for SQL Server 2016 (issue #569).
  - Added unit tests (issue #295).
- Changes to xSQLServerDatabase
  - Changed the readme, SQLInstance should have been SQLInstanceName.
- Changes to xSQLServerScript
  - Fixed bug with schema and variable mismatch for the Credential/Username parameter
    in the return statement (issue #661).
  - Optional QueryTimeout parameter to specify sql script query execution timeout.
    Fixes issue #597
- Changes to xSQLServerAlwaysOnService
  - Fixed typos in localization strings and in tests.
- Changes to xSQLServerAlwaysOnAvailabilityGroup
  - Now it utilize the value of 'FailoverMode' to set the 'FailoverMode' property
    of the Availability Group instead of wrongly using the 'AvailabilityMode'
    property of the Availability Group.

## [7.1.0.0] - 2017-05-31

### Changed

- Changes to xSQLServerMemory
  - Changed the way SQLServer parameter is passed from Test-TargetResource to
    Get-TargetResource so that the default value isn't lost (issue #576).
  - Added condition to unit tests for when no SQLServer parameter is set.
- Changes to xSQLServerMaxDop
  - Changed the way SQLServer parameter is passed from Test-TargetResource to
    Get-TargetResource so that the default value isn't lost (issue #576).
  - Added condition to unit tests for when no SQLServer parameter is set.
- Changes to xWaitForAvailabilityGroup
  - Updated README.md with a description for the resources and revised the parameter
    descriptions.
  - The default value for RetryIntervalSec is now 20 seconds and the default value
    for RetryCount is now 30 times (issue #505).
  - Cleaned up code and fixed PSSA rules warnings (issue #268).
  - Added unit tests (issue #297).
  - Added descriptive text to README.md that the account that runs the resource
    must have permission to run the cmdlet Get-ClusterGroup (issue #307).
  - Added read-only parameter GroupExist which will return $true if the cluster
    role/group exist, otherwise it returns $false (issue #510).
  - Added examples.
- Changes to xSQLServerPermission
  - Cleaned up code, removed SupportsShouldProcess and fixed PSSA rules warnings
    (issue #241 and issue #262).
  - It is now possible to add permissions to two or more logins on the same instance
    (issue #526).
  - The parameter NodeName is no longer mandatory and has now the default value
    of $env:COMPUTERNAME.
  - The parameter Ensure now has a default value of 'Present'.
  - Updated README.md with a description for the resources and revised the parameter
    descriptions.
  - Removed dependency of SQLPS provider (issue #482).
  - Added ConnectSql permission. Now that permission can also be granted or revoked.
  - Updated note in resource description to also mention ConnectSql permission.
- Changes to xSQLServerHelper module
  - Removed helper function Get-SQLPSInstance and Get-SQLPSInstanceName because
    there is no resource using it any longer.
  - Added four new helper functions.
    - Register-SqlSmo, Register-SqlWmiManagement and Unregister-SqlAssemblies to
      handle the creation on the application domain and loading and unloading of
      the SMO and SqlWmiManagement assemblies.
    - Get-SqlInstanceMajorVersion to get the major SQL version for a specific instance.
  - Fixed typos in comment-based help
- Changes to xSQLServer
  - Fixed typos in markdown files; CHANGELOG, CONTRIBUTING, README and ISSUE_TEMPLATE.
  - Fixed typos in schema.mof files (and README.md).
  - Updated some parameter description in schema.mof files on those that was found
    was not equal to README.md.
- Changes to xSQLServerAlwaysOnService
  - Get-TargetResource should no longer fail silently with error 'Index operation
    failed; the array index evaluated to null.' (issue #519). Now if the
    Server.IsHadrEnabled property return neither $true or $false the
    Get-TargetResource function will throw an error.
- Changes to xSQLServerSetUp
  - Updated xSQLServerSetup Module Get-Resource method to fix (issue #516 and #490).
  - Added change to detect DQ, DQC, BOL, SDK features. Now the function
    Test-TargetResource returns true after calling set for DQ, DQC, BOL, SDK
    features (issue #516 and #490).
- Changes to xSQLServerAlwaysOnAvailabilityGroup
  - Updated to return the exception raised when an error is thrown.
- Changes to xSQLServerAlwaysOnAvailabilityGroupReplica
  - Updated to return the exception raised when an error is thrown.
  - Updated parameter description for parameter Name, so that it says it must be
    in the format SQLServer\InstanceName for named instance (issue #548).
- Changes to xSQLServerLogin
  - Added an optional boolean parameter Disabled. It can be used to enable/disable
    existing logins or create disabled logins (new logins are created as enabled
    by default).
- Changes to xSQLServerDatabaseRole
  - Updated variable passed to Microsoft.SqlServer.Management.Smo.User constructor
    to fix issue #530
- Changes to xSQLServerNetwork
  - Added optional parameter SQLServer with default value of $env:COMPUTERNAME
    (issue #528).
  - Added optional parameter RestartTimeout with default value of 120 seconds.
  - Now the resource supports restarting a sql server in a cluster (issue #527
    and issue #455).
  - Now the resource allows to set the parameter TcpDynamicPorts to a blank value
    (partly fixes issue #534). Setting a blank value for parameter TcpDynamicPorts
    together with a value for parameter TcpPort means that static port will be used.
  - Now the resource will not call Alter() in the Set-TargetResource when there
    is no change necessary (issue #537).
  - Updated example 1-EnableTcpIpOnCustomStaticPort.
  - Added unit tests (issue #294).
  - Refactored some of the code, cleaned up the rest and fixed PSSA rules warnings
    (issue #261).
  - If parameter TcpDynamicPort is set to '0' at the same time as TcpPort is set
    the resource will now throw an error (issue #535).
  - Added examples (issue #536).
  - When TcpDynamicPorts is set to '0' the Test-TargetResource function will no
    longer fail each time (issue #564).
- Changes to xSQLServerRSConfig
  - Replaced sqlcmd.exe usages with Invoke-Sqlcmd calls (issue #567).
- Changes to xSQLServerDatabasePermission
  - Fixed code style, updated README.md and removed *-SqlDatabasePermission functions
    from xSQLServerHelper.psm1.
  - Added the option 'GrantWithGrant' with gives the user grant rights, together
    with the ability to grant others the same right.
  - Now the resource can revoke permission correctly (issue #454). When revoking
    'GrantWithGrant', both the grantee and all the other users the grantee has
    granted the same permission to, will also get their permission revoked.
  - Updated tests to cover Revoke().
- Changes to xSQLServerHelper
  - The missing helper function ('Test-SPDSCObjectHasProperty'), that was referenced
    in the helper function Test-SQLDscParameterState, is now incorporated into
    Test-SQLDscParameterState (issue #589).

## [7.0.0.0] - 2017-04-19

### Changed

- Examples
  - xSQLServerDatabaseRole
    - 1-AddDatabaseRole.ps1
    - 2-RemoveDatabaseRole.ps1
  - xSQLServerRole
    - 3-AddMembersToServerRole.ps1
    - 4-MembersToIncludeInServerRole.ps1
    - 5-MembersToExcludeInServerRole.ps1
  - xSQLServerSetup
    - 1-InstallDefaultInstanceSingleServer.ps1
    - 2-InstallNamedInstanceSingleServer.ps1
    - 3-InstallNamedInstanceSingleServerFromUncPathUsingSourceCredential.ps1
    - 4-InstallNamedInstanceInFailoverClusterFirstNode.ps1
    - 5-InstallNamedInstanceInFailoverClusterSecondNode.ps1
  - xSQLServerReplication
    - 1-ConfigureInstanceAsDistributor.ps1
    - 2-ConfigureInstanceAsPublisher.ps1
  - xSQLServerNetwork
    - 1-EnableTcpIpOnCustomStaticPort.ps1
  - xSQLServerAvailabilityGroupListener
    - 1-AddAvailabilityGroupListenerWithSameNameAsVCO.ps1
    - 2-AddAvailabilityGroupListenerWithDifferentNameAsVCO.ps1
    - 3-RemoveAvailabilityGroupListenerWithSameNameAsVCO.ps1
    - 4-RemoveAvailabilityGroupListenerWithDifferentNameAsVCO.ps1
    - 5-AddAvailabilityGroupListenerUsingDHCPWithDefaultServerSubnet.ps1
    - 6-AddAvailabilityGroupListenerUsingDHCPWithSpecificSubnet.ps1
  - xSQLServerEndpointPermission
    - 1-AddConnectPermission.ps1
    - 2-RemoveConnectPermission.ps1
    - 3-AddConnectPermissionToAlwaysOnPrimaryAndSecondaryReplicaEachWithDifferentSqlServiceAccounts.ps1
    - 4-RemoveConnectPermissionToAlwaysOnPrimaryAndSecondaryReplicaEachWithDifferentSqlServiceAccounts.ps1
  - xSQLServerPermission
    - 1-AddServerPermissionForLogin.ps1
    - 2-RemoveServerPermissionForLogin.ps1
  - xSQLServerEndpointState
    - 1-MakeSureEndpointIsStarted.ps1
    - 2-MakeSureEndpointIsStopped.ps1
  - xSQLServerConfiguration
    - 1-ConfigureTwoInstancesOnTheSameServerToEnableClr.ps1
    - 2-ConfigureInstanceToEnablePriorityBoost.ps1
  - xSQLServerEndpoint
    - 1-CreateEndpointWithDefaultValues.ps1
    - 2-CreateEndpointWithSpecificPortAndIPAddress.ps1
    - 3-RemoveEndpoint.ps1
- Changes to xSQLServerDatabaseRole
  - Fixed code style, added updated parameter descriptions to schema.mof and README.md.
- Changes to xSQLServer
  - Raised the CodeCov target to 70% which is the minimum and required target for
    HQRM resource.
- Changes to xSQLServerRole
  - **BREAKING CHANGE: The resource has been reworked in it's entirely.** Below
    is what has changed.
    - The mandatory parameters now also include ServerRoleName.
    - The ServerRole parameter was before an array of server roles, now this parameter
      is renamed to ServerRoleName and can only be set to one server role.
      - ServerRoleName are no longer limited to built-in server roles. To add members
        to a built-in server role, set ServerRoleName to the name of the built-in
        server role.
      - The ServerRoleName will be created when Ensure is set to 'Present' (if it
        does not already exist), or removed if Ensure is set to 'Absent'.
    - Three new parameters are added; Members, MembersToInclude and MembersToExclude.
      - Members can be set to one or more logins, and those will _replace all_ the
        memberships in the server role.
      - MembersToInclude and MembersToExclude can be set to one or more logins that
        will add or remove memberships, respectively, in the server role. MembersToInclude
        and MembersToExclude _can not_ be used at the same time as parameter Members.
        But both MembersToInclude and MembersToExclude can be used together at the
        same time.
- Changes to xSQLServerSetup
  - Added a note to the README.md saying that it is not possible to add or remove
    features from a SQL Server failover cluster (issue #433).
  - Changed so that it reports false if the desired state is not correct (issue #432).
    - Added a test to make sure we always return false if a SQL Server failover
      cluster is missing features.
  - Helper function Connect-SQLAnalysis
    - Now has correct error handling, and throw does not used the unknown named
      parameter '-Message' (issue #436)
    - Added tests for Connect-SQLAnalysis
    - Changed to localized error messages.
    - Minor changes to error handling.
  - This adds better support for Addnode (issue #369).
  - Now it skips cluster validation för add node (issue #442).
  - Now it ignores parameters that are not allowed for action Addnode (issue #441).
  - Added support for vNext CTP 1.4 (issue #472).
- Added new resource
  - xSQLServerAlwaysOnAvailabilityGroupReplica
- Changes to xSQLServerDatabaseRecoveryModel
  - Fixed code style, removed SQLServerDatabaseRecoveryModel functions from xSQLServerHelper.
- Changes to xSQLServerAlwaysOnAvailabilityGroup
  - Fixed the permissions check loop so that it exits the loop after the function
    determines the required permissions are in place.
- Changes to xSQLServerAvailabilityGroupListener
  - Removed the dependency of SQLPS provider (issue #460).
  - Cleaned up code.
  - Added test for more coverage.
  - Fixed PSSA rule warnings (issue #255).
  - Parameter Ensure now defaults to 'Present' (issue #450).
- Changes to xSQLServerFirewall
  - Now it will correctly create rules when the resource is used for two or more
    instances on the same server (issue #461).
- Changes to xSQLServerEndpointPermission
  - Added description to the README.md
  - Cleaned up code (issue #257 and issue #231)
  - Now the default value for Ensure is 'Present'.
  - Removed dependency of SQLPS provider (issue #483).
  - Refactored tests so they use less code.
- Changes to README.md
  - Adding deprecated tag to xSQLServerFailoverClusterSetup, xSQLAOGroupEnsure and
    xSQLAOGroupJoin in README.md so it it more clear that these resources has been
    replaced by xSQLServerSetup, xSQLServerAlwaysOnAvailabilityGroup and
    xSQLServerAlwaysOnAvailabilityGroupReplica respectively.
- Changes to xSQLServerEndpoint
  - BREAKING CHANGE: Now SQLInstanceName is mandatory, and is a key, so
    SQLInstanceName has no longer a default value (issue #279).
  - BREAKING CHANGE: Parameter AuthorizedUser has been removed (issue #466,
    issue #275 and issue #80). Connect permissions can be set using the resource
    xSQLServerEndpointPermission.
  - Optional parameter IpAddress has been added. Default is to listen on any
    valid IP-address. (issue #232)
  - Parameter Port now has a default value of 5022.
  - Parameter Ensure now defaults to 'Present'.
  - Resource now supports changing IP address and changing port.
  - Added unit tests (issue #289)
  - Added examples.
- Changes to xSQLServerEndpointState
  - Cleaned up code, removed SupportsShouldProcess and fixed PSSA rules warnings
    (issue #258 and issue #230).
  - Now the default value for the parameter State is 'Started'.
  - Updated README.md with a description for the resources and revised the
    parameter descriptions.
  - Removed dependency of SQLPS provider (issue #481).
  - The parameter NodeName is no longer mandatory and has now the default value
    of $env:COMPUTERNAME.
  - The parameter Name is now a key so it is now possible to change the state on
    more than one endpoint on the same instance. _Note: The resource still only
    supports Database Mirror endpoints at this time._
- Changes to xSQLServerHelper module
  - Removing helper function Get-SQLAlwaysOnEndpoint because there is no resource
    using it any longer.
  - BREAKING CHANGE: Changed helper function Import-SQLPSModule to support SqlServer
    module (issue #91). The SqlServer module is the preferred module so if it is
    found it will be used, and if not found an attempt will be done to load SQLPS
    module instead.
- Changes to xSQLServerScript
  - Updated tests for this resource, because they failed when Import-SQLPSModule
    was updated.

## [6.0.0.0] - 2017-03-08

### Changed

- Changes to xSQLServerConfiguration
  - BREAKING CHANGE: The parameter SQLInstanceName is now mandatory.
  - Resource can now be used to define the configuration of two or more different
    DB instances on the same server.
- Changes to xSQLServerRole
  - xSQLServerRole now correctly reports that the desired state is present when
    the login is already a member of the server roles.
- Added new resources
  - xSQLServerAlwaysOnAvailabilityGroup
- Changes to xSQLServerSetup
  - Properly checks for use of SQLSysAdminAccounts parameter in $PSBoundParameters.
    The test now also properly evaluates the setup argument for SQLSysAdminAccounts.
  - xSQLServerSetup should now function correctly for the InstallFailoverCluster
    action, and also supports cluster shared volumes. Note that the AddNode action
    is not currently working.
  - It now detects that feature Client Connectivity Tools (CONN) and Client
    Connectivity Backwards Compatibility Tools (BC) is installed.
  - Now it can correctly determine the right cluster when only parameter
    InstallSQLDataDir is assigned a path (issue #401).
  - Now the only mandatory path parameter is InstallSQLDataDir when installing
    Database Engine (issue #400).
  - It now can handle mandatory parameters, and are not using wildcard to find
    the variables containing paths (issue #394).
  - Changed so that instead of connection to localhost it is using $env:COMPUTERNAME
    as the host name to which it connects. And for cluster installation it uses
    the parameter FailoverClusterNetworkName as the host name to which it connects
    (issue #407).
  - When called with Action = 'PrepareFailoverCluster', the SQLSysAdminAccounts
    and FailoverClusterGroup parameters are no longer passed to the setup process
    (issues #410 and 411).
  - Solved the problem that InstanceDir and InstallSQLDataDir could not be set to
    just a qualifier, i.e 'E:' (issue #418). All paths (except SourcePath) can now
    be set to just the qualifier.
- Enables CodeCov.io code coverage reporting.
- Added badge for CodeCov.io to README.md.
- Examples
  - xSQLServerMaxDop
    - 1-SetMaxDopToOne.ps1
    - 2-SetMaxDopToAuto.ps1
    - 3-SetMaxDopToDefault.ps1
  - xSQLServerMemory
    - 1-SetMaxMemoryTo12GB.ps1
    - 2-SetMaxMemoryToAuto.ps1
    - 3-SetMinMaxMemoryToAuto.ps1
    - 4-SetMaxMemoryToDefault.ps1
  - xSQLServerDatabase
    - 1-CreateDatabase.ps1
    - 2-DeleteDatabase.ps1
- Added tests for resources
  - xSQLServerMaxDop
  - xSQLServerMemory
- Changes to xSQLServerMemory
  - BREAKING CHANGE: The mandatory parameter now include SQLInstanceName. The
    DynamicAlloc parameter is no longer mandatory
- Changes to xSQLServerDatabase
  - When the system is not in desired state the Test-TargetResource will now output
    verbose messages saying so.
- Changes to xSQLServerDatabaseOwner
  - Fixed code style, added updated parameter descriptions to schema.mof and README.md.

## [5.0.0.0] - 2017-01-25

### Changed

- Improvements how tests are initiated in AppVeyor
  - Removed previous workaround (issue #201) from unit tests.
  - Changes in appveyor.yml so that SQL modules are removed before common test is
    run.
  - Now the deploy step are no longer failing when merging code into Dev. Neither
    is the deploy step failing if a contributor had AppVeyor connected to the fork
    of xSQLServer and pushing code to the fork.
- Changes to README.md
  - Changed the contributing section to help new contributors.
  - Added links for each resource so it is easier to navigate to the parameter list
    for each resource.
  - Moved the list of resources in alphabetical order.
  - Moved each resource parameter list into alphabetical order.
  - Removed old text mentioning System Center.
  - Now the correct product name is written in the installation section, and a typo
    was also fixed.
  - Fixed a typo in the Requirements section.
  - Added link to Examples folder in the Examples section.
  - Change the layout of the README.md to closer match the one of PSDscResources
  - Added more detailed text explaining what operating systems WMF5.0 can be installed
    on.
  - Verified all resource schema files with the README.md and fixed some errors
    (descriptions was not verified).
  - Added security requirements section for resource xSQLServerEndpoint and
    xSQLAOGroupEnsure.
- Changes to xSQLServerSetup
  - The resource no longer uses Win32_Product WMI class when evaluating if
    SQL Server Management Studio is installed. See article
    [kb974524](https://support.microsoft.com/en-us/kb/974524) for more information.
  - Now it uses CIM cmdlets to get information from WMI classes.
  - Resolved all of the PSScriptAnalyzer warnings that was triggered in the common
    tests.
  - Improvement for service accounts to enable support for Managed Service Accounts
    as well as other nt authority accounts
  - Changes to the helper function Copy-ItemWithRoboCopy
    - Robocopy is now started using Start-Process and the error handling has been
      improved.
    - Robocopy now removes files at the destination path if they no longer exists
      at the source.
    - Robocopy copies using unbuffered I/O when available (recommended for large
      files).
  - Added a more descriptive text for the parameter `SourceCredential` to further
    explain how the parameter work.
  - BREAKING CHANGE: Removed parameter SourceFolder.
  - BREAKING CHANGE: Removed default value "$PSScriptRoot\..\..\" from parameter
    SourcePath.
  - Old code, that no longer filled any function, has been replaced.
    - Function `ResolvePath` has been replaced with
      `[Environment]::ExpandEnvironmentVariables($SourcePath)` so that environment
      variables still can be used in Source Path.
    - Function `NetUse` has been replaced with `New-SmbMapping` and
      `Remove-SmbMapping`.
  - Renamed function `GetSQLVersion` to `Get-SqlMajorVersion`.
  - BREAKING CHANGE: Renamed parameter PID to ProductKey to avoid collision with
    automatic variable $PID
- Changes to xSQLServerScript
  - All credential parameters now also has the type
    [System.Management.Automation.Credential()] to better work with PowerShell 4.0.
  - It is now possible to configure two instances on the same node, with the same
    script.
  - Added to the description text for the parameter `Credential` describing how
    to authenticate using Windows Authentication.
  - Added examples to show how to authenticate using either SQL or Windows
    authentication.
  - A recent issue showed that there is a known problem running this resource
    using PowerShell 4.0. For more information, see [issue #273](https://github.com/dsccommunity/SqlServerDsc/issues/273)
- Changes to xSQLServerFirewall
  - BREAKING CHANGE: Removed parameter SourceFolder.
  - BREAKING CHANGE: Removed default value "$PSScriptRoot\..\..\" from parameter
    SourcePath.
  - Old code, that no longer filled any function, has been replaced.
    - Function `ResolvePath` has been replaced with
     `[Environment]::ExpandEnvironmentVariables($SourcePath)` so that environment
    variables still can be used in Source Path.
  - Adding new optional parameter SourceCredential that can be used to authenticate
    against SourcePath.
  - Solved PSSA rules errors in the code.
  - Get-TargetResource no longer return $true when no products was installed.
- Changes to the unit test for resource
  - xSQLServerSetup
    - Added test coverage for helper function Copy-ItemWithRoboCopy
- Changes to xSQLServerLogin
  - Removed ShouldProcess statements
  - Added the ability to enforce password policies on SQL logins
- Added common test (xSQLServerCommon.Tests) for xSQLServer module
  - Now all markdown files will be style checked when tests are running in AppVeyor
    after sending in a pull request.
  - Now all [Examples](/source/Examples/Resources) will be tested by compiling
    to a .mof file after sending in a pull request.
- Changes to xSQLServerDatabaseOwner
  - The example 'SetDatabaseOwner' can now compile, it wrongly had a `DependsOn`
    in the example.
- Changes to SQLServerRole
  - The examples 'AddServerRole' and 'RemoveServerRole' can now compile, it wrongly
    had a `DependsOn` in the example.
- Changes to CONTRIBUTING.md
  - Added section 'Tests for examples files'
  - Added section 'Tests for style check of Markdown files'
  - Added section 'Documentation with Markdown'
  - Added texts to section 'Tests'
- Changes to xSQLServerHelper
  - added functions
    - Get-SqlDatabaseRecoveryModel
    - Set-SqlDatabaseRecoveryModel
- Examples
  - xSQLServerDatabaseRecoveryModel
    - 1-SetDatabaseRecoveryModel.ps1
  - xSQLServerDatabasePermission
    - 1-GrantDatabasePermissions.ps1
    - 2-RevokeDatabasePermissions.ps1
    - 3-DenyDatabasePermissions.ps1
  - xSQLServerFirewall
    - 1-CreateInboundFirewallRules
    - 2-RemoveInboundFirewallRules
- Added tests for resources
  - xSQLServerDatabaseRecoveryModel
  - xSQLServerDatabasePermissions
  - xSQLServerFirewall
- Changes to xSQLServerDatabaseRecoveryModel
  - BREAKING CHANGE: Renamed xSQLDatabaseRecoveryModel to
    xSQLServerDatabaseRecoveryModel to align with naming convention.
  - BREAKING CHANGE: The mandatory parameters now include SQLServer, and
    SQLInstanceName.
- Changes to xSQLServerDatabasePermission
  - BREAKING CHANGE: Renamed xSQLServerDatabasePermissions to
    xSQLServerDatabasePermission to align with naming convention.
  - BREAKING CHANGE: The mandatory parameters now include PermissionState,
    SQLServer, and SQLInstanceName.
- Added support for clustered installations to xSQLServerSetup
  - Migrated relevant code from xSQLServerFailoverClusterSetup
  - Removed Get-WmiObject usage
  - Clustered storage mapping now supports asymmetric cluster storage
  - Added support for multi-subnet clusters
  - Added localized error messages for cluster object mapping
  - Updated README.md to reflect new parameters
- Updated description for xSQLServerFailoverClusterSetup to indicate it is deprecated.
- xPDT helper module
  - Function GetxPDTVariable was removed since it no longer was used by any resources.
  - File xPDT.xml was removed since it was not used by any resources, and did not
    provide any value to the module.
- Changes xSQLServerHelper module
  - Removed the globally defined `$VerbosePreference = 'Continue'` from xSQLServerHelper.
  - Fixed a typo in a variable name in the function New-ListenerADObject.
  - Now Restart-SqlService will correctly show the services it restarts. Also
    fixed PSSA warnings.

## [4.0.0.0] - 2016-12-14

### Changed

- Fixes in xSQLServerConfiguration
  - Added support for clustered SQL instances.
  - BREAKING CHANGE: Updated parameters to align with other resources
    (SQLServer / SQLInstanceName).
  - Updated code to utilize CIM rather than WMI.
- Added tests for resources
  - xSQLServerConfiguration
  - xSQLServerSetup
  - xSQLServerDatabaseRole
  - xSQLAOGroupJoin
  - xSQLServerHelper and moved the existing tests for Restart-SqlService to it.
  - xSQLServerAlwaysOnService
- Fixes in xSQLAOGroupJoin
  - Availability Group name now appears in the error message for a failed.
    Availability Group join attempt.
  - Get-TargetResource now works with Get-DscConfiguration.
- Fixes in xSQLServerRole
  - Updated Ensure parameter to 'Present' default value.
  - Renamed helper functions *-SqlServerRole* to *-SqlServerRoleMember*.
- Changes to xSQLAlias
  - Add UseDynamicTcpPort parameter for option "Dynamically determine port".
  - Change Get-WmiObject to Get-CimInstance in Resource and associated pester file.
- Added CHANGELOG.md file.
- Added issue template file (ISSUE\_TEMPLATE.md) for 'New Issue' and pull request
  template file (PULL\_REQUEST\_TEMPLATE.md) for 'New Pull Request'.
- Add Contributing.md file.
- Changes to xSQLServerSetup
  - Now `Features` parameter is case-insensitive.
- BREAKING CHANGE: Removed xSQLServerPowerPlan from this module. The resource has
  been moved to [ComputerManagementDsc](https://github.com/dsccommunity/ComputerManagementDsc)
  and is now called PowerPlan.
- Changes and enhancements in xSQLServerDatabaseRole
  - BREAKING CHANGE: Fixed so the same user can now be added to a role in one or
    more databases, and/or one or more instances. Now the parameters `SQLServer`
    and `SQLInstanceName` are mandatory.
  - Enhanced so the same user can now be added to more than one role
- BREAKING CHANGE: Renamed xSQLAlias to xSQLServerAlias to align with naming convention.
- Changes to xSQLServerAlwaysOnService
  - Added RestartTimeout parameter
  - Fixed bug where the SQL Agent service did not get restarted after the
    IsHadrEnabled property was set.
  - BREAKING CHANGE: The mandatory parameters now include Ensure, SQLServer, and
    SQLInstanceName. SQLServer and SQLInstanceName are keys which will be used to
    uniquely identify the resource which allows AlwaysOn to be enabled on multiple
    instances on the same machine.
- Moved Restart-SqlService from MSFT_xSQLServerConfiguration.psm1 to xSQLServerHelper.psm1.

## [3.0.0.0] - 2016-11-02

### Changed

- xSQLServerHelper
  - added functions
    - Test-SQLDscParameterState
    - Get-SqlDatabaseOwner
    - Set-SqlDatabaseOwner
- Examples
  - xSQLServerDatabaseOwner
    - 1-SetDatabaseOwner.ps1
- Added tests for resources
  - MSFT_xSQLServerDatabaseOwner

## [2.0.0.0] - 2016-09-21

### Changed

- Added resources
  - xSQLServerReplication
  - xSQLServerScript
  - xSQLAlias
  - xSQLServerRole
- Added tests for resources
  - xSQLServerPermission
  - xSQLServerEndpointState
  - xSQLServerEndpointPermission
  - xSQLServerAvailabilityGroupListener
  - xSQLServerLogin
  - xSQLAOGroupEnsure
  - xSQLAlias
  - xSQLServerRole
- Fixes in xSQLServerAvailabilityGroupListener
  - In one case the Get-method did not report that DHCP was configured.
  - Now the resource will throw 'Not supported' when IP is changed between Static
    and DHCP.
  - Fixed an issue where sometimes the listener wasn't removed.
  - Fixed the issue when trying to add a static IP to a listener was ignored.
- Fix in xSQLServerDatabase
  - Fixed so dropping a database no longer throws an error
  - BREAKING CHANGE: Fixed an issue where it was not possible to add the same
    database to two instances on the same server.
  - BREAKING CHANGE: The name of the parameter Database has changed. It is now
    called Name.
- Fixes in xSQLAOGroupEnsure
  - Added parameters to New-ListenerADObject to allow usage of a named instance.
  - pass setup credential correctly
- Changes to xSQLServerLogin
  - Fixed an issue when dropping logins.
  - BREAKING CHANGE: Fixed an issue where it was not possible to add the same
    login to two instances on the same server.
- Changes to xSQLServerMaxDop
  - BREAKING CHANGE: Made SQLInstance parameter a key so that multiple instances
    on the same server can be configured

## [1.8.0.0] - 2016-08-10

### Changed

- Converted appveyor.yml to install Pester from PSGallery instead of from Chocolatey.
- Added Support for SQL Server 2016
- xSQLAOGroupEnsure
  - Fixed spelling mistake in AutoBackupPreference property
  - Added BackupPriority property
- Added resources
  - xSQLServerPermission
  - xSQLServerEndpointState
  - xSQLServerEndpointPermission
  - xSQLServerAvailabilityGroupListener
- xSQLServerHelper
  - added functions
    - Import-SQLPSModule
    - Get-SQLPSInstanceName
    - Get-SQLPSInstance
    - Get-SQLAlwaysOnEndpoint
  - modified functions
    - New-TerminatingError - *added optional parameter `InnerException` to be able
    to give the user more information in the returned message*

## [1.7.0.0] - 2016-06-29

### Changed

- Resources Added
  - xSQLServerConfiguration

## [1.6.0.0] - 2016-05-18

### Changed

- Resources Added
  - xSQLAOGroupEnsure
  - xSQLAOGroupJoin
  - xWaitForAvailabilityGroup
  - xSQLServerEndPoint
  - xSQLServerAlwaysOnService
- xSQLServerHelper
  - added functions
    - Connect-SQL
    - New-VerboseMessage
    - Grant-ServerPerms
    - Grant-CNOPerms
    - New-ListenerADObject
- xSQLDatabaseRecoveryModel
  - Updated Verbose statements to use new function New-VerboseMessage
- xSQLServerDatabase
  - Updated Verbose statements to use new function New-VerboseMessage
  - Removed ConnectSQL function and replaced with new Connect-SQL function
- xSQLServerDatabaseOwner
  - Removed ConnectSQL function and replaced with new Connect-SQL function
- xSQLServerDatabasePermissions
  - Removed ConnectSQL function and replaced with new Connect-SQL function
- xSQLServerDatabaseRole
  - Removed ConnectSQL function and replaced with new Connect-SQL function
- xSQLServerLogin
  - Removed ConnectSQL function and replaced with new Connect-SQL function
- xSQLServerMaxDop
  - Updated Verbose statements to use new function New-VerboseMessage
  - Removed ConnectSQL function and replaced with new Connect-SQL function
- xSQLServerMemory
  - Updated Verbose statements to use new function New-VerboseMessage
  - Removed ConnectSQL function and replaced with new Connect-SQL function
- xSQLServerPowerPlan
  - Updated Verbose statements to use new function New-VerboseMessage
- Examples
  - Added xSQLServerConfiguration resource example

## [1.5.0.0] - 2016-03-30

### Changed

- Added new resource xSQLServerDatabase that allows adding an empty database to
  a server

## [1.4.0.0] - 2016-02-02

### Changed

- Resources Added
  - xSQLDatabaseRecoveryModeAdded
  - xSQLServerDatabaseOwner
  - xSQLServerDatabasePermissions
  - xSQLServerDatabaseRole
  - xSQLServerLogin
  - xSQLServerMaxDop
  - xSQLServerMemory
  - xSQLServerPowerPlan
  - xSQLServerDatabase
- xSQLServerSetup:
  - Corrected bug in GetFirstItemPropertyValue to correctly handle registry keys
    with only one value.
  - Added support for SQL Server
  - 2008 R2 installation
  - Removed default values for parameters, to avoid compatibility issues and setup
    errors
  - Added Replication sub feature detection
  - Added setup parameter BrowserSvcStartupType
  - Change SourceFolder to Source to allow for multi version Support
  - Add Source Credential for accessing source files
  - Add Parameters for SQL Server configuration
  - Add Parameters to SuppressReboot or ForceReboot
- xSQLServerFirewall
  - Removed default values for parameters, to avoid compatibility issues
  - Updated firewall rule name to not use 2012 version, since package supports 2008,
    2012 and 2014 versions
  - Additional of SQLHelper Function and error handling
  - Change SourceFolder to Source to allow for multi version Support
- xSQLServerNetwork
  - Added new resource that configures network settings.
  - Currently supports only tcp network protocol
  - Allows to enable and disable network protocol for specified instance service
  - Allows to set custom or dynamic port values
- xSQLServerRSSecureConnectionLevel
  - Additional of SQLHelper Function and error handling
- xSqlServerRSConfig
- xSQLServerFailoverClusterSetup
  - Additional of SQLHelper Function and error handling
  - Change SourceFolder to Source to allow for multi version Support
  - Add Parameters to SuppressReboot or ForceReboot
- Examples
  - Updated example files to use correct DebugMode parameter value ForceModuleImport,
    this is not boolean in WMF 5.0 RTM
  - Added xSQLServerNetwork example

## [1.3.0.0] - 2015-05-01

### Changed

- xSqlServerSetup
  - Make Features case-insensitive.

## [1.2.1.0] - 2015-04-23

### Changed

- Increased timeout for setup process to start to 60 seconds.

## [1.2.0.0] - 2014-12-18

### Changed

- Updated release with the following new resources
  - xSQLServerFailoverClusterSetup
  - xSQLServerRSConfig

## [1.1.0.0] - 2014-10-24

### Changed

- Initial release with the following resources
  - xSQLServerSetup
  - xSQLServerFirewall
  - xSQLServerRSSecureConnectionLevel<|MERGE_RESOLUTION|>--- conflicted
+++ resolved
@@ -4,35 +4,6 @@
 and this project adheres to [Semantic Versioning](https://semver.org/spec/v2.0.0.html).
 
 ## [Unreleased]
-
-<<<<<<< HEAD
-- SqlTraceFlag
-  - Fixed Assembly not loaded error
-   ([issue #1680](https://github.com/dsccommunity/SqlServerDsc/issues/1680)).
-  - Fixed $nul reference error when no actual traceflags are present
-  ([issue #1688](https://github.com/dsccommunity/SqlServerDsc/issues/1688)).
-=======
-### Fixed
-
-- SqlServerDsc
-  - Removed a left-over comment in the file `analyzersettings.psd1`.
-
-## [15.1.0] - 2021-02-02
-
-### Added
-
-- SqlServerDsc
-  - Added a new script analyzer rule to verify that `Import-SQLPSModule` or `Connect-SQL`
-    (that implicitly calls `Import-SQLPSModule`) is present in each `Get-`, `Test-`,
-    and `Set-TargetResource` function. If neither command is not needed then the
-    analyzer rule should be overridden ([issue #1683](https://github.com/dsccommunity/SqlServerDsc/issues/1683)).
-  - Added a new pipeline job that runs Script Analyzer on all PowerShell scripts
-    in the source folder. The rules are defined by the Script Analyzer settings
-    file `.vscode\analyzersettings.psd1` (which also the Visual Studio Code
-    PowerShell extension uses).
-  - Added unit tests and integration tests for SQL Server 2019
-    ([issue #1310](https://github.com/dsccommunity/SqlServerDsc/issues/1310)).
->>>>>>> d7cddaeb
 
 ### Changed
 
