--- conflicted
+++ resolved
@@ -30,7 +30,9 @@
   - Added a new helper function `Get-InstalledSharedFeatures` to move out
     some of the code from the `Get-TargetResource` to make unit testing
     easier and faster.
-<<<<<<< HEAD
+  - Changed the logic of 'Build the argument string to be passed to setup' to
+    not quote the value if root directory is specified
+    ([issue #1254](https://github.com/PowerShell/SqlServerDsc/issues/1254)).
 - Changes to SqlAGDatabase
   - Fix MatchDatabaseOwner to check for CONTROL SERVER, IMPERSONATE LOGIN, or
     CONTROL LOGIN permission in addition to IMPERSONATE ANY LOGIN.
@@ -39,11 +41,6 @@
   - New-TerminatingError error text for a missing localized message now matches
     the output even if the "missing localized message" localized message is
     also missing.
-=======
-  - Changed the logic of 'Build the argument string to be passed to setup' to
-    not quote the value if root directory is specified
-    ([issue #1254](https://github.com/PowerShell/SqlServerDsc/issues/1254)).
->>>>>>> befa13f3
 
 ## 12.3.0.0
 
