# Change log for xSQLServer

## Unreleased

- Changes to xSQLServerConfiguration
  - BREAKING CHANGE: The parameter SQLInstanceName is now mandatory.
  - Resource can now be used to define the configuration of two or more different DB instances on the same server.
- Changes to xSQLServerRole
  - xSQLServerRole now correctly reports that the desired state is present when the login is already a member of the server roles.
- Added new resources
  - xSQLServerAlwaysOnAvailabilityGroup
- Changes to xSQLServerSetup
  - Properly checks for use of SQLSysAdminAccounts parameter in $PSBoundParameters. The test now also properly evaluates the setup argument for SQLSysAdminAccounts.
<<<<<<< HEAD
- Enables CodeCov.io code coverage reporting.
- Added badge for CodeCov.io to README.md.
=======
  - xSQLServerSetup should now function correctly for the InstallFailoverCluster action, and also supports cluster shared volumes. Note that the AddNode action is not currently working.
- Enables CodeCov.io code coverage reporting
- Examples
  - xSQLServerMaxDop
    - 1-SetMaxDopToOne.ps1
    - 2-SetMaxDopToAuto.ps1
    - 3-SetMaxDopToDefault.ps1
  - xSQLServerMemory
    - 1-SetMaxMemoryTo12GB.ps1
    - 2-SetMaxMemoryToAuto.ps1
    - 3-SetMinMaxMemoryToAuto.ps1
    - 4-SetMaxMemoryToDefault.ps1
- Added tests for resources
  - xSQLServerMaxDop
  - xSQLServerMemory
- Changes to xSQLServerMemory
  - BREAKING CHANGE: The mandatory parameter now include SQLInstanceName. The DynamicAlloc parameter is no longer mandatory
>>>>>>> 49a85a98

## 5.0.0.0

- Improvements how tests are initiated in AppVeyor
  - Removed previous workaround (issue #201) from unit tests.
  - Changes in appveyor.yml so that SQL modules are removed before common test is run.
  - Now the deploy step are no longer failing when merging code into Dev. Neither is the deploy step failing if a contributor had AppVeyor connected to the fork of xSQLServer and pushing code to the fork.
- Changes to README.md
  - Changed the contributing section to help new contributors.
  - Added links for each resource so it is easier to navigate to the parameter list for each resource.
  - Moved the list of resources in alphabetical order.
  - Moved each resource parameter list into alphabetical order.
  - Removed old text mentioning System Center.
  - Now the correct product name is written in the installation section, and a typo was also fixed.
  - Fixed a typo in the Requirements section.
  - Added link to Examples folder in the Examples section.
  - Change the layout of the README.md to closer match the one of PSDscResources
  - Added more detailed text explaining what operating systemes WMF5.0 can be installed on.
  - Verified all resource schema files with the README.md and fixed some errors (descriptions was not verified).
  - Added security requirements section for resource xSQLServerEndpoint and xSQLAOGroupEnsure.
- Changes to xSQLServerSetup
  - The resource no longer uses Win32_Product WMI class when evaluating if SQL Server Management Studio is installed. See article [kb974524](https://support.microsoft.com/en-us/kb/974524) for more information.
  - Now it uses CIM cmdlets to get information from WMI classes.
  - Resolved all of the PSScriptAnalyzer warnings that was triggered in the common tests.
  - Improvement for service accounts to enable support for Managed Service Accounts as well as other nt authority accounts
  - Changes to the helper function Copy-ItemWithRoboCopy
    - Robocopy is now started using Start-Process and the error handling has been improved.
    - Robocopy now removes files at the destination path if they no longer exists at the source.
    - Robocopy copies using unbuffered I/O when available (recommended for large files).
  - Added a more descriptive text for the parameter `SourceCredential` to further explain how the parameter work.
  - BREAKING CHANGE: Removed parameter SourceFolder.
  - BREAKING CHANGE: Removed default value "$PSScriptRoot\..\..\" from parameter SourcePath.
  - Old code, that no longer filled any function, has been replaced.
      - Function `ResolvePath` has been replaced with `[Environment]::ExpandEnvironmentVariables($SourcePath)` so that environment variables still can be used in Source Path.
      - Function `NetUse` has been replaced with `New-SmbMapping` and `Remove-SmbMapping`.
  - Renamed function `GetSQLVersion` to `Get-SqlMajorVersion`.
  - BREAKING CHANGE: Renamed parameter PID to ProductKey to avoid collision with automatic variable $PID
- Changes to xSQLServerScript
  - All credential parameters now also has the type [System.Management.Automation.Credential()] to better work with PowerShell 4.0.
  - It is now possible to configure two instances on the same node, with the same script.
  - Added to the description text for the parameter `Credential` describing how to authenticate using Windows Authentication.
  - Added examples to show how to authenticate using either SQL or Windows authentication.
  - A recent issue showed that there is a known problem running this resource using PowerShell 4.0. For more information, see [issue #273](https://github.com/PowerShell/xSQLServer/issues/273)
- Changes to xSQLServerFirewall
  - BREAKING CHANGE: Removed parameter SourceFolder.
  - BREAKING CHANGE: Removed default value "$PSScriptRoot\..\..\" from parameter SourcePath.
  - Old code, that no longer filled any function, has been replaced.
    - Function `ResolvePath` has been replaced with `[Environment]::ExpandEnvironmentVariables($SourcePath)` so that environment variables still can be used in Source Path.
  - Adding new optional parameter SourceCredential that can be used to authenticate against SourcePath.
  - Solved PSSA rules errors in the code.
  - Get-TargetResource no longer return $true when no products was installed.
- Changes to the unit test for resource
  - xSQLServerSetup
    - Added test coverage for helper function Copy-ItemWithRoboCopy
- Changes to xSQLServerLogin
  - Removed ShouldProcess statements
  - Added the ability to enforce password policies on SQL logins
- Added common test (xSQLServerCommon.Tests) for xSQLServer module
  - Now all markdown files will be style checked when tests are running in AppVeyor after sending in a pull request.
  - Now all [Examples](/Examples/Resources) will be tested by compiling to a .mof file after sending in a pull request.
- Changes to xSQLServerDatabaseOwner
  - The example 'SetDatabaseOwner' can now compile, it wrongly had a `DependsOn` in the example.
- Changes to SQLServerRole
  - The examples 'AddServerRole' and 'RemoveServerRole' can now compile, it wrongly had a `DependsOn` in the example.
- Changes to CONTRIBUTING.md
  - Added section 'Tests for examples files'
  - Added section 'Tests for style check of Markdown files'
  - Added section 'Documentation with Markdown'
  - Added texts to section 'Tests'
- Changes to xSQLServerHelper
  - added functions
    - Get-SqlDatabaseRecoveryModel
    - Set-SqlDatabaseRecoveryModel
- Examples
  - xSQLServerDatabaseRecoveryModel
    - 1-SetDatabaseRecoveryModel.ps1
  - xSQLServerDatabasePermission
    - 1-GrantDatabasePermissions.ps1
    - 2-RevokeDatabasePermissions.ps1
    - 3-DenyDatabasePermissions.ps1
  - xSQLServerFirewall
    - 1-CreateInboundFirewallRules
    - 2-RemoveInboundFirewallRules
- Added tests for resources
  - xSQLServerDatabaseRecoveryModel
  - xSQLServerDatabasePermissions
  - xSQLServerFirewall
- Changes to xSQLServerDatabaseRecoveryModel
  - BREAKING CHANGE: Renamed xSQLDatabaseRecoveryModel to xSQLServerDatabaseRecoveryModel to align wíth naming convention.
  - BREAKING CHANGE: The mandatory parameters now include SQLServer, and SQLInstanceName.
- Changes to xSQLServerDatabasePermission
  - BREAKING CHANGE: Renamed xSQLServerDatabasePermissions to xSQLServerDatabasePermission to align wíth naming convention.
  - BREAKING CHANGE: The mandatory parameters now include PermissionState, SQLServer, and SQLInstanceName.
- Added support for clustered installations to xSQLServerSetup
  - Migrated relevant code from xSQLServerFailoverClusterSetup
  - Removed Get-WmiObject usage
  - Clustered storage mapping now supports asymmetric cluster storage
  - Added support for multi-subnet clusters
  - Added localized error messages for cluster object mapping
  - Updated README.md to reflect new parameters
- Updated description for xSQLServerFailoverClusterSetup to indicate it is deprecated.
- xPDT helper module
  - Function GetxPDTVariable was removed since it no longer was used by any resources.
  - File xPDT.xml was removed since it was not used by any resources, and did not provide any value to the module.
- Changes xSQLServerHelper moduled
  - Removed the globally defined `$VerbosePreference = 'Continue'` from xSQLServerHelper.
  - Fixed a typo in a variable name in the function New-ListenerADObject.
  - Now Restart-SqlService will correctly show the services it restarts. Also fixed PSSA warnings.

## 4.0.0.0

- Fixes in xSQLServerConfiguration
  - Added support for clustered SQL instances
  - BREAKING CHANGE: Updated parameters to align with other resources (SQLServer / SQLInstanceName)
  - Updated code to utilize CIM rather than WMI
- Added tests for resources
  - xSQLServerConfiguration
  - xSQLServerSetup
  - xSQLServerDatabaseRole
  - xSQLAOGroupJoin
  - xSQLServerHelper and moved the existing tests for Restart-SqlService to it.
  - xSQLServerAlwaysOnService
- Fixes in xSQLAOGroupJoin
  - Availability Group name now appears in the error message for a failed Availability Group join attempt.
  - Get-TargetResource now works with Get-DscConfiguration
- Fixes in xSQLServerRole
  - Updated Ensure parameter to 'Present' default value
  - Renamed helper functions *-SqlServerRole to *-SqlServerRoleMember
- Changes to xSQLAlias
  - Add UseDynamicTcpPort parameter for option "Dynamically determine port"
  - Change Get-WmiObject to Get-CimInstance in Resource and associated pester file
- Added CHANGELOG.md file
- Added issue template file (ISSUE_TEMPLATE.md) for 'New Issue' and pull request template file (PULL_REQUEST_TEMPLATE.md) for 'New Pull Request'
- Add Contributing.md file
- Changes to xSQLServerSetup
  - Now `Features` parameter is case-insensitive.
- BREAKING CHANGE: Removed xSQLServerPowerPlan from this module. The resource has been moved to [xComputerManagement](https://github.com/PowerShell/xComputerManagement) and is now called xPowerPlan.
- Changes and enhancements in xSQLServerDatabaseRole
  - BREAKING CHANGE: Fixed so the same user can now be added to a role in one or more databases, and/or one or more instances. Now the parameters `SQLServer` and `SQLInstanceName` are mandatory.
  - Enhanced so the same user can now be added to more than one role
- BREAKING CHANGE: Renamed xSQLAlias to xSQLServerAlias to align wíth naming convention.
- Changes to xSQLServerAlwaysOnService
  - Added RestartTimeout parameter
  - Fixed bug where the SQL Agent service did not get restarted after the IsHadrEnabled property was set.
  - BREAKING CHANGE: The mandatory parameters now include Ensure, SQLServer, and SQLInstanceName. SQLServer and SQLInstanceName are keys which will be used to uniquely identify the resource which allows AlwaysOn to be enabled on multiple instances on the same machine.
- Moved Restart-SqlService from MSFT_xSQLServerConfiguration.psm1 to xSQLServerHelper.psm1.

## 3.0.0.0

- xSQLServerHelper
  - added functions
    - Test-SQLDscParameterState
    - Get-SqlDatabaseOwner
    - Set-SqlDatabaseOwner
- Examples
  - xSQLServerDatabaseOwner
    - 1-SetDatabaseOwner.ps1
- Added tests for resources
  - MSFT_xSQLServerDatabaseOwner

## 2.0.0.0

- Added resources
  - xSQLServerReplication
  - xSQLServerScript
  - xSQLAlias
  - xSQLServerRole
- Added tests for resources
  - xSQLServerPermission
  - xSQLServerEndpointState
  - xSQLServerEndpointPermission
  - xSQLServerAvailabilityGroupListener
  - xSQLServerLogin
  - xSQLAOGroupEnsure
  - xSQLAlias
  - xSQLServerRole
- Fixes in xSQLServerAvailabilityGroupListener
  - In one case the Get-method did not report that DHCP was configured.
  - Now the resource will throw 'Not supported' when IP is changed between Static and DHCP.
  - Fixed an issue where sometimes the listener wasn't removed.
  - Fixed the issue when trying to add a static IP to a listener was ignored.
- Fix in xSQLServerDatabase
  - Fixed so dropping a database no longer throws an error
  - BREAKING CHANGE: Fixed an issue where it was not possible to add the same database to two instances on the same server.
  - BREAKING CHANGE: The name of the parameter Database has changed. It is now called Name.
- Fixes in xSQLAOGroupEnsure
  - Added parameters to New-ListenerADObject to allow usage of a named instance.
  - pass setup credential correctly
- Changes to xSQLServerLogin
  - Fixed an issue when dropping logins.
  - BREAKING CHANGE: Fixed an issue where it was not possible to add the same login to two instances on the same server.
- Changes to xSQLServerMaxDop
  - BREAKING CHANGE: Made SQLInstance parameter a key so that multiple instances on the same server can be configured

## 1.8.0.0

- Converted appveyor.yml to install Pester from PSGallery instead of from Chocolatey.
- Added Support for SQL Server 2016
- xSQLAOGroupEnsure
  - Fixed spelling mistake in AutoBackupPreference property
  - Added BackupPriority property
- Added resources
  - xSQLServerPermission
  - xSQLServerEndpointState
  - xSQLServerEndpointPermission
  - xSQLServerAvailabilityGroupListener
- xSQLServerHelper
  - added functions
    - Import-SQLPSModule
    - Get-SQLPSInstanceName
    - Get-SQLPSInstance
    - Get-SQLAlwaysOnEndpoint
  - modified functions
    - New-TerminatingError - *added optional parameter `InnerException` to be able to give the user more information in the returned message*

## 1.7.0.0

- Resources Added
  - xSQLServerConfiguration

## 1.6.0.0

- Resources Added
  - xSQLAOGroupEnsure
  - xSQLAOGroupJoin
  - xWaitForAvailabilityGroup
  - xSQLServerEndPoint
  - xSQLServerAlwaysOnService
- xSQLServerHelper
  - added functions
    - Connect-SQL
    - New-VerboseMessage
    - Grant-ServerPerms
    - Grant-CNOPerms
    - New-ListenerADObject
- xSQLDatabaseRecoveryModel
    - Updated Verbose statements to use new function New-VerboseMessage
- xSQLServerDatabase
    - Updated Verbose statements to use new function New-VerboseMessage
    - Removed ConnectSQL function and replaced with new Connect-SQL function
- xSQLServerDatabaseOwner
    - Removed ConnectSQL function and replaced with new Connect-SQL function
- xSQLServerDatabasePermissions
    - Removed ConnectSQL function and replaced with new Connect-SQL function
- xSQLServerDatabaseRole
    - Removed ConnectSQL function and replaced with new Connect-SQL function
- xSQLServerLogin
    - Removed ConnectSQL function and replaced with new Connect-SQL function
- xSQLServerMaxDop
    - Updated Verbose statements to use new function New-VerboseMessage
    - Removed ConnectSQL function and replaced with new Connect-SQL function
- xSQLServerMemory
    - Updated Verbose statements to use new function New-VerboseMessage
    - Removed ConnectSQL function and replaced with new Connect-SQL function
- xSQLServerPowerPlan
    - Updated Verbose statements to use new function New-VerboseMessage
- Examples
    - Added xSQLServerConfiguration resource example

## 1.5.0.0

- Added new resource xSQLServerDatabase that allows adding an empty database to a server

## 1.4.0.0

- Resources Added
  - xSQLDatabaseRecoveryModeAdded
  - xSQLServerDatabaseOwner
  - xSQLServerDatabasePermissions
  - xSQLServerDatabaseRole
  - xSQLServerLogin
  - xSQLServerMaxDop
  - xSQLServerMemory
  - xSQLServerPowerPlan
  - xSQLServerDatabase
- xSQLServerSetup:
  - Corrected bug in GetFirstItemPropertyValue to correctly handle registry keys with only one value.
  - Added support for SQL Server
  - 2008 R2 installation
  - Removed default values for parameters, to avoid compatibility issues and setup errors
  - Added Replication sub feature detection
  - Added setup parameter BrowserSvcStartupType
  - Change SourceFolder to Source to allow for multiversion Support
  - Add Source Credential for accessing source files
  - Add Parameters for SQL Server configuration
  - Add Parameters to SuppressReboot or ForceReboot
- xSQLServerFirewall
  - Removed default values for parameters, to avoid compatibility issues
  - Updated firewall rule name to not use 2012 version, since package supports 2008, 2012 and 2014 versions
  - Additional of SQLHelper Function and error handling
  - Change SourceFolder to Source to allow for multiversion Support
- xSQLServerNetwork
  - Added new resource that configures network settings.
  - Currently supports only tcp network protocol
  - Allows to enable and disable network protocol for specified instance service
  - Allows to set custom or dynamic port values
- xSQLServerRSSecureConnectionLevel
  - Additional of SQLHelper Function and error handling
- xSqlServerRSConfig
- xSQLServerFailoverClusterSetup
  - Additional of SQLHelper Function and error handling
  - Change SourceFolder to Source to allow for multiversion Support
  - Add Parameters to SuppressReboot or ForceReboot
- Examples
  - Updated example files to use correct DebugMode parameter value ForceModuleImport, this is not boolean in WMF 5.0 RTM
  - Added xSQLServerNetwork example

## 1.3.0.0

- xSqlServerSetus
  - Make Features case-insensitive.

## 1.2.1.0

- Increased timeout for setup process to start to 60 seconds.

## 1.2.0.0

- Updated release with the following new resources
  - xSQLServerFailoverClusterSetup
  - xSQLServerRSConfig

## 1.1.0.0

- Initial release with the following resources
  - xSQLServerSetup
  - xSQLServerFirewall
  - xSQLServerRSSecureConnectionLevel<|MERGE_RESOLUTION|>--- conflicted
+++ resolved
@@ -11,12 +11,9 @@
   - xSQLServerAlwaysOnAvailabilityGroup
 - Changes to xSQLServerSetup
   - Properly checks for use of SQLSysAdminAccounts parameter in $PSBoundParameters. The test now also properly evaluates the setup argument for SQLSysAdminAccounts.
-<<<<<<< HEAD
+  - xSQLServerSetup should now function correctly for the InstallFailoverCluster action, and also supports cluster shared volumes. Note that the AddNode action is not currently working.
 - Enables CodeCov.io code coverage reporting.
 - Added badge for CodeCov.io to README.md.
-=======
-  - xSQLServerSetup should now function correctly for the InstallFailoverCluster action, and also supports cluster shared volumes. Note that the AddNode action is not currently working.
-- Enables CodeCov.io code coverage reporting
 - Examples
   - xSQLServerMaxDop
     - 1-SetMaxDopToOne.ps1
@@ -32,7 +29,6 @@
   - xSQLServerMemory
 - Changes to xSQLServerMemory
   - BREAKING CHANGE: The mandatory parameter now include SQLInstanceName. The DynamicAlloc parameter is no longer mandatory
->>>>>>> 49a85a98
 
 ## 5.0.0.0
 
