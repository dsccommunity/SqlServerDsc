# Change log for SqlServerDsc

The format is based on and uses the types of changes according to [Keep a Changelog](https://keepachangelog.com/en/1.0.0/),
and this project adheres to [Semantic Versioning](https://semver.org/spec/v2.0.0.html).

## [Unreleased]

### Added

<<<<<<< HEAD
- Added public command `Get-SqlDscBackupFileList` to read the list of database
  files contained in a SQL Server backup file. Useful for planning file
  relocations during restore operations ([issue #2026](https://github.com/dsccommunity/SqlServerDsc/issues/2026)).
- Added public command `Test-SqlDscBackupFile` to verify the integrity of a
  SQL Server backup file ([issue #2026](https://github.com/dsccommunity/SqlServerDsc/issues/2026)).
- Added public command `Restore-SqlDscDatabase` to restore SQL Server databases
  from backup files. Supports full, differential, transaction log, and file
  restores with options for file relocation (both simple path-based and
  explicit RelocateFile objects), point-in-time recovery, NoRecovery/Standby
  modes, and various performance tuning options ([issue #2026](https://github.com/dsccommunity/SqlServerDsc/issues/2026)).
- Added public command `Backup-SqlDscDatabase`. Supports full, differential,
  and transaction log backups with options for compression, copy-only, checksum,
  and retention ([issue #2365](https://github.com/dsccommunity/SqlServerDsc/issues/2365)).
=======
- Added public command `Invoke-SqlDscScalarQuery` to execute scalar queries using
  `Server.ConnectionContext.ExecuteScalar()`. Server-level, lightweight execution
  that does not require any database to be online
  ([issue #2423](https://github.com/dsccommunity/SqlServerDsc/issues/2423)).
- Added public command `Get-SqlDscDateTime` to retrieve current date and time from
  SQL Server instance. Supports multiple T-SQL date/time functions to eliminate
  clock-skew and timezone issues between client and server
  ([issue #2423](https://github.com/dsccommunity/SqlServerDsc/issues/2423)).
- Added public command `Backup-SqlDscDatabase` to perform database backups using
  SMO's `Microsoft.SqlServer.Management.Smo.Backup` class. Supports full,
  differential, and transaction log backups with options for compression,
  copy-only, checksum, and retention. Accepts both Server and Database objects
  via pipeline
  ([issue #2365](https://github.com/dsccommunity/SqlServerDsc/issues/2365)).
>>>>>>> f21f52b0
- `Set-SqlDscServerPermission`
  - Added integration tests for negative test scenarios including invalid
    permission names and non-existent principals.
- `SqlPermission`
  - Added integration tests for server role permissions to complement the
    existing login permission tests.
- `New-SqlDscDatabase`
  - Added comprehensive set of settable database properties that were previously
    only available in `Set-SqlDscDatabaseProperty`
    ([issue #2190](https://github.com/dsccommunity/SqlServerDsc/issues/2190)).
- Added public command `Resume-SqlDscDatabase` to bring a database online using
  SMO `Database.SetOnline()`. Supports Server and Database pipeline input
  ([issue #2191](https://github.com/dsccommunity/SqlServerDsc/issues/2191)).
- Added public command `Suspend-SqlDscDatabase` to take a database offline using
  SMO `Database.SetOffline()`. Supports Server and Database pipeline input;
  includes `Force` to disconnect active users
  ([issue #2192](https://github.com/dsccommunity/SqlServerDsc/issues/2192)).

### Changed

- Renamed commands `*-SqlDscBIReportServer` to `*-SqlDscPowerBIReportServer` for
  clarity. The old names `*-SqlDscBIReportServer` and `*-SqlDscPBIReportServer`
  are available as aliases for backward compatibility
  ([issue #2071](https://github.com/dsccommunity/SqlServerDsc/issues/2071)).
- `SqlProtocol`
  - Refactored to use the public command `Get-SqlDscServerProtocolName` instead
    of the deprecated private function `Get-ProtocolNameProperties`
    ([issue #2104](https://github.com/dsccommunity/SqlServerDsc/issues/2104)).
  - Refactored to use the public command `Get-SqlDscServerProtocol` instead
    of the deprecated private function `Get-ServerProtocolObject`
    ([issue #2104](https://github.com/dsccommunity/SqlServerDsc/issues/2104)).
- `SqlProtocolTcpIp`
  - Refactored to use the public command `Get-SqlDscServerProtocol` instead
    of the deprecated private function `Get-ServerProtocolObject`
    ([issue #2104](https://github.com/dsccommunity/SqlServerDsc/issues/2104)).
- `SqlPermission`
  - Refactored to use the new object-based server permission commands
    (`Grant-SqlDscServerPermission`, `Deny-SqlDscServerPermission`,
    `Revoke-SqlDscServerPermission`, and `Get-SqlDscServerPermission`)
    instead of the deprecated `Set-SqlDscServerPermission` command
    ([issue #2159](https://github.com/dsccommunity/SqlServerDsc/issues/2159)).
  - Updated documentation to clarify that the resource supports both logins
    and server roles as principals.
  - Added a note in documentation clarifying that if a name exists as both
    a login and a server role, the login will take precedence.
- BREAKING CHANGE: `Set-SqlDscServerPermission`
  - Completely refactored to set exact server permissions for a principal. The
    command now accepts Login or ServerRole objects (same as `Grant-SqlDscServerPermission`,
    `Deny-SqlDscServerPermission`, and `Revoke-SqlDscServerPermission`) and uses
    `-Grant`, `-GrantWithGrant`, and `-Deny` parameters to specify the exact
    permissions that should exist within each specified category. Within a
    specified category, any existing permissions not listed are revoked;
    categories not specified are left unchanged. The command internally uses
    `Get-SqlDscServerPermission`, `Grant-SqlDscServerPermission`,
    `Deny-SqlDscServerPermission`, and `Revoke-SqlDscServerPermission` to
    achieve this
    ([issue #2159](https://github.com/dsccommunity/SqlServerDsc/issues/2159)).
- Updated comment-based help `.INPUTS` and `.OUTPUTS` sections across all public
  commands and private functions to comply with DSC community style guidelines
  ([issue #2103](https://github.com/dsccommunity/SqlServerDsc/issues/2103)).
- `Set-SqlDscDatabaseProperty`
  - Updated comment-based help to reference correct enum values.
  - Added SQL Server version requirements to version-specific parameter help.

### Fixed

- `Set-SqlDscServerPermission`
  - Fixed an issue where unspecified permission parameters would incorrectly
    revoke existing permissions. The command now only processes permission
    categories that are explicitly specified via parameters. For example,
    specifying only `-Grant @()` will now correctly revoke only Grant permissions
    while leaving GrantWithGrant and Deny permissions unchanged
    ([issue #2159](https://github.com/dsccommunity/SqlServerDsc/issues/2159)).
- `New-SqlDscDatabase`
  - Fixed parameter types for database-scoped configuration properties from
    `System.Boolean` to `Microsoft.SqlServer.Management.Smo.DatabaseScopedConfigurationOnOff`
    to match SMO property types and support all valid values (Off, On, Primary)
    ([issue #2190](https://github.com/dsccommunity/SqlServerDsc/issues/2190)).
  - Fixed parameter types for boolean database properties from `System.Boolean` to
    `System.Management.Automation.SwitchParameter` to follow PowerShell best practices.
    ([issue #2190](https://github.com/dsccommunity/SqlServerDsc/issues/2190)).
- `New-SqlDscRole`
  - Fixed duplicate verbose output by removing manual `Write-Verbose` call, as
    `$PSCmdlet.ShouldProcess()` already generates appropriate verbose output
    ([issue #2156](https://github.com/dsccommunity/SqlServerDsc/issues/2156)).
- `Set-SqlDscDatabaseProperty`
  - Fixed parameter types for database-scoped configuration properties from
    `System.Boolean` to `Microsoft.SqlServer.Management.Smo.DatabaseScopedConfigurationOnOff`
    to match SMO property types and support all valid values (Off, On, Primary)
    ([issue #2190](https://github.com/dsccommunity/SqlServerDsc/issues/2190)).
  - Fixed parameter types for boolean database properties from `System.Boolean` to
    `System.Management.Automation.SwitchParameter` to follow PowerShell best practices.
    ([issue #2190](https://github.com/dsccommunity/SqlServerDsc/issues/2190)).

### Removed

- Removed deprecated private function `Get-ProtocolNameProperties` from the
  SqlServerDsc.Common module. Use the public command `Get-SqlDscServerProtocolName`
  instead ([issue #2104](https://github.com/dsccommunity/SqlServerDsc/issues/2104)).
- Removed deprecated private function `Get-ServerProtocolObject` from the
  SqlServerDsc.Common module. Use the public command `Get-SqlDscServerProtocol`
  instead ([issue #2104](https://github.com/dsccommunity/SqlServerDsc/issues/2104)).

## [17.3.0] - 2025-12-01

### Removed

- BREAKING CHANGE: Removed public command `Test-SqlDscDatabase`. Use
  `Test-SqlDscIsDatabase` to check existence. For property checks, use
  `Test-SqlDscDatabaseProperty`. See [issue #2201](https://github.com/dsccommunity/SqlServerDsc/issues/2201).
- BREAKING CHANGE: `Set-SqlDscDatabase`
  - Removed parameter `OwnerName` [issue #2177](https://github.com/dsccommunity/SqlServerDsc/issues/2177).
    Use the new command `Set-SqlDscDatabaseOwner` to change database ownership instead.
- BREAKING CHANGE: `Set-SqlDscDatabaseProperty`
  - Removed parameters `AzureEdition` and `AzureServiceObjective`. Azure SQL Database
    service tier and SLO changes should be managed using `Set-AzSqlDatabase` from the
    Azure PowerShell module instead. See [issue #2177](https://github.com/dsccommunity/SqlServerDsc/issues/2177).
  - Removed parameter `DatabaseSnapshotBaseName`. Database snapshots should be
    created using the `New-SqlDscDatabaseSnapshot`, or the `New-SqlDscDatabase`
    command with the `-DatabaseSnapshotBaseName` parameter.
  - Removed parameter `DefaultSchema`. Default schema is a user-level property,
    not a database-level property. See [issue #2177](https://github.com/dsccommunity/SqlServerDsc/issues/2177).
  - Removed parameter `IsLedger`. Ledger status is read-only after database creation.
    Use `New-SqlDscDatabase` with the `-IsLedger` parameter to create ledger databases
    [issue #2351](https://github.com/dsccommunity/SqlServerDsc/issues/2351).

### Added

- Added public command `Enable-SqlDscDatabaseSnapshotIsolation` to enable snapshot
  isolation for a database in a SQL Server Database Engine instance. This command
  uses the SMO `SetSnapshotIsolation()` method to enable row-versioning and snapshot
  isolation settings to optimize concurrency and consistency ([issue #2329](https://github.com/dsccommunity/SqlServerDsc/issues/2329)).
- Added public command `Disable-SqlDscDatabaseSnapshotIsolation` to disable snapshot
  isolation for a database in a SQL Server Database Engine instance. This command
  uses the SMO `SetSnapshotIsolation()` method to disable row-versioning and snapshot
  isolation settings ([issue #2329](https://github.com/dsccommunity/SqlServerDsc/issues/2329)).
- Added public command `New-SqlDscDatabaseSnapshot` to create database snapshots
  in a SQL Server Database Engine instance using SMO. This command provides an
  automated and DSC-friendly approach to snapshot management by leveraging
  `New-SqlDscDatabase` for the actual creation. The command now supports `FileGroup`
  and `DataFile` parameters to allow control over snapshot file placement and
  structure ([issue #2341](https://github.com/dsccommunity/SqlServerDsc/issues/2341)).
- Added public command `New-SqlDscFileGroup` to create FileGroup objects for SQL
  Server databases. This command simplifies creating FileGroup objects that can be
  used with `New-SqlDscDatabase` and other database-related commands. The `Database`
  parameter is optional, allowing FileGroup objects to be created standalone and
  added to a Database later using `Add-SqlDscFileGroup`.
- Added public command `New-SqlDscDataFile` to create DataFile objects for SQL
  Server FileGroups. This command simplifies creating DataFile objects with
  specified physical file paths, supporting both regular database files (.mdf, .ndf)
  and sparse files for database snapshots (.ss). The `FileGroup` parameter is
  mandatory, requiring DataFile objects to be created with an associated FileGroup.
- Added public command `Add-SqlDscFileGroup` to add one or more FileGroup objects
  to a Database. This command provides a clean way to associate FileGroup objects
  with a Database after they have been created.
- Added public command `ConvertTo-SqlDscDataFile` to convert `DatabaseFileSpec`
  objects to SMO DataFile objects.
- Added public command `ConvertTo-SqlDscFileGroup` to convert `DatabaseFileGroupSpec`
  objects to SMO FileGroup objects.
- Added class `DatabaseFileSpec` to define data file specifications without requiring
  a database or SMO context.
- Added class `DatabaseFileGroupSpec` to define file group specifications with
  associated data files without requiring a database or SMO context.
- `New-SqlDscDatabase`
  - Added `FileGroup` and `DataFile` parameters to allow specifying custom file
    locations and structure. These parameters apply to both regular databases and
    database snapshots, enabling control over file placement for snapshots (sparse
    files) and custom filegroup/datafile configuration for regular databases
    ([issue #2341](https://github.com/dsccommunity/SqlServerDsc/issues/2341)).
  - Added `IsLedger` parameter to support creating ledger databases at creation time.
    Ledger status is read-only after database creation and can only be set when
    creating a new database ([issue #2351](https://github.com/dsccommunity/SqlServerDsc/issues/2351)).
- Added public command `Set-SqlDscDatabaseOwner` to change the owner of a SQL Server
  database [issue #2177](https://github.com/dsccommunity/SqlServerDsc/issues/2177).
  This command uses the SMO `SetOwner()` method and supports both `ServerObject`
  and `DatabaseObject` parameter sets. This replaces the ownership changes
  previously done via the `OwnerName` parameter in `Set-SqlDscDatabase`.
- Added public command `Test-SqlDscIsDatabase` to test if a database exists on a
  SQL Server Database Engine instance ([issue #2201](https://github.com/dsccommunity/SqlServerDsc/issues/2201)).
- Added public command `Get-SqlDscSetupLog` to retrieve SQL Server setup bootstrap
  logs (Summary.txt) from the most recent setup operation. This command can be used
  interactively for troubleshooting or within integration tests to help diagnose
  setup failures. Integration tests have been updated to use this command instead
  of duplicated error handling code [issue #2311](https://github.com/dsccommunity/SqlServerDsc/issues/2311).
- Added script `Remove-SqlServerFromCIImage.ps1` to remove pre-installed SQL Server
  components from Microsoft Hosted agents that conflict with PrepareImage operations.
  The script is now run automatically in the CI pipeline before PrepareImage tests
  to resolve Sysprep compatibility errors [issue #2212](https://github.com/dsccommunity/SqlServerDsc/issues/2212).
- Added integration tests for `Complete-SqlDscImage` command to ensure command
  reliability in prepared image installation workflows. The test runs in a separate
  pipeline job `Integration_Test_Commands_SqlServer_PreparedImage` with its own CI
  worker, and verifies the completion of SQL Server instances prepared using
  `Install-SqlDscServer` with the `-PrepareImage` parameter. The test includes
  scenarios with minimal parameters and various service account/directory
  configurations [issue #2212](https://github.com/dsccommunity/SqlServerDsc/issues/2212).
- Added integration test for `Install-SqlDscServer` with the `-PrepareImage`
  parameter set to support the prepared image installation workflow. This test
  (`Install-SqlDscServer.Integration.PrepareImage.Tests.ps1`) runs in the
  `Integration_Test_Commands_SqlServer_PreparedImage` pipeline job and prepares
  a DSCSQLTEST instance that is later completed by `Complete-SqlDscImage` tests
  [issue #2212](https://github.com/dsccommunity/SqlServerDsc/issues/2212).
- Added integration tests for `Initialize-SqlDscRebuildDatabase` command to ensure
  command reliability. The test runs in group 8, alongside `Repair-SqlDscServer`,
  to verify the rebuild database functionality on the DSCSQLTEST instance
  [issue #2242](https://github.com/dsccommunity/SqlServerDsc/issues/2242).
- Added integration tests for `Repair-SqlDscServer` command to ensure command
  reliability. The test runs in group 8, before `Uninstall-SqlDscServer` in
  group 9, to verify the repair functionality on the DSCSQLTEST instance
  [issue #2238](https://github.com/dsccommunity/SqlServerDsc/issues/2238).
- Added integration tests for `ConvertTo-SqlDscServerPermission` command to ensure
  command reliability [issue #2207](https://github.com/dsccommunity/SqlServerDsc/issues/2207).
- Added post-installation configuration integration test to configure SSL certificate
  support for SQL Server instance DSCSQLTEST in CI environment, enabling testing
  of encryption-related functionality. The new `PostInstallationConfiguration`
  integration test includes:
  - Self-signed SSL certificate creation and installation
  - Certificate configuration for SQL Server Database Engine
  - Service account permissions for certificate private key access
  - Certificate trust chain configuration
  - Verification that encryption is properly configured
  - Enabled previously skipped encryption tests in `Invoke-SqlDscQuery`
  - Added integration tests for `Connect-SqlDscDatabaseEngine` command to verify
    the `-Encrypt` parameter functionality
  [issue #2290](https://github.com/dsccommunity/SqlServerDsc/issues/2290).
- Added integration tests for `Get-SqlDscDatabasePermission` command to ensure
  database permission retrieval functions correctly in real environments
  [issue #2221](https://github.com/dsccommunity/SqlServerDsc/issues/2221).
- Added integration tests for `Get-SqlDscManagedComputer` command to ensure it
  functions correctly in real environments
  [issue #2220](https://github.com/dsccommunity/SqlServerDsc/issues/2220).
- Added integration tests for `Remove-SqlDscAudit` command to ensure it functions
  correctly in real environments
  [issue #2241](https://github.com/dsccommunity/SqlServerDsc/issues/2241).
- Added integration tests for `ConvertFrom-SqlDscDatabasePermission` command to
  ensure it functions correctly in real environments
  [issue #2211](https://github.com/dsccommunity/SqlServerDsc/issues/2211).
- Added integration tests for `Get-SqlDscStartupParameter` command to ensure it
  functions correctly in real environments
  [issue #2217](https://github.com/dsccommunity/SqlServerDsc/issues/2217).
- Added integration tests for `Get-SqlDscTraceFlag` command to ensure it functions
  correctly in real environments
  [issue #2216](https://github.com/dsccommunity/SqlServerDsc/issues/2216).
- Added integration tests for `Get-SqlDscPreferredModule` command to ensure it
  functions correctly in real environments
  [issue #2218](https://github.com/dsccommunity/SqlServerDsc/issues/2218).
- Added integration tests for `Enable-SqlDscAudit` command to ensure command
  reliability [issue #2223](https://github.com/dsccommunity/SqlServerDsc/issues/2223).
- Added integration tests for `Get-SqlDscAudit` command to ensure it functions
  correctly in real environments
  [issue #2222](https://github.com/dsccommunity/SqlServerDsc/issues/2222).
- Added integration tests for `Disconnect-SqlDscDatabaseEngine` command to ensure
  command reliability in real environments
  [issue #2224](https://github.com/dsccommunity/SqlServerDsc/issues/2224).
- Added integration tests for `Invoke-SqlDscQuery` command to ensure it functions
  correctly in real environments
  [issue #2227](https://github.com/dsccommunity/SqlServerDsc/issues/2227).
- Added integration tests for `New-SqlDscAudit` command to ensure it functions
  correctly in real environments
  [issue #2226](https://github.com/dsccommunity/SqlServerDsc/issues/2226).
- Added integration tests for `Test-SqlDscIsLogin` command to ensure it functions
  correctly in real environments
  [issue #2230](https://github.com/dsccommunity/SqlServerDsc/issues/2230).
- Added integration tests for `Test-SqlDscIsDatabasePrincipal` command to ensure
  it functions correctly in real environments
  [issue #2231](https://github.com/dsccommunity/SqlServerDsc/issues/2231).
- Added public command `Test-SqlDscDatabaseProperty` to test database properties
  on SQL Server Database Engine instances. This command supports two parameter sets:
  `ServerObject` with **DatabaseName**, and `DatabaseObject` (from `Get-SqlDscDatabase`).
  It allows users to specify any non-collection properties of the SMO Database object
  as dynamic parameters to test, returning `$true` if all tested properties match
  their expected values, and `$false` otherwise. This command improves maintainability
  of SQL DSC resources and provides granular database configuration testing
  [issue #2306](https://github.com/dsccommunity/SqlServerDsc/issues/2306).

### Fixed

- `SqlDatabaseObjectPermission`
  - Added validation to ensure each `DSC_DatabaseObjectPermission` instance
    only contains a single permission name. Specifying multiple permissions
    as a comma-separated string now throws a descriptive error
    ([issue #2345](https://github.com/dsccommunity/SqlServerDsc/issues/2345)).
- `Get-SqlDscRSSetupConfiguration`
  - Fixed issue where the function doesn't provide an output for SSRS 2016 instances
    because registry paths were using `InstanceName` instead of `InstanceId`.
    [issue #2346](https://github.com/dsccommunity/SqlServerDsc/issues/2346).
  - Added fallback to `SQLPath` registry value for SQL 2016 and earlier when
    `InstallRootDirectory` is not found [issue #2346](https://github.com/dsccommunity/SqlServerDsc/issues/2346).
  - Added filtering to `MSReportServer_Instance` retrieval logic to handle the case
    with many SSRSs.
- `SqlRS`
  - Obtain the Reporting service name from WMI for version 14 and higher.
    [issue #2313](https://github.com/dsccommunity/SqlServerDsc/issues/2313)
  - Added validation to ensure Configuration.ServiceName is not null or empty
    for SQL Server version 14 and higher [issue #2342](https://github.com/dsccommunity/SqlServerDsc/issues/2342).
- `Repair-SqlDscServer`
  - Removed the `Features` parameter from the command as SQL Server Repair action
    does not accept the `/FEATURES` parameter. SQL Server automatically repairs
    all installed features when using the Repair action. This fixes the error
    "The setting 'FEATURES' is not allowed when the value of setting 'ACTION'
    is 'Repair'." that occurred when attempting to repair a SQL Server instance
    [issue #2238](https://github.com/dsccommunity/SqlServerDsc/issues/2238).
- Corrected error message in test file to recommend 'noop' task instead of 'build'
  task for resolving dependencies
  ([issue #2279](https://github.com/dsccommunity/SqlServerDsc/issues/2279)).
- Updated integration test documentation in `tests/Integration/Commands/README.md`
  to correctly reflect that `ConvertFrom-SqlDscDatabasePermission` test does not
  require database instance connectivity
  [issue #2284](https://github.com/dsccommunity/SqlServerDsc/issues/2284).
- Updated unit test assertion in `Get-SqlDscSetupLog.Tests.ps1` to use
  `Should -BeFalse` instead of `Should -Contain $false` to comply with DSC
  Community Pester style guidelines
  [issue #2315](https://github.com/dsccommunity/SqlServerDsc/issues/2315).
- Added integration tests for `Set-SqlDscAudit` command to ensure it functions
  correctly in real environments
  [issue #2236](https://github.com/dsccommunity/SqlServerDsc/issues/2236).
- Added integration tests for `Set-SqlDscStartupParameter` command to ensure
  reliable startup parameter configuration
  [issue #2233](https://github.com/dsccommunity/SqlServerDsc/issues/2233).
- Added integration tests for `Set-SqlDscServerPermission` command to ensure it
  functions correctly in real environments
  [issue #2234](https://github.com/dsccommunity/SqlServerDsc/issues/2234).
- Added integration tests for `Save-SqlDscSqlServerMediaFile` command to ensure
  it functions correctly in real environments
  [issue #2237](https://github.com/dsccommunity/SqlServerDsc/issues/2237).
- Added integration tests for `Disable-SqlDscAudit` command to ensure it functions
  correctly in real environments
  [issue #2206](https://github.com/dsccommunity/SqlServerDsc/issues/2206).
- Added integration tests for `ConvertTo-SqlDscDatabasePermission` command to
  ensure command reliability
  [issue #2209](https://github.com/dsccommunity/SqlServerDsc/issues/2209).
- Added integration tests for `Set-SqlDscDatabasePermission` command to ensure
  command reliability
  [issue #2235](https://github.com/dsccommunity/SqlServerDsc/issues/2235).
- Added integration test for `ConvertTo-SqlDscEditionName` command to ensure
  command reliability in real environments
  [issue #2208](https://github.com/dsccommunity/SqlServerDsc/issues/2208).
- Added integration tests for `Import-SqlDscPreferredModule` command to ensure
  proper module import functionality in real environments
  [issue #2225](https://github.com/dsccommunity/SqlServerDsc/issues/2225).
- Added integration tests for `Test-SqlDscIsSupportedFeature` command to ensure
  it functions correctly in real environments
  [issue #2228](https://github.com/dsccommunity/SqlServerDsc/issues/2228).
- Added integration test for `Get-SqlDscManagedComputerService` command to ensure
  command reliability [issue #2219](https://github.com/dsccommunity/SqlServerDsc/issues/2219).
- Added integration tests for `Set-SqlDscTraceFlag` command to ensure it functions
  correctly in real environments
  [issue #2232](https://github.com/dsccommunity/SqlServerDsc/issues/2232).
- Added integration tests for `ConvertFrom-SqlDscServerPermission` command to
  ensure it functions correctly in real environments
  [issue #2210](https://github.com/dsccommunity/SqlServerDsc/issues/2210).
- `Remove-SqlDscTraceFlag`
  - Added missing integration test to ensure command reliability ([issue #2239](https://github.com/dsccommunity/SqlServerDsc/issues/2239)).
- `Remove-SqlDscAudit`
  - Added missing integration test to ensure command reliability ([issue #2241](https://github.com/dsccommunity/SqlServerDsc/issues/2241)).
- Added integration tests for `Test-SqlDscIsRole` command to ensure it functions
  correctly in real environments
  [issue #2229](https://github.com/dsccommunity/SqlServerDsc/issues/2229).
- Added integration tests for `Add-SqlDscTraceFlag` command to ensure it functions
  correctly in real environments
  [issue #2214](https://github.com/dsccommunity/SqlServerDsc/issues/2214).
- `Set-SqlDscAudit`
  - Added `AllowAuditGuidChange` parameter to enable modifying the audit GUID
    by dropping and recreating the audit with the new GUID. This parameter is
    required when changing the `AuditGuid` property because SQL Server does not
    allow direct modification of the audit GUID ([issue #2287](https://github.com/dsccommunity/SqlServerDsc/issues/2287)).
- `Save-SqlDscSqlServerMediaFile`
  - Fixed the Force parameter to work correctly when the target ISO file already
    exists. The command now properly overwrites the target file when Force is
    specified. Removed the safety check that was incorrectly blocking execution
    when other ISO files existed in the destination directory
    ([issue #2280](https://github.com/dsccommunity/SqlServerDsc/issues/2280)).
- `DSC_SqlRS`
  - Fixed intermittent initialization failures on resource-constrained systems
    (particularly Windows Server 2025 in CI) by adding an optional `RestartTimeout`
    parameter that allows specifying a wait period (in seconds) after service
    restart to allow Reporting Services to fully initialize before attempting
    to get configuration data or run initialization methods. The timeout is applied
    both after the initial service restart and before calling `InitializeReportServer()`
    if needed, giving the WMI provider sufficient time to be ready. When not specified,
    no additional wait time is applied, maintaining backward compatibility.
- `New-SqlDscAudit`
  - Fixed parameter validation to prevent the `ReserveDiskSpace` parameter from
    being used with the `FileWithMaxFiles` parameter set (when only `MaximumFiles`
    is specified without `MaximumFileSize`). This combination always resulted in
    a SQL Server error because `RESERVE_DISK_SPACE` cannot be specified when
    `MAXSIZE = UNLIMITED`. The `ReserveDiskSpace` parameter now correctly requires
    both `MaximumFiles` and `MaximumFileSize` to be specified
    ([issue #2289](https://github.com/dsccommunity/SqlServerDsc/issues/2289)).
- `Add-SqlDscTraceFlag` and `Remove-SqlDscTraceFlag`
  - Fixed parameter binding error when `ErrorAction` was specified both
    explicitly and via `PSBoundParameters` by using `Remove-CommonParameter`
    instead of manual parameter removal
    ([issue #2239](https://github.com/dsccommunity/SqlServerDsc/issues/2239)).
- `Remove-SqlDscTraceFlag`
  - Optimized to skip unnecessary Set operations when removal results in no
    effective change
    ([issue #2239](https://github.com/dsccommunity/SqlServerDsc/issues/2239)).
- Updated `.gitattributes` to enforce LF line endings for PowerShell files to
  ensure cross-platform compatibility.

### Changed

- `New-SqlDscDatabase`
  - Added support for creating database snapshots through a new `Snapshot`
    parameter set. Use the `-DatabaseSnapshotBaseName` parameter to specify
    the source database name when creating a snapshot ([issue #2333](https://github.com/dsccommunity/SqlServerDsc/issues/2333)).
- `Restart-ReportingServicesService`
  - BREAKING CHANGE: Removed the deprecated `InstanceName` parameter. All callers
    must now use the `ServiceName` parameter instead.
  - Added the `ServiceName` parameter to restart service with the service name specified.
- BREAKING CHANGE: `Set-SqlDscDatabase` has been renamed to `Set-SqlDscDatabaseProperty`
  to better reflect its purpose of setting database properties. All existing references
  should be updated to use the new name.
- `Set-SqlDscDatabaseProperty` (formerly `Set-SqlDscDatabase`)
  - BREAKING CHANGE: Completely refactored to support settable SMO Database
    properties as parameters ([issue #2177](https://github.com/dsccommunity/SqlServerDsc/issues/2177)).
- `Remove-SqlDscAgentAlert`
  - Now uses `$PSCmdlet.ThrowTerminatingError()` instead of exception helper
    functions for proper terminating error handling ([issue #2193](https://github.com/dsccommunity/SqlServerDsc/issues/2193)).
- `Set-SqlDscAgentAlert`
  - Now uses `$PSCmdlet.ThrowTerminatingError()` instead of exception helper
    functions for proper terminating error handling ([issue #2196](https://github.com/dsccommunity/SqlServerDsc/issues/2196)).
- `Remove-SqlDscDatabase`
  - Now uses `$PSCmdlet.ThrowTerminatingError()` instead of exception helper
    functions for proper terminating error handling ([issue #2195](https://github.com/dsccommunity/SqlServerDsc/issues/2195)).
- `Remove-SqlDscRole`
  - Now uses `$PSCmdlet.ThrowTerminatingError()` instead of exception helper
    functions for proper terminating error handling ([issue #2199](https://github.com/dsccommunity/SqlServerDsc/issues/2199)).
- `New-SqlDscDatabase`
  - Now uses `$PSCmdlet.ThrowTerminatingError()` instead of exception helper
    functions for proper terminating error handling ([issue #2200](https://github.com/dsccommunity/SqlServerDsc/issues/2200)).
- `Set-SqlDscDatabaseProperty` (formerly `Set-SqlDscDatabase`)
  - Now uses `$PSCmdlet.ThrowTerminatingError()` instead of exception helper
    functions for proper terminating error handling ([issue #2198](https://github.com/dsccommunity/SqlServerDsc/issues/2198)).
- `Add-SqlDscTraceFlag`
  - Improved de-duplication logic to normalize element types to `[System.UInt32]`
    before sorting and removing duplicates, ensuring proper handling of mixed
    numeric types ([issue #2277](https://github.com/dsccommunity/SqlServerDsc/issues/2277)).
  - Added idempotent behavior by comparing current and desired trace flags before
    calling `Set-SqlDscTraceFlag`, skipping unnecessary writes when there are no
    effective changes ([issue #2277](https://github.com/dsccommunity/SqlServerDsc/issues/2277)).
- Refactored integration tests to remove `finally` blocks from `It`-blocks and
  use Pester `BeforeEach`/`AfterEach` blocks instead, following DSC Community
  coding guidelines. This improves test cleanup reliability and maintainability
  across the following test files ([issue #2288](https://github.com/dsccommunity/SqlServerDsc/issues/2288)):
  - `New-SqlDscLogin.Integration.Tests.ps1`
  - `New-SqlDscAudit.Integration.Tests.ps1`
  - `Get-SqlDscDatabasePermission.Integration.Tests.ps1`
  - `Get-SqlDscPreferredModule.Integration.Tests.ps1`
  - `New-SqlDscDatabase.Integration.Tests.ps1`
- Refactored unit tests to remove `finally` blocks from `It`-blocks and
  use Pester `AfterEach` blocks instead, following DSC Community coding
  guidelines. This improves test cleanup reliability and maintainability
  across the following test files ([issue #2288](https://github.com/dsccommunity/SqlServerDsc/issues/2288)):
  - `Set-SqlDscConfigurationOption.Tests.ps1`
  - `Get-SqlDscConfigurationOption.Tests.ps1`
  - `Test-SqlDscConfigurationOption.Tests.ps1`
- `Test-SqlDscIsDatabasePrincipal` and `Get-SqlDscDatabasePermission`
  - Added `Refresh` parameter to refresh SMO collections before checking
    database principals, addressing issues with custom database roles created
    via T-SQL that aren't immediately visible to SMO. The refresh logic is
    optimized to only refresh collections that will be used based on exclude
    parameters, improving performance on databases with large numbers of principals
    ([issue #2221](https://github.com/dsccommunity/SqlServerDsc/issues/2221)).
- Updated GitHub Copilot setup workflow to fix environment variable assignment
  in task.
- Updated VS Code tasks configuration to use proper build and test commands
  with improved task grouping and problem matchers.
- Updated instruction files to use correct build command (`noop` instead of
  `build`) and fixed file pattern matching syntax.
- Bump GitHub actions codeql-action/upload-sarif to v4
- Bump GitHub actions checkout to v6
- SqlDatabase
  - Support enabling or disabling snapshot isolation
    ([issue #845](https://github.com/dsccommunity/SqlServerDsc/issues/845)).

## [17.2.0] - 2025-09-16

### Fixed

- Make sure tests forcibly imports the module being tested to avoid AI failing
  when testing changes.
- Fixed Azure DevOps pipeline conditions that were preventing DSC resource
  integration tests from running when they should by removing incorrect quotes
  around boolean values.
- Refactored error handling by removing global `$ErrorActionPreference = 'Stop'`
  from 64 PowerShell files and implementing targeted error control for specific
  command calls that use `-ErrorAction 'Stop'`.
- `SqlAgentAlert`
  - Minor fix in `source/Classes/020.SqlAgentAlert.ps1` to correct `ExcludeDscProperties`
    formatting (added missing delimiter).
- `SqlRSSetup`
  - Re-added `ReportServerEdition` enum and updated class to use enum instead of
    ValidateSet for the Edition property.
- Fixed commands continuing execution after `Assert-ElevatedUser` elevation
  errors by setting `$ErrorActionPreference = 'Stop'` [issue #2070](https://github.com/dsccommunity/SqlServerDsc/issues/2070)
- Fixed incorrect array-return syntax in several public `Get-*` commands by
  removing a leading comma in return statements which could cause incorrect
  output and ScriptAnalyzer warnings: `Get-SqlDscAudit`,
  `Get-SqlDscConfigurationOption`, `Get-SqlDscDatabasePermission`,
  `Get-SqlDscServerPermission`, and `Get-SqlDscTraceFlag`.
- New-SqlDscDatabase: use `New-ArgumentException` instead of
  `New-InvalidArgumentException` for parameter validation errors.

### Added

- Added setup workflow for GitHub Copilot.
  - Switch the workflow to use Linux.
- `Set-SqlDscDatabaseDefault`
  - Added new command to set default objects of a database in a SQL Server
    Database Engine instance (issue [#2178](https://github.com/dsccommunity/SqlServerDsc/issues/2178)).
- `Set-SqlDscConfigurationOption`
  - Added new command to set SQL Server Database Engine configuration options
    using SMO with validation, ShouldProcess support, and dynamic tab completion.
- `Test-SqlDscConfigurationOption`
  - Added new command to test if SQL Server Database Engine configuration options
    have the specified value using SMO with dynamic tab completion for both
    option names and values.
- `Get-SqlDscConfigurationOption`
  - Enhanced existing command to return user-friendly metadata objects by default
    with properties Name, RunValue, ConfigValue, Minimum, Maximum, and IsDynamic.
  - Added `-Raw` switch to return original SMO ConfigProperty objects for
    backward compatibility.
  - Added dynamic tab completion for the `-Name` parameter.
  - The command can set the default filegroup, default FILESTREAM filegroup,
    and default Full-Text catalog using SMO methods SetDefaultFileGroup,
    SetDefaultFileStreamFileGroup, and SetDefaultFullTextCatalog.
- `SqlAgentAlert`
  - Added new DSC resource to manage SQL Server Agent alerts.
  - Improved AI instructions.
  - Enhanced workflow with proper environment variable configuration and DSCv3 verification.
  - Fixed environment variable persistence by using $GITHUB_ENV instead of
    job-level env declaration.
- `Grant-SqlDscServerPermission`
  - Added new public command to grant server permissions to a principal
    (Login or ServerRole) on a SQL Server Database Engine instance.
- `Deny-SqlDscServerPermission`
  - Added new public command to deny server permissions to a principal
    (Login or ServerRole).
- `Revoke-SqlDscServerPermission`
  - Added new public command to revoke server permissions from a principal
    (Login or ServerRole).
- `Test-SqlDscServerPermission`
  - Added new public command with Grant/Deny parameter sets (and `-WithGrant`)
    to test server permissions for a principal.
- `Assert-SqlDscLogin`
  - Added new public command to validate that a specified SQL Server principal
    is a login.
- `Enable-SqlDscLogin`
  - Added new public command to enable a SQL Server login.
- `Get-SqlDscServerPermission`
  - Enhanced command to support pipeline input for Login and ServerRole
    objects while maintaining backward compatibility with the original
    parameter set.
- `Disable-SqlDscLogin`
  - Added new public command to disable a SQL Server login.
- `Test-SqlDscIsLoginEnabled`
  - Added new public command to test whether a SQL Server login is enabled.
    Throws a terminating error if the specified principal does not exist as a login.
  - Supports pipeline input and provides detailed error messages with localization.
  - Uses `Test-SqlDscIsLogin` command for login validation following module patterns.
- Added `Get-SqlDscLogin`, `Get-SqlDscRole`, `New-SqlDscLogin`, `New-SqlDscRole`,
  `Remove-SqlDscRole`, and `Remove-SqlDscLogin` commands for retrieving and managing
   SQL Server logins and roles with support for refresh, pipeline input, and ShouldProcess.
- Added `Get-SqlDscAgentAlert`, `New-SqlDscAgentAlert`,
  `Set-SqlDscAgentAlert`, `Remove-SqlDscAgentAlert`, and `Test-SqlDscIsAgentAlert`
  to manage SQL Agent alerts on a Database Engine instance.
- Added new public commands for SQL Agent Operator management:
  - `Get-SqlDscAgentOperator` - Get SQL Agent Operators from a SQL Server
     Database Engine instance
  - `New-SqlDscAgentOperator` - Create a new SQL Agent Operator with specified properties
  - `Set-SqlDscAgentOperator` - Update existing SQL Agent Operator properties
  - `Remove-SqlDscAgentOperator` - Remove a SQL Agent Operator from the instance
  - `Enable-SqlDscAgentOperator` - Enable a SQL Agent Operator
  - `Disable-SqlDscAgentOperator` - Disable a SQL Agent Operator
  - `Test-SqlDscIsAgentOperator` - Test if a SQL Agent Operator exists
  - Supports pipeline input for both ServerObject and OperatorObject where applicable
  - Includes comprehensive unit tests and follows ShouldProcess patterns
- Added new public commands for database management:
  - `Get-SqlDscDatabase` - Get databases from a SQL Server Database Engine instance
  - `New-SqlDscDatabase` - Create a new database with specified properties
  - `Set-SqlDscDatabase` - Modify properties of an existing database
  - `Remove-SqlDscDatabase` - Remove a database from SQL Server instance
  - `Test-SqlDscDatabase` - Test if a database is in the desired state
  - All commands support pipeline input with ServerObject and follow established
    patterns
  - Database objects can also be used as pipeline input for Set and Remove operations
  - Commands include comprehensive validation, localization, and ShouldProcess support
- `Test-SqlDscAgentAlertProperty`
  - New command to test specific properties of SQL Agent alerts.
  - Supports testing severity and message ID properties.
  - Requires at least one property parameter to be specified.
  - Supports pipeline input of
    `[Microsoft.SqlServer.Management.Smo.Agent.Alert]` objects.
- Added private function `Get-CommandParameter` to filter command parameters
  by excluding specified parameter names and common parameters, providing a
  reusable way to determine settable properties on objects.
- `Get-SqlDscServerProtocolName`
  - New public command for SQL Server protocol name mappings with support
    for protocol name, display name, and short name parameter sets.
- `Get-SqlDscManagedComputerInstance`
  - New public command for retrieving SQL Server managed computer instance
    information with pipeline support.
- `Get-SqlDscServerProtocol`
  - Enhanced to support multiple parameter sets including pipeline input
    from managed computer and instance objects.
  - Enhanced to optionally return all protocols when ProtocolName parameter
    is not specified.
- All tests was changed to no longer use `Should -Not -Throw` for testing
  that commands do not throw errors. Instead, tests now simply call the command
  and will fail if an error is thrown, following best practices (follows
  Pester 6 syntax).

### Changed

- Optimized integration test performance by leaving the DSCSQLTEST service running
  for subsequent tests, significantly improving CI build times.
- Improved code quality by ensuring all function invocations in the private
  and public functions use named parameters instead of positional parameters.
- SqlServerDsc
  - Updated GitVersion.yml feature branch regex pattern to use anchor `^f(eature(s)?)?[\/-]`
    for more precise branch name matching.
- Refactored GitHub Copilot workflow setup to be module-agnostic via MODULE_NAME
  environment variable, includes full-history detection, uses idempotent .NET
  tool install, and adds Linux dependency handling ([issue #2127](https://github.com/dsccommunity/SqlServerDsc/issues/2127)).
- `SqlAgentAlert`
  - Added additional unit tests covering MessageId-based alerts, the hidden
    `Modify()` method behavior, and `AssertProperties()` validation scenarios.
- Module now outputs a verbose message instead of a warning when the SMO
  dependency module is missing during import to work around a DSC v3 issue.
- VS Code tasks configuration was improved to support AI.
- `.vscode/settings.json`
  - Set `terminal.integrated.defaultProfile.osx` and `terminal.integrated.defaultProfile.linux`
    to `pwsh` and added terminal profiles for macOS and Linux to ensure the
    integrated terminal defaults to `pwsh` in developer environments.
- `Prerequisites` tests
  - Added creation of `SqlIntegrationTest` local Windows user for integration testing.
- `tests/Integration/Commands/README.md`
  - Added documentation for `SqlIntegrationTest` user and
    `IntegrationTestSqlLogin` login.
  - Added run order information for `New-SqlDscLogin` integration test.
- `Get-SqlDscServerPermission`
  - Enhanced the command to support server roles in addition to logins by
    utilizing `Test-SqlDscIsRole` alongside the existing `Test-SqlDscIsLogin`
    check.
  - The command now accepts both login principals and server role principals
    as the `Name` parameter (issue [#2063](https://github.com/dsccommunity/SqlServerDsc/issues/2063)).
- `azure-pipelines.yml`
  - Remove `windows-2019` images fixes [#2106](https://github.com/dsccommunity/SqlServerDsc/issues/2106).
  - Move individual tasks to `windows-latest`.
  - Added integration tests for `Assert-SqlDscLogin` command in Group 2.
  - Added conditional logic to skip DSC resource integration tests when
    changes don't affect DSC resources, improving CI/CD performance for
    non-DSC changes.
- `SqlServerDsc.psd1`
  - Set `CmdletsToExport` to `*` in module manifest to fix issue [#2109](https://github.com/dsccommunity/SqlServerDsc/issues/2109).
- Added optimization for DSC resource integration tests
  - Created `.build/Test-ShouldRunDscResourceIntegrationTests.ps1` to analyze
    git changes and decide when DSC resource integration tests are needed.
  - DSC resource integration test stages now run only when changes affect DSC
    resources, public commands used by resources, or related components.
  - Unit tests, QA tests, and command integration tests continue to run for
    all changes.
- Bump actions/checkout task to v5.
- `.build/Test-ShouldRunDscResourceIntegrationTests.ps1`
  - Improved performance by adding an early optimization to check for changes
    under the configured SourcePath before expensive analysis.
  - Moved public command discovery to only run when source changes are detected.
- `.build/README.md`
  - Added flow diagram showing decision process for DSC resource integration tests.
  - Improved documentation with optimized analysis workflow description.
- DSC community style guidelines
  - Added requirement to follow guidelines over existing code patterns.
- Improved markdown, pester, powershell, and changelog instructions.
  - Fixed `Ignore` that seems in edge-cases fail.
  - Improved markdown and changelog instructions.
- `RequiredModules.psd1`
  - Updated `DscResource.Test` dependency to `latest` (was pinned to `0.17.2`).
- Examples
  - `source/Examples/Resources/SqlSetup/5-InstallNamedInstanceInFailoverClusterSecondNode.ps1`
    - Removed redundant `$SqlAdministratorCredential` parameter from example
      configuration.
- `New-SqlDscAgentAlert`
  - Updated the command to use `Test-SqlDscIsAgentAlert` instead of directly
    calling `Get-AgentAlertObject` when checking if an alert already exists
    (issue [#2202](https://github.com/dsccommunity/SqlServerDsc/issues/2202)).
- `Test-SqlDscIsAgentAlert`
  - Removed optional `Severity` and `MessageId` parameters - use
    `Test-SqlDscAgentAlertProperty` instead for property testing.
  - Now only tests for alert existence.
  - Added support for pipeline input of
    `[Microsoft.SqlServer.Management.Smo.Agent.Alert]` objects.
  - Updated examples and documentation to reflect the simplified functionality.

## [17.1.0] - 2025-05-22

### Removed

- SqlServerDsc
  - Revert workaround in GitHub Actions workflows as new version of ModuleBuilder
    was released.
- SqlServerDsc.Common
  - Removed the function `Get-RegistryPropertyValue`, `Format-Path` and
    `Test-PendingRestart` in favor of the commands with the same names in
    the module _DscResource.Common_.
- SqlRSSetup
  - The DSC resource has been refactored into a class-based resource.
    - The parameter `SourcePath` was replaced with `MediaPath`.
    - The parameter `IAcceptLicensTerms` was replaced with a boolean parameter
      `AcceptLicensingTerms`.
    - The parameter `SourceCredential` was removed. Because of this, the
      functionality that allowed copying the media from a UNC path using
      those credentials was also removed. If this was something you used,
      please open an issue.
    - The version validation no longer gets the current version from the
      installed package (using `Get-Package`), but instead from the registry.
    - Prior when install was successful, the resource checked whether there
      were any pending rename operations. Since the install returns 3010
      if a restart is needed it is now assumed that the setup process takes
      care of this. If that is not the case, and this check is needed, then
      open an issue to discuss in what cases this is needed.
    - The `Edition` option 'Development` was replaced by the value
      `Developer`.
    - The read-only properties `CurrentVersion`, `ServiceName` and `ErrorDumpDirectory`
      were removed.
- Bump GitHub Actions Stale to v10

### Added

- Public commands:
  - `Get-SqlDscInstalledInstance` to retrieve installed SQL instances.
  - `Get-SqlDscRSSetupConfiguration` to retrieve the setup configuration of
    SQL Server Reporting Services or Power BI Report Server ([issue #2072](https://github.com/dsccommunity/SqlServerDsc/issues/2072)).
    - Add additional properties to `Get-SqlDscRSSetupConfiguration` output.
  - `Install-SqlDscReportingService` to install SQL Server Reporting Services
    ([issue #2010](https://github.com/dsccommunity/SqlServerDsc/issues/2010)).
    - Add `PassThru` parameter to return exit code.
  - `Install-SqlDscBIReportServer` to install SQL Server BI Report Server.
    ([issue #2010](https://github.com/dsccommunity/SqlServerDsc/issues/2010)).
    - Add `PassThru` parameter to return exit code.
  - `Repair-SqlDscReportingService` to repair an already installed SQL Server
    Reporting Services ([issue #2064](https://github.com/dsccommunity/SqlServerDsc/issues/2064)).
    - Add `PassThru` parameter to return exit code.
  - `Repair-SqlDscBIReportServer` to repair an already installed SQL Server
    BI Report Server ([issue #2064](https://github.com/dsccommunity/SqlServerDsc/issues/2064)).
    - Add `PassThru` parameter to return exit code.
  - `Test-SqlDscRSInstalled` to test whether an instance is installed or not
     ([issue #2078](https://github.com/dsccommunity/SqlServerDsc/issues/2078)).
  - `Uninstall-SqlDscReportingService` to uninstall SQL Server Reporting
    Services ([issue #2065](https://github.com/dsccommunity/SqlServerDsc/issues/2065)).
    - Add `PassThru` parameter to return exit code.
  - `Uninstall-SqlDscBIReportServer` to uninstall SQL Server BI Report Server
    ([issue #2065](https://github.com/dsccommunity/SqlServerDsc/issues/2065)).
    - Add `PassThru` parameter to return exit code.
  - `ConvertTo-SqlDscEditionName` to return the edition name of the specified
    edition ID.
- Private function:
  - `Invoke-ReportServerSetupAction` to run setup actions for Reporting
    Services and Power BI Report Server.
- Added new instructions for GitHub Copilot that might assist when developing
  command and private functions in the module. More instructions should be
  added as needed to help generated code and tests.

### Changed

- SqlServerDsc
  - The examples that was located in the README in the examples folder has
    now been moved to the WikiSource folder. The examples are published to
    the repository Wiki. The README has been updated to link to the new
    location ([issue #2051](https://github.com/dsccommunity/SqlServerDsc/issues/2051)).
  - Integration test stages has been modified to split the testing into
    several different areas. The tests are dependent on this order:
    - Quality_Test_and_Unit_Test
    - Integration_Test_Commands_SqlServer
      - Integration_Test_Commands_ReportingServices
      - Integration_Test_Commands_BIReportServer
    - Integration_Test_Resources_SqlServer
      - Integration_Test_Resources_SqlServer_dbatools
      - Integration_Test_Resources_ReportingServices
        - Integration_Test_Resources_ReportingServices_dbatools
  - Update build script path in integration tests.
  - Fix style formatting in all PowerShell script files.
  - Update module description on GitHub, in the conceptual help, and in
    the module manifest.
  - Now integration tests will fail on an exception when the command `Test-DscConfiguration`
    is run.
  - Added Test-SqlDscIsRole to be used like Test-SqlDscIsLogin but tests
    for a server role as principal.
  - Refine and enhance clarity in Copilot instructions.
- SqlSetup
  - Fixed issue with AddNode where cluster IP information was not being passed to
    setup.exe ([issue #1171](https://github.com/dsccommunity/SqlServerDsc/issues/1171)).
- SqlRSSetup
  - The DSC resource has been refactored into a class-based resource.
- `Set-SqlDscServerPermission`
  - Added support for assigning permissions to a server role.

### Fixed

- Fixed workaround for the GitHub Actions to support building module in Windows
  PowerShell.
- Fix tests to redirect output streams correctly.
- SqlServerDsc
  - Fix localization tests.
  - Cleanup in unit tests for classes.
  - Cleanup in localization string files.
- `SqlAudit`
  - Fix localization strings in `Assert` method.
- `Save-SqlDscSqlServerMediaFile`
  - Fix localizations strings that used wrong keys.
  - Fix unit tests so they work cross-platform.
- `Install-SqlDscServer` and private function `Invoke-SetupAction`
  - Fix localization string keys naming.
  - Fix unit tests to use correct localization string names.
  - Remove redundant unit tests.
- `SqlConfiguration`
  - Change the alias command to real command name, to pass HQRM tests.
- `SqlDatabaseUser`
  - Change the alias command to real command name, to pass HQRM tests.
- `SqlMaxDop`
  - Change the alias command to real command name, to pass HQRM tests.
- `SqlMemory`
  - Change the alias command to real command name, to pass HQRM tests.
- `SqlReplication`
  - Change the alias command to real command name, to pass HQRM tests.
- `SqlRSSetup`
  - Change the alias command to real command name, to pass HQRM tests.
- `SqlServiceAccount`
  - Change the alias command to real command name, to pass HQRM tests.
- `Get-SqlDscRSSetupConfiguration`
  - The integration test was updated to verify so that the `CurrentVersion`
    and `ProductVersion` strings can be converted to valid versions and
    that they always are higher than what we expect.
- `SqlRS`
  - Re-enable integration tests.
- `SqlAG`
  - Fix SeedingMode existence condition.
- `SqlAGReplica`
  - Fix SeedingMode existence condition.

## [17.0.0] - 2024-09-30

### Added

- SqlSetup
  - Added new parameter ProductCoveredBySA which is introduced in SQL 2022.

### Added

- `Connect-SqlDscDatabaseEngine`
  - Added integration test for the command.
- `Uninstall-SqlDscServer`
  - Added integration test for the command.

### Changed

- SqlScript
  - BREAKING CHANGE: The parameter `Id` is now required to allow
    reuse of a script with different variables. Set this to a unique value.
    The information entered is never used to actually run the script
    ([issue #596](https://github.com/dsccommunity/SqlServerDsc/issues/596)).
  - Fix unit test to fully check Set-TargetResource using timeout.
- SqlScriptQuery
  - BREAKING CHANGE: The parameter `Id` is now required to allow
    reuse of a script with different variables. Set this to a unique value.
    The information entered is never used to actually run the script
    ([issue #596](https://github.com/dsccommunity/SqlServerDsc/issues/596)).
  - Fix unit test to fully check Set-TargetResource using timeout.
- SqlServerDsc
  - Replaced inline task `Package_Wiki_Content` with the one now available
    in the module _DscResource.DocGenerator_.
- `Connect-SqlDscDatabaseEngine`
  - Update comment-based help with more examples.
- SqlSetup
  - The parameter `SecurityMode` now only (correctly) allows the value
    `SQL` ([issue #1185](https://github.com/dsccommunity/SqlServerDsc/issues/1185)).

### Fixed

- SqlServerDsc
  - Fix issue template.
- `Connect-SqlDscDatabaseEngine`
  - Comment-based help for parameter `LoginType` was corrected.
  - An integration test now runs to test the command.
- SqlAudit
  - Fixed unit tests.
- SqlDatabaseMail
  - Fix unit test, removing `Assert-VerifiableMock` that was left over from
    Pester 5 conversion.

## [16.6.0] - 2024-05-17

### Added

- SqlServerDsc
  - Added build tasks to generate Wiki documentation for public commands.
  - Initial integration tests for commands.
- SqlDatabaseMail
  - Added the parameter `UseDefaultCredentials` to control use of the DatabaseEngine
    service account for SMTP server authentication.
- New public commands
  - `Save-SqlDscSqlServerMediaFile` - Downloads the content on the provided URL
    and if it is an executable it will use the executable to download the
    ISO image media.

### Fixed

- SqlServerDsc
  - `Get-SMOModuleCalculatedVersion`
    - Return SQLPS version as 12.0 instead of 120
  - `Get-SqlDscPreferredModule`
    - Fix sort to get the latest version
  - Public commands no handles when both `-Force` and `-Confirm $true`
    would be passed to command.
  - Enabled NUnit results for HQRM tests.
- `Assert-Feature`
  - Fixed unit tests.
- SqlAGReplica
  - Fix unit test FailedRemoveAvailabilityGroupReplica
- SqlAgentOperator
  - Integration test for changing e-mail address on an existing operator.
- `DatabasePermission`
  - New method ToString() for making verbose output better.
- `ServerPermission`
  - New method ToString() for making verbose output better.
- SqlAgDatabase
  - Remove unused help file ([issue #1745](https://github.com/dsccommunity/SqlServerDsc/issues/1745)).
- SqlDatabaseObjectPermission
  - Added `foreach` loop in `Get-TargetResource` to fix issues with `INSERT`
    permissions when it's not the only permission on the table ([issue [#2006](https://github.com/dsccommunity/SqlServerDsc/issues/2006)]).
- `Install-SqlDscServer`
  - No longer throws with duplicate parameter error if the parameter
    `ErrorAction` is passed to the command.
- `Add-SqlDscNode`
  - No longer throws with duplicate parameter error if the parameter
    `ErrorAction` is passed to the command.
- `Complete-SqlDscFailoverCluster`
  - No longer throws with duplicate parameter error if the parameter
    `ErrorAction` is passed to the command.
- `Complete-SqlDscImage`
  - No longer throws with duplicate parameter error if the parameter
    `ErrorAction` is passed to the command.
- `Initialize-SqlDscRebuildDatabase`
  - No longer throws with duplicate parameter error if the parameter
    `ErrorAction` is passed to the command.
- `Remove-SqlDscNode`
  - No longer throws with duplicate parameter error if the parameter
    `ErrorAction` is passed to the command.
- `Repair-SqlDscServer`
  - No longer throws with duplicate parameter error if the parameter
    `ErrorAction` is passed to the command.
- `Uninstall-SqlDscServer`
  - No longer throws with duplicate parameter error if the parameter
    `ErrorAction` is passed to the command.
- Private functions
  - `Invoke-SetupAction` no longer throws when secure strings is passed on
    Windows PowerShell.

### Changed

- SqlServerDsc
  - Updated pipeline files to support pre-releases with ModuleFast (when
    resolving dependencies).
  - Bump PSResourceGet to v1.0.0 (used when resolving dependencies).
  - Update markdown highlights with newly supported keywords.
  - Bump GitHub Action _Stale_ to v9.
  - Bump GitHub Action _CodeQL-Action_ to v3.
  - Documentation is now built using a separate meta task `docs`.
    It is run with the meta task `pack` which is run by the pipeline.
    To run the meta task `docs` the SMO assemblies must be loaded into the
    session, either by importing SqlServer module or loading SMO stubs.
  - QA test improved to speed up quality testing.
  - The pipeline test stages has been split into different stages.
- SqlAG
  - Converted unit test to Pester 5
  - DtcSupportEnabled option in Set-TargetResource and TestTargetResource
- SqlSetup
  - Updated integration tests to use PSResourceGet to download required modules.
- SqlRS
  - Integration tests for SQL Server 2022 has been temporarily disabled due
    to a unknown problem. More information in [issue #2009](https://github.com/dsccommunity/SqlServerDsc/issues/2009).

## [16.5.0] - 2023-10-05

### Fixed

- SqlDatabase
  - Add Version160 to CompatibilityLevel ValidateSet

### Added

- SqlServerDsc
  - Updated pipeline files to support ModuleFast and PSResourceGet.
  - `Get-SqlDscPreferredModule`
    - Optionally specify what version of the the SQL preferred module to
      be imported using the SMODefaultModuleVersion environment variable
      ([issue #1965](https://github.com/dsccommunity/SqlServerDsc/issues/1965)).
  - Now package the Wiki content and adds it as a GitHub Release asset so it
    is simpler to get the documentation for a specific version.
  - CODEOWNERS file was added to support automatically set reviewer.
- New private command:
  - Get-SMOModuleCalculatedVersion - Returns the version of the SMO module
    as a string. SQLPS version 120 and 130 do not have the correct version set,
    so the file path is used to calculate the version.
- SqlSetup
  - Added the parameter `SqlVersion` that can be used to set the SQL Server
    version to be installed instead of it looking for version in the setup
    executable of the SQL Server media. This parameter is not allowed for
    the setup action `Upgrade`, if specified it will throw an exception
    ([issue #1946](https://github.com/dsccommunity/SqlServerDsc/issues/1946)).

### Changed

- SqlRs
  - Updated examples to use xPSDesiredStateConfiguration instead of PSDScResources.
  - Updated integration tests to use xPSDesiredStateConfiguration instead of PSDScResources.
- SqlScript
  - Updated examples to use xPSDesiredStateConfiguration instead of PSDScResources.
  - Updated integration tests to use xPSDesiredStateConfiguration instead of PSDScResources.
- SqlScriptQuery
  - Updated examples to use xPSDesiredStateConfiguration instead of PSDScResources.
- SqlSetup
  - Updated examples to use xPSDesiredStateConfiguration instead of PSDScResources.
  - Updated integration tests to use xPSDesiredStateConfiguration instead of PSDScResources.
- SqlAlwaysOnService
  - Updated integration tests to use xPSDesiredStateConfiguration instead of PSDScResources.
- SqlLogin
  - Updated integration tests to use xPSDesiredStateConfiguration instead of PSDScResources.
- SqlReplication
  - Updated integration tests to use xPSDesiredStateConfiguration instead of PSDScResources.
- SqlRSSetup
  - Updated integration tests to use xPSDesiredStateConfiguration instead of PSDScResources.
- SqlServiceAccount
  - Updated integration tests to use xPSDesiredStateConfiguration instead of PSDScResources.
- SqlWindowsFirewall
  - Updated integration tests to use xPSDesiredStateConfiguration instead of PSDScResources.
- SqlServerDsc
  - `Get-SqlDscPreferredModule`
    - Now returns a PSModuleInfo object instead of just the module name.
  - `Import-SqlDscPreferredModule`
    - Handles PSModuleInfo objects from `Get-SqlDscPreferredModule` instead of strings.
    - Sets -ErrorAction 'Stop' on Get-SqlDscPreferredModule to throw an error if
      no SQL module is found. The script-terminating error is caught and made into
      a statement-terminating error.
  - Bump GitHub Action Checkout to v4.
- SqlAGListener
  - Made the resource cluster aware. When ProcessOnlyOnActiveNode is specified,
    the resource will only determine if a change is needed if the target node
    is the active host of the SQL Server instance ([issue #871](https://github.com/dsccommunity/SqlServerDsc/issues/871)).

### Remove

- SqlServerDsc
  - Removed PreferredModule_ModuleFound string in favor for more verbose PreferredModule_ModuleVersionFound.

## [16.4.0] - 2023-08-22

### Added

- SqlServerDsc
  - Added a new build task `fastbuild` that can be used during development
    process when there are no need to generate documentation.
  - Added new public command:
    - `Get-SqlDscConfigurationOption` - Returns the available configuration
      options that can be used with the DSC resource _SqlConfiguration_.

### Changed

- SqlServerDsc
  - Re-enable integration tests for dbatools.
  - Bumped dbatools to v2.0.1 for the integration tests.
  - Running PSScriptAnalyzer on the built module ([issue #1945](https://github.com/dsccommunity/SqlServerDsc/issues/1945)).
  - Fix header in unit tests that referenced the wrong path.
  - Fix a path in VS Code workspace settings to correctly use Script Analyzer on
    Linux and macOS.
  - Highlighted note comments throughout markdown and generated markdown.
- SqlServerDsc.Common
  - Fix unit tests so they work cross-platform.
- ScriptAnalyzer.Tests was fixed so they work cross-platform.
- SqlSetup
  - Highlighted a note in the README.md.
- SqlMemory
  - Highlighted an important note in the README.md.
- SqlMaxDop
  - Highlighted an important note in the README.md.
- `Get-SqlDscPreferredModule`
  - Fix unit tests so they work cross-platform.

### Fixed

- SqlServerDsc
  - Fix style changes in all private and public commands.
- `Import-SqlDscPreferredModule`
  - Now when parameter `Force` is passed the command correctly invoke
    `Get-SqlDscPreferredModule` using the parameter `Refresh`.
- SqlWindowsFirewall
  - Fix duplication of SQL Server Browser Firewall Rule when deploying
    Analysis Services feature ([issue #1942](https://github.com/dsccommunity/SqlServerDsc/issues/1942)).
- SqlLogin
  - Attempting to disable and already disabled login throws an error ([issue #1952](https://github.com/dsccommunity/SqlServerDsc/issues/1952)).
- `Install-SqlDscServer`
  - Now the parameter `InstanceName` can no longer be specified (as per
    the SQL Server documentation) for the setup action `PrepareImage`
    ([issue #1960](https://github.com/dsccommunity/SqlServerDsc/issues/1960)).

## [16.3.1] - 2023-05-06

### Changed

- SqlServerDsc
  - Temporary disable integration tests for dbatools.
- SqlAg
  - Added optional parameter `SeedingMode` that will set the SeedingMode for the
    SQL Server 2016 and higher. This parameter can only be used together with the
    module _SqlServer_ installed (tested  v21.0.17099). The parameter will be
    ignored if SQLPS module will be used.
- SqlAgReplica
  - Added optional parameter `SeedingMode` that will set the SeedingMode for the
    SQL Server 2016 and higher ([issue #487](https://github.com/dsccommunity/SqlServerDsc/issues/487)).
    This parameter can only be used together with the module _SqlServer_ installed
    (tested v21.0.17099). The parameter will be ignored if SQLPS module will be
    used.

### Fixed

- `Import-SqlDscPreferredModule`
  - Now the command does not fail when checking if SQLPS is loaded into the
    session ([issue #1928](https://github.com/dsccommunity/SqlServerDsc/issues/1928)).

## [16.3.0] - 2023-04-26

### Remove

- SqlServerDsc.Common
  - Removed the function `Invoke-Query`. It is replaced by the command
    `Invoke-SqlDscQuery` ([issue #1902](https://github.com/dsccommunity/SqlServerDsc/issues/1902)).

### Added

- New public commands:
  - `Disconnect-SqlDscDatabaseEngine` - Disconnects from a SQL Server instance
    that was previously connected to using `Connect-SqlDscDatabaseEngine`.
  - `Test-SqlDscIsSupportedFeature` - Evaluates if a feature is supported by a specific
    Microsoft SQL Server major version. _This command must be extended with_
    _a full list of when features were added and removed in each major_
    _version to fully work_.
- New private commands:
  - `ConvertTo-RedactedText` - Used to redact sensitive information from
    text that then can be used in console output like verbose messages.
  - `Get-FileVersionInformation` - Returns the version information
    for a file.
  - `Assert-Feature` - Throws an exception if a feature is not supported
    for a specific Microsoft SQL Server major version.
- SqlServerDsc.Common
  - `Connect-SQL`.
    - Add new parameter `Encrypt`.
- `Connect-SqlDscDatabaseEngine`
  - Add new parameter `Encrypt`.
- `Invoke-SqlDscQuery`
  - Add new parameter `Encrypt`.

### Changed

- Now able to use [DbaTools](https://dbatools.io) as a preferred module
  (with some restrictions).
- Gitversion no longer evaluates bumping major version using the word "major".
- Update private commands:
  - `Assert-SetupActionProperties` was changed to throw
    an exception when a feature is not supported (calls `Assert-Feature`).
    The private command is indirectly used by the setup action commands.
  - `Invoke-SetupAction` was changed to expand environment variables that
    is passed as the media path.
- SqlSetup
  - Update to support checking non-supported features using the command
    `SqlDscIsSupportedFeature` ([issue #1872](https://github.com/dsccommunity/SqlServerDsc/issues/1872)).
- Update SqlServerDsc.Common Module:
  - `Connect-SQL` - Function will now wait for the SMO Status property to be
    'Online' or throw an exception if time exceeds the statement timeout.
- SqlRS
  - Now uses the command `Invoke-SqlDscQuery` instead of `Invoke-SqlCmd`
   ([issue #1917](https://github.com/dsccommunity/SqlServerDsc/issues/1917)).
  - The parameter `Encrypt` has changed so that `Mandatory` or `Strict`
    will turn on encryption when connecting to the database instance.
- SqlDatabaseMail
  - Update integration tests to verify multiple instances of SqlDatabaseMail
    in the same configuration ([issue #1871](https://github.com/dsccommunity/SqlServerDsc/issues/1871)).
  - Changed comparison logic to use `Compare-DscParameterState` ([issue #1871](https://github.com/dsccommunity/SqlServerDsc/issues/1871)).
  - Return the correct profile name and mail server name from the current
    state ([issue #1871](https://github.com/dsccommunity/SqlServerDsc/issues/1871)).
- `Invoke-SqlDscQuery`
  - Now shows the correct instance name when called using a server object
    ([issue #1918](https://github.com/dsccommunity/SqlServerDsc/issues/1918)).
  - Correctly outputs query in verbose message when parameter `RedactText`
    is not passed.
- `Import-SqlDscPreferredModule`
  - Better handle preferred module and re-uses logic in `Get-SqlDscPreferredModule`.

## [16.2.0] - 2023-04-10

### Added

- SqlServerDsc
  - New GitHub Actions workflow that run PSScriptAnalyzer for PRs so any
    issues are shown directly in the PR's changed files ([issue #1860](https://github.com/dsccommunity/SqlServerDsc/issues/1860)).
  - Added a separate integration test jobs for SQL Server Reporting Services
    to be able to test configuring SQL Server Reportings Services using
    other values that the default values.
  - Now updates GitHub Actions automatically by allowing dependabot sending
    in pull requests.
  - New public command:
    - `Get-SqlDscPreferredModule` - Returns the name of the first available
      preferred module ([issue #1879](https://github.com/dsccommunity/SqlServerDsc/issues/1879)).
      - Re-using the command `Get-PSModulePath` from the module DscResource.Common.
- SqlSecureConnection
  - Added new parameter `ServerName` that will be used as the host name when
    restarting the SQL Server instance. The specified value should be the same
    name that is used in the certificate ([issue #1888](https://github.com/dsccommunity/SqlServerDsc/issues/1888)).
- SqlSetup
  - Added new parameter `ServerName` that will be used as the host name when
    evaluating the SQL Server instance. If using a secure connection the
    specified value should be the same name that is used in the certificate
    ([issue #1893](https://github.com/dsccommunity/SqlServerDsc/issues/1893)).

### Changed

- SqlServerDsc
  - Update `appveyor.yml` to use `dotnet tool install` to install _GitVersion_.
  - Re-enable integration tests for SqlRSSetup and SqlRS when running against
    SQL Server 2019 ([issue #1847](https://github.com/dsccommunity/SqlServerDsc/issues/1847)).
  - The private function `Import-SQLPSModule` was replaced throughout with
    the public command `Import-SqlDscPreferredModule` ([issue #1848](https://github.com/dsccommunity/SqlServerDsc/issues/1848)).
  - Removed the regular expression `features?` from the GitVersion configuration.
    Before, if a fix commit mentioned the word feature but means a SQL Server
    feature GitVersion would bump minor instead of patch number.
  - Update pipeline script that is used to resolve dependencies.
  - When running in Azure Pipelines any existing SqlServer module is removed
    before running integration tests, so the tests can update to latest version.
  - Now the new label 'command proposal' is an exempt for labeling issues stale.
  - Update the initializing header for all integration test to be equal to
    the unit tests.
  - Rename task jobs in Azure Pipelines ([issue #1881](https://github.com/dsccommunity/SqlServerDsc/issues/1881)).
  - Bump SqlServer version to 22.0.59 for integration tests for SQL Server 2022.
- `Get-SqlDscAudit`
  - The parameter `Name` is no longer mandatory. When left out all the current
    audits are returned ([issue #1812](https://github.com/dsccommunity/SqlServerDsc/issues/1812)).
- `Import-SqlDscPreferredModule`
  - Now correctly preserves paths that is set in the session for the environment
    variable `$env:PSModulePath`. If the module _SqlServer_ or _SQLPS_ are not
    found the command will populate the `$env:PSModulePath` with the
    unique paths from all targets; session, user, and machine. This is done
    so that any new path that was added to the machine or user target will
    also be set in the session.
  - Now imports the preferred module into the global scope so that MOF-based
    resources (that is in another module scope) can use the imported module.
  - Some code cleanup ([issue #1881](https://github.com/dsccommunity/SqlServerDsc/issues/1881)).
  - Refactor to re-use the command `Get-SqlDscPreferredModule`.
- SqlServerDsc.Common
  - `Restart-SqlService` no longer silently ignores errors that prevents
     the instance to go online. If the instance has not gone online during
     the timeout period the error thrown will no contain the last error
     reported by `Connect-SQL` ([issue #1891](https://github.com/dsccommunity/SqlServerDsc/issues/1891)).
  - `Invoke-SqlScript` no longer passes the parameter `Variable` to
    `Invoke-SqlCmd` if it is not set ([issue #1896](https://github.com/dsccommunity/SqlServerDsc/issues/1896)).
- `DatabasePermission`
  - Class was updated with the latest database permissions.

### Fixed

- `Assert-SetupActionProperties`
  - Now throws an exception if the setup action is `Install` and the feature
    analysis services is specified without the parameter `ASSysAdminAccounts`
    ([issue #1845](https://github.com/dsccommunity/SqlServerDsc/issues/1845)).
  - Now throws an exception if the setup action is `Install` and the feature
    database engine is specified without the parameter `SqlSysAdminAccounts`.
- `Invoke-SetupAction`
  - The parameter `SqlSysAdminAccounts` is no longer mandatory to allow
    installation where the database engine is not installed.
- `Install-SqlDscServer`
  - The parameter `SqlSysAdminAccounts` is no longer mandatory to allow
    installation where the database engine is not installed.
- `SqlRS`
  - Fixed issue of configuring reporting services ([issue #1868](https://github.com/dsccommunity/SqlServerDsc/issues/1868)).
  - Test renamed to `When Reports virtual directory is different` so it
    is more correct and not a duplicate.
  - Integration tests configuration names was renamed to better tell what
    the configuration does ([issue #1880](https://github.com/dsccommunity/SqlServerDsc/issues/1880)).
- SqlServerDsc.Common
  - The command `Restart-SqlService` was updated to correctly evaluate when
    the timeout value is reached ([issue #1889](https://github.com/dsccommunity/SqlServerDsc/issues/1889)).

## [16.1.0] - 2023-02-28

### Removed

- SqlServerDsc
  - Removed `Assert-ElevatedUser` from private functions ([issue #1797](https://github.com/dsccommunity/SqlServerDsc/issues/1797)).
    - `Assert-ElevatedUser` added to _DscResource.Common_ public functions
      ([issue #82](https://github.com/dsccommunity/DscResource.Common/issues/82)).
  - Removed `Test-IsNumericType` from private functions ([issue #1795](https://github.com/dsccommunity/SqlServerDsc/issues/1795)).
    - `Test-IsNumericType` added to _DscResource.Common_ public functions
    ([issue #87](https://github.com/dsccommunity/DscResource.Common/issues/87)).
  - Removed `Test-ServiceAccountRequirePassword` from private functions ([issue #1794](https://github.com/dsccommunity/SqlServerDsc/issues/1794)
    - Replaced by `Test-AccountRequirePassword` that was added to _DscResource.Common_
      public functions ([issue #93](https://github.com/dsccommunity/DscResource.Common/issues/93)).
  - Removed `Assert-RequiredCommandParameter` from private functions ([issue #1796](https://github.com/dsccommunity/SqlServerDsc/issues/1796)).
    - Replaced by `Assert-BoundParameter` (part of _DscResource.Common_)
      that had a new parameter set added ([issue #92](https://github.com/dsccommunity/DscResource.Common/issues/92)).
  - Removed private function `Test-ResourceDscPropertyIsAssigned` and
    `Test-ResourceHasDscProperty`. Both are replaced by `Test-DscProperty`
    which is now part of the module _DscResource.Common_.
  - Removed private function `Get-DscProperty`. It is replaced by `Get-DscProperty`
    which is now part of the module _DscResource.Common_.
  - The class `ResourceBase` and `Reason` has been removed, they are now
    part of the module _DscResource.Base_.
  - The enum `Ensure` has been removed, is is now part of the module
    _DscResource.Base_.
  - The private functions that the class `ResourceBase` depended on has been
    moved to the module _DscResource.Base_.
    - `ConvertFrom-CompareResult`
    - `ConvertTo-Reason`
    - `Get-ClassName`
    - `Get-LocalizedDataRecursive`
  - Added documentation how to generate stub modules for the unit tests.
    The documentation can be found in ['tests/Unit/Stubs`](https://github.com/dsccommunity/SqlServerDsc/tree/main/tests/Unit/Stubs).
  - SqlRSSetup and SqlRS
    - Removed the integration test when running against SQL Server 2019,
      due to the URL to download the Reporting Services 2019 executable
      no longer works.

### Added

- SqlServerDsc
  - The following private functions were added to the module (see comment-based
    help for more information):
    - `Assert-SetupActionProperties`
    - `Invoke-SetupAction`
    - `ConvertTo-ManagedServiceType`
    - `ConvertFrom-ManagedServiceType`
    - `Assert-ManagedServiceType`
  - The following public functions were added to the module (see comment-based
    help for more information):
    - `Install-SqlDscServer`
    - `Uninstall-SqlDscServer`
    - `Add-SqlDscNode`
    - `Remove-SqlDscNode`
    - `Repair-SqlDscServer`
    - `Complete-SqlDscImage`
    - `Complete-SqlDscFailoverCluster`
    - `Initialize-SqlDscRebuildDatabase`
    - `Import-SqlDscPreferredModule`
    - `Get-SqlDscManagedComputer`
    - `Get-SqlDscManagedComputerService`
    - `Get-SqlDscTraceFlag`
    - `Add-SqlDscTraceFlag`
    - `Remove-SqlDscTraceFlag`
    - `Set-SqlDscTraceFlag`
    - `Get-SqlDscStartupParameter`
    - `Set-SqlDscStartupParameter`
  - Added class `StartupParameters` which can parse the startup parameters
    of a manged computer service object.
  - Added class `SqlReason` to be used as the type of the DSC property `Reasons`
    for class-based resources.
  - New GitHub issue templates for proposing new public commands, proposing
    an enhancement to an existing command, or having a problem with an existing
    command.
  - Integration tests are now also run on SQL Server 2022 and SQL Server
    Reporting Services 2022.
  - Integration tests now wait for LCM after each It-block, not just at the
    end of a Context-block. Hopefully this will mitigate some of the intermittent
    errors we have seen when running the integration tests in the pipeline.
  - Use preview version of Pester to support the development of Pester as
    this is a code base with a diverse set of tests thar can help catch
    issues in Pester. If preview release of Pester prevents release we
    should temporary shift back to stable.
  - New QA tests for public commands and private functions.
- SqlDatabase
  - Added compatibility levels for SQL Server 2022 (major version 16).
- SqlSetup
  - Paths for SQL Server 2022 are correctly returned by Get.
- SqlRS
  - Added optional parameter `Encrypt`. Parameter `Encrypt` controls whether
    the connection used by `Invoke-SqlCmd should enforce encryption. This
    parameter can only be used together with the module _SqlServer_ v22.x
    (minimum v22.0.49-preview). The parameter will be ignored if an older
    major versions of the module _SqlServer_ is used.
- SqlScript
  - Added optional parameter `Encrypt`. Parameter `Encrypt` controls whether
    the connection used by `Invoke-SqlCmd should enforce encryption. This
    parameter can only be used together with the module _SqlServer_ v22.x
    (minimum v22.0.49-preview). The parameter will be ignored if an older
    major versions of the module _SqlServer_ is used.
- SqlScriptQuery
  - Added optional parameter `Encrypt`. Parameter `Encrypt` controls whether
    the connection used by `Invoke-SqlCmd should enforce encryption. This
    parameter can only be used together with the module _SqlServer_ v22.x
    (minimum v22.0.49-preview). The parameter will be ignored if an older
    major versions of the module _SqlServer_ is used.
- SqlTraceFlag
  - The resource is now tested with an integration tests ([issue #1835](https://github.com/dsccommunity/SqlServerDsc/issues/1835)).
  - A new parameter `ClearAllTraceFlags` was added so a configuration
    can enforce that there should be no trace flags.
- The public commands `Add-SqlDscNode`, `Complete-SqlDscFailoverCluster`,
  `Complete-SqlDscImage`, `Install-SqlDscServer`, and `Repair-SqlDscServer`
  now support the setup argument `ProductCoveredBySA` ([issue #1798](https://github.com/dsccommunity/SqlServerDsc/issues/1798)).

### Changed

- SqlServerDsc
  - Update Stale GitHub Action to v7.
  - Update to build module in separate folder under `output`.
  - Moved the build step of the pipeline to a Windows build worker when
    running in Azure DevOps.
  - Class-based resources now uses the parent class `ResourceBase` from the
    module _DscResource.Base_ ([issue #1790](https://github.com/dsccommunity/SqlServerDsc/issues/1790)).
  - Settings for the _Visual Studio Code_ extension _Pester Tests_ was changed
    to be able to run all unit tests, and all tests run by the extension
    are now run in a separate process to be able to handle changes in
    class-based resources.
  - The AppVeyor configuration file was updated to include the possibility
    to run integration tests for SQL Server 2022.
  - The AppVeyor configuration file was updated to include the possibility
    to run skip installing one or more SQL Server instances when debugging
    in AppVeyor to help maximize the time alloted be run.
  - The stubs in `SqlServerStub.psm1` are now based on the commands from the
    module SqlServer v22.0.49-preview.
  - The module will now call `Import-SqlDscPreferredModule` when the module
    is imported to make sure SqlServer (default preferred module) or SQLPS
    is loaded into the session. This will make it possible for classes and
    commands to use and return SQL types. If no module is found it will
    output a warning to install any of the dependent modules.
  - Add empty constructor to classes to be able to use Pester's new code
    coverage method. See more information can be found in [pester/Pester#2306](https://github.com/pester/Pester/issues/2306).
  - The type of the property `Reasons` was changed in the class-based resources.
    This resolves a problem when using two DSC resource modules that was
    using the same class-type for the property `Reasons`. Resolves the issues
    [issue #1831](https://github.com/dsccommunity/SqlServerDsc/issues/1831),
    [issue #1832](https://github.com/dsccommunity/SqlServerDsc/issues/1832),
    and [issue #1833](https://github.com/dsccommunity/SqlServerDsc/issues/1833).
- `Install-SqlServerDsc`
  - No longer throws an exception when parameter `AgtSvcAccount` is not specified.
- SqlAgReplica
  - Converted unit test to Pester 5.
  - `Update-AvailabilityGroupReplica` to trigger once within `Set-TargetResource`
    for all AvailabilityReplica changes.
- Private function `Invoke-SetupAction` ([issue #1798](https://github.com/dsccommunity/SqlServerDsc/issues/1798)).
  - Was changed to support the SQL Server 2022 GA feature `AzureExtension`
    (that replaced the feature name `ARC`).
  - Support the setup argument `ProductCoveredBySA`.
  - No longer supports the argument `OnBoardSQLToARC` as it was removed in
    SQL Server 2022 GA.
- `Install-SqlDscServer`
  - Was changed to support the SQL Server 2022 GA feature `AzureExtension`
    (that replaced the feature name `ARC`) ([issue #1798](https://github.com/dsccommunity/SqlServerDsc/issues/1798)).
- `Uninstall-SqlDscServer`
  - Was changed to support the SQL Server 2022 GA feature `AzureExtension`
    (that replaced the feature name `ARC`) ([issue #1798](https://github.com/dsccommunity/SqlServerDsc/issues/1798)).
  - Now support the argument `SuppressPrivacyStatementNotice` ([issue #1809](https://github.com/dsccommunity/SqlServerDsc/issues/1809)).
- `Import-SqlDscPreferredModule`
  - No longer tries to get the environment variables from the machine state
    when run on Linux or macOS. This will allow the unit tests to run
    cross-plattform.
- SqlReplication
  - The resource now supports SQL Server 2022. The resource will require
    the module _SqlServer_ v22.0.49-preview or newer when used against an
    SQL Server 2022 instance ([issue #1801](https://github.com/dsccommunity/SqlServerDsc/issues/1801)).
- SqlProtocol
  - The resource now supports SQL Server 2022. The resource will require
    the module _SqlServer_ v22.0.49-preview or newer when used against an
    SQL Server 2022 instance ([issue #1802](https://github.com/dsccommunity/SqlServerDsc/issues/1802)).
- SqlProtocolTcpIp
  - The resource now supports SQL Server 2022. The resource will require
    the module _SqlServer_ v22.0.49-preview or newer when used against an
    SQL Server 2022 instance ([issue #1805](https://github.com/dsccommunity/SqlServerDsc/issues/1805)).
- SqlServiceAccount
  - The resource now supports SQL Server 2022. The resource will require
    the module _SqlServer_ v22.0.49-preview or newer when used against an
    SQL Server 2022 instance ([issue #1800](https://github.com/dsccommunity/SqlServerDsc/issues/1800)).
- SqlSetup
  - Integration tests now used _SqlServer_ module version 22.0.49-preview
    when running against _SQL Server 2022_, when testing _SQL Server 2016_,
    _SQL Server 2017_, and _SQL Server 2019_ the module version 21.1.18256
    is used.
  - Integration tests now supports installing preview versions of the module
    _SqlServer_.
- SqlServerDsc.Common
  - `Import-SQLPSModule`
    - Small changed to the localized string verbose message when the preferred
      module (_SqlServer_) is not found.
  - `Invoke-SqlScript`
    - Added the optional parameter `Encrypt` which controls whether the connection
      used by `Invoke-SqlCmd` should enforce encryption. This parameter can
      only be used together with the module _SqlServer_ v22.x (minimum
      v22.0.49-preview). The parameter will be ignored if an older major
      versions of the module _SqlServer_ is used.
  - `Connect-SQL`
    - Was updated to handle both `-ErrorAction 'Stop'` and `-ErrorAction 'SilentlyContinue'`
      when passed to the command ([issue #1837](https://github.com/dsccommunity/SqlServerDsc/issues/1837)).
    - Now returns a more clear error message when the status of a database
      instance is not `Online`.
  - `Import-SQLPSModule`
    - The function was changed to call public command `Import-SqlDscPreferredModule`.
- SqlTraceFlag
  - The examples was updated to show that values should be passed as an array,
    even when there is only one value.
  - `Get-TargetResource` was updated to always return an array for parameter
    `TraceFlags`, `TraceFlagsToInclude`, and `TraceFlagsToInclude`. _The last_
    _two properties will always return an empty array._

### Fixed

- SqlServerDsc
  - Localized strings file `en-US/SqlServerDsc.strings.psd1` no longer
    referencing the wrong module in a comment.
- SqlAGReplica
  - No longer tries to enforce EndpointHostName when it is not part of the
    configuration ([issue #1821](https://github.com/dsccommunity/SqlServerDsc/issues/1821)).
  - Now `Get-TargetResource` always returns values for the properties `Name`
    and `AvailabilityGroupName` ([issue #1822](https://github.com/dsccommunity/SqlServerDsc/issues/1822)).
  - Now `Test-TargetResource` no longer test properties that cannot
    be enforced ([issue #1822](https://github.com/dsccommunity/SqlServerDsc/issues/1822)).
- SqlTraceFlag
  - `Set-TargetResource` was updated to handle a single trace flag in the
    current state ([issue #1834](https://github.com/dsccommunity/SqlServerDsc/issues/1834)).
  - `Set-TargetResource` was updated to correctly include or exclude a single
    flag ([issue #1834](https://github.com/dsccommunity/SqlServerDsc/issues/1834)).
- SqlAudit
  - Return the correct type for parameter `LogType` when calling method `Get()`.

## [16.0.0] - 2022-09-09

### Removed

- The deprecated DSC resource SqlDatabaseOwner have been removed _(and replaced_
  _by a property in [**SqlDatabase**](https://github.com/dsccommunity/SqlServerDsc/wiki/sqldatabase))_
  ([issue #1725](https://github.com/dsccommunity/SqlServerDsc/issues/1725)).
- The deprecated DSC resource SqlDatabaseRecoveryModel have been removed _(and_
  _replaced by a property in [**SqlDatabase**](https://github.com/dsccommunity/SqlServerDsc/wiki/sqldatabase))_
  ([issue #1725](https://github.com/dsccommunity/SqlServerDsc/issues/1725)).
- The deprecated DSC resource SqlServerEndpointState have been removed _(and_
  _replaced by a property in [**SqlEndpoint**](https://github.com/dsccommunity/SqlServerDsc/wiki/sqlendpoint))_
  ([issue #1725](https://github.com/dsccommunity/SqlServerDsc/issues/1725)).
- The deprecated DSC resource SqlServerNetwork have been removed _(and replaced by_
  _[**SqlProtocol**](https://github.com/dsccommunity/SqlServerDsc/wiki/sqlprotocol)_
  _and [**SqlProtocolTcpIp**](https://github.com/dsccommunity/SqlServerDsc/wiki/sqlprotocoltcpip))_
  ([issue #1725](https://github.com/dsccommunity/SqlServerDsc/issues/1725)).
- CommonTestHelper
  - Remove the helper function `Wait-ForIdleLcm` since it has been moved
    to the module _DscResource.Test_.
  - Remove the helper function `Get-InvalidOperationRecord` since it has
    been moved to the module _DscResource.Test_.
  - Remove the helper function `Get-InvalidResultRecord` since it has been
    moved to the module _DscResource.Test_.

### Added

- SqlServerDsc
  - Added recommended VS Code extensions.
    - Added settings for VS Code extension _Pester Test Adapter_.
  - Added new Script Analyzer rules from the module _Indented.ScriptAnalyzerRules_
    to help development and review process. The rules that did not contradict
    the existing DSC Community rules and style guideline were added.
  - Added the Visual Studio Code extension _Code Spell Checker_ to the list
    of recommended Visual Studio Code extensions.
  - Added a file `prefix.ps1` which content is placed first in the built module
    (.psm1). This file imports dependent modules, and imports localized strings
    used by private and public commands.
  - The following classes were added to the module:
    - `DatabasePermission` - complex type for the DSC resource SqlDatabasePermission.
    - `Ensure` - Enum to be used for the property `Ensure` in class-based
      resources.
    - `Reason` - Used by method `Get()` to return the reason a property is not
      in desired state.
    - `ResourceBase` - class that can be inherited by class-based resource and
      provides functionality meant simplify the creating of class-based resource.
    - `SqlResourceBase` - class that can be inherited by class-based resource and
      provides default DSC properties and method for get a `[Server]`-object.
    - `ServerPermission` - complex type for the DSC resource SqlPermission.
  - The following private functions were added to the module (see comment-based
    help for more information):
    - `ConvertFrom-CompareResult`
    - `ConvertTo-Reason`
    - `Get-ClassName`
    - `Get-DscProperty`
    - `Get-LocalizedDataRecursive`
    - `Test-ResourceHasDscProperty`
    - `Test-ResourceDscPropertyIsAssigned`
  - The following public functions were added to the module (see comment-based
    help for more information):
    - `Connect-SqlDscDatabaseEngine`
    - `ConvertFrom-SqlDscDatabasePermission`
    - `ConvertTo-SqlDscDatabasePermission`
    - `Get-SqlDscDatabasePermission`
    - `Set-SqlDscDatabasePermission`
    - `Test-SqlDscIsDatabasePrincipal`
    - `Test-SqlDscIsLogin`
    - `ConvertFrom-SqlDscServerPermission`
    - `ConvertTo-SqlDscServerPermission`
    - `Get-SqlDscServerPermission`
    - `Set-SqlDscServerPermission`
    - `Invoke-SqlDscQuery`
    - `Get-SqlDscAudit`
    - `New-SqlDscAudit`
    - `Set-SqlDscAudit`
    - `Remove-SqlDscAudit`
    - `Enable-SqlDscAudit`
    - `Disable-SqlDscAudit`
  - Support for debugging of integration tests in AppVeyor.
    - Only run for pull requests
  - Add new resource SqlAudit.
- CommonTestHelper
  - `Import-SqlModuleStub`
    - Added the optional parameter **PasThru** that, if used, will return the
      name of the stub module.
    - When removing stub modules from the session that is not supposed to
      be loaded, it uses `Get-Module -All` to look for previously loaded
      stub modules.
  - `Remove-SqlModuleStub`
    - Added a new helper function `Remove-SqlModuleStub` for tests to remove
      the PowerShell SqlServer stub module when a test has run.
- SqlWindowsFirewall
  - Added integration tests for SqlWindowsFirewall ([issue #747](https://github.com/dsccommunity/SqlServerDsc/issues/747)).
- `Get-DscProperty`
  - Added parameter `ExcludeName` to exclude property names from being returned.

### Changed

- SqlServerDsc
  - Updated pipeline to use the build worker image 'ubuntu-latest'.
  - Switch to installing GitVersion using 'dotnet tool install' ([issue #1732](https://github.com/dsccommunity/SqlServerDsc/issues/1732)).
  - Bumped Stale task to v5 in the GitHub workflow.
  - Make it possible to publish code coverage on failed test runs, and
    when re-run a fail job.
  - Exclude Script Analyzer rule **TypeNotFound** in the file `.vscode/analyzersettings.psd1`.
  - Update CONTRIBUTING.md describing error handling in commands and class-based
    resources.
  - The QA tests are now run in Windows PowerShell due to a bug in PowerShell 7
    that makes class-based resource using inheritance to not work.
  - The QA test are excluding the rule **TypeNotFound** because it cannot
    run on the source files (there is a new issue that is tracking so this
    rule is only run on the built module).
  - The Pester code coverage has been switched to use the older functionality
    that uses breakpoints to calculate coverage. Newer functionality sometimes
    throw an exception when used in conjunction with class-based resources.¨
  - SMO stubs (used in the unit tests)
    - Was updated to remove a bug related to the type `DatabasePermissionInfo`
      when used with the type `DatabasePermissionSet`.
      The stubs suggested that the property `PermissionType` (of type `DatabasePermissionSet`)
      in `DatabasePermissionInfo` should have been a array `DatabasePermissionSet[]`.
      This conflicted with real SMO as it does not pass an array, but instead
      a single `DatabasePermissionSet`. The stubs was modified to mimic the
      real SMO. At the same time some old mock code in the SMO stubs was removed
      as it was no longer in use.
    - Was updated to remove a bug related to the type `ServerPermissionInfo`
      when used with the type `ServerPermissionSet`. The stubs suggested that
      the property `PermissionType` (of type `ServerPermissionSet`)
      in `ServerPermissionInfo` should have been a array `ServerPermissionSet[]`.
      This conflicted with real SMO as it does not pass an array, but instead
      a single `ServerPermissionSet`. The stubs was modified to mimic the
      real SMO. At the same time some old mock code in the SMO stubs was removed
      as it was no longer in use.
  - Updated integration tests README.md to describe how to use Appveyor to
    debug integration tests.
- Wiki
  - add introduction and links to DSC technology
- SqlServerDsc.Common
  - The parameter `SetupCredential` of the function `Connect-SQL` was renamed
    to `Credential` and the parameter name `SetupCredential` was made a
    parameter alias.
- SqlLogin
  - BREAKING CHANGE: The parameters `LoginMustChangePassword`, `LoginPasswordExpirationEnabled`,
    and `LoginPasswordPolicyEnforced` no longer have a default value of `$true`.
    This means that when creating a new login, and not specifically setting
    these parameters to `$true` in the configuration, the login that is created
    will have these properties set to `$false`.
  - BREAKING CHANGE: `LoginMustChangePassword`, `LoginPasswordExpirationEnabled`,
    and `LoginPasswordPolicyEnforced` parameters no longer enforce default
    values ([issue #1669](https://github.com/dsccommunity/SqlServerDsc/issues/1669)).
- SqlServerDsc
  - All tests have been converted to run in Pester 5 (Pester 4 can no
    longer be supported) ([issue #1654](https://github.com/dsccommunity/SqlServerDsc/issues/1654)).
  - Pipeline build and deploy now runs on Ubuntu 18.04, see more information
    in https://github.com/actions/virtual-environments/issues/3287.
  - Update the pipeline file _azure-pipelines.yml_ to use the latest version
    from the Sampler project.
- SqlRs
  - BREAKING CHANGE: Now the Reporting Services is always restarted after
    the call to CIM method `SetDatabaseConnection` when setting up the
    Reporting Services. This so to try to finish the initialization of
    Reporting Services. This was prior only done for _SQL Server Reporting_
    _Services 2019_ ([issue #1721](https://github.com/dsccommunity/SqlServerDsc/issues/1721)).
  - Added some verbose messages to better indicate which CIM methods are run
    and when they are run.
  - Minor refactor to support running unit test with strict mode enabled.
- SqlLogin
  - Only enforces optional parameter `LoginType` when it is specified in the
    configuration.
  - Only enforces optional parameters `LoginPasswordExpirationEnabled` and
    `LoginPasswordPolicyEnforced` for a SQL login when the parameters are
    specified in the configuration.
  - A localized string for an error message was updated to correctly reflect
    the code that says that to use a SQL login the authentication mode must
    be either Mixed or Normal, prio it just stated Mixed.
- SqlSecureConnection
  - BREAKING CHANGE: Now `Get-TargetResource` returns the value `'Empty'`
    for the property thumbprint if there is no thumbprint set in the current
    state. Returning the value `'Empty'` was always intended, but it due to
    a bug it was never returned, but instead it returned an empty string
    or `$null` value.
- SqlWindowsFirewall
  - Now the property Features always return the features in the order
    'SQLENGINE', 'RS', 'AS', and 'IS' if they are installed.
- SqlAGListener
  - Removed unnecessary exception that is very unlikely to be thrown in
    `Set-TargetResource` and `Test-TargetResource`.
  - Simplified the logic that checks if the properties are in desired state
    as the new unit tests did not pass with the previous logic.
  - Updated the verbose message when the listener does not exist to write
    out the name of the listener that is meant to be updated, added, or
    dropped.
  - Only update values for the properties that are actually enforced by the
    configuration.
- SqlAGDatabase
  - Added StatementTimeout optional parameter with default value of 600 seconds
    (10 mins) to SqlAGDatabase to fix issue #1743. Users will be able to specify
    the backup and restore timeout with it.
- SqlDatabaseUser
  - `Test-TargetResource` returns true if the `IsUpdateable` property of the
    database is `$false` to resolve issue #1748.
- SqlDatabaseRole
  - `Test-TargetResource` returns true if the `IsUpdateable` property of the
    database is `$false` to resolve issue #1750.
- SqlAlwaysOnService
  - BREAKING CHANGE: The parameter `IsHadrEnabled` is no longer returned by
    `Get-TargetResource`. The `Ensure` parameter now returns `Present` if
    Always On High Availability Diaster Recovery is enabled and `Absent`
    if it is disabled.
- SqlDatabasePermission
  - BREAKING CHANGE: The resource has been refactored. The parameters
    `ParameterState` and `Permissions` has been replaced by parameters
    `Permission`, `PermissionToInclude`, and `PermissionToExclude`. These
    permissions parameters are now an instance of the type `DatabasePermission`.
    The type `DatabasePermission` contains two properties; `State` and
    `Permission`. This fixes issue [issue #1555](https://github.com/dsccommunity/SqlServerDsc/issues/1555).
  - The resource was refactored into a class-based resource.
  - Made the resource derive from `SqlResourceBase` to clean up the code
    a bit.
- SqlPermission
  - BREAKING CHANGE: The resource has been refactored. The parameters
    `Permissions` has been replaced by parameters `Permission`,
    `PermissionToInclude`, and `PermissionToExclude`. These permissions
    parameters are now an instance of the type `ServerPermission`.
    The type `ServerPermission` contains two properties; `State` and
    `Permission`. This closes the issue [issue #1761](https://github.com/dsccommunity/SqlServerDsc/issues/1761),
    it also fixes the issues [issue #1773](https://github.com/dsccommunity/SqlServerDsc/issues/1773),
    [issue #1704](https://github.com/dsccommunity/SqlServerDsc/issues/1704),
    and [issue #752](https://github.com/dsccommunity/SqlServerDsc/issues/752).
  - The resource was refactored into a class-based resource.
  - Made the resource derive from `SqlResourceBase` to clean up the code
    a bit.
- Class `ResourceBase`
  - Renamed the hidden property that derived classes can specify which properties
    to not enforce when comparing desired state against current state. New name
    of the hidden property is `ExcludeDscProperties`.
- SqlAudit
  - Fix documentation that contain minor style errors.

### Fixed

- SqlServerDsc
  - URLs the referenced TechNet in the documentation has been update to link to
    new pages at docs.microsoft.com.
  - Fix pipeline so code coverage is published on fail.
  - Remove duplicate deploy step (already present in `azure-pipelines.yml`).
- CommonTestHelper
  - The test helper function `Import-SqlModuleStub` was using wrong casing for
    one of the stub  modules which failed test when running cross plattform.
- SqlDatabaseObjectPermission
  - Fix for issue ([issue #1724](https://github.com/dsccommunity/SqlServerDsc/issues/1724)).
    - BREAKING CHANGE: Updated class DSC_DatabaseObjectPermission.
      - Changed Permission from an array to a string.
      - Updated Permission to a key property.
      - Updated Integration Tests to test permission grants on multiple objects.
- SqlProtocolTcpIp
  - Output verbose information in integration tests so it is shown what NICs
    are available and what IP address the tests will use.
- SqlAlias
  - Now the code passes strict mode during unit testing.
  - When an existing alias existed with a static TCP port but the desired
    state was to have a dynamic port, the function `Test-TargetResource` did
    not correctly return `$false`. Same for an alias that existed with a
    dynamic port but the desired state was to have a static port. Now the
    function `Test-TargetResource` returns `$false` in both these scenarios.
- SqlAgentOperator
  - In a certain case the `Test-TargetResource` function returned the wrong
    verbose message. If passing an e-mail address and the operator did not
    exist it would wrongly say operator exist but had wrong e-mail address.
    Truth was that the operator did not exist at all.
- SqlDatabaseMail
  - Improved the verification of an empty description so that it can handle
    both empty string and `$null`.
- SqlDatabaseRole
  - Some variables where not initialized correctly which was discovered when
    running the unit tests using strict mode. Now the variables are initialized
    and should not cause any issues in the object returned from the function
    `Get-TargetResource`.
- SqlEndpointPermission
  - Verbose messages did not use the correct variable name, so the messages
    did not contain the correct information.
  - Minor style guideline changes.
- SqlMaxDop
  - The function `Get-TargetResource` did not initialize some of the variables
    correctly which was discovered when running the unit tests using strict
    mode.
  - The function `Test-TargetResource` did not correctly evaluate if the
    node was the active node..
- SqlMemory
  - Now it possible to just set the minimum memory without it throwing because
    the maximum memory is not specified.
  - In a certain scenario the maximum memory would be enforced even if it was
    not specified in the configuration.
- SqlWindowsFirewall
  - Now the variables in `Get-TargetResource` are correctly initialized so
    they pass the new unit test that use strict mode.
  - The verbose message in `Test-TargetResource` did not use the correct
    variable name, so the message did not contain the correct information.
  - Removed unnecessary logic in `Set-TargetResource` that did just evaluated
    the same thing that the call to function `Get-TargetResource` already
    does.
- SqlSetup
  - Now the variables in `Set-TargetResource` are correctly initialized so
    they pass the new unit test that use strict mode.
  - Some verbose messages in `Get-TargetResource` wrongly reference a variable
    that was not available.
  - The loop that evaluates what features are installed did an unnecessary
    step for each iteration. A line of code was moved outside of the loop.
  - The `SourcePath` parameter is now mandatory for all `*-TargetResource`
    ([issue #1755](https://github.com/dsccommunity/SqlServerDsc/issues/1755)).
- SqlDatabasePermission
  - It is no longer possible to have one permission that has two different
    states in the same configuration, e.g. denying and granting `update`
    in the same configuration.
  - Fixed comment-based help and cleaned up comments.
  - Fix localized string that referenced 'user' instead of 'principal',
    and correct localized string ID for each string.
  - Fix comment-based help.
- SqlPermission
  - Fix comment-based help.
- `Set-SqlDscDatabasePermission`
  - Minor code cleanup.
- `ConvertTo-Reason`
  - Fix to handle `$null` values on Windows PowerShell.
  - If the property name contain the word 'Path' the value will be parsed to
    replace backslash or slashes at the end of the string, e.g. `'/myPath/'`
    will become `'/myPath'`.
- `ResourceBase`
  - Now handles `Ensure` correctly from derived `GetCurrentState()`. But
    requires that the `GetCurrentState()` only return key property if object
    is present, and does not return key property if object is absent.
    Optionally the resource's derived `GetCurrentState()` can handle `Ensure`
    itself.

## [15.2.0] - 2021-09-01

### Changed

- SqlServerDsc
  - Changed to the new GitHub deploy tasks that is required for the latest
    version of the Sampler module.
  - Updated pipeline configuration to align with the latest changes in [Sampler](https://github.com/gaelcolas/Sampler).
  - Update codecov.yml to support carry forward flags.
  - Updated pipelines files to latest from Sampler project.
  - Updated GitHub issue templates.
  - Remove pipeline jobs `Test_Integration_SQL2016`, `Test_Integration_SQL2017`,
    and `Test_Integration_SQL2019` and replaced with a single job
    `Test_Integration` ([issue #1713](https://github.com/dsccommunity/SqlServerDsc/issues/1713)).
  - Update HQRM tests to run on the VM image `windows-2022`.
  - Update unit tests to run on the VM image `windows-2022`.
  - Update integration tests to run both on Windows Server 2019 and Windows
    Server 2022 ([issue #1713](https://github.com/dsccommunity/SqlServerDsc/issues/1713)).
  - Switched to a new Linux build worker for the pipeline ([issue #1729](https://github.com/dsccommunity/SqlServerDsc/issues/1729)).
- SqlSetup
  - The helper function `Connect-SqlAnalysis` was using `LoadWithPartial()`
    to load the assembly _Microsoft.AnalysisServices_. On a node where multiple
    instances with different versions of SQL Server (regardless of features)
    is installed, this will result in the first assembly found in the
    GAC will be loaded into the session, not taking versions into account.
    This can result in an assembly version being loaded that is not compatible
    with the version of SQL Server it was meant to be used with.
    A new method of loading the assembly _Microsoft.AnalysisServices_ was
    introduced under a feature flag; `'AnalysisServicesConnection'`.
    This new functionality depends on the [SqlServer](https://www.powershellgallery.com/packages/SqlServer)
    module, and must be present on the node. The [SqlServer](https://www.powershellgallery.com/packages/SqlServer)
    module can be installed on the node by leveraging the new DSC resource
    `PSModule` in the [PowerShellGet](https://www.powershellgallery.com/packages/PowerShellGet/2.1.2)
    module (v2.1.2 and higher). This new method does not work with the
    SQLPS module due to the SQLPS module does not load the correct assembly,
    while [SqlServer](https://www.powershellgallery.com/packages/SqlServer)
    module (v21.1.18080 and above) does. The new functionality is used
    when the parameter `FeatureFlag` is set to `'AnalysisServicesConnection'`.
    This functionality will be the default in a future breaking release.
  - Under a feature flag `'AnalysisServicesConnection'`. The detection of
    a successful connection to the SQL Server Analysis Services has also been
    changed. Now it actually evaluates the property `Connected` of the returned
    `Microsoft.AnalysisServices.Server` object. The new functionality is used
    when the parameter `FeatureFlag` is set to `'AnalysisServicesConnection'`.
    This functionality will be the default in a future breaking release.
- SqlAgentAlert
  - Switched README file with SqlAgentFailsafe ([issue #1709](https://github.com/dsccommunity/SqlServerDsc/issues/1397)).
- SqlAgentFailsafe
  - Switched README file with SqlAgentAlert ([issue #1709](https://github.com/dsccommunity/SqlServerDsc/issues/1397)).

### Added

- SqlMemory
  - Added two new optional parameters MinMemoryPercent and MaxMemoryPercent.
    Provides the ability to set the minimum and/or maximum buffer pool used by
    the SQL Server instance as a percentage of total server memory.
    ([issue #1397](https://github.com/dsccommunity/SqlServerDsc/issues/1397)).
- SqlRSSetup
  - Integration tests now install _Microsoft SQL Server 2019 Reporting Services_
    ([issue #1717](https://github.com/dsccommunity/SqlServerDsc/issues/1717)).
- SqlRS
  - Integration tests now configures _Microsoft SQL Server 2019 Reporting Services_.

### Fixed

- SqlSetup
  - Fixed integration tests for SQL Server 2016 and SQL Server 2017.
- SqlServerDsc.Common
  - Fixed so that _CredScan_ no longer reports a password false-positive
    ([issue #1712](https://github.com/dsccommunity/SqlServerDsc/issues/1712)).
- SqlRS
  - Fixed SSRS 2019 initialization ([issue #1509](https://github.com/dsccommunity/SqlServerDsc/issues/1509)).
  - Fix a problem that did not correctly evaluate the `UseSSL` property against
    the current state.

## [15.1.1] - 2021-02-12

### Fixed

- SqlTraceFlag
  - Fixed `$null` reference error when no actual trace flags are present.
    Added two arrays to prevent a `$null` reference at compare-object
    ([issue #1688](https://github.com/dsccommunity/SqlServerDsc/issues/1688)).
- SqlServerDsc
  - Removed a left-over comment in the file `analyzersettings.psd1`.

## [15.1.0] - 2021-02-02

### Added

- SqlServerDsc
  - Added a new script analyzer rule to verify that `Import-SQLPSModule` or `Connect-SQL`
    (that implicitly calls `Import-SQLPSModule`) is present in each `Get-`, `Test-`,
    and `Set-TargetResource` function. If neither command is not needed then the
    analyzer rule should be overridden ([issue #1683](https://github.com/dsccommunity/SqlServerDsc/issues/1683)).
  - Added a new pipeline job that runs Script Analyzer on all PowerShell scripts
    in the source folder. The rules are defined by the Script Analyzer settings
    file `.vscode\analyzersettings.psd1` (which also the Visual Studio Code
    PowerShell extension uses).
  - Added unit tests and integration tests for SQL Server 2019
    ([issue #1310](https://github.com/dsccommunity/SqlServerDsc/issues/1310)).

### Changed

- SqlServerDsc
  - Suppressed new custom Script Analyzer rule `SqlServerDsc.AnalyzerRules\Measure-CommandsNeededToLoadSMO`
    for `Get-`, `Test-`, and `Set-TargetResource` functions in the resources.
- SqlLogin
  - Added functionality to throw exception if an update to the `LoginMustChangePassword`
    value on an existing SQL Login is attempted. This functionality is not supported
    by referenced, SQL Server Management Object (SMO), libraries and cannot be
    supported directly by this module.
  - Added integration tests to ensure that an added (or updated) `SqlLogin` can
    connect into a SQL instance once added (or updated).
  - Added integration tests to ensure that the default database connected to by
    a `SqlLogin` is the same as specified in the resource's `DefaultDatabase`
    property/parameter.
  - Amended how the interdependent, `PasswordExpirationEnabled` and `PasswordPolicyEnforced`
    properties/parameters are updated within the `SqlLogin` resource - Both values
    are now updated together if either one or both are not currently in the desired
    state. This change avoids exceptions thrown by transitions to valid, combinations
    of these properties that have to transition through an invalid combination (e.g.
    where `PasswordExpirationEnabled` is `$true` but `PasswordPolicyEnforced` is
    `$false`).
- SqlSetup
  - Minor refactor due to source code lint errors. The loop what evaluates
    the configuration parameters `*FailoverCluster` was change to a `foreach()`.

### Fixed

- SqlServerDsc
  - The component `gitversion` that is used in the pipeline was wrongly
    configured when the repository moved to the new default branch `main`.
    It no longer throws an error when using newer versions of GitVersion
    ([issue #1674](https://github.com/dsccommunity/SqlServerDsc/issues/1674)).
  - Minor lint errors throughout the repository.
- SqlLogin
  - Added integration tests to assert `LoginPasswordExpirationEnabled`,
  `LoginPasswordPolicyEnforced` and `LoginMustChangePassword` properties/parameters
  are applied and updated correctly. Similar integration tests also added to ensure
  the password of the `SqlLogin` is updated if the password within the `SqlCredential`
  value/object is changed ([issue #361](https://github.com/dsccommunity/SqlServerDsc/issues/361),
  [issue #1032](https://github.com/dsccommunity/SqlServerDsc/issues/1032) and
  [issue #1050](https://github.com/dsccommunity/SqlServerDsc/issues/1050)).
  - Updated `SqlLogin`, integration tests to make use of amended `Wait-ForIdleLcm`,
    helper function, `-Clear` switch usage to remove intermittent, integration
    test failures ([issue #1634](https://github.com/dsccommunity/SqlServerDsc/issues/1634)).
- SqlRSSetup
  - If parameter `SuppressRestart` is set to `$false` the `/norestart`
    argument is no longer wrongly added ([issue #1401](https://github.com/dsccommunity/SqlServerDsc/issues/1401)).
- SqlSetup
  - Added/corrected `InstallSharedDir`, property output when using SQL Server 2019.
- SqlTraceFlag
  - Fixed Assembly not loaded error ([issue #1680](https://github.com/dsccommunity/SqlServerDsc/issues/1680)).
- SqlDatabaseUser
  - Added parameter `ServerName` to the call of `Assert-SqlLogin`.
    `@PSBoundParameters` doesn't capture the default value of `ServerName`
    when it is not explicitly set by the caller ([issue #1647](https://github.com/dsccommunity/SqlServerDsc/issues/1647)).

## [15.0.1] - 2021-01-09

### Changed

- SqlServerDsc
  - Renamed `master` branch to `main` ([issue #1660](https://github.com/dsccommunity/SqlServerDsc/issues/1660)).
  - The module manifest property `DscResourcesToExport` now updates automatically
    using the pipeline.
  - Removed `Export-ModuleMember` from DSC resource that still had it.
  - The variable `$env:COMPUTERNAME` does not exist cross-platform which
    hinders development and testing on macOS and Linux. Instead the
    resources have been update to use the helper function `Get-ComputerName`
    which returns the current computer name cross-plattform.
  - Switch to GitHub Action Stale instead of GitHub App (Probot) Stale.

### Fixed

- SqlAGDatabase
  - Fix for issue ([issue #1492](https://github.com/dsccommunity/SqlServerDsc/issues/1492))
    added AutomaticSeeding for this resource. In Set-TargetResource added logic
    that looks at all replicas of an availability group. When automatic seeding
    is found, it will use that.
  - Lots of extra tests to check AutomaticSeeding.
  - The parameter `BackupPath` is still needed just in case a database never has
    been backed up before.
  - Fixed a typo.
- SqlMaxDop
  - Fixes ([issue #396](https://github.com/dsccommunity/SqlServerDsc/issues/396)).
    Added three return values in Get-Target resource.
- SqlProtocol
  - Changed KeepAlive Type from UInt16 to Int32 to reflect the actual WMI.ManagementObject
    Fixes #1645 ([issue #1645](https://github.com/dsccommunity/SqlServerDsc/issues/1645)).
  - The verbose messages now correctly show that `$env:COMPUTERNAME` is used
    to get or set the configuration, while parameter **ServerName** is used
    to restart the instance.
- SqlProtocolTcpIp
  - The verbose messages now correctly show that `$env:COMPUTERNAME` is used
    to get or set the configuration, while parameter **ServerName** is used
    to restart the instance.
- SqlDatabaseMail
  - Now if a non-mandatory property is not part of the configuration it will
    not be enforced ([issue #1661](https://github.com/dsccommunity/SqlServerDsc/issues/1661)).
- SqlSetup
  - When the SqlSetup detects that the expected components was not installed
    and consequently throws an exception, that exception message now presents
    a link to an article on how to find the SQL Server setup logs ([issue #1420](https://github.com/dsccommunity/SqlServerDsc/issues/1420)).
- SqlRSSetup
  - If parameter `EditionUpgrade` is set to `$false` the `/EditionUpgrade`
    argument is no longer wrongly added ([issue #1398](https://github.com/dsccommunity/SqlServerDsc/issues/1398)).
- SqlServerDsc.Common
  - Updated `Get-ServerProtocolObject`, helper function to ensure an exception is
    thrown if the specified instance cannot be obtained ([issue #1628](https://github.com/dsccommunity/SqlServerDsc/issues/1628)).

## [15.0.0] - 2020-12-06

### Added

- SqlServerDsc
  - Added new resource SqlTraceFlag to set or changes TraceFlags on SQL Server.
    This resource is based on @Zuldans code but with SqlServerDsc integrated SMO.
    Credits: https://github.com/Zuldan/cSQLServerTraceFlag
  - Added a lot of test scripts to validated the code.
- SqlEndpoint
  - Added support for the Service Broker Endpoint ([issue #498](https://github.com/dsccommunity/SqlServerDsc/issues/498)).
- SqlDatabaseRole
  - Added test to ensure Add-SqlDscDatabaseRoleMember throws the expected error
    ([issue #1620](https://github.com/dsccommunity/SqlServerDsc/issues/1620)).

### Changed

- SqlServerDsc
  - Updated code formatting using latest release of PSScriptAnalyzer.
  - The URLs in the CHANGELOG.md that was pointing to issues is now
    referencing the new repository name and URL.
- SqlServerDsc.Common
  - The helper function `Get-SqlInstanceMajorVersion` no longer have a default
    value for parameter **InstanceName** since the parameter is mandatory
    and it was never used.
- SqlReplication
  - The resource are now using the helper function `Get-SqlInstanceMajorVersion`
    ([issue #1408](https://github.com/dsccommunity/SqlServerDsc/issues/1408)).
- SqlRole
  - Major overhaul of resource.
  - BREAKING CHANGE: Removed decision making from get-TargetResource; this
    prevented a simple solution for issue #550. it now just tels if a role
    exists or not. And what members are in that role. MembersToInclude and
    MembersToExclude now always return $null.
  - Added sanitize function (`Get-CorrectedMemberParameters`) to make it
    so for the sysadmin role SA does not get altered ([issue #550](https://github.com/dsccommunity/SqlServerDsc/issues/550)).
  - Added lots of tests.
- SqlWaitForAG
  - BREAKING CHANGE: Fix for issue ([issue #1569](https://github.com/dsccommunity/SqlServerDsc/issues/1569))
    The resource now waits for the Availability Group to become Available.
  - Two parameters where added to test get and set resource at instance level.
- SqlSetup
  - Minor change to the evaluation of the parameter `BrowserSvcStartupType`,
    if it has an assigned a value or not.

### Fixed

- SqlDatabaseRole
  - Fixed check to see if the role and user existed in the database. The
    previous logic would always indicate the role or user was not found unless
    the role had the same name as the user. Also updated the
    DesiredMembersNotPresent string to be more accurate when an extra user is
    in the role ([issue #1487](https://github.com/dsccommunity/SqlServerDsc/issues/1487)).
- SqlAlwaysOnService
  - Updated Get-TargetResource to return all defined schema properties
    ([issue #150](https://github.com/dsccommunity/SqlServerDsc/issues/1501)).
- SqlSetup
  - Added a note to the documentation that the parameter `BrowserSvcStartupType`
    cannot be used for configurations that utilize the `'InstallFailoverCluster'`
    action ([issue #1627](https://github.com/dsccommunity/SqlServerDsc/issues/1627)).
- SqlDatabaseObjectPermission
  - Updated unit tests to remove errors relating to missing `Where()` method
    ([issue #1648](https://github.com/dsccommunity/SqlServerDsc/issues/1648)).

## [14.2.1] - 2020-08-14

### Changed

- SqlServerDsc
  - Document changes in the file `build.yml`.
  - The regular expression for `major-version-bump-message` in the file
    `GitVersion.yml` was changed to only raise major version when the
    commit message contain the phrase `breaking change`, or when it contain
    the word `breaking` or `major`.
- SqlSetup
  - Duplicate function Get-SqlMajorVersion was removed and instead the
    helper function `Get-FilePathMajorVersion` from the helper module
    SqlServerDsc.Common is used ([issue #1178](https://github.com/dsccommunity/SqlServerDsc/issues/1178)).
- SqlWindowsFirewall
  - Duplicate function Get-SqlMajorVersion was removed and instead the
    helper function `Get-FilePathMajorVersion` from the helper module
    SqlServerDsc.Common is used ([issue #1178](https://github.com/dsccommunity/SqlServerDsc/issues/1178)).
- SqlServerDsc.Common
  - Function `Get-FilePathMajorVersion` was added. The function `Get-SqlMajorVersion`
    from the resources _SqlSetup_ and _SqlWindowsFirewall_ was moved and
    renamed without any functional changes ([issue #1178](https://github.com/dsccommunity/SqlServerDsc/issues/1178)).

### Fixed

- SqlServerDsc
  - Removed helper functions that was moved to the module _DscResource.Common_.
    DSC resources using those functions are using them from the module
    _DscResource.Common_.
- SqlDatabaseObjectPermission
  - Fixed method invocation failed because of missing `Where()` method ([issue #1600](https://github.com/dsccommunity/SqlServerDsc/issues/1600)).
    - New integration tests to verify scenarios when passing a single permission.
  - To enforce a scenario where a permission must be changed from `'GrantWithGrant'`
    to `'Grant'` a new parameter **Force** was added ([issue #1602](https://github.com/dsccommunity/SqlServerDsc/issues/1602)).
    The parameter **Force** is used to enforce the desired state in those
    scenarios where revocations must be performed to enforce the desired
    state, even if that encompasses cascading revocations. If parameter
    **Force** is _not_ set to `$true` an exception is thrown in those
    scenarios where a revocation must be performed to enforce the desired
    state.
    - New integration tests to verify scenarios when current state for a
      permission is `'GrantWithGrant'` but desired state should be `'Grant'`.
- SqlSetup
  - The example `4-InstallNamedInstanceInFailoverClusterFirstNode.ps1` was
    updated to no longer reference the issue #405 and issue #444 in the
    comment-based help. The issues was fixed a while back and _SqlSetup_
    now supports the built-in parameter `PsDscRunAsCredential` ([issue #975](https://github.com/dsccommunity/SqlServerDsc/issues/975)).

## [14.2.0] - 2020-07-23

### Fixed

- SqlServerDsc
  - Updated comment-based help according to style guideline throughout
    ([issue #1500](https://github.com/dsccommunity/SqlServerDsc/issues/1500)).
  - Using Codecov carry forward flag because we are not sending code coverage
    report on each commit.
- CommonTestHelper
  - Minor style changes.
- SqlSetup
  - Updated the documentation with the currently supported features
    ([issue #1566](https://github.com/dsccommunity/SqlServerDsc/issues/1566)).
  - Update documentation around permissions in directory tree for Analysis Services
    ([issue #1443](https://github.com/dsccommunity/SqlServerDsc/issues/1443)).
  - Documented that on certain operating systems, when using least privilege
    for the service account, the security policy setting _Network access:_
    _Restrict clients allowed to make remote calls to SAM_ can result in
    a access denied error during install of the _SQL Server Database Engine_
    ([issue #1559](https://github.com/dsccommunity/SqlServerDsc/issues/1559)).
- SqlRole
  - Fixed the `ServerName` parameter to work with default value of
    `$env:COMPUTERNAME` ([issue #1592](https://github.com/dsccommunity/SqlServerDsc/issues/1592)).

## [14.1.0] - 2020-07-06

### Removed

- SqlServerDsc
  - Remove the file `.github/CONTRIBUTION.md` as it no longer filled any
    purpose as GitHub will find the CONTRIBUTION.md in the root folder
    directly now ([issue #1227](https://github.com/dsccommunity/SqlServerDsc/issues/1227)).

### Changed

- SqlServerDsc
  - Updated DSC resources parameter documentation.

### Fixed

- SqlServerDsc
  - Update resource parameter documentation ([issue #1568](https://github.com/dsccommunity/SqlServerDsc/issues/1568)).
    - Remove italic and inline code-block markdown code in documentation.
  - Documentation is now published to the GitHub Wiki.
    - Deploy task was updated with the correct name.
  - Minor changes too schema property descriptions to generate documentation
    correctly.
  - Updated task list in the PULL_REQUEST_TEMPLATE.md.
  - The documentation in CONTRIBUTING.md has been somewhat updated.
  - Update documentation around design pattern for accounts that does not
    use passwords ([issue #378](https://github.com/dsccommunity/SqlServerDsc/issues/378))
    and ([issue #1230](https://github.com/dsccommunity/SqlServerDsc/issues/1230)).
  - Updating the Integration Test README.md to better explain what the
    integration tests for SqlSetup, SqlRSSetup, and SqlRS does ([issue #1315](https://github.com/dsccommunity/SqlServerDsc/issues/1315)).
- SqlServerDsc.Common
  - Connect-UncPath
    - Now support to authenticate using both NetBIOS domain and Fully Qualified
      Domain Name (FQDN) ([issue #1223](https://github.com/dsccommunity/SqlServerDsc/issues/1223)).
  - Connect-SQL
    - Now support to authenticate using both NetBIOS domain and Fully Qualified
      Domain Name (FQDN) ([issue #1223](https://github.com/dsccommunity/SqlServerDsc/issues/1223)).
  - Connect-SQLAnalysis
    - Now support to authenticate using both NetBIOS domain and Fully Qualified
      Domain Name (FQDN) ([issue #1223](https://github.com/dsccommunity/SqlServerDsc/issues/1223)).
- SqlAGReplica
  - Update documentation with a requirement for SqlServer in certain circumstances
    ([issue #1033](https://github.com/dsccommunity/SqlServerDsc/issues/1033)).
- SqlRSSetup
  - There was a typo in the error message that was thrown when not passing
    either the `Edition` or `ProductKey` that could be misleading ([issue #1386](https://github.com/dsccommunity/SqlServerDsc/issues/1386)).
  - Updated the parameter descriptions for the parameters `Edition` and
    `ProductKey` that they are mutually exclusive ([issue #1386](https://github.com/dsccommunity/SqlServerDsc/issues/1386)).
- SqlWindowsFirewall
  - Now support to authenticate using both NetBIOS domain and Fully Qualified
    Domain Name (FQDN) ([issue #1223](https://github.com/dsccommunity/SqlServerDsc/issues/1223)).
- SqlDatabaseObjectPermission
  - Since the task that publish Wiki content was updated to correctly handle
    embedded instances the duplicate documentation was removed from the
    resource README.md, and some was added to the schema MOF parameter
    descriptions ([issue #1580](https://github.com/dsccommunity/SqlServerDsc/issues/1580)).
- SqlScript
  - Fixed the URLs in the parameter documentation ([issue #1582](https://github.com/dsccommunity/SqlServerDsc/issues/1582)).
- SqlScriptQuery
  - Fixed the URLs in the parameter documentation ([issue #1583](https://github.com/dsccommunity/SqlServerDsc/issues/1583)).

### Added

- SqlScript
  - Added the DisableVariables parameter ([issue #1422](https://github.com/dsccommunity/SqlServerDsc/issues/1422)).
- SqlScriptQuery
  - Added the DisableVariables parameter ([issue #1422](https://github.com/dsccommunity/SqlServerDsc/issues/1422)).

## [14.0.0] - 2020-06-12

### Remove

- SqlServerDsc
  - BREAKING CHANGE: Since the operating system Windows Server 2008 R2 and
    the product SQL Server 2008 R2 has gone end-of-life the DSC resources
    will no longer try to maintain compatibility with them. Moving forward,
    and including this release, there may be code changes that will break
    the resource on Windows Server 2008 R2 or with SQL Server 2008 R2
    ([issue #1514](https://github.com/dsccommunity/SqlServerDsc/issues/1514)).

### Deprecated

The documentation, examples, unit test, and integration tests have been
removed for these deprecated resources. These resources will be removed
in a future release.

- SqlDatabaseOwner
  - This resource is now deprecated. The functionality is now covered by
    a property in the resource _SqlDatabase_ ([issue #966](https://github.com/dsccommunity/SqlServerDsc/issues/966)).
- SqlDatabaseRecoveryModel
  - This resource is now deprecated. The functionality is now covered by
    a property in the resource _SqlDatabase_ ([issue #967](https://github.com/dsccommunity/SqlServerDsc/issues/967)).
- SqlServerEndpointState
  - This resource is now deprecated. The functionality is covered by a
    property in the resource _SqlEndpoint_ ([issue #968](https://github.com/dsccommunity/SqlServerDsc/issues/968)).
- SqlServerNetwork
  - This resource is now deprecated. The functionality is now covered by
    the resources _SqlProtocol_ and _SqlProtocolTcpIp_.

### Added

- SqlSetup
  - Added support for major version upgrade ([issue #1561](https://github.com/dsccommunity/SqlServerDsc/issues/1561)).
- SqlServerDsc
  - Added new resource SqlProtocol ([issue #1377](https://github.com/dsccommunity/SqlServerDsc/issues/1377)).
  - Added new resource SqlProtocolTcpIp ([issue #1378](https://github.com/dsccommunity/SqlServerDsc/issues/1378)).
  - Added new resource SqlDatabaseObjectPermission ([issue #1119](https://github.com/dsccommunity/SqlServerDsc/issues/1119)).
  - Fixing a problem with the latest ModuleBuild 1.7.0 that breaks the CI
    pipeline.
  - Prepare repository for auto-documentation by adding README.md to each
    resource folder with the content from the root README.md.
- SqlServerDsc.Common
  - Added function `Import-Assembly` that can help import an assembly
    into the PowerShell session.
  - Prepared unit tests to support Pester 5 so a minimal conversation
    is only needed later.
  - Updated `Import-SQLPSModule` to better support unit tests.
- CommonTestHelper
  - Added the functions `Get-InvalidOperationRecord` and `Get-InvalidResultRecord`
    that is needed for evaluate localized error message strings for unit tests.
- SqlEndpoint
  - BREAKING CHANGE: A new required property `EndpointType` was added to
    support different types of endpoints in the future. For now the only
    endpoint type that is supported is the database mirror endpoint type
    (`DatabaseMirroring`).
  - Added the property `State` to be able to specify if the endpoint should
    be running, stopped, or disabled. _This property was moved from the now_
    _deprecated DSC resource `SqlServerEndpointState`_.
- SqlSetup
  - A read only property `IsClustered` was added that can be used to determine
    if the instance is clustered.
  - Added the properties `NpEnabled` and `TcpEnabled` ([issue #1161](https://github.com/dsccommunity/SqlServerDsc/issues/1161)).
  - Added the property `UseEnglish` ([issue #1473](https://github.com/dsccommunity/SqlServerDsc/issues/1473)).
- SqlReplication
  - Add integration tests ([issue #755](https://github.com/dsccommunity/SqlServerDsc/issues/755).
- SqlDatabase
  - The property `OwnerName` was added.
- SqlDatabasePermission
  - Now possible to change permissions for database user-defined roles
    (e.g. public) and database application roles ([issue #1498](https://github.com/dsccommunity/SqlServerDsc/issues/1498).
- SqlServerDsc.Common
  - The helper function `Restart-SqlService` was improved to handle Failover
    Clusters better. Now the SQL Server service will only be taken offline
    and back online again if the service is online to begin with.
  - The helper function `Restart-SqlServer` learned the new parameter
    `OwnerNode`. The parameter `OwnerNode` takes an array of Cluster node
    names. Using this parameter the cluster group will only be taken
    offline and back online if the cluster group owner is one specified
    in this parameter.
  - The helper function `Compare-ResourcePropertyState` was improved to
    handle embedded instances by adding a parameter `CimInstanceKeyProperties`
    that can be used to identify the unique parameter for each embedded
    instance in a collection.
  - The helper function `Test-DscPropertyState` was improved to evaluate
    the properties in a single CIM instance or a collection of CIM instances
    by recursively call itself.
  - When the helper function `Test-DscPropertyState` evaluated an array
    the verbose messages was not very descriptive. Instead of outputting
    the side indicator from the compare it now outputs a descriptive
    message.

### Changed

- SqlServerDsc
  - BREAKING CHANGE: Some DSC resources have been renamed ([issue #1540](https://github.com/dsccommunity/SqlServerDsc/issues/1540)).
    - `SqlServerConfiguration` was renamed to `SqlConfiguration`.
    - `SqlServerDatabaseMail` was renamed to `SqlDatabaseMail`.
    - `SqlServerEndpoint` was renamed to `SqlEndpoint`.
    - `SqlServerEndpointPermission` was renamed to `SqlEndpointPermission`.
    - `SqlServerLogin` was renamed to `SqlLogin`.
    - `SqlServerMaxDop` was renamed to `SqlMaxDop`.
    - `SqlServerMemory` was renamed to `SqlMemory`.
    - `SqlServerPermission` was renamed to `SqlPermission`.
    - `SqlServerProtocol` was renamed to `SqlProtocol`.
    - `SqlServerProtocolTcpIp` was renamed to `SqlProtocolTcpIp`.
    - `SqlServerReplication` was renamed to `SqlReplication`.
    - `SqlServerRole` was renamed to `SqlRole`.
    - `SqlServerSecureConnection` was renamed to `SqlSecureConnection`.
  - Changed all resource prefixes from `MSFT_` to `DSC_` ([issue #1496](https://github.com/dsccommunity/SqlServerDsc/issues/1496)).
    _Deprecated resource has not changed prefix._
  - All resources are now using the common module DscResource.Common.
  - When a PR is labelled with 'ready for merge' it is no longer being
    marked as stale if the PR is not merged for 30 days (for example it is
    dependent on something else) ([issue #1504](https://github.com/dsccommunity/SqlServerDsc/issues/1504)).
  - Updated the CI pipeline to use latest version of the module ModuleBuilder.
  - Changed to use the property `NuGetVersionV2` from GitVersion in the
    CI pipeline.
  - The unit tests now run on PowerShell 7 to optimize the total run time.
- SqlServerDsc.Common
  - The helper function `Invoke-InstallationMediaCopy` was changed to
    handle a breaking change in PowerShell 7 ([issue #1530](https://github.com/dsccommunity/SqlServerDsc/issues/1530)).
  - Removed the local helper function `Set-PSModulePath` as it was
    implemented in the module DscResource.Common.
- CommonTestHelper
  - The test helper function `New-SQLSelfSignedCertificate` was changed
    to install the dependent module `PSPKI` through `RequiredModules.psd1`.
- SqlAlwaysOnService
  - BREAKING CHANGE: The parameter `ServerName` is now non-mandatory and
    defaults to `$env:COMPUTERNAME` ([issue #319](https://github.com/dsccommunity/SqlServerDsc/issues/319)).
  - Normalize parameter descriptive text for default values.
- SqlDatabase
  - BREAKING CHANGE: The parameter `ServerName` is now non-mandatory and
    defaults to `$env:COMPUTERNAME` ([issue #319](https://github.com/dsccommunity/SqlServerDsc/issues/319)).
  - BREAKING CHANGE: The non-mandatory parameters was removed from the
    function `Get-TargetResource` since they were not needed.
  - BREAKING CHANGE: The properties `CompatibilityLevel` and `Collation`
    are now only enforced if the are specified in the configuration.
  - Normalize parameter descriptive text for default values.
- SqlDatabaseDefaultLocation
  - BREAKING CHANGE: The parameter `ServerName` is now non-mandatory and
    defaults to `$env:COMPUTERNAME` ([issue #319](https://github.com/dsccommunity/SqlServerDsc/issues/319)).
  - Normalize parameter descriptive text for default values.
- SqlDatabaseOwner
  - BREAKING CHANGE: Database changed to DatabaseName for consistency with
    other modules ([issue #1484](https://github.com/dsccommunity/SqlServerDsc/issues/1484)).
- SqlDatabasePermission
  - BREAKING CHANGE: The parameter `ServerName` is now non-mandatory and
    defaults to `$env:COMPUTERNAME` ([issue #319](https://github.com/dsccommunity/SqlServerDsc/issues/319)).
  - Normalize parameter descriptive text for default values.
  - BREAKING CHANGE: Database changed to DatabaseName for consistency with
    other modules ([issue #1484](https://github.com/dsccommunity/SqlServerDsc/issues/1484)).
  - BREAKING CHANGE: The resource no longer create the database user if
    it does not exist. Use the resource _SqlDatabaseUser_ to enforce that
    the database user exist in the database prior to setting permissions
    using this resource ([issue #848](https://github.com/dsccommunity/SqlServerDsc/issues/848)).
  - BREAKING CHANGE: The resource no longer checks if a login exist so that
    it is possible to set permissions for database users that does not
    have a login, e.g. the database user 'guest' ([issue #1134](https://github.com/dsccommunity/SqlServerDsc/issues/1134)).
  - Updated examples.
  - Added integration tests ([issue #741](https://github.com/dsccommunity/SqlServerDsc/issues/741)).
  - Get-TargetResource will no longer throw an exception if the database
    does not exist.
- SqlDatabaseRecoveryModel
  - BREAKING CHANGE: The parameter `ServerName` is now non-mandatory and
    defaults to `$env:COMPUTERNAME` ([issue #319](https://github.com/dsccommunity/SqlServerDsc/issues/319)).
  - Normalize parameter descriptive text for default values.
- SqlDatabaseRole
  - BREAKING CHANGE: The parameter `ServerName` is now non-mandatory and
    defaults to `$env:COMPUTERNAME` ([issue #319](https://github.com/dsccommunity/SqlServerDsc/issues/319)).
  - Normalize parameter descriptive text for default values.
  - BREAKING CHANGE: Database changed to DatabaseName for consistency with
    other modules ([issue #1484](https://github.com/dsccommunity/SqlServerDsc/issues/1484)).
- SqlDatabaseUser
  - BREAKING CHANGE: The parameter `ServerName` is now non-mandatory and
    defaults to `$env:COMPUTERNAME` ([issue #319](https://github.com/dsccommunity/SqlServerDsc/issues/319)).
  - Normalize parameter descriptive text for default values.
- SqlScript
  - BREAKING CHANGE: The parameter `ServerInstance` is replaced by the two
    parameters `ServerName` and `InstanceName`. The parameter `InstanceName`
    is the only one mandatory which fixes the issue that it was possible to
    run the same script using different host names ([issue #925](https://github.com/dsccommunity/SqlServerDsc/issues/925)).
- SqlScriptQuery
  - BREAKING CHANGE: The parameter `ServerInstance` is replaced by the two
    parameters `ServerName` and `InstanceName`. The parameter `InstanceName`
    is the only one mandatory which fixes the issue that it was possible to
    run the same query using different host names ([issue #925](https://github.com/dsccommunity/SqlServerDsc/issues/925)).
- SqlConfiguration
  - BREAKING CHANGE: The parameter `ServerName` is now non-mandatory and
    defaults to `$env:COMPUTERNAME` ([issue #319](https://github.com/dsccommunity/SqlServerDsc/issues/319)).
  - Normalize parameter descriptive text for default values.
- SqlDatabaseMail
  - Normalize parameter descriptive text for default values.
- SqlEndpoint
  - BREAKING CHANGE: Now the properties are only enforced if they are
    specified in the configuration.
  - Normalize parameter descriptive text for default values.
- SqlEndpointPermission
  - BREAKING CHANGE: The parameter `ServerName` is now non-mandatory and
    defaults to `$env:COMPUTERNAME` ([issue #319](https://github.com/dsccommunity/SqlServerDsc/issues/319)).
  - Normalize parameter descriptive text for default values.
- SqlLogin
  - BREAKING CHANGE: The parameter `ServerName` is now non-mandatory and
    defaults to `$env:COMPUTERNAME` ([issue #319](https://github.com/dsccommunity/SqlServerDsc/issues/319)).
  - Normalize parameter descriptive text for default values.
- SqlRole
  - BREAKING CHANGE: The parameter `ServerName` is now non-mandatory and
    defaults to `$env:COMPUTERNAME` ([issue #319](https://github.com/dsccommunity/SqlServerDsc/issues/319)).
  - Normalize parameter descriptive text for default values.
- SqlServiceAccount
  - BREAKING CHANGE: The parameter `ServerName` is now non-mandatory and
    defaults to `$env:COMPUTERNAME` ([issue #319](https://github.com/dsccommunity/SqlServerDsc/issues/319)).
  - Normalize parameter descriptive text for default values.
- SqlSetup
  - BREAKING CHANGE: Now if the parameter `AgtSvcStartupType` is not specified
    in the configuration the resource will no longer by default add an
    argument to `setup.exe` with a value of `Automatic` for the argument
    `AGTSVCSTARTUPTYPE`. If the parameter `AgtSvcStartupType` is not specified
    in the configuration there will be no setup argument added at all
    ([issue #464](https://github.com/dsccommunity/SqlServerDsc/issues/464)).
  - BREAKING CHANGE: When installing a failover cluster the cluster
    validation is no longer skipped by default. To skip cluster validation
    the configuration must opt-in by specifying the following
    `SkipRule = 'Cluster_VerifyForErrors'` ([issue #335](https://github.com/dsccommunity/SqlServerDsc/issues/335)).
  - BREAKING CHANGE: Now, unless the parameter `SuppressReboot` is set to
    `$true`, the node will be restarted if the setup ends with the
    [error code 3010](https://docs.microsoft.com/en-us/previous-versions/tn-archive/bb418811(v=technet.10)#server-setup-fails-with-code-3010).
    Previously just a warning message was written ([issue #565](https://github.com/dsccommunity/SqlServerDsc/issues/565)).

### Fixed

- SqlServerDsc
  - The regular expression for `minor-version-bump-message` in the file
    `GitVersion.yml` was changed to only raise minor version when the
    commit message contain the word `add`, `adds`, `minor`, `feature`,
    or `features`.
  - Now code coverage is reported to Codecov, and a codecov.yml was added.
  - Updated to support DscResource.Common v0.7.1.
  - Changed to point to CONTRIBUTING.md on master branch to avoid "404 Page not found"
    ([issue #1508](https://github.com/dsccommunity/SqlServerDsc/issues/1508)).
- SqlAGDatabase
  - Fixed unit tests that failed intermittently when running unit tests
    in PowerShell 7 ([issue #1532](https://github.com/dsccommunity/SqlServerDsc/issues/1532)).
  - Minor code style issue changes.
- SqlAgentAlert
  - The parameter `ServerName` now throws when passing an empty string or
    null value (part of [issue #319](https://github.com/dsccommunity/SqlServerDsc/issues/319)).
- SqlAgentFailsafe
  - The parameter `ServerName` now throws when passing an empty string or
    null value (part of [issue #319](https://github.com/dsccommunity/SqlServerDsc/issues/319)).
- SqlAgentOperator
  - The parameter `ServerName` now throws when passing an empty string or
    null value (part of [issue #319](https://github.com/dsccommunity/SqlServerDsc/issues/319)).
- SqlAlias
  - BREAKING CHANGE: The parameter `ServerName` is now non-mandatory to
    prevent ping-pong behavior ([issue #1502](https://github.com/dsccommunity/SqlServerDsc/issues/1502)).
    The `ServerName` is not returned as an empty string when the protocol is
    Named Pipes.
- SqlDatabase
  - Fixed missing parameter `CompatibilityLevel` in the README.md (and
    updated the description in the schema.mof).
- SqlRs
  - Fix typo in the schema parameter `SuppressRestart` description
    and in the parameter description in the `README.md`.
- SqlDatabaseMail
  - The parameter `ServerName` now throws when passing an empty string or
    null value (part of [issue #319](https://github.com/dsccommunity/SqlServerDsc/issues/319)).
- SqlServerEndpoint
  - The parameter `ServerName` now throws when passing an empty string or
    null value (part of [issue #319](https://github.com/dsccommunity/SqlServerDsc/issues/319)).
- SqlEndpoint
  - The parameter `ServerName` now throws when passing an empty string or
    null value (part of [issue #319](https://github.com/dsccommunity/SqlServerDsc/issues/319)).
- SqlPermission
  - The parameter `ServerName` now throws when passing an empty string or
    null value (part of [issue #319](https://github.com/dsccommunity/SqlServerDsc/issues/319)).
- SqlReplication
  - Enhanced the exception handling so it shows the inner exception error
    message that have the actual error that occurred.
  - Corrected the examples.
- SqlSetup
  - Update integration tests to correctly detect sysadmins because of changes
    to the build worker.
  - The property `SqlTempdbLogFileGrowth` and `SqlTempdbFileGrowth` now returns
    the correct values. Previously the value of the growth was wrongly
    divided by 1KB even if the value was in percent. Now the value for growth
    is the sum of the average of MB and average of the percentage.
  - The function `Get-TargetResource` was changed so that the property
    `SQLTempDBDir` will now return the database `tempdb`'s property
    `PrimaryFilePath`.
  - BREAKING CHANGE: Logic that was under feature flag `DetectionSharedFeatures`
    was made the default and old logic that was used to detect shared features
    was removed ([issue #1290](https://github.com/dsccommunity/SqlServerDsc/issues/1290)).
    This was implemented because the previous implementation did not work
    fully with SQL Server 2017.
  - Much of the code was refactored into units (functions) to be easier to test.
    Due to the size of the code the unit tests ran for an abnormal long time,
    after this refactoring the unit tests runs much quicker.

## [13.5.0] - 2020-04-12

### Added

- SqlServerLogin
  - Added `DefaultDatabase` parameter ([issue #1474](https://github.com/dsccommunity/SqlServerDsc/issues/1474)).

### Changed

- SqlServerDsc
  - Update the CI pipeline files.
  - Only run CI pipeline on branch `master` when there are changes to files
    inside the `source` folder.
  - Replaced Microsoft-hosted agent (build image) `win1803` with `windows-2019`
    ([issue #1466](https://github.com/dsccommunity/SqlServerDsc/issues/1466)).

### Fixed

- SqlSetup
  - Refresh PowerShell drive list before attempting to resolve `setup.exe` path
    ([issue #1482](https://github.com/dsccommunity/SqlServerDsc/issues/1482)).
- SqlAG
  - Fix hashtables to align with style guideline ([issue #1437](https://github.com/dsccommunity/SqlServerDsc/issues/1437)).

## [13.4.0] - 2020-03-18

### Added

- SqlDatabase
  - Added ability to manage the Compatibility Level and Recovery Model of a database

### Changed

- SqlServerDsc
  - Azure Pipelines will no longer trigger on changes to just the CHANGELOG.md
    (when merging to master).
  - The deploy step is no longer run if the Azure DevOps organization URL
    does not contain 'dsccommunity'.
  - Changed the VS Code project settings to trim trailing whitespace for
    markdown files too.

## [13.3.0] - 2020-01-17

### Added

- SqlServerDsc
  - Added continuous delivery with a new CI pipeline.
    - Update build.ps1 from latest template.

### Changed

- SqlServerDsc
  - Add .gitattributes file to checkout file correctly with CRLF.
  - Updated .vscode/analyzersettings.psd1 file to correct use PSSA rules
    and custom rules in VS Code.
  - Fix hashtables to align with style guideline ([issue #1437](https://github.com/dsccommunity/SqlServerDsc/issues/1437)).
  - Updated most examples to remove the need for the variable `$ConfigurationData`,
    and fixed style issues.
  - Ignore commit in `GitVersion.yml` to force the correct initial release.
  - Set a display name on all the jobs and tasks in the CI pipeline.
  - Removing file 'Tests.depend.ps1' as it is no longer required.
- SqlServerMaxDop
  - Fix line endings in code which did not use the correct format.
- SqlAlwaysOnService
  - The integration test has been temporarily disabled because when
    the cluster feature is installed it requires a reboot on the
    Windows Server 2019 build worker.
- SqlDatabaseRole
  - Update unit test to have the correct description on the `Describe`-block
    for the test of `Set-TargetResource`.
- SqlServerRole
  - Add support for nested role membership ([issue #1452](https://github.com/dsccommunity/SqlServerDsc/issues/1452))
  - Removed use of case-sensitive Contains() function when evaluating role membership.
    ([issue #1153](https://github.com/dsccommunity/SqlServerDsc/issues/1153))
  - Refactored mocks and unit tests to increase performance. ([issue #979](https://github.com/dsccommunity/SqlServerDsc/issues/979))

### Fixed

- SqlServerDsc
  - Fixed unit tests to call the function `Invoke-TestSetup` outside the
    try-block.
  - Update GitVersion.yml with the correct regular expression.
  - Fix import statement in all tests, making sure it throws if module
    DscResource.Test cannot be imported.
- SqlAlwaysOnService
  - When failing to enable AlwaysOn the resource should now fail with an
    error ([issue #1190](https://github.com/dsccommunity/SqlServerDsc/issues/1190)).
- SqlAgListener
  - Fix IPv6 addresses failing Test-TargetResource after listener creation.

## [13.2.0.0] - 2019-09-18

### Changed

- Changes to SqlServerDsc
  - Fix keywords to lower-case to align with guideline.
  - Fix keywords to have space before a parenthesis to align with guideline.
  - Fix typo in SqlSetup strings ([issue #1419](https://github.com/dsccommunity/SqlServerDsc/issues/1419)).

## [13.1.0.0] - 2019-08-07

### Changed

- Changes to SqlServerDsc
  - New DSC resource SqlAgentFailsafe
  - New DSC resource SqlDatabaseUser ([issue #846](https://github.com/dsccommunity/SqlServerDsc/issues/846)).
    - Adds ability to create database users with more fine-grained control,
      e.g. re-mapping of orphaned logins or a different login. Supports
      creating a user with or without login name, and database users mapped
      to a certificate or asymmetric key.
  - Changes to helper function Invoke-Query
    - Fixes issues in [issue #1355](https://github.com/dsccommunity/SqlServerDsc/issues/1355).
    - Works together with Connect-SQL now.
    - Parameters now match that of Connect-SQL ([issue #1392](https://github.com/dsccommunity/SqlServerDsc/issues/1392)).
    - Can now pass in credentials.
    - Can now pass in 'Microsoft.SqlServer.Management.Smo.Server' object.
    - Can also pipe in 'Microsoft.SqlServer.Management.Smo.Server' object.
    - Can pipe Connect-SQL | Invoke-Query.
    - Added default values to Invoke-Query.
    - Now it will output verbose messages of the query that is run, so it
      not as quiet of what it is doing when a user asks for verbose output
      ([issue #1404](https://github.com/dsccommunity/SqlServerDsc/issues/1404)).
    - It is possible to redact text in the verbose output by providing
      strings in the new parameter `RedactText`.
  - Minor style fixes in unit tests.
  - Changes to helper function Connect-SQL
    - When impersonating WindowsUser credential use the NetworkCredential UserName.
    - Added additional verbose logging.
    - Connect-SQL now uses parameter sets to more intuitive evaluate that
      the correct parameters are used in different scenarios
      ([issue #1403](https://github.com/dsccommunity/SqlServerDsc/issues/1403)).
  - Changes to helper function Connect-SQLAnalysis
    - Parameters now match that of Connect-SQL ([issue #1392](https://github.com/dsccommunity/SqlServerDsc/issues/1392)).
  - Changes to helper function Restart-SqlService
    - Parameters now match that of Connect-SQL ([issue #1392](https://github.com/dsccommunity/SqlServerDsc/issues/1392)).
  - Changes to helper function Restart-ReportingServicesService
    - Parameters now match that of Connect-SQL ([issue #1392](https://github.com/dsccommunity/SqlServerDsc/issues/1392)).
  - Changes to helper function Split-FullSqlInstanceName
    - Parameters and function name changed to use correct casing.
  - Changes to helper function Get-SqlInstanceMajorVersion
    - Parameters now match that of Connect-SQL ([issue #1392](https://github.com/dsccommunity/SqlServerDsc/issues/1392)).
  - Changes to helper function Test-LoginEffectivePermissions
    - Parameters now match that of Connect-SQL ([issue #1392](https://github.com/dsccommunity/SqlServerDsc/issues/1392)).
  - Changes to helper function Test-AvailabilityReplicaSeedingModeAutomatic
    - Parameters now match that of Connect-SQL ([issue #1392](https://github.com/dsccommunity/SqlServerDsc/issues/1392)).
- Changes to SqlServerSecureConnection
  - Forced $Thumbprint to lowercase to fix [issue #1350](https://github.com/dsccommunity/SqlServerDsc/issues/1350).
  - Add parameter SuppressRestart with default value false.
    This allows users to suppress restarts after changes have been made.
    Changes will not take effect until the service has been restarted.
- Changes to SqlSetup
  - Correct minor style violation [issue #1387](https://github.com/dsccommunity/SqlServerDsc/issues/1387).
- Changes to SqlDatabase
  - Get-TargetResource now correctly return `$null` for the collation property
    when the database does not exist ([issue #1395](https://github.com/dsccommunity/SqlServerDsc/issues/1395)).
  - No longer enforces the collation property if the Collation parameter
    is not part of the configuration ([issue #1396](https://github.com/dsccommunity/SqlServerDsc/issues/1396)).
  - Updated resource description in README.md
  - Fix examples to use `PsDscRunAsCredential` ([issue #760](https://github.com/dsccommunity/SqlServerDsc/issues/760)).
  - Added integration tests ([issue #739](https://github.com/dsccommunity/SqlServerDsc/issues/739)).
  - Updated unit tests to the latest template ([issue #1068](https://github.com/dsccommunity/SqlServerDsc/issues/1068)).

## [13.0.0.0] - 2019-06-26

### Changed

- Changes to SqlServerDsc
  - Added SqlAgentAlert resource.
  - Opt-in to the common test 'Common Test - Validation Localization'.
  - Opt-in to the common test 'Common Test - Flagged Script Analyzer Rules'
    ([issue #1101](https://github.com/dsccommunity/SqlServerDsc/issues/1101)).
  - Removed the helper function `New-TerminatingError`, `New-WarningMessage`
    and `New-VerboseMessage` in favor of the the new
    [localization helper functions](https://github.com/dsccommunity/DscResources/blob/master/StyleGuidelines.md#localization).
  - Combine DscResource.LocalizationHelper and DscResource.Common into
    SqlServerDsc.Common ([issue #1357](https://github.com/dsccommunity/SqlServerDsc/issues/1357)).
  - Update Assert-TestEnvironment.ps1 to not error if strict mode is enabled
    and there are no missing dependencies ([issue #1368](https://github.com/dsccommunity/SqlServerDsc/issues/1368)).
- Changes to SqlServerDsc.Common
  - Added StatementTimeout to function 'Connect-SQL' with default 600 seconds (10mins).
  - Added StatementTimeout to function 'Invoke-Query' with default 600 seconds (10mins)
    ([issue #1358](https://github.com/dsccommunity/SqlServerDsc/issues/1358)).
  - Changes to helper function Connect-SQL
    - The function now make it more clear that when using the parameter
      `SetupCredential` is impersonates that user, and by default it does
      not impersonates a user but uses the credential that the resource
      is run as (for example the built-in credential parameter
      `PsDscRunAsCredential`). [@kungfu71186](https://github.com/kungfu71186)
    - Added parameter alias `-DatabaseCredential` for the parameter
      `-SetupCredential`. [@kungfu71186](https://github.com/kungfu71186)
- Changes to SqlAG
  - Added en-US localization.
- Changes to SqlAGReplica
  - Added en-US localization.
  - Improved verbose message output when creating availability group replica,
    removing a availability group replica, and joining the availability
    group replica to the availability group.
- Changes to SqlAlwaysOnService
  - Now outputs the correct verbose message when restarting the service.
- Changes to SqlServerMemory
  - Now outputs the correct verbose messages when calculating the dynamic
    memory, and when limiting maximum memory.
- Changes to SqlServerRole
  - Now outputs the correct verbose message when the members of a role is
    not in desired state.
- Changes to SqlAgentOperator
  - Fix minor issue that when unable to connect to an instance. Instead
    of showing a message saying that connect failed another unrelated
    error message could have been shown, because of an error in the code.
  - Fix typo in test it block.
- Changes to SqlDatabaseRole
  - BREAKING CHANGE: Refactored to enable creation/deletion of the database role
    itself as well as management of the role members. _Note that the resource no
    longer adds database users._ ([issue #845](https://github.com/dsccommunity/SqlServerDsc/issues/845),
    [issue #847](https://github.com/dsccommunity/SqlServerDsc/issues/847),
    [issue #1252](https://github.com/dsccommunity/SqlServerDsc/issues/1252),
    [issue #1339](https://github.com/dsccommunity/SqlServerDsc/issues/1339)).
    [Paul Shamus @pshamus](https://github.com/pshamus)
- Changes to SqlSetup
  - Add an Action type of 'Upgrade'. This will ask setup to do a version
    upgrade where possible ([issue #1368](https://github.com/dsccommunity/SqlServerDsc/issues/1368)).
  - Fix an error when testing for DQS installation ([issue #1368](https://github.com/dsccommunity/SqlServerDsc/issues/1368)).
  - Changed the logic of how default value of FailoverClusterGroupName is
    set since that was preventing the resource to be able to be debugged
    ([issue #448](https://github.com/dsccommunity/SqlServerDsc/issues/448)).
  - Added RSInstallMode parameter ([issue #1163](https://github.com/dsccommunity/SqlServerDsc/issues/1163)).
- Changes to SqlWindowsFirewall
  - Where a version upgrade has changed paths for a database engine, the
    existing firewall rule for that instance will be updated rather than
    another one created ([issue #1368](https://github.com/dsccommunity/SqlServerDsc/issues/1368)).
    Other firewall rules can be fixed to work in the same way later.
- Changes to SqlAGDatabase
  - Added new parameter 'ReplaceExisting' with default false.
    This allows forced restores when a database already exists on secondary.
  - Added StatementTimeout to Invoke-Query to fix Issue#1358
  - Fix issue where calling Get would return an error because the database
    name list may have been returned as a string instead of as a string array
    ([issue #1368](https://github.com/dsccommunity/SqlServerDsc/issues/1368)).

## [12.5.0.0] - 2019-05-15

### Changed

- Changes to SqlServerSecureConnection
  - Updated README and added example for SqlServerSecureConnection,
    instructing users to use the 'SYSTEM' service account instead of
    'LocalSystem'.
- Changes to SqlScript
  - Correctly passes the `$VerbosePreference` to the helper function
    `Invoke-SqlScript` so that `PRINT` statements is outputted correctly
    when verbose output is requested, e.g
    `Start-DscConfiguration -Verbose`.
  - Added en-US localization ([issue #624](https://github.com/dsccommunity/SqlServerDsc/issues/624)).
  - Added additional unit tests for code coverage.
- Changes to SqlScriptQuery
  - Correctly passes the `$VerbosePreference` to the helper function
    `Invoke-SqlScript` so that `PRINT` statements is outputted correctly
    when verbose output is requested, e.g
    `Start-DscConfiguration -Verbose`.
  - Added en-US localization.
  - Added additional unit tests for code coverage.
- Changes to SqlSetup
  - Concatenated Robocopy localization strings ([issue #694](https://github.com/dsccommunity/SqlServerDsc/issues/694)).
  - Made the error message more descriptive when the Set-TargetResource
    function calls the Test-TargetResource function to verify the desired
    state.
- Changes to SqlWaitForAG
  - Added en-US localization ([issue #625](https://github.com/dsccommunity/SqlServerDsc/issues/625)).
- Changes to SqlServerPermission
  - Added en-US localization ([issue #619](https://github.com/dsccommunity/SqlServerDsc/issues/619)).
- Changes to SqlServerMemory
  - Added en-US localization ([issue #617](https://github.com/dsccommunity/SqlServerDsc/issues/617)).
  - No longer will the resource set the MinMemory value if it was provided
    in a configuration that also set the `Ensure` parameter to 'Absent'
    ([issue #1329](https://github.com/dsccommunity/SqlServerDsc/issues/1329)).
  - Refactored unit tests to simplify them add add slightly more code
    coverage.
- Changes to SqlServerMaxDop
  - Added en-US localization ([issue #616](https://github.com/dsccommunity/SqlServerDsc/issues/616)).
- Changes to SqlRS
  - Reporting Services are restarted after changing settings, unless
    `$SuppressRestart` parameter is set ([issue #1331](https://github.com/dsccommunity/SqlServerDsc/issues/1331)).
    `$SuppressRestart` will also prevent Reporting Services restart after initialization.
  - Fixed one of the error handling to use localization, and made the
    error message more descriptive when the Set-TargetResource function
    calls the Test-TargetResource function to verify the desired
    state. _This was done prior to adding full en-US localization_.
  - Fixed ([issue #1258](https://github.com/dsccommunity/SqlServerDsc/issues/1258)).
    When initializing Reporting Services, there is no need to execute `InitializeReportServer`
    CIM method, since executing `SetDatabaseConnection` CIM method initializes
    Reporting Services.
  - [issue #864](https://github.com/dsccommunity/SqlServerDsc/issues/864) SqlRs
    can now initialize SSRS 2017 instances
- Changes to SqlServerLogin
  - Added en-US localization ([issue #615](https://github.com/dsccommunity/SqlServerDsc/issues/615)).
  - Added unit tests to improved code coverage.
- Changes to SqlWindowsFirewall
  - Added en-US localization ([issue #614](https://github.com/dsccommunity/SqlServerDsc/issues/614)).
- Changes to SqlServerEndpoint
  - Added en-US localization ([issue #611](https://github.com/dsccommunity/SqlServerDsc/issues/611)).
- Changes to SqlServerEndpointPermission
  - Added en-US localization ([issue #612](https://github.com/dsccommunity/SqlServerDsc/issues/612)).
- Changes to SqlServerEndpointState
  - Added en-US localization ([issue #613](https://github.com/dsccommunity/SqlServerDsc/issues/613)).
- Changes to SqlDatabaseRole
  - Added en-US localization ([issue #610](https://github.com/dsccommunity/SqlServerDsc/issues/610)).
- Changes to SqlDatabaseRecoveryModel
  - Added en-US localization ([issue #609](https://github.com/dsccommunity/SqlServerDsc/issues/609)).
- Changes to SqlDatabasePermission
  - Added en-US localization ([issue #608](https://github.com/dsccommunity/SqlServerDsc/issues/608)).
- Changes to SqlDatabaseOwner
  - Added en-US localization ([issue #607](https://github.com/dsccommunity/SqlServerDsc/issues/607)).
- Changes to SqlDatabase
  - Added en-US localization ([issue #606](https://github.com/dsccommunity/SqlServerDsc/issues/606)).
- Changes to SqlAGListener
  - Added en-US localization ([issue #604](https://github.com/dsccommunity/SqlServerDsc/issues/604)).
- Changes to SqlAlwaysOnService
  - Added en-US localization ([issue #603](https://github.com/dsccommunity/SqlServerDsc/issues/608)).
- Changes to SqlAlias
  - Added en-US localization ([issue #602](https://github.com/dsccommunity/SqlServerDsc/issues/602)).
  - Removed ShouldProcess for the code, since it has no purpose in a DSC
    resource ([issue #242](https://github.com/dsccommunity/SqlServerDsc/issues/242)).
- Changes to SqlServerReplication
  - Added en-US localization ([issue #620](https://github.com/dsccommunity/SqlServerDsc/issues/620)).
  - Refactored Get-TargetResource slightly so it provide better verbose
    messages.

## [12.4.0.0] - 2019-04-03

### Changed

- Changes to SqlServerDsc
  - Added new resources.
    - SqlRSSetup
  - Added helper module DscResource.Common from the repository
    DscResource.Template.
    - Moved all helper functions from SqlServerDscHelper.psm1 to DscResource.Common.
    - Renamed Test-SqlDscParameterState to Test-DscParameterState.
    - New-TerminatingError error text for a missing localized message now matches
      the output even if the "missing localized message" localized message is
      also missing.
  - Added helper module DscResource.LocalizationHelper from the repository
    DscResource.Template, this replaces the helper module CommonResourceHelper.psm1.
  - Cleaned up unit tests, mostly around loading cmdlet stubs and loading
    classes stubs, but also some tests that were using some odd variants.
  - Fix all integration tests according to issue [PowerShell/DscResource.Template#14](https://github.com/dsccommunity/DscResource.Template/issues/14).
- Changes to SqlServerMemory
  - Updated Cim Class to Win32_ComputerSystem (instead of Win32_PhysicalMemory)
    because the correct memory size was not being detected correctly on Azure VMs
    ([issue #914](https://github.com/dsccommunity/SqlServerDsc/issues/914)).
- Changes to SqlSetup
  - Split integration tests into two jobs, one for running integration tests
    for SQL Server 2016 and another for running integration test for
    SQL Server 2017 ([issue #858](https://github.com/dsccommunity/SqlServerDsc/issues/858)).
  - Localized messages for Master Data Services no longer start and end with
    single quote.
  - When installing features a verbose message is written if a feature is found
    to already be installed. It no longer quietly removes the feature from the
    `/FEATURES` argument.
  - Cleaned up a bit in the tests, removed excessive piping.
  - Fixed minor typo in examples.
  - A new optional parameter `FeatureFlag` parameter was added to control
    breaking changes. Functionality added under a feature flag can be
    toggled on or off, and could be changed later to be the default.
    This way we can also make more of the new functionalities the default
    in the same breaking change release ([issue #1105](https://github.com/dsccommunity/SqlServerDsc/issues/1105)).
  - Added a new way of detecting if the shared feature CONN (Client Tools
    Connectivity, and SQL Client Connectivity SDK), BC (Client Tools
    Backwards Compatibility), and SDK (Client Tools SDK) is installed or
    not. The new functionality is used when the parameter `FeatureFlag`
    is set to `'DetectionSharedFeatures'` ([issue #1105](https://github.com/dsccommunity/SqlServerDsc/issues/1105)).
  - Added a new helper function `Get-InstalledSharedFeatures` to move out
    some of the code from the `Get-TargetResource` to make unit testing
    easier and faster.
  - Changed the logic of 'Build the argument string to be passed to setup' to
    not quote the value if root directory is specified
    ([issue #1254](https://github.com/dsccommunity/SqlServerDsc/issues/1254)).
  - Moved some resource specific helper functions to the new helper module
    DscResource.Common so they can be shared with the new resource SqlRSSetup.
  - Improved verbose messages in Test-TargetResource function to more
    clearly tell if features are already installed or not.
  - Refactored unit tests for the functions Test-TargetResource and
    Set-TargetResource to improve testing speed.
  - Modified the Test-TargetResource and Set-TargetResource to not be
    case-sensitive when comparing feature names. _This was handled
    correctly in real-world scenarios, but failed when running the unit
    tests (and testing casing)._
- Changes to SqlAGDatabase
  - Fix MatchDatabaseOwner to check for CONTROL SERVER, IMPERSONATE LOGIN, or
    CONTROL LOGIN permission in addition to IMPERSONATE ANY LOGIN.
  - Update and fix MatchDatabaseOwner help text.
- Changes to SqlAG
  - Updated documentation on the behavior of defaults as they only apply when
    creating a group.
- Changes to SqlAGReplica
  - AvailabilityMode, BackupPriority, and FailoverMode defaults only apply when
    creating a replica not when making changes to an existing replica. Explicit
    parameters will still change existing replicas ([issue #1244](https://github.com/dsccommunity/SqlServerDsc/issues/1244)).
  - ReadOnlyRoutingList now gets updated without throwing an error on the first
    run ([issue #518](https://github.com/dsccommunity/SqlServerDsc/issues/518)).
  - Test-Resource fixed to report whether ReadOnlyRoutingList desired state
    has been reached correctly ([issue #1305](https://github.com/dsccommunity/SqlServerDsc/issues/1305)).
- Changes to SqlDatabaseDefaultLocation
  - No longer does the Test-TargetResource fail on the second test run
    when the backup file path was changed, and the path was ending with
    a backslash ([issue #1307](https://github.com/dsccommunity/SqlServerDsc/issues/1307)).

## [12.3.0.0] - 2019-02-20

### Changed

- Changes to SqlServerDsc
  - Reverting the change that was made as part of the
    [issue #1260](https://github.com/dsccommunity/SqlServerDsc/issues/1260)
    in the previous release, as it only mitigated the issue, it did not
    solve the issue.
  - Removed the container testing since that broke the integration tests,
    possible due to using excessive amount of memory on the AppVeyor build
    worker. This will make the unit tests to take a bit longer to run
    ([issue #1260](https://github.com/dsccommunity/SqlServerDsc/issues/1260)).
  - The unit tests and the integration tests are now run in two separate
    build workers in AppVeyor. One build worker runs the integration tests,
    while a second build worker runs the unit tests. The build workers runs
    in parallel on paid accounts, but sequentially on free accounts
    ([issue #1260](https://github.com/dsccommunity/SqlServerDsc/issues/1260)).
  - Clean up error handling in some of the integration tests that was
    part of a workaround for a bug in Pester. The bug is resolved, and
    the error handling is not again built into Pester.
  - Speeding up the AppVeyor tests by splitting the common tests in a
    separate build job.
  - Updated the appveyor.yml to have the correct build step, and also
    correct run the build step only in one of the jobs.
  - Update integration tests to use the new integration test template.
  - Added SqlAgentOperator resource.
- Changes to SqlServiceAccount
  - Fixed Get-ServiceObject when searching for Integration Services service.
    Unlike the rest of SQL Server services, the Integration Services service
    cannot be instanced, however you can have multiple versions installed.
    Get-Service object would return the correct service name that you
    are looking for, but it appends the version number at the end. Added
    parameter VersionNumber so the search would return the correct
    service name.
  - Added code to allow for using Managed Service Accounts.
  - Now the correct service type string value is returned by the function
    `Get-TargetResource`. Previously one value was passed in as a parameter
    (e.g. `DatabaseEngine`), but a different string value as returned
    (e.g. `SqlServer`). Now `Get-TargetResource` return the same values
    that can be passed as values in the parameter `ServiceType`
    ([issue #981](https://github.com/dsccommunity/SqlServerDsc/issues/981)).
- Changes to SqlServerLogin
  - Fixed issue in Test-TargetResource to valid password on disabled accounts
    ([issue #915](https://github.com/dsccommunity/SqlServerDsc/issues/915)).
  - Now when adding a login of type SqlLogin, and the SQL Server login mode
    is set to `'Integrated'`, an error is correctly thrown
    ([issue #1179](https://github.com/dsccommunity/SqlServerDsc/issues/1179)).
- Changes to SqlSetup
  - Updated the integration test to stop the named instance while installing
    the other instances to mitigate
    [issue #1260](https://github.com/dsccommunity/SqlServerDsc/issues/1260).
  - Add parameters to configure the 'tempdb' files during the installation of
    the instance. The new parameters are SqlTempdbFileCount, SqlTempdbFileSize,
    SqlTempdbFileGrowth, SqlTempdbLogFileSize and SqlTempdbLogFileGrowth
    ([issue #1167](https://github.com/dsccommunity/SqlServerDsc/issues/1167)).
- Changes to SqlServerEndpoint
  - Add the optional parameter Owner. The default owner remains the login used
    for the creation of the endpoint
    ([issue #1251](https://github.com/dsccommunity/SqlServerDsc/issues/1251)).
    [Maxime Daniou (@mdaniou)](https://github.com/mdaniou)
  - Add integration tests
    ([issue #744](https://github.com/dsccommunity/SqlServerDsc/issues/744)).
    [Maxime Daniou (@mdaniou)](https://github.com/mdaniou)

## [12.2.0.0] - 2019-01-09

### Changed

- Changes to SqlServerDsc
  - During testing in AppVeyor the Build Worker is restarted in the install
    step to make sure the are no residual changes left from a previous SQL
    Server install on the Build Worker done by the AppVeyor Team
    ([issue #1260](https://github.com/dsccommunity/SqlServerDsc/issues/1260)).
  - Code cleanup: Change parameter names of Connect-SQL to align with resources.
  - Updated README.md in the Examples folder.
    - Added a link to the new xADObjectPermissionEntry examples in
      ActiveDirectory, fixed a broken link and a typo.
      [Adam Rush (@adamrushuk)](https://github.com/adamrushuk)
- Change to SqlServerLogin so it doesn't check properties for absent logins.
  - Fix for ([issue #1096](https://github.com/dsccommunity/SqlServerDsc/issues/1096))

## [12.1.0.0] - 2018-10-24

### Changed

- Changes to SqlServerDsc
  - Add support for validating the code with the DSC ResourceKit
    Script Analyzer rules, both in Visual Studio Code and directly using
    `Invoke-ScriptAnalyzer`.
  - Opt-in for common test "Common Tests - Validate Markdown Links".
  - Updated broken links in `\README.md` and in `\Examples\README.md`
  - Opt-in for common test 'Common Tests - Relative Path Length'.
  - Updated the Installation section in the README.md.
  - Updated the Contributing section in the README.md after
    [Style Guideline and Best Practices guidelines](https://github.com/dsccommunity/DscResources/blob/master/StyleGuidelines.md)
    has merged into one document.
  - To speed up testing in AppVeyor, unit tests are now run in two containers.
  - Adding the PowerShell script `Assert-TestEnvironment.ps1` which
    must be run prior to running any unit tests locally with
    `Invoke-Pester`.
    Read more in the specific contributing guidelines, under the section
    [Unit Tests](https://github.com/dsccommunity/SqlServerDsc/blob/dev/CONTRIBUTING.md#unit-tests).
- Changes to SqlServerDscHelper
  - Fix style guideline lint errors.
  - Changes to Connect-SQL
    - Adding verbose message in Connect-SQL so it
      now shows the username that is connecting.
  - Changes to Import-SQLPS
    - Fixed so that when importing SQLPS it imports
      using the path (and not the .psd1 file).
    - Fixed so that the verbose message correctly
      shows the name, version and path when importing
      the module SQLPS (it did show correctly for the
      SqlServer module).
- Changes to SqlAg, SqlAGDatabase, and SqlAGReplica examples
  - Included configuration for SqlAlwaysOnService to enable
    High Availability Disaster Recovery on each node to avoid confusion
    ([issue #1182](https://github.com/dsccommunity/SqlServerDsc/issues/1182)).
- Changes to SqlServerDatabaseMail
  - Minor update to Ensure parameter description in the README.md.
- Changes to Write-ModuleStubFile.ps1
  - Create aliases for cmdlets in the stubbed module which have aliases
    ([issue #1224](https://github.com/dsccommunity/SqlServerDsc/issues/1224)).
    [Dan Reist (@randomnote1)](https://github.com/randomnote1)
  - Use a string builder to build the function stubs.
  - Fixed formatting issues for the function to work with modules other
    than SqlServer.
- New DSC resource SqlServerSecureConnection
  - New resource to configure a SQL Server instance for encrypted SQL
    connections.
- Changes to SqlAlwaysOnService
  - Updated integration tests to use NetworkingDsc
    ([issue #1129](https://github.com/dsccommunity/SqlServerDsc/issues/1129)).
- Changes to SqlServiceAccount
  - Fix unit tests that didn't mock some of the calls. It no longer fail
    when a SQL Server installation is not present on the node running the
    unit test ([issue #983](https://github.com/dsccommunity/SqlServerDsc/issues/983)).

## [12.0.0.0] - 2018-09-05

### Changed

- Changes to SqlServerDatabaseMail
  - DisplayName is now properly treated as display name
    for the originating email address ([issue #1200](https://github.com/dsccommunity/SqlServerDsc/issue/1200)).
    [Nick Reilingh (@NReilingh)](https://github.com/NReilingh)
    - DisplayName property now defaults to email address instead of server name.
    - Minor improvements to documentation.
- Changes to SqlAGDatabase
  - Corrected reference to "PsDscRunAsAccount" in documentation
    ([issue #1199](https://github.com/dsccommunity/SqlServerDsc/issues/1199)).
    [Nick Reilingh (@NReilingh)](https://github.com/NReilingh)
- Changes to SqlDatabaseOwner
  - BREAKING CHANGE: Support multiple instances on the same node.
    The parameter InstanceName is now Key and cannot be omitted
    ([issue #1197](https://github.com/dsccommunity/SqlServerDsc/issues/1197)).
- Changes to SqlSetup
  - Added new parameters to allow to define the startup types for the Sql Engine
    service, the Agent service, the Analysis service and the Integration Service.
    The new optional parameters are respectively SqlSvcStartupType, AgtSvcStartupType,
    AsSvcStartupType, IsSvcStartupType and RsSvcStartupType ([issue #1165](https://github.com/dsccommunity/SqlServerDsc/issues/1165).
    [Maxime Daniou (@mdaniou)](https://github.com/mdaniou)

## [11.4.0.0] - 2018-07-25

### Changed

- Changes to SqlServerDsc
  - Updated helper function Restart-SqlService to have to new optional parameters
    `SkipClusterCheck` and `SkipWaitForOnline`. This was to support more aspects
    of the resource SqlServerNetwork.
  - Updated helper function `Import-SQLPSModule`
    - To only import module if the
      module does not exist in the session.
    - To always import the latest version of 'SqlServer' or 'SQLPS' module, if
      more than one version exist on the target node. It will still prefer to
      use 'SqlServer' module.
  - Updated all the examples and integration tests to not use
    `PSDscAllowPlainTextPassword`, so examples using credentials or
    passwords by default are secure.
- Changes to SqlAlwaysOnService
  - Integration tests was updated to handle new IPv6 addresses on the AppVeyor
    build worker ([issue #1155](https://github.com/dsccommunity/SqlServerDsc/issues/1155)).
- Changes to SqlServerNetwork
  - Refactor SqlServerNetwork to not load assembly from GAC ([issue #1151](https://github.com/dsccommunity/SqlServerDsc/issues/1151)).
  - The resource now supports restarting the SQL Server service when both
    enabling and disabling the protocol.
  - Added integration tests for this resource
    ([issue #751](https://github.com/dsccommunity/SqlServerDsc/issues/751)).
- Changes to SqlAG
  - Removed excess `Import-SQLPSModule` call.
- Changes to SqlSetup
  - Now after a successful install the "SQL PowerShell module" is reevaluated and
    forced to be reimported into the session. This is to support that a never
    version of SQL Server was installed side-by-side so that SQLPS module should
    be used instead.

## [11.3.0.0] - 2018-06-13

### Changed

- Changes to SqlServerDsc
  - Moved decoration for integration test to resolve a breaking change in
    DscResource.Tests.
  - Activated the GitHub App Stale on the GitHub repository.
  - Added a CODE\_OF\_CONDUCT.md with the same content as in the README.md
    [issue #939](https://github.com/dsccommunity/SqlServerDsc/issues/939).
  - New resources:
    - Added SqlScriptQueryResource. [Chase Wilson (@chasewilson)](https://github.com/chasewilson)
  - Fix for issue #779 [Paul Kelly (@prkelly)](https://github.com/prkelly)

## [11.2.0.0] - 2018-05-02

- Changes to SqlServerDsc
  - Added new test helper functions in the CommonTestHelpers module. These are used
    by the integration tests.
    - **New-IntegrationLoopbackAdapter:** Installs the PowerShell module
      'LoopbackAdapter' from PowerShell Gallery and creates a new network
      loopback adapter.
    - **Remove-IntegrationLoopbackAdapter:** Removes a new network loopback adapter.
    - **Get-NetIPAddressNetwork:** Returns the IP network address from an IPv4 address
      and prefix length.
  - Enabled PSSA rule violations to fail build in the CI environment.
  - Renamed SqlServerDsc.psd1 to be consistent
    ([issue #1116](https://github.com/dsccommunity/SqlServerDsc/issues/1116)).
    [Glenn Sarti (@glennsarti)](https://github.com/glennsarti)
- Changes to Unit Tests
  - Updated
    the following resources unit test template to version 1.2.1
    - SqlWaitForAG ([issue #1088](https://github.com/dsccommunity/SqlServerDsc/issues/1088)).
      [Michael Fyffe (@TraGicCode)](https://github.com/TraGicCode)
- Changes to SqlAlwaysOnService
  - Updated the integration tests to use a loopback adapter to be less intrusive
    in the build worker environment.
  - Minor code cleanup in integration test, fixed the scope on variable.
- Changes to SqlSetup
  - Updated the integration tests to stop some services after each integration test.
    This is to save memory on the AppVeyor build worker.
  - Updated the integration tests to use a SQL Server 2016 Service Pack 1.
  - Fixed Script Analyzer rule error.
- Changes to SqlRS
  - Updated the integration tests to stop the Reporting Services service after
    the integration test. This is to save memory on the AppVeyor build worker.
  - The helper function `Restart-ReportingServicesService` should no longer timeout
    when restarting the service ([issue #1114](https://github.com/dsccommunity/SqlServerDsc/issues/1114)).
- Changes to SqlServiceAccount
  - Updated the integration tests to stop some services after each integration test.
    This is to save memory on the AppVeyor build worker.
- Changes to SqlServerDatabaseMail
  - Fixed Script Analyzer rule error.

## [11.1.0.0] - 2018-03-21

### Changed

- Changes to SqlServerDsc
  - Updated the PULL\_REQUEST\_TEMPLATE with an improved task list and modified
    some text to be clearer ([issue #973](https://github.com/dsccommunity/SqlServerDsc/issues/973)).
  - Updated the ISSUE_TEMPLATE to hopefully be more intuitive and easier to use.
  - Added information to ISSUE_TEMPLATE that issues must be reproducible in
    SqlServerDsc resource module (if running the older xSQLServer resource module)
    ([issue #1036](https://github.com/dsccommunity/SqlServerDsc/issues/1036)).
  - Updated ISSUE_TEMPLATE.md with a note about sensitive information ([issue #1092](https://github.com/dsccommunity/SqlServerDsc/issues/1092)).
- Changes to SqlServerLogin
  - [Claudio Spizzi (@claudiospizzi)](https://github.com/claudiospizzi): Fix password
    test fails for nativ sql users ([issue #1048](https://github.com/dsccommunity/SqlServerDsc/issues/1048)).
- Changes to SqlSetup
  - [Michael Fyffe (@TraGicCode)](https://github.com/TraGicCode): Clarify usage
    of 'SecurityMode' along with adding parameter validations for the only 2
    supported values ([issue #1010](https://github.com/dsccommunity/SqlServerDsc/issues/1010)).
  - Now accounts containing '$' will be able to be used for installing
    SQL Server. Although, if the account ends with '$' it is considered a
    Managed Service Account ([issue #1055](https://github.com/dsccommunity/SqlServerDsc/issues/1055)).
- Changes to Integration Tests
  - [Michael Fyffe (@TraGicCode)](https://github.com/TraGicCode): Replace xStorage
    dsc resource module with StorageDsc ([issue #1038](https://github.com/dsccommunity/SqlServerDsc/issues/1038)).
- Changes to Unit Tests
  - [Michael Fyffe (@TraGicCode)](https://github.com/TraGicCode): Updated
    the following resources unit test template to version 1.2.1
    - SqlAlias ([issue #999](https://github.com/dsccommunity/SqlServerDsc/issues/999)).
    - SqlWindowsFirewall ([issue #1089](https://github.com/dsccommunity/SqlServerDsc/issues/1089)).

## [11.0.0.0] - 2018-02-07

### Changed

- Changes to SqlServerDsc
  - BREAKING CHANGE: Resource SqlRSSecureConnectionLevel was remove
    ([issue #990](https://github.com/dsccommunity/SqlServerDsc/issues/990)).
    The parameter that was set using that resource has been merged into resource
    SqlRS as the parameter UseSsl. The UseSsl parameter is of type boolean. This
    change was made because from SQL Server 2008 R2 this value is made an on/off
    switch. Read more in the article [ConfigurationSetting Method - SetSecureConnectionLevel](https://docs.microsoft.com/en-us/sql/reporting-services/wmi-provider-library-reference/configurationsetting-method-setsecureconnectionlevel).
  - Updated so that named parameters are used for New-Object cmdlet. This was
    done to follow the style guideline.
  - Updated manifest and license to reflect the new year
    ([issue #965](https://github.com/dsccommunity/SqlServerDsc/issues/965)).
  - Added a README.md under Tests\Integration to help contributors to write
    integration tests.
  - Added 'Integration tests' section in the CONTRIBUTING.md.
  - The complete examples were removed. They were no longer accurate and some
    referenced resources that no longer exist. Accurate examples can be found
    in each specific resource example folder. Examples for installing Failover Cluster
    can be found in the resource examples folders in the xFailOverCluster
    resource module ([issue #462](https://github.com/dsccommunity/SqlServerDsc/issues/462)).
  - A README.md was created under the Examples folder to be used as reference how
    to install certain scenarios ([issue #462](https://github.com/dsccommunity/SqlServerDsc/issues/462)).
  - Removed the local specific common test for compiling examples in this repository
    and instead opted-in for the common test in the 'DscResource.Tests' repository
    ([issue #669](https://github.com/dsccommunity/SqlServerDsc/issues/669)).
  - Added new resource SqlServerDatabaseMail for configuring SQL Server
    Database Mail ([issue #155](https://github.com/dsccommunity/SqlServerDsc/issues/155)).
  - Updated the helper function Test-SQLDscParameterState to handle the
    data type UInt16.
  - Fixed typo in SqlServerDscCommon.Tests.
  - Updated README.md with known issue section for each resource.
  - Resources that did not have a description in the README.md now has one.
  - Resources that missed links to the examples in the README.md now has those
    links.
  - Style changes in all examples, removing type [System.Management.Automation.Credential()]
    from credential parameters ([issue #1003](https://github.com/dsccommunity/SqlServerDsc/issues/1003)),
    and renamed the credential parameter so it is not using abbreviation.
  - Updated the security token for AppVeyor status badge in README.md. When we
    renamed the repository the security token was changed
    ([issue #1012](https://github.com/dsccommunity/SqlServerDsc/issues/1012)).
  - Now the helper function Restart-SqlService, after restarting the SQL Server
    service, does not return until it can connect to the SQL Server instance, and
    the instance returns status 'Online' ([issue #1008](https://github.com/dsccommunity/SqlServerDsc/issues/1008)).
    If it fails to connect within the timeout period (defaults to 120 seconds) it
    throws an error.
  - Fixed typo in comment-base help for helper function Test-AvailabilityReplicaSeedingModeAutomatic.
  - Style cleanup in helper functions and tests.
- Changes to SqlAG
  - Fixed typos in tests.
  - Style cleanup in code and tests.
- Changes to SqlAGDatabase
  - Style cleanup in code and tests.
- Changes to SqlAGListener
  - Fixed typo in comment-based help.
  - Style cleanup in code and tests.
- Changes to SqlAGReplica
  - Minor code style cleanup. Removed unused variable and instead piped the cmdlet
    Join-SqlAvailabilityGroup to Out-Null.
  - Fixed minor typos in comment-based help.
  - Fixed minor typos in comment.
  - Style cleanup in code and tests.
  - Updated description for parameter Name in README.md and in comment-based help
    ([issue #1034](https://github.com/dsccommunity/SqlServerDsc/issues/1034)).
- Changes to SqlAlias
  - Fixed issue where exception was thrown if reg keys did not exist
    ([issue #949](https://github.com/dsccommunity/SqlServerDsc/issues/949)).
  - Style cleanup in tests.
- Changes to SqlAlwaysOnService
  - Refactor integration tests slightly to improve run time performance
    ([issue #1001](https://github.com/dsccommunity/SqlServerDsc/issues/1001)).
  - Style cleanup in code and tests.
- Changes to SqlDatabase
  - Fix minor Script Analyzer warning.
- Changes to SqlDatabaseDefaultLocation
  - Refactor integration tests slightly to improve run time performance
    ([issue #1001](https://github.com/dsccommunity/SqlServerDsc/issues/1001)).
  - Minor style cleanup of code in tests.
- Changes to SqlDatabaseRole
  - Style cleanup in tests.
- Changes to SqlRS
  - Replaced Get-WmiObject with Get-CimInstance to fix Script Analyzer warnings
    ([issue #264](https://github.com/dsccommunity/SqlServerDsc/issues/264)).
  - Refactored the resource to use Invoke-CimMethod.
  - Added parameter UseSsl which when set to $true forces connections to the
    Reporting Services to use SSL when connecting ([issue #990](https://github.com/dsccommunity/SqlServerDsc/issues/990)).
  - Added complete example for SqlRS (based on the integration tests)
    ([issue #634](https://github.com/dsccommunity/SqlServerDsc/issues/634)).
  - Refactor integration tests slightly to improve run time performance
    ([issue #1001](https://github.com/dsccommunity/SqlServerDsc/issues/1001)).
  - Style cleanup in code and tests.
- Changes to SqlScript
  - Style cleanup in tests.
  - Updated examples.
  - Added integration tests.
  - Fixed minor typos in comment-based help.
  - Added new example based on integration test.
- Changes to SqlServerConfiguration
  - Fixed minor typos in comment-based help.
  - Now the verbose message say what option is changing and to what value
    ([issue #1014](https://github.com/dsccommunity/SqlServerDsc/issues/1014)).
  - Changed the RestartTimeout parameter from type SInt32 to type UInt32.
  - Added localization ([issue #605](https://github.com/dsccommunity/SqlServerDsc/issues/605)).
  - Style cleanup in code and tests.
- Changes to SqlServerEndpoint
  - Updated README.md with links to the examples
    ([issue #504](https://github.com/dsccommunity/SqlServerDsc/issues/504)).
  - Style cleanup in tests.
- Changes to SqlServerLogin
  - Added integration tests ([issue #748](https://github.com/dsccommunity/SqlServerDsc/issues/748)).
  - Minor code style cleanup.
  - Removed unused variable and instead piped the helper function Connect-SQL to
    Out-Null.
  - Style cleanup in tests.
- Changes to SqlServerMaxDop
  - Minor style changes in the helper function Get-SqlDscDynamicMaxDop.
- Changes to SqlServerMemory
  - Style cleanup in code and tests.
- Changes to SqlServerPermission
  - Fixed minor typos in comment-based help.
  - Style cleanup in code.
- Changes to SqlServerReplication
  - Fixed minor typos in verbose messages.
  - Style cleanup in tests.
- Changes to SqlServerNetwork
  - Added sysadmin account parameter usage to the examples.
- Changes to SqlServerReplication
  - Fix Script Analyzer warning ([issue #263](https://github.com/dsccommunity/SqlServerDsc/issues/263)).
- Changes to SqlServerRole
  - Added localization ([issue #621](https://github.com/dsccommunity/SqlServerDsc/issues/621)).
  - Added integration tests ([issue #756](https://github.com/dsccommunity/SqlServerDsc/issues/756)).
  - Updated example to add two server roles in the same configuration.
  - Style cleanup in tests.
- Changes to SqlServiceAccount
  - Default services are now properly detected
    ([issue #930](https://github.com/dsccommunity/SqlServerDsc/issues/930)).
  - Made the description of parameter RestartService more descriptive
    ([issue #960](https://github.com/dsccommunity/SqlServerDsc/issues/960)).
  - Added a read-only parameter ServiceAccountName so that the service account
    name is correctly returned as a string ([issue #982](https://github.com/dsccommunity/SqlServerDsc/issues/982)).
  - Added integration tests ([issue #980](https://github.com/dsccommunity/SqlServerDsc/issues/980)).
  - The timing issue that the resource returned before SQL Server service was
    actually restarted has been solved by a change in the helper function
    Restart-SqlService ([issue #1008](https://github.com/dsccommunity/SqlServerDsc/issues/1008)).
    Now Restart-SqlService waits for the instance to return status 'Online' or
    throws an error saying it failed to connect within the timeout period.
  - Style cleanup in code and tests.
- Changes to SqlSetup
  - Added parameter `ASServerMode` to support installing Analysis Services in
    Multidimensional mode, Tabular mode and PowerPivot mode
    ([issue #388](https://github.com/dsccommunity/SqlServerDsc/issues/388)).
  - Added integration tests for testing Analysis Services Multidimensional mode
    and Tabular mode.
  - Cleaned up integration tests.
  - Added integration tests for installing a default instance of Database Engine.
  - Refactor integration tests slightly to improve run time performance
    ([issue #1001](https://github.com/dsccommunity/SqlServerDsc/issues/1001)).
  - Added PSSA rule 'PSUseDeclaredVarsMoreThanAssignments' override in the
    function Set-TargetResource for the variable $global:DSCMachineStatus.
  - Style cleanup in code and tests.
- Changes to SqlWaitForAG
  - Style cleanup in code.
- Changes to SqlWindowsFirewall
  - Fixed minor typos in comment-based help.
  - Style cleanup in code.

## [10.0.0.0] - 2017-12-14

### Changed

- BREAKING CHANGE: Resource module has been renamed to SqlServerDsc
  ([issue #916](https://github.com/dsccommunity/SqlServerDsc/issues/916)).
- BREAKING CHANGE: Significant rename to reduce length of resource names
  - See [issue #851](https://github.com/dsccommunity/SqlServerDsc/issues/851)
    for a complete table mapping rename changes.
  - Impact to all resources.
- Changes to CONTRIBUTING.md
  - Added details to the naming convention used in SqlServerDsc.
- Changes to SqlServerDsc
  - The examples in the root of the Examples folder are obsolete. A note was
    added to the comment-based help in each example stating it is obsolete.
    This is a temporary measure until they are replaced
    ([issue #904](https://github.com/dsccommunity/SqlServerDsc/issues/904)).
  - Added new common test (regression test) for validating the long path
    issue for compiling resources in Azure Automation.
  - Fix resources in alphabetical order in README.md ([issue #908](https://github.com/dsccommunity/SqlServerDsc/issues/908)).
- Changes to SqlAG
  - BREAKING CHANGE: Parameters SQLServer and SQLInstanceName has been renamed
    to ServerName and InstanceName respectively
    ([issue #308](https://github.com/dsccommunity/SqlServerDsc/issues/308)).
  - BREAKING CHANGE: The read-only property SQLServerNetName was removed in favor
    of EndpointHostName ([issue #924](https://github.com/dsccommunity/SqlServerDsc/issues/924)).
    Get-TargetResource will now return the value of property [NetName](https://docs.microsoft.com/en-us/dotnet/api/microsoft.sqlserver.management.smo.server.netname)
    for the property EndpointHostName.
- Changes to SqlAGDatabase
  - BREAKING CHANGE: Parameters SQLServer and SQLInstanceName has been renamed
    to ServerName and InstanceName respectively
    ([issue #308](https://github.com/dsccommunity/SqlServerDsc/issues/308)).
  - Changed the Get-MatchingDatabaseNames function to be case insensitive when
    matching database names ([issue #912](https://github.com/dsccommunity/SqlServerDsc/issues/912)).
- Changes to SqlAGListener
  - BREAKING CHANGE: Parameter NodeName has been renamed to ServerName
    ([issue #308](https://github.com/dsccommunity/SqlServerDsc/issues/308)).
- Changes to SqlAGReplica
  - BREAKING CHANGE: Parameters SQLServer and SQLInstanceName has been renamed
    to ServerName and InstanceName respectively
    ([issue #308](https://github.com/dsccommunity/SqlServerDsc/issues/308)).
  - BREAKING CHANGE: Parameters PrimaryReplicaSQLServer and PrimaryReplicaSQLInstanceName
    has been renamed to PrimaryReplicaServerName and PrimaryReplicaInstanceName
    respectively ([issue #922](https://github.com/dsccommunity/SqlServerDsc/issues/922)).
  - BREAKING CHANGE: The read-only property SQLServerNetName was removed in favor
    of EndpointHostName ([issue #924](https://github.com/dsccommunity/SqlServerDsc/issues/924)).
    Get-TargetResource will now return the value of property [NetName](https://docs.microsoft.com/en-us/dotnet/api/microsoft.sqlserver.management.smo.server.netname)
    for the property EndpointHostName.
- Changes to SqlAlwaysOnService
  - BREAKING CHANGE: Parameters SQLServer and SQLInstanceName has been renamed
    to ServerName and InstanceName respectively
    ([issue #308](https://github.com/dsccommunity/SqlServerDsc/issues/308)).
- Changes to SqlDatabase
  - BREAKING CHANGE: Parameters SQLServer and SQLInstanceName has been renamed
    to ServerName and InstanceName respectively
    ([issue #308](https://github.com/dsccommunity/SqlServerDsc/issues/308)).
- Changes SqlDatabaseDefaultLocation
  - BREAKING CHANGE: Parameters SQLServer and SQLInstanceName has been renamed
    to ServerName and InstanceName respectively
    ([issue #308](https://github.com/dsccommunity/SqlServerDsc/issues/308)).
- Changes to SqlDatabaseOwner
  - BREAKING CHANGE: Parameters SQLServer and SQLInstanceName has been renamed
    to ServerName and InstanceName respectively
    ([issue #308](https://github.com/dsccommunity/SqlServerDsc/issues/308)).
- Changes to SqlDatabasePermission
  - BREAKING CHANGE: Parameters SQLServer and SQLInstanceName has been renamed
    to ServerName and InstanceName respectively
    ([issue #308](https://github.com/dsccommunity/SqlServerDsc/issues/308)).
- Changes to SqlDatabaseRecoveryModel
  - BREAKING CHANGE: Parameters SQLServer and SQLInstanceName has been renamed
    to ServerName and InstanceName respectively
    ([issue #308](https://github.com/dsccommunity/SqlServerDsc/issues/308)).
- Changes to SqlDatabaseRole
  - BREAKING CHANGE: Parameters SQLServer and SQLInstanceName has been renamed
    to ServerName and InstanceName respectively
    ([issue #308](https://github.com/dsccommunity/SqlServerDsc/issues/308)).
- Changes to SqlRS
  - BREAKING CHANGE: Parameters RSSQLServer and RSSQLInstanceName has been renamed
    to DatabaseServerName and DatabaseInstanceName respectively
    ([issue #923](https://github.com/dsccommunity/SqlServerDsc/issues/923)).
- Changes to SqlServerConfiguration
  - BREAKING CHANGE: Parameters SQLServer and SQLInstanceName has been renamed
    to ServerName and InstanceName respectively
    ([issue #308](https://github.com/dsccommunity/SqlServerDsc/issues/308)).
- Changes to SqlServerEndpoint
  - BREAKING CHANGE: Parameters SQLServer and SQLInstanceName has been renamed
    to ServerName and InstanceName respectively
    ([issue #308](https://github.com/dsccommunity/SqlServerDsc/issues/308)).
- Changes to SqlServerEndpointPermission
  - BREAKING CHANGE: Parameter NodeName has been renamed to ServerName
    ([issue #308](https://github.com/dsccommunity/SqlServerDsc/issues/308)).
  - Now the examples files have a shorter name so that resources will not fail
    to compile in Azure Automation ([issue #934](https://github.com/dsccommunity/SqlServerDsc/issues/934)).
- Changes to SqlServerEndpointState
  - BREAKING CHANGE: Parameter NodeName has been renamed to ServerName
    ([issue #308](https://github.com/dsccommunity/SqlServerDsc/issues/308)).
- Changes to SqlServerLogin
  - BREAKING CHANGE: Parameters SQLServer and SQLInstanceName has been renamed
    to ServerName and InstanceName respectively
    ([issue #308](https://github.com/dsccommunity/SqlServerDsc/issues/308)).
- Changes to SqlServerMaxDop
  - BREAKING CHANGE: Parameters SQLServer and SQLInstanceName has been renamed
    to ServerName and InstanceName respectively
    ([issue #308](https://github.com/dsccommunity/SqlServerDsc/issues/308)).
- Changes to SqlServerMemory
  - BREAKING CHANGE: Parameters SQLServer and SQLInstanceName has been renamed
    to ServerName and InstanceName respectively
    ([issue #308](https://github.com/dsccommunity/SqlServerDsc/issues/308)).
- Changes to SqlServerNetwork
  - BREAKING CHANGE: Parameters SQLServer has been renamed to ServerName
    ([issue #308](https://github.com/dsccommunity/SqlServerDsc/issues/308)).
- Changes to SqlServerPermission
  - BREAKING CHANGE: Parameter NodeName has been renamed to ServerName
    ([issue #308](https://github.com/dsccommunity/SqlServerDsc/issues/308)).
- Changes to SqlServerRole
  - BREAKING CHANGE: Parameters SQLServer and SQLInstanceName has been renamed
    to ServerName and InstanceName respectively
    ([issue #308](https://github.com/dsccommunity/SqlServerDsc/issues/308)).
- Changes to SqlServerServiceAccount
  - BREAKING CHANGE: Parameters SQLServer and SQLInstanceName has been renamed
    to ServerName and InstanceName respectively
    ([issue #308](https://github.com/dsccommunity/SqlServerDsc/issues/308)).

## [9.0.0.0] - 2017-11-15

### Changed

- Changes to xSQLServer
  - Updated Pester syntax to v4
  - Fixes broken links to issues in the CHANGELOG.md.
- Changes to xSQLServerDatabase
  - Added parameter to specify collation for a database to be different from server
    collation ([issue #767](https://github.com/dsccommunity/SqlServerDsc/issues/767)).
  - Fixed unit tests for Get-TargetResource to ensure correctly testing return
    values ([issue #849](https://github.com/dsccommunity/SqlServerDsc/issues/849))
- Changes to xSQLServerAlwaysOnAvailabilityGroup
  - Refactored the unit tests to allow them to be more user friendly and to test
    additional SQLServer variations.
    - Each test will utilize the Import-SQLModuleStub to ensure the correct
      module is loaded ([issue #784](https://github.com/dsccommunity/SqlServerDsc/issues/784)).
  - Fixed an issue when setting the SQLServer parameter to a Fully Qualified
    Domain Name (FQDN) ([issue #468](https://github.com/dsccommunity/SqlServerDsc/issues/468)).
  - Fixed the logic so that if a parameter is not supplied to the resource, the
    resource will not attempt to apply the defaults on subsequent checks
    ([issue #517](https://github.com/dsccommunity/SqlServerDsc/issues/517)).
  - Made the resource cluster aware. When ProcessOnlyOnActiveNode is specified,
    the resource will only determine if a change is needed if the target node
    is the active host of the SQL Server instance ([issue #868](https://github.com/dsccommunity/SqlServerDsc/issues/868)).
- Changes to xSQLServerAlwaysOnAvailabilityGroupDatabaseMembership
  - Made the resource cluster aware. When ProcessOnlyOnActiveNode is specified,
    the resource will only determine if a change is needed if the target node
    is the active host of the SQL Server instance ([issue #869](https://github.com/dsccommunity/SqlServerDsc/issues/869)).
- Changes to xSQLServerAlwaysOnAvailabilityGroupReplica
  - Made the resource cluster aware. When ProcessOnlyOnActiveNode is specified,
    the resource will only determine if a change is needed if the target node is
    the active host of the SQL Server instance ([issue #870](https://github.com/dsccommunity/SqlServerDsc/issues/870)).
- Added the CommonTestHelper.psm1 to store common testing functions.
  - Added the Import-SQLModuleStub function to ensure the correct version of the
    module stubs are loaded ([issue #784](https://github.com/dsccommunity/SqlServerDsc/issues/784)).
- Changes to xSQLServerMemory
  - Made the resource cluster aware. When ProcessOnlyOnActiveNode is specified,
    the resource will only determine if a change is needed if the target node
    is the active host of the SQL Server instance ([issue #867](https://github.com/dsccommunity/SqlServerDsc/issues/867)).
- Changes to xSQLServerNetwork
  - BREAKING CHANGE: Renamed parameter TcpDynamicPorts to TcpDynamicPort and
    changed type to Boolean ([issue #534](https://github.com/dsccommunity/SqlServerDsc/issues/534)).
  - Resolved issue when switching from dynamic to static port.
    configuration ([issue #534](https://github.com/dsccommunity/SqlServerDsc/issues/534)).
  - Added localization (en-US) for all strings in resource and unit tests
    ([issue #618](https://github.com/dsccommunity/SqlServerDsc/issues/618)).
  - Updated examples to reflect new parameters.
- Changes to xSQLServerRSConfig
  - Added examples
- Added resource
  - xSQLServerDatabaseDefaultLocation
    ([issue #656](https://github.com/dsccommunity/SqlServerDsc/issues/656))
- Changes to xSQLServerEndpointPermission
  - Fixed a problem when running the tests locally in a PowerShell console it
    would ask for parameters ([issue #897](https://github.com/dsccommunity/SqlServerDsc/issues/897)).
- Changes to xSQLServerAvailabilityGroupListener
  - Fixed a problem when running the tests locally in a PowerShell console it
    would ask for parameters ([issue #897](https://github.com/dsccommunity/SqlServerDsc/issues/897)).
- Changes to xSQLServerMaxDop
  - Made the resource cluster aware. When ProcessOnlyOnActiveNode is specified,
    the resource will only determine if a change is needed if the target node
    is the active host of the SQL Server instance ([issue #882](https://github.com/dsccommunity/SqlServerDsc/issues/882)).

## [8.2.0.0] - 2017-10-05

### Changed

- Changes to xSQLServer
  - Updated appveyor.yml so that integration tests run in order and so that
    the SQLPS module folders are renamed to not disturb the units test, but
    can be renamed back by the integration tests xSQLServerSetup so that the
    integration tests can run successfully
    ([issue #774](https://github.com/dsccommunity/SqlServerDsc/issues/774)).
  - Changed so the maximum version to be installed is 4.0.6.0, when running unit
    tests in AppVeyor. Quick fix until we can resolve the unit tests (see
    [issue #807](https://github.com/dsccommunity/SqlServerDsc/issues/807)).
  - Moved the code block, that contains workarounds in appveyor.yml, so it is run
    during the install phase instead of the test phase.
  - Fix problem with tests breaking with Pester 4.0.7 ([issue #807](https://github.com/dsccommunity/SqlServerDsc/issues/807)).
- Changes to xSQLServerHelper
  - Changes to Connect-SQL and Import-SQLPSModule
    - Now it correctly loads the correct assemblies when SqlServer module is
      present ([issue #649](https://github.com/dsccommunity/SqlServerDsc/issues/649)).
    - Now SQLPS module will be correctly loaded (discovered) after installation
      of SQL Server. Previously resources depending on SQLPS module could fail
      because SQLPS was not found after installation because the PSModulePath
      environment variable in the (LCM) PowerShell session did not contain the new
      module path.
  - Added new helper function "Test-ClusterPermissions" ([issue #446](https://github.com/dsccommunity/SqlServerDsc/issues/446)).
- Changes to xSQLServerSetup
  - Fixed an issue with trailing slashes in the 'UpdateSource' property
    ([issue #720](https://github.com/dsccommunity/SqlServerDsc/issues/720)).
  - Fixed so that the integration test renames back the SQLPS module folders if
    they was renamed by AppVeyor (in the appveyor.yml file)
    ([issue #774](https://github.com/dsccommunity/SqlServerDsc/issues/774)).
  - Fixed so integration test does not write warnings when SQLPS module is loaded
    ([issue #798](https://github.com/dsccommunity/SqlServerDsc/issues/798)).
  - Changes to integration tests.
    - Moved the configuration block from the MSFT\_xSQLServerSetup.Integration.Tests.ps1
      to the MSFT\_xSQLServerSetup.config.ps1 to align with the other integration
      test. And also get most of the configuration in one place.
    - Changed the tests so that the local SqlInstall account is added as a member
      of the local administrators group.
    - Changed the tests so that the local SqlInstall account is added as a member
      of the system administrators in SQL Server (Database Engine) - needed for the
      xSQLServerAlwaysOnService integration tests.
    - Changed so that only one of the Modules-folder for the SQLPS PowerShell module
      for SQL Server 2016 is renamed back so it can be used with the integration
      tests. There was an issue when more than one SQLPS module was present (see
      more information in [issue #806](https://github.com/dsccommunity/SqlServerDsc/issues/806)).
    - Fixed wrong variable name for SQL service credential. It was using the
      integration test variable name instead of the parameter name.
    - Added ErrorAction 'Stop' to the cmdlet Start-DscConfiguration
      ([issue #824](https://github.com/dsccommunity/SqlServerDsc/issues/824)).
- Changes to xSQLServerAlwaysOnAvailabilityGroup
  - Change the check of the values entered as parameter for
    BasicAvailabilityGroup. It is a boolean, hence it was not possible to
    disable the feature.
  - Add possibility to enable/disable the feature DatabaseHealthTrigger
    (SQL Server 2016 or later only).
  - Add possibility to enable the feature DtcSupportEnabled (SQL Server 2016 or
    later only). The feature currently can't be altered once the Availability
    Group is created.
  - Use the new helper function "Test-ClusterPermissions".
  - Refactored the unit tests to allow them to be more user friendly.
  - Added the following read-only properties to the schema ([issue #476](https://github.com/dsccommunity/SqlServerDsc/issues/476))
    - EndpointPort
    - EndpointURL
    - SQLServerNetName
    - Version
  - Use the Get-PrimaryReplicaServerObject helper function.
- Changes to xSQLServerAlwaysOnAvailabilityGroupReplica
  - Fixed the formatting for the AvailabilityGroupNotFound error.
  - Added the following read-only properties to the schema ([issue #477](https://github.com/dsccommunity/SqlServerDsc/issues/477))
    - EndpointPort
    - EndpointURL
  - Use the new helper function "Test-ClusterPermissions".
  - Use the Get-PrimaryReplicaServerObject helper function
- Changes to xSQLServerHelper
  - Fixed Connect-SQL by ensuring the Status property returns 'Online' prior to
    returning the SQL Server object ([issue #333](https://github.com/dsccommunity/SqlServerDsc/issues/333)).
- Changes to xSQLServerRole
  - Running Get-DscConfiguration no longer throws an error saying property
    Members is not an array ([issue #790](https://github.com/dsccommunity/SqlServerDsc/issues/790)).
- Changes to xSQLServerMaxDop
  - Fixed error where Measure-Object cmdlet would fail claiming it could not
    find the specified property ([issue #801](https://github.com/dsccommunity/SqlServerDsc/issues/801))
- Changes to xSQLServerAlwaysOnService
  - Added integration test ([issue #736](https://github.com/dsccommunity/SqlServerDsc/issues/736)).
    - Added ErrorAction 'Stop' to the cmdlet Start-DscConfiguration
      ([issue #824](https://github.com/dsccommunity/SqlServerDsc/issues/824)).
- Changes to SMO.cs
  - Added default properties to the Server class
    - AvailabilityGroups
    - Databases
    - EndpointCollection
  - Added a new overload to the Login class
  - Added default properties to the AvailabilityReplicas class
    - AvailabilityDatabases
    - AvailabilityReplicas
- Added new resource xSQLServerAccount ([issue #706](https://github.com/dsccommunity/SqlServerDsc/issues/706))
  - Added localization support for all strings
  - Added examples for usage
- Changes to xSQLServerRSConfig
  - No longer returns a null value from Test-TargetResource when Reporting
    Services has not been initialized ([issue #822](https://github.com/dsccommunity/SqlServerDsc/issues/822)).
  - Fixed so that when two Reporting Services are installed for the same major
    version the resource does not throw an error ([issue #819](https://github.com/dsccommunity/SqlServerDsc/issues/819)).
  - Now the resource will restart the Reporting Services service after
    initializing ([issue #592](https://github.com/dsccommunity/SqlServerDsc/issues/592)).
    This will enable the Reports site to work.
  - Added integration test ([issue #753](https://github.com/dsccommunity/SqlServerDsc/issues/753)).
  - Added support for configuring URL reservations and virtual directory names
    ([issue #570](https://github.com/dsccommunity/SqlServerDsc/issues/570))
- Added resource
  - xSQLServerDatabaseDefaultLocation
    ([issue #656](https://github.com/dsccommunity/SqlServerDsc/issues/656))

## [8.1.0.0] - 2017-08-23

### Changed

- Changes to xSQLServer
  - Added back .markdownlint.json so that lint rule MD013 is enforced.
  - Change the module to use the image 'Visual Studio 2017' as the build worker
    image for AppVeyor (issue #685).
  - Minor style change in CommonResourceHelper. Added missing [Parameter()] on
    three parameters.
  - Minor style changes to the unit tests for CommonResourceHelper.
  - Changes to xSQLServerHelper
    - Added Swedish localization ([issue #695](https://github.com/dsccommunity/SqlServerDsc/issues/695)).
  - Opt-in for module files common tests ([issue #702](https://github.com/dsccommunity/SqlServerDsc/issues/702)).
    - Removed Byte Order Mark (BOM) from the files; CommonResourceHelper.psm1,
      MSFT\_xSQLServerAvailabilityGroupListener.psm1, MSFT\_xSQLServerConfiguration.psm1,
      MSFT\_xSQLServerEndpointPermission.psm1, MSFT\_xSQLServerEndpointState.psm1,
      MSFT\_xSQLServerNetwork.psm1, MSFT\_xSQLServerPermission.psm1,
      MSFT\_xSQLServerReplication.psm1, MSFT\_xSQLServerScript.psm1,
      SQLPSStub.psm1, SqlServerStub.psm1.
  - Opt-in for script files common tests ([issue #707](https://github.com/dsccommunity/SqlServerDsc/issues/707)).
    - Removed Byte Order Mark (BOM) from the files; DSCClusterSqlBuild.ps1,
      DSCFCISqlBuild.ps1, DSCSqlBuild.ps1, DSCSQLBuildEncrypted.ps1,
      SQLPush_SingleServer.ps1, 1-AddAvailabilityGroupListenerWithSameNameAsVCO.ps1,
      2-AddAvailabilityGroupListenerWithDifferentNameAsVCO.ps1,
      3-RemoveAvailabilityGroupListenerWithSameNameAsVCO.ps1,
      4-RemoveAvailabilityGroupListenerWithDifferentNameAsVCO.ps1,
      5-AddAvailabilityGroupListenerUsingDHCPWithDefaultServerSubnet.ps1,
      6-AddAvailabilityGroupListenerUsingDHCPWithSpecificSubnet.ps1,
      2-ConfigureInstanceToEnablePriorityBoost.ps1, 1-CreateEndpointWithDefaultValues.ps1,
      2-CreateEndpointWithSpecificPortAndIPAddress.ps1, 3-RemoveEndpoint.ps1,
      1-AddConnectPermission.ps1, 2-RemoveConnectPermission.ps1,
      3-AddConnectPermissionToAlwaysOnPrimaryAndSecondaryReplicaEachWithDifferentSqlServiceAccounts.ps1,
      4-RemoveConnectPermissionToAlwaysOnPrimaryAndSecondaryReplicaEachWithDifferentSqlServiceAccounts.ps1,
      1-MakeSureEndpointIsStarted.ps1, 2-MakeSureEndpointIsStopped.ps1,
      1-EnableTcpIpWithStaticPort.ps1, 2-EnableTcpIpWithDynamicPort.ps1,
      1-AddServerPermissionForLogin.ps1, 2-RemoveServerPermissionForLogin.ps1,
      1-ConfigureInstanceAsDistributor.ps1, 2-ConfigureInstanceAsPublisher.ps1,
      1-WaitForASingleClusterGroup.ps1, 2-WaitForMultipleClusterGroups.ps1.
  - Updated year to 2017 in license file ([issue #711](https://github.com/dsccommunity/SqlServerDsc/issues/711)).
  - Code style clean-up throughout the module to align against the Style Guideline.
  - Fixed typos and the use of wrong parameters in unit tests which was found
    after release of new version of Pester ([issue #773](https://github.com/dsccommunity/SqlServerDsc/issues/773)).
- Changes to xSQLServerAlwaysOnService
  - Added resource description in README.md.
  - Updated parameters descriptions in comment-based help, schema.mof and README.md.
  - Changed the datatype of the parameter to UInt32 so the same datatype is used
    in both the Get-/Test-/Set-TargetResource functions as in the schema.mof
    (issue #688).
  - Added read-only property IsHadrEnabled to schema.mof and the README.md
    (issue #687).
  - Minor cleanup of code.
  - Added examples (issue #633)
    - 1-EnableAlwaysOn.ps1
    - 2-DisableAlwaysOn.ps1
  - Fixed PS Script Analyzer errors ([issue #724](https://github.com/dsccommunity/SqlServerDsc/issues/724))
  - Casting the result of the property IsHadrEnabled to [System.Boolean] so that
    $null is never returned, which resulted in an exception ([issue #763](https://github.com/dsccommunity/SqlServerDsc/issues/763)).
- Changes to xSQLServerDatabasePermission
  - Fixed PS Script Analyzer errors ([issue #725](https://github.com/dsccommunity/SqlServerDsc/issues/725))
- Changes to xSQLServerScript
  - Fixed PS Script Analyzer errors ([issue #728](https://github.com/dsccommunity/SqlServerDsc/issues/728))
- Changes to xSQLServerSetup
  - Added Swedish localization ([issue #695](https://github.com/dsccommunity/SqlServerDsc/issues/695)).
  - Now Get-TargetResource correctly returns an array for property ASSysAdminAccounts,
    and no longer throws an error when there is just one Analysis Services
    administrator (issue #691).
  - Added a simple integration test ([issue #709](https://github.com/dsccommunity/SqlServerDsc/issues/709)).
  - Fixed PS Script Analyzer errors ([issue #729](https://github.com/dsccommunity/SqlServerDsc/issues/729))

## [8.0.0.0] - 2017-07-12

### Changed

- BREAKING CHANGE: The module now requires WMF 5.
  - This is required for class-based resources
- Added new resource
  - xSQLServerAlwaysOnAvailabilityGroupDatabaseMembership
  - Added localization support for all strings.
  - Refactored as a MOF based resource due to challenges with Pester and testing
    in Powershell 5.
- Changes to xSQLServer
  - BREAKING CHANGE: xSQLServer does no longer try to support WMF 4.0 (PowerShell
    4.0) (issue #574). Minimum supported version of WMF is now 5.0 (PowerShell 5.0).
  - BREAKING CHANGE: Removed deprecated resource xSQLAOGroupJoin (issue #457).
  - BREAKING CHANGE: Removed deprecated resource xSQLAOGroupEnsure (issue #456).
  - BREAKING CHANGE: Removed deprecated resource xSQLServerFailoverClusterSetup
    (issue #336).
  - Updated PULL\_REQUEST\_TEMPLATE adding comment block around text. Also
    rearranged and updated texts (issue #572).
  - Added common helper functions for HQRM localization, and added tests for the
    helper functions.
    - Get-LocalizedData
    - New-InvalidResultException
    - New-ObjectNotFoundException
    - New-InvalidOperationException
    - New-InvalidArgumentException
  - Updated CONTRIBUTING.md describing the new localization helper functions.
  - Fixed typos in xSQLServer.strings.psd1
  - Fixed CodeCov badge links in README.md so that they point to the correct branch.
  - Added VS Code workspace settings file with formatting settings matching the
    Style Guideline (issue #645). That will make it possible inside VS Code to press
    SHIFT+ALT+F, or press F1 and choose 'Format document' in the list. The
    PowerShell code will then be formatted according to the Style Guideline
    (although maybe not complete, but would help a long way).
    - Removed powershell.codeFormatting.alignPropertyValuePairs setting since
      it does not align with the style guideline.
    - Added powershell.codeFormatting.preset with a value of 'Custom' so that
      workspace formatting settings are honored (issue #665).
  - Fixed lint error MD013 and MD036 in README.md.
  - Updated .markdownlint.json to enable rule MD013 and MD036 to enforce those
    lint markdown rules in the common tests.
  - Fixed lint error MD013 in CHANGELOG.md.
  - Fixed lint error MD013 in CONTRIBUTING.md.
  - Added code block around types in README.md.
  - Updated copyright information in xSQLServer.psd1.
  - Opt-in for markdown common tests (issue #668).
    - The old markdown tests has been removed.
- Changes to xSQLServerHelper
  - Removed helper function Grant-ServerPerms because the deprecated resource that
    was using it was removed.
  - Removed helper function Grant-CNOPerms because the deprecated resource that
    was using it was removed.
  - Removed helper function New-ListenerADObject because the deprecated resource
    that was using it was removed.
  - Added tests for those helper functions that did not have tests.
  - Test-SQLDscParameterState helper function can now correctly pass a CimInstance
    as DesiredValue.
  - Test-SQLDscParameterState helper function will now output a warning message
    if the value type of a desired value is not supported.
  - Added localization to helper functions (issue #641).
    - Resolved the issue when using Write-Verbose in helper functions discussed
      in #641 where Write-Verbose wouldn't write out verbose messages unless using
      parameter Verbose.
    - Moved localization strings from xSQLServer.strings.psd1 to
      xSQLServerHelper.strings.psd1.
- Changes to xSQLServerSetup
  - BREAKING CHANGE: Replaced StartWin32Process helper function with the cmdlet
    Start-Process (issue #41, #93 and #126).
  - BREAKING CHANGE: The parameter SetupCredential has been removed since it is
    no longer needed. This is because the resource now support the built-in
    PsDscRunAsCredential.
  - BREAKING CHANGE: Now the resource supports using built-in PsDscRunAsCredential.
    If PsDscRunAsCredential is set, that username will be used as the first system
    administrator.
  - BREAKING CHANGE: If the parameter PsDscRunAsCredential are not assigned any
    credentials then the resource will start the setup process as the SYSTEM account.
    When installing as the SYSTEM account, then parameter SQLSysAdminAccounts and
    ASSysAdminAccounts must be specified when installing feature Database Engine
    and Analysis Services respectively.
  - When setup exits with the exit code 3010 a warning message is written to console
    telling that setup finished successfully, but a reboot is required (partly fixes
    issue #565).
  - When setup exits with an exit code other than 0 or 3010 a warning message is
    written to console telling that setup finished with an error (partly fixes
    issue #580).
  - Added a new parameter SetupProcessTimeout which defaults to 7200 seconds (2
    hours). If the setup process has not finished before the timeout value in
    SetupProcessTimeout an error will be thrown (issue #566).
  - Updated all examples to match the removal of SetupCredential.
  - Updated (removed) severe known issues in README.md for resource xSQLServerSetup.
  - Now all major version uses the same identifier to evaluate InstallSharedDir
    and InstallSharedWOWDir (issue #420).
  - Now setup arguments that contain no value will be ignored, for example when
    InstallSharedDir and
    InstallSharedWOWDir path is already present on the target node, because of a
    previous installation (issue #639).
  - Updated Get-TargetResource to correctly detect BOL, Conn, BC and other tools
    when they are installed without SQLENGINE (issue #591).
  - Now it can detect Documentation Components correctly after the change in
    issue #591 (issue #628)
  - Fixed bug that prevented Get-DscConfiguration from running without error. The
    return hash table fails if the $clusteredSqlIpAddress variable is not used.
    The schema expects a string array but it is initialized as just a null string,
    causing it to fail on Get-DscConfiguration (issue #393).
  - Added localization support for all strings.
  - Added a test to test some error handling for cluster installations.
  - Added support for MDS feature install (issue #486)
    - Fixed localization support for MDS feature (issue #671).
- Changes to xSQLServerRSConfig
  - BREAKING CHANGE: Removed `$SQLAdminCredential` parameter. Use common parameter
    `PsDscRunAsCredential` (WMF 5.0+) to run the resource under different credentials.
    `PsDscRunAsCredential` Windows account must be a sysadmin on SQL Server (issue
    #568).
  - In addition, the resource no longer uses `Invoke-Command` cmdlet that was used
    to impersonate the Windows user specified by `$SQLAdminCredential`. The call
    also needed CredSSP authentication to be enabled and configured on the target
    node, which complicated deployments in non-domain scenarios. Using
    `PsDscRunAsCredential` solves this problems for us.
  - Fixed virtual directory creation for SQL Server 2016 (issue #569).
  - Added unit tests (issue #295).
- Changes to xSQLServerDatabase
  - Changed the readme, SQLInstance should have been SQLInstanceName.
- Changes to xSQLServerScript
  - Fixed bug with schema and variable mismatch for the Credential/Username parameter
    in the return statement (issue #661).
  - Optional QueryTimeout parameter to specify sql script query execution timeout.
    Fixes issue #597
- Changes to xSQLServerAlwaysOnService
  - Fixed typos in localization strings and in tests.
- Changes to xSQLServerAlwaysOnAvailabilityGroup
  - Now it utilize the value of 'FailoverMode' to set the 'FailoverMode' property
    of the Availability Group instead of wrongly using the 'AvailabilityMode'
    property of the Availability Group.

## [7.1.0.0] - 2017-05-31

### Changed

- Changes to xSQLServerMemory
  - Changed the way SQLServer parameter is passed from Test-TargetResource to
    Get-TargetResource so that the default value isn't lost (issue #576).
  - Added condition to unit tests for when no SQLServer parameter is set.
- Changes to xSQLServerMaxDop
  - Changed the way SQLServer parameter is passed from Test-TargetResource to
    Get-TargetResource so that the default value isn't lost (issue #576).
  - Added condition to unit tests for when no SQLServer parameter is set.
- Changes to xWaitForAvailabilityGroup
  - Updated README.md with a description for the resources and revised the parameter
    descriptions.
  - The default value for RetryIntervalSec is now 20 seconds and the default value
    for RetryCount is now 30 times (issue #505).
  - Cleaned up code and fixed PSSA rules warnings (issue #268).
  - Added unit tests (issue #297).
  - Added descriptive text to README.md that the account that runs the resource
    must have permission to run the cmdlet Get-ClusterGroup (issue #307).
  - Added read-only parameter GroupExist which will return $true if the cluster
    role/group exist, otherwise it returns $false (issue #510).
  - Added examples.
- Changes to xSQLServerPermission
  - Cleaned up code, removed SupportsShouldProcess and fixed PSSA rules warnings
    (issue #241 and issue #262).
  - It is now possible to add permissions to two or more logins on the same instance
    (issue #526).
  - The parameter NodeName is no longer mandatory and has now the default value
    of $env:COMPUTERNAME.
  - The parameter Ensure now has a default value of 'Present'.
  - Updated README.md with a description for the resources and revised the parameter
    descriptions.
  - Removed dependency of SQLPS provider (issue #482).
  - Added ConnectSql permission. Now that permission can also be granted or revoked.
  - Updated note in resource description to also mention ConnectSql permission.
- Changes to xSQLServerHelper module
  - Removed helper function Get-SQLPSInstance and Get-SQLPSInstanceName because
    there is no resource using it any longer.
  - Added four new helper functions.
    - Register-SqlSmo, Register-SqlWmiManagement and Unregister-SqlAssemblies to
      handle the creation on the application domain and loading and unloading of
      the SMO and SqlWmiManagement assemblies.
    - Get-SqlInstanceMajorVersion to get the major SQL version for a specific instance.
  - Fixed typos in comment-based help
- Changes to xSQLServer
  - Fixed typos in markdown files; CHANGELOG, CONTRIBUTING, README and ISSUE_TEMPLATE.
  - Fixed typos in schema.mof files (and README.md).
  - Updated some parameter description in schema.mof files on those that was found
    was not equal to README.md.
- Changes to xSQLServerAlwaysOnService
  - Get-TargetResource should no longer fail silently with error 'Index operation
    failed; the array index evaluated to null.' (issue #519). Now if the
    Server.IsHadrEnabled property return neither $true or $false the
    Get-TargetResource function will throw an error.
- Changes to xSQLServerSetUp
  - Updated xSQLServerSetup Module Get-Resource method to fix (issue #516 and #490).
  - Added change to detect DQ, DQC, BOL, SDK features. Now the function
    Test-TargetResource returns true after calling set for DQ, DQC, BOL, SDK
    features (issue #516 and #490).
- Changes to xSQLServerAlwaysOnAvailabilityGroup
  - Updated to return the exception raised when an error is thrown.
- Changes to xSQLServerAlwaysOnAvailabilityGroupReplica
  - Updated to return the exception raised when an error is thrown.
  - Updated parameter description for parameter Name, so that it says it must be
    in the format SQLServer\InstanceName for named instance (issue #548).
- Changes to xSQLServerLogin
  - Added an optional boolean parameter Disabled. It can be used to enable/disable
    existing logins or create disabled logins (new logins are created as enabled
    by default).
- Changes to xSQLServerDatabaseRole
  - Updated variable passed to Microsoft.SqlServer.Management.Smo.User constructor
    to fix issue #530
- Changes to xSQLServerNetwork
  - Added optional parameter SQLServer with default value of $env:COMPUTERNAME
    (issue #528).
  - Added optional parameter RestartTimeout with default value of 120 seconds.
  - Now the resource supports restarting a sql server in a cluster (issue #527
    and issue #455).
  - Now the resource allows to set the parameter TcpDynamicPorts to a blank value
    (partly fixes issue #534). Setting a blank value for parameter TcpDynamicPorts
    together with a value for parameter TcpPort means that static port will be used.
  - Now the resource will not call Alter() in the Set-TargetResource when there
    is no change necessary (issue #537).
  - Updated example 1-EnableTcpIpOnCustomStaticPort.
  - Added unit tests (issue #294).
  - Refactored some of the code, cleaned up the rest and fixed PSSA rules warnings
    (issue #261).
  - If parameter TcpDynamicPort is set to '0' at the same time as TcpPort is set
    the resource will now throw an error (issue #535).
  - Added examples (issue #536).
  - When TcpDynamicPorts is set to '0' the Test-TargetResource function will no
    longer fail each time (issue #564).
- Changes to xSQLServerRSConfig
  - Replaced sqlcmd.exe usages with Invoke-SqlCmd calls (issue #567).
- Changes to xSQLServerDatabasePermission
  - Fixed code style, updated README.md and removed *-SqlDatabasePermission functions
    from xSQLServerHelper.psm1.
  - Added the option 'GrantWithGrant' with gives the user grant rights, together
    with the ability to grant others the same right.
  - Now the resource can revoke permission correctly (issue #454). When revoking
    'GrantWithGrant', both the grantee and all the other users the grantee has
    granted the same permission to, will also get their permission revoked.
  - Updated tests to cover Revoke().
- Changes to xSQLServerHelper
  - The missing helper function ('Test-SPDSCObjectHasProperty'), that was referenced
    in the helper function Test-SQLDscParameterState, is now incorporated into
    Test-SQLDscParameterState (issue #589).

## [7.0.0.0] - 2017-04-19

### Changed

- Examples
  - xSQLServerDatabaseRole
    - 1-AddDatabaseRole.ps1
    - 2-RemoveDatabaseRole.ps1
  - xSQLServerRole
    - 3-AddMembersToServerRole.ps1
    - 4-MembersToIncludeInServerRole.ps1
    - 5-MembersToExcludeInServerRole.ps1
  - xSQLServerSetup
    - 1-InstallDefaultInstanceSingleServer.ps1
    - 2-InstallNamedInstanceSingleServer.ps1
    - 3-InstallNamedInstanceSingleServerFromUncPathUsingSourceCredential.ps1
    - 4-InstallNamedInstanceInFailoverClusterFirstNode.ps1
    - 5-InstallNamedInstanceInFailoverClusterSecondNode.ps1
  - xSQLServerReplication
    - 1-ConfigureInstanceAsDistributor.ps1
    - 2-ConfigureInstanceAsPublisher.ps1
  - xSQLServerNetwork
    - 1-EnableTcpIpOnCustomStaticPort.ps1
  - xSQLServerAvailabilityGroupListener
    - 1-AddAvailabilityGroupListenerWithSameNameAsVCO.ps1
    - 2-AddAvailabilityGroupListenerWithDifferentNameAsVCO.ps1
    - 3-RemoveAvailabilityGroupListenerWithSameNameAsVCO.ps1
    - 4-RemoveAvailabilityGroupListenerWithDifferentNameAsVCO.ps1
    - 5-AddAvailabilityGroupListenerUsingDHCPWithDefaultServerSubnet.ps1
    - 6-AddAvailabilityGroupListenerUsingDHCPWithSpecificSubnet.ps1
  - xSQLServerEndpointPermission
    - 1-AddConnectPermission.ps1
    - 2-RemoveConnectPermission.ps1
    - 3-AddConnectPermissionToAlwaysOnPrimaryAndSecondaryReplicaEachWithDifferentSqlServiceAccounts.ps1
    - 4-RemoveConnectPermissionToAlwaysOnPrimaryAndSecondaryReplicaEachWithDifferentSqlServiceAccounts.ps1
  - xSQLServerPermission
    - 1-AddServerPermissionForLogin.ps1
    - 2-RemoveServerPermissionForLogin.ps1
  - xSQLServerEndpointState
    - 1-MakeSureEndpointIsStarted.ps1
    - 2-MakeSureEndpointIsStopped.ps1
  - xSQLServerConfiguration
    - 1-ConfigureTwoInstancesOnTheSameServerToEnableClr.ps1
    - 2-ConfigureInstanceToEnablePriorityBoost.ps1
  - xSQLServerEndpoint
    - 1-CreateEndpointWithDefaultValues.ps1
    - 2-CreateEndpointWithSpecificPortAndIPAddress.ps1
    - 3-RemoveEndpoint.ps1
- Changes to xSQLServerDatabaseRole
  - Fixed code style, added updated parameter descriptions to schema.mof and README.md.
- Changes to xSQLServer
  - Raised the CodeCov target to 70% which is the minimum and required target for
    HQRM resource.
- Changes to xSQLServerRole
  - **BREAKING CHANGE: The resource has been reworked in it's entirely.** Below
    is what has changed.
    - The mandatory parameters now also include ServerRoleName.
    - The ServerRole parameter was before an array of server roles, now this parameter
      is renamed to ServerRoleName and can only be set to one server role.
      - ServerRoleName are no longer limited to built-in server roles. To add members
        to a built-in server role, set ServerRoleName to the name of the built-in
        server role.
      - The ServerRoleName will be created when Ensure is set to 'Present' (if it
        does not already exist), or removed if Ensure is set to 'Absent'.
    - Three new parameters are added; Members, MembersToInclude and MembersToExclude.
      - Members can be set to one or more logins, and those will _replace all_ the
        memberships in the server role.
      - MembersToInclude and MembersToExclude can be set to one or more logins that
        will add or remove memberships, respectively, in the server role. MembersToInclude
        and MembersToExclude _can not_ be used at the same time as parameter Members.
        But both MembersToInclude and MembersToExclude can be used together at the
        same time.
- Changes to xSQLServerSetup
  - Added a note to the README.md saying that it is not possible to add or remove
    features from a SQL Server failover cluster (issue #433).
  - Changed so that it reports false if the desired state is not correct (issue #432).
    - Added a test to make sure we always return false if a SQL Server failover
      cluster is missing features.
  - Helper function Connect-SQLAnalysis
    - Now has correct error handling, and throw does not used the unknown named
      parameter '-Message' (issue #436)
    - Added tests for Connect-SQLAnalysis
    - Changed to localized error messages.
    - Minor changes to error handling.
  - This adds better support for Addnode (issue #369).
  - Now it skips cluster validation för add node (issue #442).
  - Now it ignores parameters that are not allowed for action Addnode (issue #441).
  - Added support for vNext CTP 1.4 (issue #472).
- Added new resource
  - xSQLServerAlwaysOnAvailabilityGroupReplica
- Changes to xSQLServerDatabaseRecoveryModel
  - Fixed code style, removed SQLServerDatabaseRecoveryModel functions from xSQLServerHelper.
- Changes to xSQLServerAlwaysOnAvailabilityGroup
  - Fixed the permissions check loop so that it exits the loop after the function
    determines the required permissions are in place.
- Changes to xSQLServerAvailabilityGroupListener
  - Removed the dependency of SQLPS provider (issue #460).
  - Cleaned up code.
  - Added test for more coverage.
  - Fixed PSSA rule warnings (issue #255).
  - Parameter Ensure now defaults to 'Present' (issue #450).
- Changes to xSQLServerFirewall
  - Now it will correctly create rules when the resource is used for two or more
    instances on the same server (issue #461).
- Changes to xSQLServerEndpointPermission
  - Added description to the README.md
  - Cleaned up code (issue #257 and issue #231)
  - Now the default value for Ensure is 'Present'.
  - Removed dependency of SQLPS provider (issue #483).
  - Refactored tests so they use less code.
- Changes to README.md
  - Adding deprecated tag to xSQLServerFailoverClusterSetup, xSQLAOGroupEnsure and
    xSQLAOGroupJoin in README.md so it it more clear that these resources has been
    replaced by xSQLServerSetup, xSQLServerAlwaysOnAvailabilityGroup and
    xSQLServerAlwaysOnAvailabilityGroupReplica respectively.
- Changes to xSQLServerEndpoint
  - BREAKING CHANGE: Now SQLInstanceName is mandatory, and is a key, so
    SQLInstanceName has no longer a default value (issue #279).
  - BREAKING CHANGE: Parameter AuthorizedUser has been removed (issue #466,
    issue #275 and issue #80). Connect permissions can be set using the resource
    xSQLServerEndpointPermission.
  - Optional parameter IpAddress has been added. Default is to listen on any
    valid IP-address. (issue #232)
  - Parameter Port now has a default value of 5022.
  - Parameter Ensure now defaults to 'Present'.
  - Resource now supports changing IP address and changing port.
  - Added unit tests (issue #289)
  - Added examples.
- Changes to xSQLServerEndpointState
  - Cleaned up code, removed SupportsShouldProcess and fixed PSSA rules warnings
    (issue #258 and issue #230).
  - Now the default value for the parameter State is 'Started'.
  - Updated README.md with a description for the resources and revised the
    parameter descriptions.
  - Removed dependency of SQLPS provider (issue #481).
  - The parameter NodeName is no longer mandatory and has now the default value
    of $env:COMPUTERNAME.
  - The parameter Name is now a key so it is now possible to change the state on
    more than one endpoint on the same instance. _Note: The resource still only
    supports Database Mirror endpoints at this time._
- Changes to xSQLServerHelper module
  - Removing helper function Get-SQLAlwaysOnEndpoint because there is no resource
    using it any longer.
  - BREAKING CHANGE: Changed helper function Import-SQLPSModule to support SqlServer
    module (issue #91). The SqlServer module is the preferred module so if it is
    found it will be used, and if not found an attempt will be done to load SQLPS
    module instead.
- Changes to xSQLServerScript
  - Updated tests for this resource, because they failed when Import-SQLPSModule
    was updated.

## [6.0.0.0] - 2017-03-08

### Changed

- Changes to xSQLServerConfiguration
  - BREAKING CHANGE: The parameter SQLInstanceName is now mandatory.
  - Resource can now be used to define the configuration of two or more different
    DB instances on the same server.
- Changes to xSQLServerRole
  - xSQLServerRole now correctly reports that the desired state is present when
    the login is already a member of the server roles.
- Added new resources
  - xSQLServerAlwaysOnAvailabilityGroup
- Changes to xSQLServerSetup
  - Properly checks for use of SQLSysAdminAccounts parameter in $PSBoundParameters.
    The test now also properly evaluates the setup argument for SQLSysAdminAccounts.
  - xSQLServerSetup should now function correctly for the InstallFailoverCluster
    action, and also supports cluster shared volumes. Note that the AddNode action
    is not currently working.
  - It now detects that feature Client Connectivity Tools (CONN) and Client
    Connectivity Backwards Compatibility Tools (BC) is installed.
  - Now it can correctly determine the right cluster when only parameter
    InstallSQLDataDir is assigned a path (issue #401).
  - Now the only mandatory path parameter is InstallSQLDataDir when installing
    Database Engine (issue #400).
  - It now can handle mandatory parameters, and are not using wildcard to find
    the variables containing paths (issue #394).
  - Changed so that instead of connection to localhost it is using $env:COMPUTERNAME
    as the host name to which it connects. And for cluster installation it uses
    the parameter FailoverClusterNetworkName as the host name to which it connects
    (issue #407).
  - When called with Action = 'PrepareFailoverCluster', the SQLSysAdminAccounts
    and FailoverClusterGroup parameters are no longer passed to the setup process
    (issues #410 and 411).
  - Solved the problem that InstanceDir and InstallSQLDataDir could not be set to
    just a qualifier, i.e 'E:' (issue #418). All paths (except SourcePath) can now
    be set to just the qualifier.
- Enables CodeCov.io code coverage reporting.
- Added badge for CodeCov.io to README.md.
- Examples
  - xSQLServerMaxDop
    - 1-SetMaxDopToOne.ps1
    - 2-SetMaxDopToAuto.ps1
    - 3-SetMaxDopToDefault.ps1
  - xSQLServerMemory
    - 1-SetMaxMemoryTo12GB.ps1
    - 2-SetMaxMemoryToAuto.ps1
    - 3-SetMinMaxMemoryToAuto.ps1
    - 4-SetMaxMemoryToDefault.ps1
  - xSQLServerDatabase
    - 1-CreateDatabase.ps1
    - 2-DeleteDatabase.ps1
- Added tests for resources
  - xSQLServerMaxDop
  - xSQLServerMemory
- Changes to xSQLServerMemory
  - BREAKING CHANGE: The mandatory parameter now include SQLInstanceName. The
    DynamicAlloc parameter is no longer mandatory
- Changes to xSQLServerDatabase
  - When the system is not in desired state the Test-TargetResource will now output
    verbose messages saying so.
- Changes to xSQLServerDatabaseOwner
  - Fixed code style, added updated parameter descriptions to schema.mof and README.md.

## [5.0.0.0] - 2017-01-25

### Changed

- Improvements how tests are initiated in AppVeyor
  - Removed previous workaround (issue #201) from unit tests.
  - Changes in appveyor.yml so that SQL modules are removed before common test is
    run.
  - Now the deploy step are no longer failing when merging code into Dev. Neither
    is the deploy step failing if a contributor had AppVeyor connected to the fork
    of xSQLServer and pushing code to the fork.
- Changes to README.md
  - Changed the contributing section to help new contributors.
  - Added links for each resource so it is easier to navigate to the parameter list
    for each resource.
  - Moved the list of resources in alphabetical order.
  - Moved each resource parameter list into alphabetical order.
  - Removed old text mentioning System Center.
  - Now the correct product name is written in the installation section, and a typo
    was also fixed.
  - Fixed a typo in the Requirements section.
  - Added link to Examples folder in the Examples section.
  - Change the layout of the README.md to closer match the one of PSDscResources
  - Added more detailed text explaining what operating systems WMF5.0 can be installed
    on.
  - Verified all resource schema files with the README.md and fixed some errors
    (descriptions was not verified).
  - Added security requirements section for resource xSQLServerEndpoint and
    xSQLAOGroupEnsure.
- Changes to xSQLServerSetup
  - The resource no longer uses Win32_Product WMI class when evaluating if
    SQL Server Management Studio is installed. See article
    [kb974524](https://support.microsoft.com/en-us/kb/974524) for more information.
  - Now it uses CIM cmdlets to get information from WMI classes.
  - Resolved all of the PSScriptAnalyzer warnings that was triggered in the common
    tests.
  - Improvement for service accounts to enable support for Managed Service Accounts
    as well as other nt authority accounts
  - Changes to the helper function Copy-ItemWithRoboCopy
    - Robocopy is now started using Start-Process and the error handling has been
      improved.
    - Robocopy now removes files at the destination path if they no longer exists
      at the source.
    - Robocopy copies using unbuffered I/O when available (recommended for large
      files).
  - Added a more descriptive text for the parameter `SourceCredential` to further
    explain how the parameter work.
  - BREAKING CHANGE: Removed parameter SourceFolder.
  - BREAKING CHANGE: Removed default value "$PSScriptRoot\..\..\" from parameter
    SourcePath.
  - Old code, that no longer filled any function, has been replaced.
    - Function `ResolvePath` has been replaced with
      `[Environment]::ExpandEnvironmentVariables($SourcePath)` so that environment
      variables still can be used in Source Path.
    - Function `NetUse` has been replaced with `New-SmbMapping` and
      `Remove-SmbMapping`.
  - Renamed function `GetSQLVersion` to `Get-SqlMajorVersion`.
  - BREAKING CHANGE: Renamed parameter PID to ProductKey to avoid collision with
    automatic variable $PID
- Changes to xSQLServerScript
  - All credential parameters now also has the type
    [System.Management.Automation.Credential()] to better work with PowerShell 4.0.
  - It is now possible to configure two instances on the same node, with the same
    script.
  - Added to the description text for the parameter `Credential` describing how
    to authenticate using Windows Authentication.
  - Added examples to show how to authenticate using either SQL or Windows
    authentication.
  - A recent issue showed that there is a known problem running this resource
    using PowerShell 4.0. For more information, see [issue #273](https://github.com/dsccommunity/SqlServerDsc/issues/273)
- Changes to xSQLServerFirewall
  - BREAKING CHANGE: Removed parameter SourceFolder.
  - BREAKING CHANGE: Removed default value "$PSScriptRoot\..\..\" from parameter
    SourcePath.
  - Old code, that no longer filled any function, has been replaced.
    - Function `ResolvePath` has been replaced with
     `[Environment]::ExpandEnvironmentVariables($SourcePath)` so that environment
    variables still can be used in Source Path.
  - Adding new optional parameter SourceCredential that can be used to authenticate
    against SourcePath.
  - Solved PSSA rules errors in the code.
  - Get-TargetResource no longer return $true when no products was installed.
- Changes to the unit test for resource
  - xSQLServerSetup
    - Added test coverage for helper function Copy-ItemWithRoboCopy
- Changes to xSQLServerLogin
  - Removed ShouldProcess statements
  - Added the ability to enforce password policies on SQL logins
- Added common test (xSQLServerCommon.Tests) for xSQLServer module
  - Now all markdown files will be style checked when tests are running in AppVeyor
    after sending in a pull request.
  - Now all [Examples](/source/Examples/Resources) will be tested by compiling
    to a .mof file after sending in a pull request.
- Changes to xSQLServerDatabaseOwner
  - The example 'SetDatabaseOwner' can now compile, it wrongly had a `DependsOn`
    in the example.
- Changes to SQLServerRole
  - The examples 'AddServerRole' and 'RemoveServerRole' can now compile, it wrongly
    had a `DependsOn` in the example.
- Changes to CONTRIBUTING.md
  - Added section 'Tests for examples files'
  - Added section 'Tests for style check of Markdown files'
  - Added section 'Documentation with Markdown'
  - Added texts to section 'Tests'
- Changes to xSQLServerHelper
  - added functions
    - Get-SqlDatabaseRecoveryModel
    - Set-SqlDatabaseRecoveryModel
- Examples
  - xSQLServerDatabaseRecoveryModel
    - 1-SetDatabaseRecoveryModel.ps1
  - xSQLServerDatabasePermission
    - 1-GrantDatabasePermissions.ps1
    - 2-RevokeDatabasePermissions.ps1
    - 3-DenyDatabasePermissions.ps1
  - xSQLServerFirewall
    - 1-CreateInboundFirewallRules
    - 2-RemoveInboundFirewallRules
- Added tests for resources
  - xSQLServerDatabaseRecoveryModel
  - xSQLServerDatabasePermissions
  - xSQLServerFirewall
- Changes to xSQLServerDatabaseRecoveryModel
  - BREAKING CHANGE: Renamed xSQLDatabaseRecoveryModel to
    xSQLServerDatabaseRecoveryModel to align with naming convention.
  - BREAKING CHANGE: The mandatory parameters now include SQLServer, and
    SQLInstanceName.
- Changes to xSQLServerDatabasePermission
  - BREAKING CHANGE: Renamed xSQLServerDatabasePermissions to
    xSQLServerDatabasePermission to align with naming convention.
  - BREAKING CHANGE: The mandatory parameters now include PermissionState,
    SQLServer, and SQLInstanceName.
- Added support for clustered installations to xSQLServerSetup
  - Migrated relevant code from xSQLServerFailoverClusterSetup
  - Removed Get-WmiObject usage
  - Clustered storage mapping now supports asymmetric cluster storage
  - Added support for multi-subnet clusters
  - Added localized error messages for cluster object mapping
  - Updated README.md to reflect new parameters
- Updated description for xSQLServerFailoverClusterSetup to indicate it is deprecated.
- xPDT helper module
  - Function GetxPDTVariable was removed since it no longer was used by any resources.
  - File xPDT.xml was removed since it was not used by any resources, and did not
    provide any value to the module.
- Changes xSQLServerHelper module
  - Removed the globally defined `$VerbosePreference = 'Continue'` from xSQLServerHelper.
  - Fixed a typo in a variable name in the function New-ListenerADObject.
  - Now Restart-SqlService will correctly show the services it restarts. Also
    fixed PSSA warnings.

## [4.0.0.0] - 2016-12-14

### Changed

- Fixes in xSQLServerConfiguration
  - Added support for clustered SQL instances.
  - BREAKING CHANGE: Updated parameters to align with other resources
    (SQLServer / SQLInstanceName).
  - Updated code to utilize CIM rather than WMI.
- Added tests for resources
  - xSQLServerConfiguration
  - xSQLServerSetup
  - xSQLServerDatabaseRole
  - xSQLAOGroupJoin
  - xSQLServerHelper and moved the existing tests for Restart-SqlService to it.
  - xSQLServerAlwaysOnService
- Fixes in xSQLAOGroupJoin
  - Availability Group name now appears in the error message for a failed.
    Availability Group join attempt.
  - Get-TargetResource now works with Get-DscConfiguration.
- Fixes in xSQLServerRole
  - Updated Ensure parameter to 'Present' default value.
  - Renamed helper functions _-SqlServerRole_ to _-SqlServerRoleMember_.
- Changes to xSQLAlias
  - Add UseDynamicTcpPort parameter for option "Dynamically determine port".
  - Change Get-WmiObject to Get-CimInstance in Resource and associated pester file.
- Added CHANGELOG.md file.
- Added issue template file (ISSUE\_TEMPLATE.md) for 'New Issue' and pull request
  template file (PULL\_REQUEST\_TEMPLATE.md) for 'New Pull Request'.
- Add Contributing.md file.
- Changes to xSQLServerSetup
  - Now `Features` parameter is case-insensitive.
- BREAKING CHANGE: Removed xSQLServerPowerPlan from this module. The resource has
  been moved to [ComputerManagementDsc](https://github.com/dsccommunity/ComputerManagementDsc)
  and is now called PowerPlan.
- Changes and enhancements in xSQLServerDatabaseRole
  - BREAKING CHANGE: Fixed so the same user can now be added to a role in one or
    more databases, and/or one or more instances. Now the parameters `SQLServer`
    and `SQLInstanceName` are mandatory.
  - Enhanced so the same user can now be added to more than one role
- BREAKING CHANGE: Renamed xSQLAlias to xSQLServerAlias to align with naming convention.
- Changes to xSQLServerAlwaysOnService
  - Added RestartTimeout parameter
  - Fixed bug where the SQL Agent service did not get restarted after the
    IsHadrEnabled property was set.
  - BREAKING CHANGE: The mandatory parameters now include Ensure, SQLServer, and
    SQLInstanceName. SQLServer and SQLInstanceName are keys which will be used to
    uniquely identify the resource which allows AlwaysOn to be enabled on multiple
    instances on the same machine.
- Moved Restart-SqlService from MSFT_xSQLServerConfiguration.psm1 to xSQLServerHelper.psm1.

## [3.0.0.0] - 2016-11-02

### Changed

- xSQLServerHelper
  - added functions
    - Test-SQLDscParameterState
    - Get-SqlDatabaseOwner
    - Set-SqlDatabaseOwner
- Examples
  - xSQLServerDatabaseOwner
    - 1-SetDatabaseOwner.ps1
- Added tests for resources
  - MSFT_xSQLServerDatabaseOwner

## [2.0.0.0] - 2016-09-21

### Changed

- Added resources
  - xSQLServerReplication
  - xSQLServerScript
  - xSQLAlias
  - xSQLServerRole
- Added tests for resources
  - xSQLServerPermission
  - xSQLServerEndpointState
  - xSQLServerEndpointPermission
  - xSQLServerAvailabilityGroupListener
  - xSQLServerLogin
  - xSQLAOGroupEnsure
  - xSQLAlias
  - xSQLServerRole
- Fixes in xSQLServerAvailabilityGroupListener
  - In one case the Get-method did not report that DHCP was configured.
  - Now the resource will throw 'Not supported' when IP is changed between Static
    and DHCP.
  - Fixed an issue where sometimes the listener wasn't removed.
  - Fixed the issue when trying to add a static IP to a listener was ignored.
- Fix in xSQLServerDatabase
  - Fixed so dropping a database no longer throws an error
  - BREAKING CHANGE: Fixed an issue where it was not possible to add the same
    database to two instances on the same server.
  - BREAKING CHANGE: The name of the parameter Database has changed. It is now
    called Name.
- Fixes in xSQLAOGroupEnsure
  - Added parameters to New-ListenerADObject to allow usage of a named instance.
  - pass setup credential correctly
- Changes to xSQLServerLogin
  - Fixed an issue when dropping logins.
  - BREAKING CHANGE: Fixed an issue where it was not possible to add the same
    login to two instances on the same server.
- Changes to xSQLServerMaxDop
  - BREAKING CHANGE: Made SQLInstance parameter a key so that multiple instances
    on the same server can be configured

## [1.8.0.0] - 2016-08-10

### Changed

- Converted appveyor.yml to install Pester from PSGallery instead of from Chocolatey.
- Added Support for SQL Server 2016
- xSQLAOGroupEnsure
  - Fixed spelling mistake in AutoBackupPreference property
  - Added BackupPriority property
- Added resources
  - xSQLServerPermission
  - xSQLServerEndpointState
  - xSQLServerEndpointPermission
  - xSQLServerAvailabilityGroupListener
- xSQLServerHelper
  - added functions
    - Import-SQLPSModule
    - Get-SQLPSInstanceName
    - Get-SQLPSInstance
    - Get-SQLAlwaysOnEndpoint
  - modified functions
    - New-TerminatingError - _added optional parameter `InnerException` to be able
    to give the user more information in the returned message_

## [1.7.0.0] - 2016-06-29

### Changed

- Resources Added
  - xSQLServerConfiguration

## [1.6.0.0] - 2016-05-18

### Changed

- Resources Added
  - xSQLAOGroupEnsure
  - xSQLAOGroupJoin
  - xWaitForAvailabilityGroup
  - xSQLServerEndPoint
  - xSQLServerAlwaysOnService
- xSQLServerHelper
  - added functions
    - Connect-SQL
    - New-VerboseMessage
    - Grant-ServerPerms
    - Grant-CNOPerms
    - New-ListenerADObject
- xSQLDatabaseRecoveryModel
  - Updated Verbose statements to use new function New-VerboseMessage
- xSQLServerDatabase
  - Updated Verbose statements to use new function New-VerboseMessage
  - Removed ConnectSQL function and replaced with new Connect-SQL function
- xSQLServerDatabaseOwner
  - Removed ConnectSQL function and replaced with new Connect-SQL function
- xSQLServerDatabasePermissions
  - Removed ConnectSQL function and replaced with new Connect-SQL function
- xSQLServerDatabaseRole
  - Removed ConnectSQL function and replaced with new Connect-SQL function
- xSQLServerLogin
  - Removed ConnectSQL function and replaced with new Connect-SQL function
- xSQLServerMaxDop
  - Updated Verbose statements to use new function New-VerboseMessage
  - Removed ConnectSQL function and replaced with new Connect-SQL function
- xSQLServerMemory
  - Updated Verbose statements to use new function New-VerboseMessage
  - Removed ConnectSQL function and replaced with new Connect-SQL function
- xSQLServerPowerPlan
  - Updated Verbose statements to use new function New-VerboseMessage
- Examples
  - Added xSQLServerConfiguration resource example

## [1.5.0.0] - 2016-03-30

### Changed

- Added new resource xSQLServerDatabase that allows adding an empty database to
  a server

## [1.4.0.0] - 2016-02-02

### Changed

- Resources Added
  - xSQLDatabaseRecoveryModeAdded
  - xSQLServerDatabaseOwner
  - xSQLServerDatabasePermissions
  - xSQLServerDatabaseRole
  - xSQLServerLogin
  - xSQLServerMaxDop
  - xSQLServerMemory
  - xSQLServerPowerPlan
  - xSQLServerDatabase
- xSQLServerSetup:
  - Corrected bug in GetFirstItemPropertyValue to correctly handle registry keys
    with only one value.
  - Added support for SQL Server
  - 2008 R2 installation
  - Removed default values for parameters, to avoid compatibility issues and setup
    errors
  - Added Replication sub feature detection
  - Added setup parameter BrowserSvcStartupType
  - Change SourceFolder to Source to allow for multi version Support
  - Add Source Credential for accessing source files
  - Add Parameters for SQL Server configuration
  - Add Parameters to SuppressReboot or ForceReboot
- xSQLServerFirewall
  - Removed default values for parameters, to avoid compatibility issues
  - Updated firewall rule name to not use 2012 version, since package supports 2008,
    2012 and 2014 versions
  - Additional of SQLHelper Function and error handling
  - Change SourceFolder to Source to allow for multi version Support
- xSQLServerNetwork
  - Added new resource that configures network settings.
  - Currently supports only tcp network protocol
  - Allows to enable and disable network protocol for specified instance service
  - Allows to set custom or dynamic port values
- xSQLServerRSSecureConnectionLevel
  - Additional of SQLHelper Function and error handling
- xSqlServerRSConfig
- xSQLServerFailoverClusterSetup
  - Additional of SQLHelper Function and error handling
  - Change SourceFolder to Source to allow for multi version Support
  - Add Parameters to SuppressReboot or ForceReboot
- Examples
  - Updated example files to use correct DebugMode parameter value ForceModuleImport,
    this is not boolean in WMF 5.0 RTM
  - Added xSQLServerNetwork example

## [1.3.0.0] - 2015-05-01

### Changed

- xSqlServerSetup
  - Make Features case-insensitive.

## [1.2.1.0] - 2015-04-23

### Changed

- Increased timeout for setup process to start to 60 seconds.

## [1.2.0.0] - 2014-12-18

### Changed

- Updated release with the following new resources
  - xSQLServerFailoverClusterSetup
  - xSQLServerRSConfig

## [1.1.0.0] - 2014-10-24

### Changed

- Initial release with the following resources
  - xSQLServerSetup
  - xSQLServerFirewall
  - xSQLServerRSSecureConnectionLevel<|MERGE_RESOLUTION|>--- conflicted
+++ resolved
@@ -7,7 +7,6 @@
 
 ### Added
 
-<<<<<<< HEAD
 - Added public command `Get-SqlDscBackupFileList` to read the list of database
   files contained in a SQL Server backup file. Useful for planning file
   relocations during restore operations ([issue #2026](https://github.com/dsccommunity/SqlServerDsc/issues/2026)).
@@ -21,7 +20,6 @@
 - Added public command `Backup-SqlDscDatabase`. Supports full, differential,
   and transaction log backups with options for compression, copy-only, checksum,
   and retention ([issue #2365](https://github.com/dsccommunity/SqlServerDsc/issues/2365)).
-=======
 - Added public command `Invoke-SqlDscScalarQuery` to execute scalar queries using
   `Server.ConnectionContext.ExecuteScalar()`. Server-level, lightweight execution
   that does not require any database to be online
@@ -36,7 +34,6 @@
   copy-only, checksum, and retention. Accepts both Server and Database objects
   via pipeline
   ([issue #2365](https://github.com/dsccommunity/SqlServerDsc/issues/2365)).
->>>>>>> f21f52b0
 - `Set-SqlDscServerPermission`
   - Added integration tests for negative test scenarios including invalid
     permission names and non-existent principals.
