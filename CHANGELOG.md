--- conflicted
+++ resolved
@@ -20,11 +20,8 @@
   - Re-enable integration tests for dbatools.
   - Bumped dbatools to v2.0.1 for the integration tests.
   - Running PSScriptAnalyzer on the built module ([issue #1945](https://github.com/dsccommunity/SqlServerDsc/issues/1945)).
-<<<<<<< HEAD
   - Fix header in unit tests that referenced the wrong path.
-=======
   - Fix a path in VS Code workspace settings to correctly use Script Analyzer on Linux and macOS.
->>>>>>> ac5c0eb4
 
 ### Fixed
 
