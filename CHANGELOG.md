--- conflicted
+++ resolved
@@ -13,11 +13,9 @@
 - Added integration tests for `Remove-SqlDscAudit` command to ensure it functions
   correctly in real environments
   [issue #2241](https://github.com/dsccommunity/SqlServerDsc/issues/2241).
-<<<<<<< HEAD
 - Added integration tests for `Test-SqlDscIsSupportedFeature` command to ensure
   it functions correctly in real environments
   [issue #2228](https://github.com/dsccommunity/SqlServerDsc/issues/2228).
-=======
 - Added integration test for `Get-SqlDscManagedComputerService` command to ensure
   command reliability [issue #2219](https://github.com/dsccommunity/SqlServerDsc/issues/2219).
 - Added integration tests for `Set-SqlDscTraceFlag` command to ensure it functions
@@ -33,7 +31,6 @@
 - Added integration tests for `Test-SqlDscIsRole` command to ensure it functions
   correctly in real environments
   [issue #2229](https://github.com/dsccommunity/SqlServerDsc/issues/2229).
->>>>>>> 02de599a
 
 ### Fixed
 
