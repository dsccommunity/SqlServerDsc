--- conflicted
+++ resolved
@@ -78,9 +78,7 @@
     resources, public commands used by resources, or related components.
   - Unit tests, QA tests, and command integration tests continue to run for
     all changes.
-<<<<<<< HEAD
 - Bump actions/checkout task to v5.
-=======
 - `.build/Test-ShouldRunDscResourceIntegrationTests.ps1`
   - Improved performance by adding early optimization to check for changes
     under source folder before expensive analysis.
@@ -90,7 +88,6 @@
   - Improved documentation with optimized analysis workflow description.
 - DSC community style guidelines
   - Added requirement to follow guidelines over existing code patterns.
->>>>>>> 80fcfb5f
 
 ## [17.1.0] - 2025-05-22
 
