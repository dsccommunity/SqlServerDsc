--- conflicted
+++ resolved
@@ -3,10 +3,6 @@
 ## Unreleased
 
 - Changes to xSQLServer
-<<<<<<< HEAD
-  - Changes to xSQLServerRole
-    - Fixed Error due to Return Variable Type ([Issue #790](https://github.com/PowerShell/xSQLServer/issues/790)).
-=======
   - Fixed an issue with trailing slashes in the 'UpdateSource' Property ([issue #720](https://github.com/PowerShell/xSQLServer/issues/720)).
 - Changes to xSQLServerAlwaysOnAvailabilityGroup
   - Change the check of the values entered as parameter for
@@ -17,7 +13,8 @@
   - Add possibility to enable the feature DtcSupportEnabled (SQL Server 2016 or
     later only). The feature currently can't be altered once the Availability
     Group is created.
->>>>>>> 4278f704
+  - Changes to xSQLServerRole
+    - Fixed Error due to Return Variable Type ([Issue #790](https://github.com/PowerShell/xSQLServer/issues/790)).
 
 ## 8.1.0.0
 
