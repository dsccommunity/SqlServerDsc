--- conflicted
+++ resolved
@@ -75,17 +75,14 @@
   - Added en-US localization ([issue #602](https://github.com/PowerShell/SqlServerDsc/issues/602)).
   - Removed ShouldProcess for the code, since it has no purpose in a DSC
     resource ([issue #242](https://github.com/PowerShell/SqlServerDsc/issues/242)).
-<<<<<<< HEAD
-- Changes to common module (Connect-SQL, Invoke-Query)
-  - Updated Connect-SQL with alias, removed -Verbose from messages, and updated localized strings
-  - Updated Invoke-Query to work better with Connect-SQL, you can now pipe connect-sql into invoke-query
-    and pass in an 'Microsoft.SqlServer.Management.Smo.Server' object or credentials for connect-sql
-=======
 - Changes to SqlServerReplication
   - Added en-US localization ([issue #620](https://github.com/PowerShell/SqlServerDsc/issues/620)).
   - Refactored Get-TargetResource slightly so it provide better verbose
     messages.
->>>>>>> a7add045
+- Changes to common module (Connect-SQL, Invoke-Query) ([issue #1354](https://github.com/PowerShell/SqlServerDsc/issues/1354)) and  ([issue #1355](https://github.com/PowerShell/SqlServerDsc/issues/1355))
+  - Updated Connect-SQL with alias, removed -Verbose from messages, and updated localized strings
+  - Updated Invoke-Query to work better with Connect-SQL, you can now pipe connect-sql into invoke-query
+    and pass in an 'Microsoft.SqlServer.Management.Smo.Server' object or credentials for connect-sql
 
 ## 12.4.0.0
 
