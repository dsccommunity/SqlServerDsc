--- conflicted
+++ resolved
@@ -7,13 +7,20 @@
 
 ## [Unreleased]
 
-<<<<<<< HEAD
 ### Added
 
 - SqlSetup
   - A read only property `IsClustered` was added that can be used to determine
     if the instance is clustered.
 
+### Changed
+
+- BREAKING CHANGE: Database changed to DatabaseName for consistency with other modules.
+  ([issue #1484](https://github.com/dsccommunity/SqlServerDsc/issues/1484)).
+  - SqlDatabaseOwner
+  - SqlDatabasePermission
+  - SqlDatabaseRole
+  
 ### Fixed
 
 - SqlServerDsc
@@ -37,19 +44,9 @@
   - Much of the code was refactored into units (functions) to be easier to test.
     Due to the size of the code the unit tests ran for an abnormal long time,
     after this refactoring the unit tests runs much quicker.
-=======
-### Changed
-
-- BREAKING CHANGE: Database changed to DatabaseName for consistency with other modules.
-  ([issue #1484](https://github.com/dsccommunity/SqlServerDsc/issues/1484)).
-  - SqlDatabaseOwner
-  - SqlDatabasePermission
-  - SqlDatabaseRole
-
 - README.md
-  ([issue #1508](https://github.com/dsccommunity/SqlServerDsc/issues/1508)).
   - Changed to point to CONTRIBUTING.md on master branch to avoid "404 Page not found"
->>>>>>> 8ec80953
+    ([issue #1508](https://github.com/dsccommunity/SqlServerDsc/issues/1508)).
 
 ## [13.5.0] - 2020-04-12
 
