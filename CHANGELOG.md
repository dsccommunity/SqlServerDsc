--- conflicted
+++ resolved
@@ -4,13 +4,10 @@
 
 - Changes to SqlServerLogin
   - Fix password test fails for nativ sql users ([issue #1048](https://github.com/PowerShell/SqlServerDsc/issues/1048)).
-<<<<<<< HEAD
 - Changes to SqlSetup
   - Clarify usage of 'SecurityMode' along with adding parameter validations for the only 2 supported values.  'SQL' and 'Windows'. ([issue #1010](https://github.com/PowerShell/SqlServerDsc/issues/1010))
-=======
 - Changes to Integration Tests
   - Replace xStorage dsc resource module with StorageDsc ([issue #1038](https://github.com/PowerShell/SqlServerDsc/issues/1038)).
->>>>>>> 5e7d4c87
 
 ## 11.0.0.0
 
