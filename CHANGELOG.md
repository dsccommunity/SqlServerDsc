--- conflicted
+++ resolved
@@ -16,15 +16,12 @@
 - Added integration tests for `Remove-SqlDscAudit` command to ensure it functions
   correctly in real environments
   [issue #2241](https://github.com/dsccommunity/SqlServerDsc/issues/2241).
-<<<<<<< HEAD
 - Added integration tests for `ConvertFrom-SqlDscDatabasePermission` command to
   ensure it functions correctly in real environments
   [issue #2211](https://github.com/dsccommunity/SqlServerDsc/issues/2211).
-=======
 - Added integration tests for `Get-SqlDscStartupParameter` command to ensure it
   functions correctly in real environments
   [issue #2217](https://github.com/dsccommunity/SqlServerDsc/issues/2217).
->>>>>>> 4f8d9e89
 - Added integration tests for `Get-SqlDscTraceFlag` command to ensure it functions
   correctly in real environments
   [issue #2216](https://github.com/dsccommunity/SqlServerDsc/issues/2216).
