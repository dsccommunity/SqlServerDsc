# Change log for SqlServerDsc

The format is based on and uses the types of changes according to [Keep a Changelog](https://keepachangelog.com/en/1.0.0/),
and this project adheres to [Semantic Versioning](https://semver.org/spec/v2.0.0.html).

## [Unreleased]

### Added

- Added public command `Get-SqlDscSetupLog` to retrieve SQL Server setup bootstrap
  logs (Summary.txt) from the most recent setup operation. This command can be used
  interactively for troubleshooting or within integration tests to help diagnose
  setup failures. Integration tests have been updated to use this command instead
  of duplicated error handling code [issue #2311](https://github.com/dsccommunity/SqlServerDsc/issues/2311).
- Added script `Remove-SqlServerFromCIImage.ps1` to remove pre-installed SQL Server
  components from Microsoft Hosted agents that conflict with PrepareImage operations.
  The script is now run automatically in the CI pipeline before PrepareImage tests
  to resolve Sysprep compatibility errors [issue #2212](https://github.com/dsccommunity/SqlServerDsc/issues/2212).
- Added integration tests for `Complete-SqlDscImage` command to ensure command
  reliability in prepared image installation workflows. The test runs in a separate
  pipeline job `Integration_Test_Commands_SqlServer_PreparedImage` with its own CI
  worker, and verifies the completion of SQL Server instances prepared using
  `Install-SqlDscServer` with the `-PrepareImage` parameter. The test includes
  scenarios with minimal parameters and various service account/directory
  configurations [issue #2212](https://github.com/dsccommunity/SqlServerDsc/issues/2212).
- Added integration test for `Install-SqlDscServer` with the `-PrepareImage`
  parameter set to support the prepared image installation workflow. This test
  (`Install-SqlDscServer.Integration.PrepareImage.Tests.ps1`) runs in the
  `Integration_Test_Commands_SqlServer_PreparedImage` pipeline job and prepares
  a DSCSQLTEST instance that is later completed by `Complete-SqlDscImage` tests
  [issue #2212](https://github.com/dsccommunity/SqlServerDsc/issues/2212).
- Added integration tests for `Initialize-SqlDscRebuildDatabase` command to ensure
  command reliability. The test runs in group 8, alongside `Repair-SqlDscServer`,
  to verify the rebuild database functionality on the DSCSQLTEST instance
  [issue #2242](https://github.com/dsccommunity/SqlServerDsc/issues/2242).
- Added integration tests for `Repair-SqlDscServer` command to ensure command
  reliability. The test runs in group 8, before `Uninstall-SqlDscServer` in
  group 9, to verify the repair functionality on the DSCSQLTEST instance
  [issue #2238](https://github.com/dsccommunity/SqlServerDsc/issues/2238).
- Added integration tests for `ConvertTo-SqlDscServerPermission` command to ensure
  command reliability [issue #2207](https://github.com/dsccommunity/SqlServerDsc/issues/2207).
- Added post-installation configuration integration test to configure SSL certificate
  support for SQL Server instance DSCSQLTEST in CI environment, enabling testing
  of encryption-related functionality. The new `PostInstallationConfiguration`
  integration test includes:
  - Self-signed SSL certificate creation and installation
  - Certificate configuration for SQL Server Database Engine
  - Service account permissions for certificate private key access
  - Certificate trust chain configuration
  - Verification that encryption is properly configured
  - Enabled previously skipped encryption tests in `Invoke-SqlDscQuery`
  - Added integration tests for `Connect-SqlDscDatabaseEngine` command to verify
    the `-Encrypt` parameter functionality
  [issue #2290](https://github.com/dsccommunity/SqlServerDsc/issues/2290).
- Added integration tests for `Get-SqlDscDatabasePermission` command to ensure
  database permission retrieval functions correctly in real environments
  [issue #2221](https://github.com/dsccommunity/SqlServerDsc/issues/2221).
- Added integration tests for `Get-SqlDscManagedComputer` command to ensure it
  functions correctly in real environments
  [issue #2220](https://github.com/dsccommunity/SqlServerDsc/issues/2220).
- Added integration tests for `Remove-SqlDscAudit` command to ensure it functions
  correctly in real environments
  [issue #2241](https://github.com/dsccommunity/SqlServerDsc/issues/2241).
- Added integration tests for `ConvertFrom-SqlDscDatabasePermission` command to
  ensure it functions correctly in real environments
  [issue #2211](https://github.com/dsccommunity/SqlServerDsc/issues/2211).
- Added integration tests for `Get-SqlDscStartupParameter` command to ensure it
  functions correctly in real environments
  [issue #2217](https://github.com/dsccommunity/SqlServerDsc/issues/2217).
- Added integration tests for `Get-SqlDscTraceFlag` command to ensure it functions
  correctly in real environments
  [issue #2216](https://github.com/dsccommunity/SqlServerDsc/issues/2216).
- Added integration tests for `Get-SqlDscPreferredModule` command to ensure it
  functions correctly in real environments
  [issue #2218](https://github.com/dsccommunity/SqlServerDsc/issues/2218).
- Added integration tests for `Enable-SqlDscAudit` command to ensure command
  reliability [issue #2223](https://github.com/dsccommunity/SqlServerDsc/issues/2223).
- Added integration tests for `Get-SqlDscAudit` command to ensure it functions
  correctly in real environments
  [issue #2222](https://github.com/dsccommunity/SqlServerDsc/issues/2222).
- Added integration tests for `Disconnect-SqlDscDatabaseEngine` command to ensure
  command reliability in real environments
  [issue #2224](https://github.com/dsccommunity/SqlServerDsc/issues/2224).
- Added integration tests for `Invoke-SqlDscQuery` command to ensure it functions
  correctly in real environments
  [issue #2227](https://github.com/dsccommunity/SqlServerDsc/issues/2227).
- Added integration tests for `New-SqlDscAudit` command to ensure it functions
  correctly in real environments
  [issue #2226](https://github.com/dsccommunity/SqlServerDsc/issues/2226).
- Added integration tests for `Test-SqlDscIsLogin` command to ensure it functions
  correctly in real environments
  [issue #2230](https://github.com/dsccommunity/SqlServerDsc/issues/2230).
- Added integration tests for `Test-SqlDscIsDatabasePrincipal` command to ensure
  it functions correctly in real environments
  [issue #2231](https://github.com/dsccommunity/SqlServerDsc/issues/2231).
- Added public command `Test-SqlDscDatabaseProperty` to test database properties
  on SQL Server Database Engine instances. This command supports two parameter sets:
  `ServerObject` with **DatabaseName**, and `DatabaseObject` (from `Get-SqlDscDatabase`).
  It allows users to specify any non-collection properties of the SMO Database object
  as dynamic parameters to test, returning `$true` if all tested properties match
  their expected values, and `$false` otherwise. This command improves maintainability
  of SQL DSC resources and provides granular database configuration testing
  [issue #2306](https://github.com/dsccommunity/SqlServerDsc/issues/2306).

### Fixed

- `SqlRS`
  - Obtain the Reporting service name from WMI for version 14 and higher.
    [issue #2313](https://github.com/dsccommunity/SqlServerDsc/issues/2313)
- `Repair-SqlDscServer`
  - Removed the `Features` parameter from the command as SQL Server Repair action
    does not accept the `/FEATURES` parameter. SQL Server automatically repairs
    all installed features when using the Repair action. This fixes the error
    "The setting 'FEATURES' is not allowed when the value of setting 'ACTION'
    is 'Repair'." that occurred when attempting to repair a SQL Server instance
    [issue #2238](https://github.com/dsccommunity/SqlServerDsc/issues/2238).
- Corrected error message in test file to recommend 'noop' task instead of 'build'
  task for resolving dependencies
  ([issue #2279](https://github.com/dsccommunity/SqlServerDsc/issues/2279)).
- Updated integration test documentation in `tests/Integration/Commands/README.md`
  to correctly reflect that `ConvertFrom-SqlDscDatabasePermission` test does not
  require database instance connectivity
  [issue #2284](https://github.com/dsccommunity/SqlServerDsc/issues/2284).
- Updated unit test assertion in `Get-SqlDscSetupLog.Tests.ps1` to use
  `Should -BeFalse` instead of `Should -Contain $false` to comply with DSC
  Community Pester style guidelines
  [issue #2315](https://github.com/dsccommunity/SqlServerDsc/issues/2315).
- Added integration tests for `Set-SqlDscAudit` command to ensure it functions
  correctly in real environments
  [issue #2236](https://github.com/dsccommunity/SqlServerDsc/issues/2236).
- Added integration tests for `Set-SqlDscStartupParameter` command to ensure
  reliable startup parameter configuration
  [issue #2233](https://github.com/dsccommunity/SqlServerDsc/issues/2233).
- Added integration tests for `Set-SqlDscServerPermission` command to ensure it
  functions correctly in real environments
  [issue #2234](https://github.com/dsccommunity/SqlServerDsc/issues/2234).
- Added integration tests for `Save-SqlDscSqlServerMediaFile` command to ensure
  it functions correctly in real environments
  [issue #2237](https://github.com/dsccommunity/SqlServerDsc/issues/2237).
- Added integration tests for `Disable-SqlDscAudit` command to ensure it functions
  correctly in real environments
  [issue #2206](https://github.com/dsccommunity/SqlServerDsc/issues/2206).
- Added integration tests for `ConvertTo-SqlDscDatabasePermission` command to
  ensure command reliability
  [issue #2209](https://github.com/dsccommunity/SqlServerDsc/issues/2209).
- Added integration tests for `Set-SqlDscDatabasePermission` command to ensure
  command reliability
  [issue #2235](https://github.com/dsccommunity/SqlServerDsc/issues/2235).
- Added integration test for `ConvertTo-SqlDscEditionName` command to ensure
  command reliability in real environments
  [issue #2208](https://github.com/dsccommunity/SqlServerDsc/issues/2208).
- Added integration tests for `Import-SqlDscPreferredModule` command to ensure
  proper module import functionality in real environments
  [issue #2225](https://github.com/dsccommunity/SqlServerDsc/issues/2225).
- Added integration tests for `Test-SqlDscIsSupportedFeature` command to ensure
  it functions correctly in real environments
  [issue #2228](https://github.com/dsccommunity/SqlServerDsc/issues/2228).
- Added integration test for `Get-SqlDscManagedComputerService` command to ensure
  command reliability [issue #2219](https://github.com/dsccommunity/SqlServerDsc/issues/2219).
- Added integration tests for `Set-SqlDscTraceFlag` command to ensure it functions
  correctly in real environments
  [issue #2232](https://github.com/dsccommunity/SqlServerDsc/issues/2232).
- Added integration tests for `ConvertFrom-SqlDscServerPermission` command to
  ensure it functions correctly in real environments
  [issue #2210](https://github.com/dsccommunity/SqlServerDsc/issues/2210).
- `Remove-SqlDscTraceFlag`
  - Added missing integration test to ensure command reliability ([issue #2239](https://github.com/dsccommunity/SqlServerDsc/issues/2239)).
- `Remove-SqlDscAudit`
  - Added missing integration test to ensure command reliability ([issue #2241](https://github.com/dsccommunity/SqlServerDsc/issues/2241)).
- Added integration tests for `Test-SqlDscIsRole` command to ensure it functions
  correctly in real environments
  [issue #2229](https://github.com/dsccommunity/SqlServerDsc/issues/2229).
- Added integration tests for `Add-SqlDscTraceFlag` command to ensure it functions
  correctly in real environments
  [issue #2214](https://github.com/dsccommunity/SqlServerDsc/issues/2214).
- `Set-SqlDscAudit`
  - Added `AllowAuditGuidChange` parameter to enable modifying the audit GUID
    by dropping and recreating the audit with the new GUID. This parameter is
    required when changing the `AuditGuid` property because SQL Server does not
    allow direct modification of the audit GUID ([issue #2287](https://github.com/dsccommunity/SqlServerDsc/issues/2287)).
- `Save-SqlDscSqlServerMediaFile`
  - Fixed the Force parameter to work correctly when the target ISO file already
    exists. The command now properly overwrites the target file when Force is
    specified. Removed the safety check that was incorrectly blocking execution
    when other ISO files existed in the destination directory
    ([issue #2280](https://github.com/dsccommunity/SqlServerDsc/issues/2280)).
- `DSC_SqlRS`
  - Fixed intermittent initialization failures on resource-constrained systems
    (particularly Windows Server 2025 in CI) by adding an optional `RestartTimeout`
    parameter that allows specifying a wait period (in seconds) after service
    restart to allow Reporting Services to fully initialize before attempting
    to get configuration data or run initialization methods. The timeout is applied
    both after the initial service restart and before calling `InitializeReportServer()`
    if needed, giving the WMI provider sufficient time to be ready. When not specified,
    no additional wait time is applied, maintaining backward compatibility.
- `New-SqlDscAudit`
  - Fixed parameter validation to prevent the `ReserveDiskSpace` parameter from
    being used with the `FileWithMaxFiles` parameter set (when only `MaximumFiles`
    is specified without `MaximumFileSize`). This combination always resulted in
    a SQL Server error because `RESERVE_DISK_SPACE` cannot be specified when
    `MAXSIZE = UNLIMITED`. The `ReserveDiskSpace` parameter now correctly requires
    both `MaximumFiles` and `MaximumFileSize` to be specified
    ([issue #2289](https://github.com/dsccommunity/SqlServerDsc/issues/2289)).
- `Add-SqlDscTraceFlag` and `Remove-SqlDscTraceFlag`
  - Fixed parameter binding error when `ErrorAction` was specified both
    explicitly and via `PSBoundParameters` by using `Remove-CommonParameter`
    instead of manual parameter removal
    ([issue #2239](https://github.com/dsccommunity/SqlServerDsc/issues/2239)).
- `Remove-SqlDscTraceFlag`
  - Optimized to skip unnecessary Set operations when removal results in no
    effective change
    ([issue #2239](https://github.com/dsccommunity/SqlServerDsc/issues/2239)).
- Updated `.gitattributes` to enforce LF line endings for PowerShell files to
  ensure cross-platform compatibility.

### Changed

- `Restart-ReportingServicesService`
  - Add the ServiceName parameter to restart service with the service name specified.
<<<<<<< HEAD
  - Introduce parameter sets to maintain backward compatibility with the current
    version.
=======
  - Introduce parameter sets to make a current version is backward compatible.
- `Remove-SqlDscAgentAlert`
  - Now uses `$PSCmdlet.ThrowTerminatingError()` instead of exception helper
    functions for proper terminating error handling ([issue #2193](https://github.com/dsccommunity/SqlServerDsc/issues/2193)).
- `Set-SqlDscAgentAlert`
  - Now uses `$PSCmdlet.ThrowTerminatingError()` instead of exception helper
    functions for proper terminating error handling ([issue #2196](https://github.com/dsccommunity/SqlServerDsc/issues/2196)).
- `Remove-SqlDscDatabase`
  - Now uses `$PSCmdlet.ThrowTerminatingError()` instead of exception helper
    functions for proper terminating error handling ([issue #2195](https://github.com/dsccommunity/SqlServerDsc/issues/2195)).
- `Remove-SqlDscRole`
  - Now uses `$PSCmdlet.ThrowTerminatingError()` instead of exception helper
    functions for proper terminating error handling ([issue #2199](https://github.com/dsccommunity/SqlServerDsc/issues/2199)).
- `New-SqlDscDatabase`
  - Now uses `$PSCmdlet.ThrowTerminatingError()` instead of exception helper
    functions for proper terminating error handling ([issue #2200](https://github.com/dsccommunity/SqlServerDsc/issues/2200)).
- `Set-SqlDscDatabase`
  - Now uses `$PSCmdlet.ThrowTerminatingError()` instead of exception helper
    functions for proper terminating error handling ([issue #2198](https://github.com/dsccommunity/SqlServerDsc/issues/2198)).
>>>>>>> 59be6b8c
- `Add-SqlDscTraceFlag`
  - Improved de-duplication logic to normalize element types to `[System.UInt32]`
    before sorting and removing duplicates, ensuring proper handling of mixed
    numeric types ([issue #2277](https://github.com/dsccommunity/SqlServerDsc/issues/2277)).
  - Added idempotent behavior by comparing current and desired trace flags before
    calling `Set-SqlDscTraceFlag`, skipping unnecessary writes when there are no
    effective changes ([issue #2277](https://github.com/dsccommunity/SqlServerDsc/issues/2277)).
- Refactored integration tests to remove `finally` blocks from `It`-blocks and
  use Pester `BeforeEach`/`AfterEach` blocks instead, following DSC Community
  coding guidelines. This improves test cleanup reliability and maintainability
  across the following test files ([issue #2288](https://github.com/dsccommunity/SqlServerDsc/issues/2288)):
  - `New-SqlDscLogin.Integration.Tests.ps1`
  - `New-SqlDscAudit.Integration.Tests.ps1`
  - `Get-SqlDscDatabasePermission.Integration.Tests.ps1`
  - `Get-SqlDscPreferredModule.Integration.Tests.ps1`
  - `New-SqlDscDatabase.Integration.Tests.ps1`
- Refactored unit tests to remove `finally` blocks from `It`-blocks and
  use Pester `AfterEach` blocks instead, following DSC Community coding
  guidelines. This improves test cleanup reliability and maintainability
  across the following test files ([issue #2288](https://github.com/dsccommunity/SqlServerDsc/issues/2288)):
  - `Set-SqlDscConfigurationOption.Tests.ps1`
  - `Get-SqlDscConfigurationOption.Tests.ps1`
  - `Test-SqlDscConfigurationOption.Tests.ps1`
- `Test-SqlDscIsDatabasePrincipal` and `Get-SqlDscDatabasePermission`
  - Added `Refresh` parameter to refresh SMO collections before checking
    database principals, addressing issues with custom database roles created
    via T-SQL that aren't immediately visible to SMO. The refresh logic is
    optimized to only refresh collections that will be used based on exclude
    parameters, improving performance on databases with large numbers of principals
    ([issue #2221](https://github.com/dsccommunity/SqlServerDsc/issues/2221)).
- Updated GitHub Copilot setup workflow to fix environment variable assignment
  in task.
- Updated VS Code tasks configuration to use proper build and test commands
  with improved task grouping and problem matchers.
- Updated instruction files to use correct build command (`noop` instead of
  `build`) and fixed file pattern matching syntax.
- Bump GitHub actions codeql-action/upload-sarif to v4

## [17.2.0] - 2025-09-16

### Fixed

- Make sure tests forcibly imports the module being tested to avoid AI failing
  when testing changes.
- Fixed Azure DevOps pipeline conditions that were preventing DSC resource
  integration tests from running when they should by removing incorrect quotes
  around boolean values.
- Refactored error handling by removing global `$ErrorActionPreference = 'Stop'`
  from 64 PowerShell files and implementing targeted error control for specific
  command calls that use `-ErrorAction 'Stop'`.
- `SqlAgentAlert`
  - Minor fix in `source/Classes/020.SqlAgentAlert.ps1` to correct `ExcludeDscProperties`
    formatting (added missing delimiter).
- `SqlRSSetup`
  - Re-added `ReportServerEdition` enum and updated class to use enum instead of
    ValidateSet for the Edition property.
- Fixed commands continuing execution after `Assert-ElevatedUser` elevation
  errors by setting `$ErrorActionPreference = 'Stop'` [issue #2070](https://github.com/dsccommunity/SqlServerDsc/issues/2070)
- Fixed incorrect array-return syntax in several public `Get-*` commands by
  removing a leading comma in return statements which could cause incorrect
  output and ScriptAnalyzer warnings: `Get-SqlDscAudit`,
  `Get-SqlDscConfigurationOption`, `Get-SqlDscDatabasePermission`,
  `Get-SqlDscServerPermission`, and `Get-SqlDscTraceFlag`.
- New-SqlDscDatabase: use `New-ArgumentException` instead of
  `New-InvalidArgumentException` for parameter validation errors.

### Added

- Added setup workflow for GitHub Copilot.
  - Switch the workflow to use Linux.
- `Set-SqlDscDatabaseDefault`
  - Added new command to set default objects of a database in a SQL Server
    Database Engine instance (issue [#2178](https://github.com/dsccommunity/SqlServerDsc/issues/2178)).
- `Set-SqlDscConfigurationOption`
  - Added new command to set SQL Server Database Engine configuration options
    using SMO with validation, ShouldProcess support, and dynamic tab completion.
- `Test-SqlDscConfigurationOption`
  - Added new command to test if SQL Server Database Engine configuration options
    have the specified value using SMO with dynamic tab completion for both
    option names and values.
- `Get-SqlDscConfigurationOption`
  - Enhanced existing command to return user-friendly metadata objects by default
    with properties Name, RunValue, ConfigValue, Minimum, Maximum, and IsDynamic.
  - Added `-Raw` switch to return original SMO ConfigProperty objects for
    backward compatibility.
  - Added dynamic tab completion for the `-Name` parameter.
  - The command can set the default filegroup, default FILESTREAM filegroup,
    and default Full-Text catalog using SMO methods SetDefaultFileGroup,
    SetDefaultFileStreamFileGroup, and SetDefaultFullTextCatalog.
- `SqlAgentAlert`
  - Added new DSC resource to manage SQL Server Agent alerts.
  - Improved AI instructions.
  - Enhanced workflow with proper environment variable configuration and DSCv3 verification.
  - Fixed environment variable persistence by using $GITHUB_ENV instead of
    job-level env declaration.
- `Grant-SqlDscServerPermission`
  - Added new public command to grant server permissions to a principal
    (Login or ServerRole) on a SQL Server Database Engine instance.
- `Deny-SqlDscServerPermission`
  - Added new public command to deny server permissions to a principal
    (Login or ServerRole).
- `Revoke-SqlDscServerPermission`
  - Added new public command to revoke server permissions from a principal
    (Login or ServerRole).
- `Test-SqlDscServerPermission`
  - Added new public command with Grant/Deny parameter sets (and `-WithGrant`)
    to test server permissions for a principal.
- `Assert-SqlDscLogin`
  - Added new public command to validate that a specified SQL Server principal
    is a login.
- `Enable-SqlDscLogin`
  - Added new public command to enable a SQL Server login.
- `Get-SqlDscServerPermission`
  - Enhanced command to support pipeline input for Login and ServerRole
    objects while maintaining backward compatibility with the original
    parameter set.
- `Disable-SqlDscLogin`
  - Added new public command to disable a SQL Server login.
- `Test-SqlDscIsLoginEnabled`
  - Added new public command to test whether a SQL Server login is enabled.
    Throws a terminating error if the specified principal does not exist as a login.
  - Supports pipeline input and provides detailed error messages with localization.
  - Uses `Test-SqlDscIsLogin` command for login validation following module patterns.
- Added `Get-SqlDscLogin`, `Get-SqlDscRole`, `New-SqlDscLogin`, `New-SqlDscRole`,
  `Remove-SqlDscRole`, and `Remove-SqlDscLogin` commands for retrieving and managing
   SQL Server logins and roles with support for refresh, pipeline input, and ShouldProcess.
- Added `Get-SqlDscAgentAlert`, `New-SqlDscAgentAlert`,
  `Set-SqlDscAgentAlert`, `Remove-SqlDscAgentAlert`, and `Test-SqlDscIsAgentAlert`
  to manage SQL Agent alerts on a Database Engine instance.
- Added new public commands for SQL Agent Operator management:
  - `Get-SqlDscAgentOperator` - Get SQL Agent Operators from a SQL Server
     Database Engine instance
  - `New-SqlDscAgentOperator` - Create a new SQL Agent Operator with specified properties
  - `Set-SqlDscAgentOperator` - Update existing SQL Agent Operator properties
  - `Remove-SqlDscAgentOperator` - Remove a SQL Agent Operator from the instance
  - `Enable-SqlDscAgentOperator` - Enable a SQL Agent Operator
  - `Disable-SqlDscAgentOperator` - Disable a SQL Agent Operator
  - `Test-SqlDscIsAgentOperator` - Test if a SQL Agent Operator exists
  - Supports pipeline input for both ServerObject and OperatorObject where applicable
  - Includes comprehensive unit tests and follows ShouldProcess patterns
- Added new public commands for database management:
  - `Get-SqlDscDatabase` - Get databases from a SQL Server Database Engine instance
  - `New-SqlDscDatabase` - Create a new database with specified properties
  - `Set-SqlDscDatabase` - Modify properties of an existing database
  - `Remove-SqlDscDatabase` - Remove a database from SQL Server instance
  - `Test-SqlDscDatabase` - Test if a database is in the desired state
  - All commands support pipeline input with ServerObject and follow established
    patterns
  - Database objects can also be used as pipeline input for Set and Remove operations
  - Commands include comprehensive validation, localization, and ShouldProcess support
- `Test-SqlDscAgentAlertProperty`
  - New command to test specific properties of SQL Agent alerts.
  - Supports testing severity and message ID properties.
  - Requires at least one property parameter to be specified.
  - Supports pipeline input of
    `[Microsoft.SqlServer.Management.Smo.Agent.Alert]` objects.
- Added private function `Get-CommandParameter` to filter command parameters
  by excluding specified parameter names and common parameters, providing a
  reusable way to determine settable properties on objects.
- `Get-SqlDscServerProtocolName`
  - New public command for SQL Server protocol name mappings with support
    for protocol name, display name, and short name parameter sets.
- `Get-SqlDscManagedComputerInstance`
  - New public command for retrieving SQL Server managed computer instance
    information with pipeline support.
- `Get-SqlDscServerProtocol`
  - Enhanced to support multiple parameter sets including pipeline input
    from managed computer and instance objects.
  - Enhanced to optionally return all protocols when ProtocolName parameter
    is not specified.
- All tests was changed to no longer use `Should -Not -Throw` for testing
  that commands do not throw errors. Instead, tests now simply call the command
  and will fail if an error is thrown, following best practices (follows
  Pester 6 syntax).

### Changed

- Optimized integration test performance by leaving the DSCSQLTEST service running
  for subsequent tests, significantly improving CI build times.
- Improved code quality by ensuring all function invocations in the private
  and public functions use named parameters instead of positional parameters.
- SqlServerDsc
  - Updated GitVersion.yml feature branch regex pattern to use anchor `^f(eature(s)?)?[\/-]`
    for more precise branch name matching.
- Refactored GitHub Copilot workflow setup to be module-agnostic via MODULE_NAME
  environment variable, includes full-history detection, uses idempotent .NET
  tool install, and adds Linux dependency handling ([issue #2127](https://github.com/dsccommunity/SqlServerDsc/issues/2127)).
- `SqlAgentAlert`
  - Added additional unit tests covering MessageId-based alerts, the hidden
    `Modify()` method behavior, and `AssertProperties()` validation scenarios.
- Module now outputs a verbose message instead of a warning when the SMO
  dependency module is missing during import to work around a DSC v3 issue.
- VS Code tasks configuration was improved to support AI.
- `.vscode/settings.json`
  - Set `terminal.integrated.defaultProfile.osx` and `terminal.integrated.defaultProfile.linux`
    to `pwsh` and added terminal profiles for macOS and Linux to ensure the
    integrated terminal defaults to `pwsh` in developer environments.
- `Prerequisites` tests
  - Added creation of `SqlIntegrationTest` local Windows user for integration testing.
- `tests/Integration/Commands/README.md`
  - Added documentation for `SqlIntegrationTest` user and
    `IntegrationTestSqlLogin` login.
  - Added run order information for `New-SqlDscLogin` integration test.
- `Get-SqlDscServerPermission`
  - Enhanced the command to support server roles in addition to logins by
    utilizing `Test-SqlDscIsRole` alongside the existing `Test-SqlDscIsLogin`
    check.
  - The command now accepts both login principals and server role principals
    as the `Name` parameter (issue [#2063](https://github.com/dsccommunity/SqlServerDsc/issues/2063)).
- `azure-pipelines.yml`
  - Remove `windows-2019` images fixes [#2106](https://github.com/dsccommunity/SqlServerDsc/issues/2106).
  - Move individual tasks to `windows-latest`.
  - Added integration tests for `Assert-SqlDscLogin` command in Group 2.
  - Added conditional logic to skip DSC resource integration tests when
    changes don't affect DSC resources, improving CI/CD performance for
    non-DSC changes.
- `SqlServerDsc.psd1`
  - Set `CmdletsToExport` to `*` in module manifest to fix issue [#2109](https://github.com/dsccommunity/SqlServerDsc/issues/2109).
- Added optimization for DSC resource integration tests
  - Created `.build/Test-ShouldRunDscResourceIntegrationTests.ps1` to analyze
    git changes and decide when DSC resource integration tests are needed.
  - DSC resource integration test stages now run only when changes affect DSC
    resources, public commands used by resources, or related components.
  - Unit tests, QA tests, and command integration tests continue to run for
    all changes.
- Bump actions/checkout task to v5.
- `.build/Test-ShouldRunDscResourceIntegrationTests.ps1`
  - Improved performance by adding an early optimization to check for changes
    under the configured SourcePath before expensive analysis.
  - Moved public command discovery to only run when source changes are detected.
- `.build/README.md`
  - Added flow diagram showing decision process for DSC resource integration tests.
  - Improved documentation with optimized analysis workflow description.
- DSC community style guidelines
  - Added requirement to follow guidelines over existing code patterns.
- Improved markdown, pester, powershell, and changelog instructions.
  - Fixed `Ignore` that seems in edge-cases fail.
  - Improved markdown and changelog instructions.
- `RequiredModules.psd1`
  - Updated `DscResource.Test` dependency to `latest` (was pinned to `0.17.2`).
- Examples
  - `source/Examples/Resources/SqlSetup/5-InstallNamedInstanceInFailoverClusterSecondNode.ps1`
    - Removed redundant `$SqlAdministratorCredential` parameter from example
      configuration.
- `New-SqlDscAgentAlert`
  - Updated the command to use `Test-SqlDscIsAgentAlert` instead of directly
    calling `Get-AgentAlertObject` when checking if an alert already exists
    (issue [#2202](https://github.com/dsccommunity/SqlServerDsc/issues/2202)).
- `Test-SqlDscIsAgentAlert`
  - Removed optional `Severity` and `MessageId` parameters - use
    `Test-SqlDscAgentAlertProperty` instead for property testing.
  - Now only tests for alert existence.
  - Added support for pipeline input of
    `[Microsoft.SqlServer.Management.Smo.Agent.Alert]` objects.
  - Updated examples and documentation to reflect the simplified functionality.

## [17.1.0] - 2025-05-22

### Removed

- SqlServerDsc
  - Revert workaround in GitHub Actions workflows as new version of ModuleBuilder
    was released.
- SqlServerDsc.Common
  - Removed the function `Get-RegistryPropertyValue`, `Format-Path` and
    `Test-PendingRestart` in favor of the commands with the same names in
    the module _DscResource.Common_.
- SqlRSSetup
  - The DSC resource has been refactored into a class-based resource.
    - The parameter `SourcePath` was replaced with `MediaPath`.
    - The parameter `IAcceptLicensTerms` was replaced with a boolean parameter
      `AcceptLicensingTerms`.
    - The parameter `SourceCredential` was removed. Because of this, the
      functionality that allowed copying the media from a UNC path using
      those credentials was also removed. If this was something you used,
      please open an issue.
    - The version validation no longer gets the current version from the
      installed package (using `Get-Package`), but instead from the registry.
    - Prior when install was successful, the resource checked whether there
      were any pending rename operations. Since the install returns 3010
      if a restart is needed it is now assumed that the setup process takes
      care of this. If that is not the case, and this check is needed, then
      open an issue to discuss in what cases this is needed.
    - The `Edition` option 'Development` was replaced by the value
      `Developer`.
    - The read-only properties `CurrentVersion`, `ServiceName` and `ErrorDumpDirectory`
      were removed.
- Bump GitHub Actions Stale to v10

### Added

- Public commands:
  - `Get-SqlDscInstalledInstance` to retrieve installed SQL instances.
  - `Get-SqlDscRSSetupConfiguration` to retrieve the setup configuration of
    SQL Server Reporting Services or Power BI Report Server ([issue #2072](https://github.com/dsccommunity/SqlServerDsc/issues/2072)).
    - Add additional properties to `Get-SqlDscRSSetupConfiguration` output.
  - `Install-SqlDscReportingService` to install SQL Server Reporting Services
    ([issue #2010](https://github.com/dsccommunity/SqlServerDsc/issues/2010)).
    - Add `PassThru` parameter to return exit code.
  - `Install-SqlDscBIReportServer` to install SQL Server BI Report Server.
    ([issue #2010](https://github.com/dsccommunity/SqlServerDsc/issues/2010)).
    - Add `PassThru` parameter to return exit code.
  - `Repair-SqlDscReportingService` to repair an already installed SQL Server
    Reporting Services ([issue #2064](https://github.com/dsccommunity/SqlServerDsc/issues/2064)).
    - Add `PassThru` parameter to return exit code.
  - `Repair-SqlDscBIReportServer` to repair an already installed SQL Server
    BI Report Server ([issue #2064](https://github.com/dsccommunity/SqlServerDsc/issues/2064)).
    - Add `PassThru` parameter to return exit code.
  - `Test-SqlDscRSInstalled` to test whether an instance is installed or not
     ([issue #2078](https://github.com/dsccommunity/SqlServerDsc/issues/2078)).
  - `Uninstall-SqlDscReportingService` to uninstall SQL Server Reporting
    Services ([issue #2065](https://github.com/dsccommunity/SqlServerDsc/issues/2065)).
    - Add `PassThru` parameter to return exit code.
  - `Uninstall-SqlDscBIReportServer` to uninstall SQL Server BI Report Server
    ([issue #2065](https://github.com/dsccommunity/SqlServerDsc/issues/2065)).
    - Add `PassThru` parameter to return exit code.
  - `ConvertTo-SqlDscEditionName` to return the edition name of the specified
    edition ID.
- Private function:
  - `Invoke-ReportServerSetupAction` to run setup actions for Reporting
    Services and Power BI Report Server.
- Added new instructions for GitHub Copilot that might assist when developing
  command and private functions in the module. More instructions should be
  added as needed to help generated code and tests.

### Changed

- SqlServerDsc
  - The examples that was located in the README in the examples folder has
    now been moved to the WikiSource folder. The examples are published to
    the repository Wiki. The README has been updated to link to the new
    location ([issue #2051](https://github.com/dsccommunity/SqlServerDsc/issues/2051)).
  - Integration test stages has been modified to split the testing into
    several different areas. The tests are dependent on this order:
    - Quality_Test_and_Unit_Test
    - Integration_Test_Commands_SqlServer
      - Integration_Test_Commands_ReportingServices
      - Integration_Test_Commands_BIReportServer
    - Integration_Test_Resources_SqlServer
      - Integration_Test_Resources_SqlServer_dbatools
      - Integration_Test_Resources_ReportingServices
        - Integration_Test_Resources_ReportingServices_dbatools
  - Update build script path in integration tests.
  - Fix style formatting in all PowerShell script files.
  - Update module description on GitHub, in the conceptual help, and in
    the module manifest.
  - Now integration tests will fail on an exception when the command `Test-DscConfiguration`
    is run.
  - Added Test-SqlDscIsRole to be used like Test-SqlDscIsLogin but tests
    for a server role as principal.
  - Refine and enhance clarity in Copilot instructions.
- SqlSetup
  - Fixed issue with AddNode where cluster IP information was not being passed to
    setup.exe ([issue #1171](https://github.com/dsccommunity/SqlServerDsc/issues/1171)).
- SqlRSSetup
  - The DSC resource has been refactored into a class-based resource.
- `Set-SqlDscServerPermission`
  - Added support for assigning permissions to a server role.

### Fixed

- Fixed workaround for the GitHub Actions to support building module in Windows
  PowerShell.
- Fix tests to redirect output streams correctly.
- SqlServerDsc
  - Fix localization tests.
  - Cleanup in unit tests for classes.
  - Cleanup in localization string files.
- `SqlAudit`
  - Fix localization strings in `Assert` method.
- `Save-SqlDscSqlServerMediaFile`
  - Fix localizations strings that used wrong keys.
  - Fix unit tests so they work cross-platform.
- `Install-SqlDscServer` and private function `Invoke-SetupAction`
  - Fix localization string keys naming.
  - Fix unit tests to use correct localization string names.
  - Remove redundant unit tests.
- `SqlConfiguration`
  - Change the alias command to real command name, to pass HQRM tests.
- `SqlDatabaseUser`
  - Change the alias command to real command name, to pass HQRM tests.
- `SqlMaxDop`
  - Change the alias command to real command name, to pass HQRM tests.
- `SqlMemory`
  - Change the alias command to real command name, to pass HQRM tests.
- `SqlReplication`
  - Change the alias command to real command name, to pass HQRM tests.
- `SqlRSSetup`
  - Change the alias command to real command name, to pass HQRM tests.
- `SqlServiceAccount`
  - Change the alias command to real command name, to pass HQRM tests.
- `Get-SqlDscRSSetupConfiguration`
  - The integration test was updated to verify so that the `CurrentVersion`
    and `ProductVersion` strings can be converted to valid versions and
    that they always are higher than what we expect.
- `SqlRS`
  - Re-enable integration tests.
- `SqlAG`
  - Fix SeedingMode existence condition.
- `SqlAGReplica`
  - Fix SeedingMode existence condition.

## [17.0.0] - 2024-09-30

### Added

- SqlSetup
  - Added new parameter ProductCoveredBySA which is introduced in SQL 2022.

### Added

- `Connect-SqlDscDatabaseEngine`
  - Added integration test for the command.
- `Uninstall-SqlDscServer`
  - Added integration test for the command.

### Changed

- SqlScript
  - BREAKING CHANGE: The parameter `Id` is now required to allow
    reuse of a script with different variables. Set this to a unique value.
    The information entered is never used to actually run the script
    ([issue #596](https://github.com/dsccommunity/SqlServerDsc/issues/596)).
  - Fix unit test to fully check Set-TargetResource using timeout.
- SqlScriptQuery
  - BREAKING CHANGE: The parameter `Id` is now required to allow
    reuse of a script with different variables. Set this to a unique value.
    The information entered is never used to actually run the script
    ([issue #596](https://github.com/dsccommunity/SqlServerDsc/issues/596)).
  - Fix unit test to fully check Set-TargetResource using timeout.
- SqlServerDsc
  - Replaced inline task `Package_Wiki_Content` with the one now available
    in the module _DscResource.DocGenerator_.
- `Connect-SqlDscDatabaseEngine`
  - Update comment-based help with more examples.
- SqlSetup
  - The parameter `SecurityMode` now only (correctly) allows the value
    `SQL` ([issue #1185](https://github.com/dsccommunity/SqlServerDsc/issues/1185)).

### Fixed

- SqlServerDsc
  - Fix issue template.
- `Connect-SqlDscDatabaseEngine`
  - Comment-based help for parameter `LoginType` was corrected.
  - An integration test now runs to test the command.
- SqlAudit
  - Fixed unit tests.
- SqlDatabaseMail
  - Fix unit test, removing `Assert-VerifiableMock` that was left over from
    Pester 5 conversion.

## [16.6.0] - 2024-05-17

### Added

- SqlServerDsc
  - Added build tasks to generate Wiki documentation for public commands.
  - Initial integration tests for commands.
- SqlDatabaseMail
  - Added the parameter `UseDefaultCredentials` to control use of the DatabaseEngine
    service account for SMTP server authentication.
- New public commands
  - `Save-SqlDscSqlServerMediaFile` - Downloads the content on the provided URL
    and if it is an executable it will use the executable to download the
    ISO image media.

### Fixed

- SqlServerDsc
  - `Get-SMOModuleCalculatedVersion`
    - Return SQLPS version as 12.0 instead of 120
  - `Get-SqlDscPreferredModule`
    - Fix sort to get the latest version
  - Public commands no handles when both `-Force` and `-Confirm $true`
    would be passed to command.
  - Enabled NUnit results for HQRM tests.
- `Assert-Feature`
  - Fixed unit tests.
- SqlAGReplica
  - Fix unit test FailedRemoveAvailabilityGroupReplica
- SqlAgentOperator
  - Integration test for changing e-mail address on an existing operator.
- `DatabasePermission`
  - New method ToString() for making verbose output better.
- `ServerPermission`
  - New method ToString() for making verbose output better.
- SqlAgDatabase
  - Remove unused help file ([issue #1745](https://github.com/dsccommunity/SqlServerDsc/issues/1745)).
- SqlDatabaseObjectPermission
  - Added `foreach` loop in `Get-TargetResource` to fix issues with `INSERT`
    permissions when it's not the only permission on the table ([issue [#2006](https://github.com/dsccommunity/SqlServerDsc/issues/2006)]).
- `Install-SqlDscServer`
  - No longer throws with duplicate parameter error if the parameter
    `ErrorAction` is passed to the command.
- `Add-SqlDscNode`
  - No longer throws with duplicate parameter error if the parameter
    `ErrorAction` is passed to the command.
- `Complete-SqlDscFailoverCluster`
  - No longer throws with duplicate parameter error if the parameter
    `ErrorAction` is passed to the command.
- `Complete-SqlDscImage`
  - No longer throws with duplicate parameter error if the parameter
    `ErrorAction` is passed to the command.
- `Initialize-SqlDscRebuildDatabase`
  - No longer throws with duplicate parameter error if the parameter
    `ErrorAction` is passed to the command.
- `Remove-SqlDscNode`
  - No longer throws with duplicate parameter error if the parameter
    `ErrorAction` is passed to the command.
- `Repair-SqlDscServer`
  - No longer throws with duplicate parameter error if the parameter
    `ErrorAction` is passed to the command.
- `Uninstall-SqlDscServer`
  - No longer throws with duplicate parameter error if the parameter
    `ErrorAction` is passed to the command.
- Private functions
  - `Invoke-SetupAction` no longer throws when secure strings is passed on
    Windows PowerShell.

### Changed

- SqlServerDsc
  - Updated pipeline files to support pre-releases with ModuleFast (when
    resolving dependencies).
  - Bump PSResourceGet to v1.0.0 (used when resolving dependencies).
  - Update markdown highlights with newly supported keywords.
  - Bump GitHub Action _Stale_ to v9.
  - Bump GitHub Action _CodeQL-Action_ to v3.
  - Documentation is now built using a separate meta task `docs`.
    It is run with the meta task `pack` which is run by the pipeline.
    To run the meta task `docs` the SMO assemblies must be loaded into the
    session, either by importing SqlServer module or loading SMO stubs.
  - QA test improved to speed up quality testing.
  - The pipeline test stages has been split into different stages.
- SqlAG
  - Converted unit test to Pester 5
  - DtcSupportEnabled option in Set-TargetResource and TestTargetResource
- SqlSetup
  - Updated integration tests to use PSResourceGet to download required modules.
- SqlRS
  - Integration tests for SQL Server 2022 has been temporarily disabled due
    to a unknown problem. More information in [issue #2009](https://github.com/dsccommunity/SqlServerDsc/issues/2009).

## [16.5.0] - 2023-10-05

### Fixed

- SqlDatabase
  - Add Version160 to CompatibilityLevel ValidateSet

### Added

- SqlServerDsc
  - Updated pipeline files to support ModuleFast and PSResourceGet.
  - `Get-SqlDscPreferredModule`
    - Optionally specify what version of the the SQL preferred module to
      be imported using the SMODefaultModuleVersion environment variable
      ([issue #1965](https://github.com/dsccommunity/SqlServerDsc/issues/1965)).
  - Now package the Wiki content and adds it as a GitHub Release asset so it
    is simpler to get the documentation for a specific version.
  - CODEOWNERS file was added to support automatically set reviewer.
- New private command:
  - Get-SMOModuleCalculatedVersion - Returns the version of the SMO module
    as a string. SQLPS version 120 and 130 do not have the correct version set,
    so the file path is used to calculate the version.
- SqlSetup
  - Added the parameter `SqlVersion` that can be used to set the SQL Server
    version to be installed instead of it looking for version in the setup
    executable of the SQL Server media. This parameter is not allowed for
    the setup action `Upgrade`, if specified it will throw an exception
    ([issue #1946](https://github.com/dsccommunity/SqlServerDsc/issues/1946)).

### Changed

- SqlRs
  - Updated examples to use xPSDesiredStateConfiguration instead of PSDScResources.
  - Updated integration tests to use xPSDesiredStateConfiguration instead of PSDScResources.
- SqlScript
  - Updated examples to use xPSDesiredStateConfiguration instead of PSDScResources.
  - Updated integration tests to use xPSDesiredStateConfiguration instead of PSDScResources.
- SqlScriptQuery
  - Updated examples to use xPSDesiredStateConfiguration instead of PSDScResources.
- SqlSetup
  - Updated examples to use xPSDesiredStateConfiguration instead of PSDScResources.
  - Updated integration tests to use xPSDesiredStateConfiguration instead of PSDScResources.
- SqlAlwaysOnService
  - Updated integration tests to use xPSDesiredStateConfiguration instead of PSDScResources.
- SqlLogin
  - Updated integration tests to use xPSDesiredStateConfiguration instead of PSDScResources.
- SqlReplication
  - Updated integration tests to use xPSDesiredStateConfiguration instead of PSDScResources.
- SqlRSSetup
  - Updated integration tests to use xPSDesiredStateConfiguration instead of PSDScResources.
- SqlServiceAccount
  - Updated integration tests to use xPSDesiredStateConfiguration instead of PSDScResources.
- SqlWindowsFirewall
  - Updated integration tests to use xPSDesiredStateConfiguration instead of PSDScResources.
- SqlServerDsc
  - `Get-SqlDscPreferredModule`
    - Now returns a PSModuleInfo object instead of just the module name.
  - `Import-SqlDscPreferredModule`
    - Handles PSModuleInfo objects from `Get-SqlDscPreferredModule` instead of strings.
    - Sets -ErrorAction 'Stop' on Get-SqlDscPreferredModule to throw an error if
      no SQL module is found. The script-terminating error is caught and made into
      a statement-terminating error.
  - Bump GitHub Action Checkout to v4.
- SqlAGListener
  - Made the resource cluster aware. When ProcessOnlyOnActiveNode is specified,
    the resource will only determine if a change is needed if the target node
    is the active host of the SQL Server instance ([issue #871](https://github.com/dsccommunity/SqlServerDsc/issues/871)).

### Remove

- SqlServerDsc
  - Removed PreferredModule_ModuleFound string in favor for more verbose PreferredModule_ModuleVersionFound.

## [16.4.0] - 2023-08-22

### Added

- SqlServerDsc
  - Added a new build task `fastbuild` that can be used during development
    process when there are no need to generate documentation.
  - Added new public command:
    - `Get-SqlDscConfigurationOption` - Returns the available configuration
      options that can be used with the DSC resource _SqlConfiguration_.

### Changed

- SqlServerDsc
  - Re-enable integration tests for dbatools.
  - Bumped dbatools to v2.0.1 for the integration tests.
  - Running PSScriptAnalyzer on the built module ([issue #1945](https://github.com/dsccommunity/SqlServerDsc/issues/1945)).
  - Fix header in unit tests that referenced the wrong path.
  - Fix a path in VS Code workspace settings to correctly use Script Analyzer on
    Linux and macOS.
  - Highlighted note comments throughout markdown and generated markdown.
- SqlServerDsc.Common
  - Fix unit tests so they work cross-platform.
- ScriptAnalyzer.Tests was fixed so they work cross-platform.
- SqlSetup
  - Highlighted a note in the README.md.
- SqlMemory
  - Highlighted an important note in the README.md.
- SqlMaxDop
  - Highlighted an important note in the README.md.
- `Get-SqlDscPreferredModule`
  - Fix unit tests so they work cross-platform.

### Fixed

- SqlServerDsc
  - Fix style changes in all private and public commands.
- `Import-SqlDscPreferredModule`
  - Now when parameter `Force` is passed the command correctly invoke
    `Get-SqlDscPreferredModule` using the parameter `Refresh`.
- SqlWindowsFirewall
  - Fix duplication of SQL Server Browser Firewall Rule when deploying
    Analysis Services feature ([issue #1942](https://github.com/dsccommunity/SqlServerDsc/issues/1942)).
- SqlLogin
  - Attempting to disable and already disabled login throws an error ([issue #1952](https://github.com/dsccommunity/SqlServerDsc/issues/1952)).
- `Install-SqlDscServer`
  - Now the parameter `InstanceName` can no longer be specified (as per
    the SQL Server documentation) for the setup action `PrepareImage`
    ([issue #1960](https://github.com/dsccommunity/SqlServerDsc/issues/1960)).

## [16.3.1] - 2023-05-06

### Changed

- SqlServerDsc
  - Temporary disable integration tests for dbatools.
- SqlAg
  - Added optional parameter `SeedingMode` that will set the SeedingMode for the
    SQL Server 2016 and higher. This parameter can only be used together with the
    module _SqlServer_ installed (tested  v21.0.17099). The parameter will be
    ignored if SQLPS module will be used.
- SqlAgReplica
  - Added optional parameter `SeedingMode` that will set the SeedingMode for the
    SQL Server 2016 and higher ([issue #487](https://github.com/dsccommunity/SqlServerDsc/issues/487)).
    This parameter can only be used together with the module _SqlServer_ installed
    (tested v21.0.17099). The parameter will be ignored if SQLPS module will be
    used.

### Fixed

- `Import-SqlDscPreferredModule`
  - Now the command does not fail when checking if SQLPS is loaded into the
    session ([issue #1928](https://github.com/dsccommunity/SqlServerDsc/issues/1928)).

## [16.3.0] - 2023-04-26

### Remove

- SqlServerDsc.Common
  - Removed the function `Invoke-Query`. It is replaced by the command
    `Invoke-SqlDscQuery` ([issue #1902](https://github.com/dsccommunity/SqlServerDsc/issues/1902)).

### Added

- New public commands:
  - `Disconnect-SqlDscDatabaseEngine` - Disconnects from a SQL Server instance
    that was previously connected to using `Connect-SqlDscDatabaseEngine`.
  - `Test-SqlDscIsSupportedFeature` - Evaluates if a feature is supported by a specific
    Microsoft SQL Server major version. _This command must be extended with_
    _a full list of when features were added and removed in each major_
    _version to fully work_.
- New private commands:
  - `ConvertTo-RedactedText` - Used to redact sensitive information from
    text that then can be used in console output like verbose messages.
  - `Get-FileVersionInformation` - Returns the version information
    for a file.
  - `Assert-Feature` - Throws an exception if a feature is not supported
    for a specific Microsoft SQL Server major version.
- SqlServerDsc.Common
  - `Connect-SQL`.
    - Add new parameter `Encrypt`.
- `Connect-SqlDscDatabaseEngine`
  - Add new parameter `Encrypt`.
- `Invoke-SqlDscQuery`
  - Add new parameter `Encrypt`.

### Changed

- Now able to use [DbaTools](https://dbatools.io) as a preferred module
  (with some restrictions).
- Gitversion no longer evaluates bumping major version using the word "major".
- Update private commands:
  - `Assert-SetupActionProperties` was changed to throw
    an exception when a feature is not supported (calls `Assert-Feature`).
    The private command is indirectly used by the setup action commands.
  - `Invoke-SetupAction` was changed to expand environment variables that
    is passed as the media path.
- SqlSetup
  - Update to support checking non-supported features using the command
    `SqlDscIsSupportedFeature` ([issue #1872](https://github.com/dsccommunity/SqlServerDsc/issues/1872)).
- Update SqlServerDsc.Common Module:
  - `Connect-SQL` - Function will now wait for the SMO Status property to be
    'Online' or throw an exception if time exceeds the statement timeout.
- SqlRS
  - Now uses the command `Invoke-SqlDscQuery` instead of `Invoke-SqlCmd`
   ([issue #1917](https://github.com/dsccommunity/SqlServerDsc/issues/1917)).
  - The parameter `Encrypt` has changed so that `Mandatory` or `Strict`
    will turn on encryption when connecting to the database instance.
- SqlDatabaseMail
  - Update integration tests to verify multiple instances of SqlDatabaseMail
    in the same configuration ([issue #1871](https://github.com/dsccommunity/SqlServerDsc/issues/1871)).
  - Changed comparison logic to use `Compare-DscParameterState` ([issue #1871](https://github.com/dsccommunity/SqlServerDsc/issues/1871)).
  - Return the correct profile name and mail server name from the current
    state ([issue #1871](https://github.com/dsccommunity/SqlServerDsc/issues/1871)).
- `Invoke-SqlDscQuery`
  - Now shows the correct instance name when called using a server object
    ([issue #1918](https://github.com/dsccommunity/SqlServerDsc/issues/1918)).
  - Correctly outputs query in verbose message when parameter `RedactText`
    is not passed.
- `Import-SqlDscPreferredModule`
  - Better handle preferred module and re-uses logic in `Get-SqlDscPreferredModule`.

## [16.2.0] - 2023-04-10

### Added

- SqlServerDsc
  - New GitHub Actions workflow that run PSScriptAnalyzer for PRs so any
    issues are shown directly in the PR's changed files ([issue #1860](https://github.com/dsccommunity/SqlServerDsc/issues/1860)).
  - Added a separate integration test jobs for SQL Server Reporting Services
    to be able to test configuring SQL Server Reportings Services using
    other values that the default values.
  - Now updates GitHub Actions automatically by allowing dependabot sending
    in pull requests.
  - New public command:
    - `Get-SqlDscPreferredModule` - Returns the name of the first available
      preferred module ([issue #1879](https://github.com/dsccommunity/SqlServerDsc/issues/1879)).
      - Re-using the command `Get-PSModulePath` from the module DscResource.Common.
- SqlSecureConnection
  - Added new parameter `ServerName` that will be used as the host name when
    restarting the SQL Server instance. The specified value should be the same
    name that is used in the certificate ([issue #1888](https://github.com/dsccommunity/SqlServerDsc/issues/1888)).
- SqlSetup
  - Added new parameter `ServerName` that will be used as the host name when
    evaluating the SQL Server instance. If using a secure connection the
    specified value should be the same name that is used in the certificate
    ([issue #1893](https://github.com/dsccommunity/SqlServerDsc/issues/1893)).

### Changed

- SqlServerDsc
  - Update `appveyor.yml` to use `dotnet tool install` to install _GitVersion_.
  - Re-enable integration tests for SqlRSSetup and SqlRS when running against
    SQL Server 2019 ([issue #1847](https://github.com/dsccommunity/SqlServerDsc/issues/1847)).
  - The private function `Import-SQLPSModule` was replaced throughout with
    the public command `Import-SqlDscPreferredModule` ([issue #1848](https://github.com/dsccommunity/SqlServerDsc/issues/1848)).
  - Removed the regular expression `features?` from the GitVersion configuration.
    Before, if a fix commit mentioned the word feature but means a SQL Server
    feature GitVersion would bump minor instead of patch number.
  - Update pipeline script that is used to resolve dependencies.
  - When running in Azure Pipelines any existing SqlServer module is removed
    before running integration tests, so the tests can update to latest version.
  - Now the new label 'command proposal' is an exempt for labeling issues stale.
  - Update the initializing header for all integration test to be equal to
    the unit tests.
  - Rename task jobs in Azure Pipelines ([issue #1881](https://github.com/dsccommunity/SqlServerDsc/issues/1881)).
  - Bump SqlServer version to 22.0.59 for integration tests for SQL Server 2022.
- `Get-SqlDscAudit`
  - The parameter `Name` is no longer mandatory. When left out all the current
    audits are returned ([issue #1812](https://github.com/dsccommunity/SqlServerDsc/issues/1812)).
- `Import-SqlDscPreferredModule`
  - Now correctly preserves paths that is set in the session for the environment
    variable `$env:PSModulePath`. If the module _SqlServer_ or _SQLPS_ are not
    found the command will populate the `$env:PSModulePath` with the
    unique paths from all targets; session, user, and machine. This is done
    so that any new path that was added to the machine or user target will
    also be set in the session.
  - Now imports the preferred module into the global scope so that MOF-based
    resources (that is in another module scope) can use the imported module.
  - Some code cleanup ([issue #1881](https://github.com/dsccommunity/SqlServerDsc/issues/1881)).
  - Refactor to re-use the command `Get-SqlDscPreferredModule`.
- SqlServerDsc.Common
  - `Restart-SqlService` no longer silently ignores errors that prevents
     the instance to go online. If the instance has not gone online during
     the timeout period the error thrown will no contain the last error
     reported by `Connect-SQL` ([issue #1891](https://github.com/dsccommunity/SqlServerDsc/issues/1891)).
  - `Invoke-SqlScript` no longer passes the parameter `Variable` to
    `Invoke-SqlCmd` if it is not set ([issue #1896](https://github.com/dsccommunity/SqlServerDsc/issues/1896)).
- `DatabasePermission`
  - Class was updated with the latest database permissions.

### Fixed

- `Assert-SetupActionProperties`
  - Now throws an exception if the setup action is `Install` and the feature
    analysis services is specified without the parameter `ASSysAdminAccounts`
    ([issue #1845](https://github.com/dsccommunity/SqlServerDsc/issues/1845)).
  - Now throws an exception if the setup action is `Install` and the feature
    database engine is specified without the parameter `SqlSysAdminAccounts`.
- `Invoke-SetupAction`
  - The parameter `SqlSysAdminAccounts` is no longer mandatory to allow
    installation where the database engine is not installed.
- `Install-SqlDscServer`
  - The parameter `SqlSysAdminAccounts` is no longer mandatory to allow
    installation where the database engine is not installed.
- `SqlRS`
  - Fixed issue of configuring reporting services ([issue #1868](https://github.com/dsccommunity/SqlServerDsc/issues/1868)).
  - Test renamed to `When Reports virtual directory is different` so it
    is more correct and not a duplicate.
  - Integration tests configuration names was renamed to better tell what
    the configuration does ([issue #1880](https://github.com/dsccommunity/SqlServerDsc/issues/1880)).
- SqlServerDsc.Common
  - The command `Restart-SqlService` was updated to correctly evaluate when
    the timeout value is reached ([issue #1889](https://github.com/dsccommunity/SqlServerDsc/issues/1889)).

## [16.1.0] - 2023-02-28

### Removed

- SqlServerDsc
  - Removed `Assert-ElevatedUser` from private functions ([issue #1797](https://github.com/dsccommunity/SqlServerDsc/issues/1797)).
    - `Assert-ElevatedUser` added to _DscResource.Common_ public functions
      ([issue #82](https://github.com/dsccommunity/DscResource.Common/issues/82)).
  - Removed `Test-IsNumericType` from private functions ([issue #1795](https://github.com/dsccommunity/SqlServerDsc/issues/1795)).
    - `Test-IsNumericType` added to _DscResource.Common_ public functions
    ([issue #87](https://github.com/dsccommunity/DscResource.Common/issues/87)).
  - Removed `Test-ServiceAccountRequirePassword` from private functions ([issue #1794](https://github.com/dsccommunity/SqlServerDsc/issues/1794)
    - Replaced by `Test-AccountRequirePassword` that was added to _DscResource.Common_
      public functions ([issue #93](https://github.com/dsccommunity/DscResource.Common/issues/93)).
  - Removed `Assert-RequiredCommandParameter` from private functions ([issue #1796](https://github.com/dsccommunity/SqlServerDsc/issues/1796)).
    - Replaced by `Assert-BoundParameter` (part of _DscResource.Common_)
      that had a new parameter set added ([issue #92](https://github.com/dsccommunity/DscResource.Common/issues/92)).
  - Removed private function `Test-ResourceDscPropertyIsAssigned` and
    `Test-ResourceHasDscProperty`. Both are replaced by `Test-DscProperty`
    which is now part of the module _DscResource.Common_.
  - Removed private function `Get-DscProperty`. It is replaced by `Get-DscProperty`
    which is now part of the module _DscResource.Common_.
  - The class `ResourceBase` and `Reason` has been removed, they are now
    part of the module _DscResource.Base_.
  - The enum `Ensure` has been removed, is is now part of the module
    _DscResource.Base_.
  - The private functions that the class `ResourceBase` depended on has been
    moved to the module _DscResource.Base_.
    - `ConvertFrom-CompareResult`
    - `ConvertTo-Reason`
    - `Get-ClassName`
    - `Get-LocalizedDataRecursive`
  - Added documentation how to generate stub modules for the unit tests.
    The documentation can be found in ['tests/Unit/Stubs`](https://github.com/dsccommunity/SqlServerDsc/tree/main/tests/Unit/Stubs).
  - SqlRSSetup and SqlRS
    - Removed the integration test when running against SQL Server 2019,
      due to the URL to download the Reporting Services 2019 executable
      no longer works.

### Added

- SqlServerDsc
  - The following private functions were added to the module (see comment-based
    help for more information):
    - `Assert-SetupActionProperties`
    - `Invoke-SetupAction`
    - `ConvertTo-ManagedServiceType`
    - `ConvertFrom-ManagedServiceType`
    - `Assert-ManagedServiceType`
  - The following public functions were added to the module (see comment-based
    help for more information):
    - `Install-SqlDscServer`
    - `Uninstall-SqlDscServer`
    - `Add-SqlDscNode`
    - `Remove-SqlDscNode`
    - `Repair-SqlDscServer`
    - `Complete-SqlDscImage`
    - `Complete-SqlDscFailoverCluster`
    - `Initialize-SqlDscRebuildDatabase`
    - `Import-SqlDscPreferredModule`
    - `Get-SqlDscManagedComputer`
    - `Get-SqlDscManagedComputerService`
    - `Get-SqlDscTraceFlag`
    - `Add-SqlDscTraceFlag`
    - `Remove-SqlDscTraceFlag`
    - `Set-SqlDscTraceFlag`
    - `Get-SqlDscStartupParameter`
    - `Set-SqlDscStartupParameter`
  - Added class `StartupParameters` which can parse the startup parameters
    of a manged computer service object.
  - Added class `SqlReason` to be used as the type of the DSC property `Reasons`
    for class-based resources.
  - New GitHub issue templates for proposing new public commands, proposing
    an enhancement to an existing command, or having a problem with an existing
    command.
  - Integration tests are now also run on SQL Server 2022 and SQL Server
    Reporting Services 2022.
  - Integration tests now wait for LCM after each It-block, not just at the
    end of a Context-block. Hopefully this will mitigate some of the intermittent
    errors we have seen when running the integration tests in the pipeline.
  - Use preview version of Pester to support the development of Pester as
    this is a code base with a diverse set of tests thar can help catch
    issues in Pester. If preview release of Pester prevents release we
    should temporary shift back to stable.
  - New QA tests for public commands and private functions.
- SqlDatabase
  - Added compatibility levels for SQL Server 2022 (major version 16).
- SqlSetup
  - Paths for SQL Server 2022 are correctly returned by Get.
- SqlRS
  - Added optional parameter `Encrypt`. Parameter `Encrypt` controls whether
    the connection used by `Invoke-SqlCmd should enforce encryption. This
    parameter can only be used together with the module _SqlServer_ v22.x
    (minimum v22.0.49-preview). The parameter will be ignored if an older
    major versions of the module _SqlServer_ is used.
- SqlScript
  - Added optional parameter `Encrypt`. Parameter `Encrypt` controls whether
    the connection used by `Invoke-SqlCmd should enforce encryption. This
    parameter can only be used together with the module _SqlServer_ v22.x
    (minimum v22.0.49-preview). The parameter will be ignored if an older
    major versions of the module _SqlServer_ is used.
- SqlScriptQuery
  - Added optional parameter `Encrypt`. Parameter `Encrypt` controls whether
    the connection used by `Invoke-SqlCmd should enforce encryption. This
    parameter can only be used together with the module _SqlServer_ v22.x
    (minimum v22.0.49-preview). The parameter will be ignored if an older
    major versions of the module _SqlServer_ is used.
- SqlTraceFlag
  - The resource is now tested with an integration tests ([issue #1835](https://github.com/dsccommunity/SqlServerDsc/issues/1835)).
  - A new parameter `ClearAllTraceFlags` was added so a configuration
    can enforce that there should be no trace flags.
- The public commands `Add-SqlDscNode`, `Complete-SqlDscFailoverCluster`,
  `Complete-SqlDscImage`, `Install-SqlDscServer`, and `Repair-SqlDscServer`
  now support the setup argument `ProductCoveredBySA` ([issue #1798](https://github.com/dsccommunity/SqlServerDsc/issues/1798)).

### Changed

- SqlServerDsc
  - Update Stale GitHub Action to v7.
  - Update to build module in separate folder under `output`.
  - Moved the build step of the pipeline to a Windows build worker when
    running in Azure DevOps.
  - Class-based resources now uses the parent class `ResourceBase` from the
    module _DscResource.Base_ ([issue #1790](https://github.com/dsccommunity/SqlServerDsc/issues/1790)).
  - Settings for the _Visual Studio Code_ extension _Pester Tests_ was changed
    to be able to run all unit tests, and all tests run by the extension
    are now run in a separate process to be able to handle changes in
    class-based resources.
  - The AppVeyor configuration file was updated to include the possibility
    to run integration tests for SQL Server 2022.
  - The AppVeyor configuration file was updated to include the possibility
    to run skip installing one or more SQL Server instances when debugging
    in AppVeyor to help maximize the time alloted be run.
  - The stubs in `SqlServerStub.psm1` are now based on the commands from the
    module SqlServer v22.0.49-preview.
  - The module will now call `Import-SqlDscPreferredModule` when the module
    is imported to make sure SqlServer (default preferred module) or SQLPS
    is loaded into the session. This will make it possible for classes and
    commands to use and return SQL types. If no module is found it will
    output a warning to install any of the dependent modules.
  - Add empty constructor to classes to be able to use Pester's new code
    coverage method. See more information can be found in [pester/Pester#2306](https://github.com/pester/Pester/issues/2306).
  - The type of the property `Reasons` was changed in the class-based resources.
    This resolves a problem when using two DSC resource modules that was
    using the same class-type for the property `Reasons`. Resolves the issues
    [issue #1831](https://github.com/dsccommunity/SqlServerDsc/issues/1831),
    [issue #1832](https://github.com/dsccommunity/SqlServerDsc/issues/1832),
    and [issue #1833](https://github.com/dsccommunity/SqlServerDsc/issues/1833).
- `Install-SqlServerDsc`
  - No longer throws an exception when parameter `AgtSvcAccount` is not specified.
- SqlAgReplica
  - Converted unit test to Pester 5.
  - `Update-AvailabilityGroupReplica` to trigger once within `Set-TargetResource`
    for all AvailabilityReplica changes.
- Private function `Invoke-SetupAction` ([issue #1798](https://github.com/dsccommunity/SqlServerDsc/issues/1798)).
  - Was changed to support the SQL Server 2022 GA feature `AzureExtension`
    (that replaced the feature name `ARC`).
  - Support the setup argument `ProductCoveredBySA`.
  - No longer supports the argument `OnBoardSQLToARC` as it was removed in
    SQL Server 2022 GA.
- `Install-SqlDscServer`
  - Was changed to support the SQL Server 2022 GA feature `AzureExtension`
    (that replaced the feature name `ARC`) ([issue #1798](https://github.com/dsccommunity/SqlServerDsc/issues/1798)).
- `Uninstall-SqlDscServer`
  - Was changed to support the SQL Server 2022 GA feature `AzureExtension`
    (that replaced the feature name `ARC`) ([issue #1798](https://github.com/dsccommunity/SqlServerDsc/issues/1798)).
  - Now support the argument `SuppressPrivacyStatementNotice` ([issue #1809](https://github.com/dsccommunity/SqlServerDsc/issues/1809)).
- `Import-SqlDscPreferredModule`
  - No longer tries to get the environment variables from the machine state
    when run on Linux or macOS. This will allow the unit tests to run
    cross-plattform.
- SqlReplication
  - The resource now supports SQL Server 2022. The resource will require
    the module _SqlServer_ v22.0.49-preview or newer when used against an
    SQL Server 2022 instance ([issue #1801](https://github.com/dsccommunity/SqlServerDsc/issues/1801)).
- SqlProtocol
  - The resource now supports SQL Server 2022. The resource will require
    the module _SqlServer_ v22.0.49-preview or newer when used against an
    SQL Server 2022 instance ([issue #1802](https://github.com/dsccommunity/SqlServerDsc/issues/1802)).
- SqlProtocolTcpIp
  - The resource now supports SQL Server 2022. The resource will require
    the module _SqlServer_ v22.0.49-preview or newer when used against an
    SQL Server 2022 instance ([issue #1805](https://github.com/dsccommunity/SqlServerDsc/issues/1805)).
- SqlServiceAccount
  - The resource now supports SQL Server 2022. The resource will require
    the module _SqlServer_ v22.0.49-preview or newer when used against an
    SQL Server 2022 instance ([issue #1800](https://github.com/dsccommunity/SqlServerDsc/issues/1800)).
- SqlSetup
  - Integration tests now used _SqlServer_ module version 22.0.49-preview
    when running against _SQL Server 2022_, when testing _SQL Server 2016_,
    _SQL Server 2017_, and _SQL Server 2019_ the module version 21.1.18256
    is used.
  - Integration tests now supports installing preview versions of the module
    _SqlServer_.
- SqlServerDsc.Common
  - `Import-SQLPSModule`
    - Small changed to the localized string verbose message when the preferred
      module (_SqlServer_) is not found.
  - `Invoke-SqlScript`
    - Added the optional parameter `Encrypt` which controls whether the connection
      used by `Invoke-SqlCmd` should enforce encryption. This parameter can
      only be used together with the module _SqlServer_ v22.x (minimum
      v22.0.49-preview). The parameter will be ignored if an older major
      versions of the module _SqlServer_ is used.
  - `Connect-SQL`
    - Was updated to handle both `-ErrorAction 'Stop'` and `-ErrorAction 'SilentlyContinue'`
      when passed to the command ([issue #1837](https://github.com/dsccommunity/SqlServerDsc/issues/1837)).
    - Now returns a more clear error message when the status of a database
      instance is not `Online`.
  - `Import-SQLPSModule`
    - The function was changed to call public command `Import-SqlDscPreferredModule`.
- SqlTraceFlag
  - The examples was updated to show that values should be passed as an array,
    even when there is only one value.
  - `Get-TargetResource` was updated to always return an array for parameter
    `TraceFlags`, `TraceFlagsToInclude`, and `TraceFlagsToInclude`. _The last_
    _two properties will always return an empty array._

### Fixed

- SqlServerDsc
  - Localized strings file `en-US/SqlServerDsc.strings.psd1` no longer
    referencing the wrong module in a comment.
- SqlAGReplica
  - No longer tries to enforce EndpointHostName when it is not part of the
    configuration ([issue #1821](https://github.com/dsccommunity/SqlServerDsc/issues/1821)).
  - Now `Get-TargetResource` always returns values for the properties `Name`
    and `AvailabilityGroupName` ([issue #1822](https://github.com/dsccommunity/SqlServerDsc/issues/1822)).
  - Now `Test-TargetResource` no longer test properties that cannot
    be enforced ([issue #1822](https://github.com/dsccommunity/SqlServerDsc/issues/1822)).
- SqlTraceFlag
  - `Set-TargetResource` was updated to handle a single trace flag in the
    current state ([issue #1834](https://github.com/dsccommunity/SqlServerDsc/issues/1834)).
  - `Set-TargetResource` was updated to correctly include or exclude a single
    flag ([issue #1834](https://github.com/dsccommunity/SqlServerDsc/issues/1834)).
- SqlAudit
  - Return the correct type for parameter `LogType` when calling method `Get()`.

## [16.0.0] - 2022-09-09

### Removed

- The deprecated DSC resource SqlDatabaseOwner have been removed _(and replaced_
  _by a property in [**SqlDatabase**](https://github.com/dsccommunity/SqlServerDsc/wiki/sqldatabase))_
  ([issue #1725](https://github.com/dsccommunity/SqlServerDsc/issues/1725)).
- The deprecated DSC resource SqlDatabaseRecoveryModel have been removed _(and_
  _replaced by a property in [**SqlDatabase**](https://github.com/dsccommunity/SqlServerDsc/wiki/sqldatabase))_
  ([issue #1725](https://github.com/dsccommunity/SqlServerDsc/issues/1725)).
- The deprecated DSC resource SqlServerEndpointState have been removed _(and_
  _replaced by a property in [**SqlEndpoint**](https://github.com/dsccommunity/SqlServerDsc/wiki/sqlendpoint))_
  ([issue #1725](https://github.com/dsccommunity/SqlServerDsc/issues/1725)).
- The deprecated DSC resource SqlServerNetwork have been removed _(and replaced by_
  _[**SqlProtocol**](https://github.com/dsccommunity/SqlServerDsc/wiki/sqlprotocol)_
  _and [**SqlProtocolTcpIp**](https://github.com/dsccommunity/SqlServerDsc/wiki/sqlprotocoltcpip))_
  ([issue #1725](https://github.com/dsccommunity/SqlServerDsc/issues/1725)).
- CommonTestHelper
  - Remove the helper function `Wait-ForIdleLcm` since it has been moved
    to the module _DscResource.Test_.
  - Remove the helper function `Get-InvalidOperationRecord` since it has
    been moved to the module _DscResource.Test_.
  - Remove the helper function `Get-InvalidResultRecord` since it has been
    moved to the module _DscResource.Test_.

### Added

- SqlServerDsc
  - Added recommended VS Code extensions.
    - Added settings for VS Code extension _Pester Test Adapter_.
  - Added new Script Analyzer rules from the module _Indented.ScriptAnalyzerRules_
    to help development and review process. The rules that did not contradict
    the existing DSC Community rules and style guideline were added.
  - Added the Visual Studio Code extension _Code Spell Checker_ to the list
    of recommended Visual Studio Code extensions.
  - Added a file `prefix.ps1` which content is placed first in the built module
    (.psm1). This file imports dependent modules, and imports localized strings
    used by private and public commands.
  - The following classes were added to the module:
    - `DatabasePermission` - complex type for the DSC resource SqlDatabasePermission.
    - `Ensure` - Enum to be used for the property `Ensure` in class-based
      resources.
    - `Reason` - Used by method `Get()` to return the reason a property is not
      in desired state.
    - `ResourceBase` - class that can be inherited by class-based resource and
      provides functionality meant simplify the creating of class-based resource.
    - `SqlResourceBase` - class that can be inherited by class-based resource and
      provides default DSC properties and method for get a `[Server]`-object.
    - `ServerPermission` - complex type for the DSC resource SqlPermission.
  - The following private functions were added to the module (see comment-based
    help for more information):
    - `ConvertFrom-CompareResult`
    - `ConvertTo-Reason`
    - `Get-ClassName`
    - `Get-DscProperty`
    - `Get-LocalizedDataRecursive`
    - `Test-ResourceHasDscProperty`
    - `Test-ResourceDscPropertyIsAssigned`
  - The following public functions were added to the module (see comment-based
    help for more information):
    - `Connect-SqlDscDatabaseEngine`
    - `ConvertFrom-SqlDscDatabasePermission`
    - `ConvertTo-SqlDscDatabasePermission`
    - `Get-SqlDscDatabasePermission`
    - `Set-SqlDscDatabasePermission`
    - `Test-SqlDscIsDatabasePrincipal`
    - `Test-SqlDscIsLogin`
    - `ConvertFrom-SqlDscServerPermission`
    - `ConvertTo-SqlDscServerPermission`
    - `Get-SqlDscServerPermission`
    - `Set-SqlDscServerPermission`
    - `Invoke-SqlDscQuery`
    - `Get-SqlDscAudit`
    - `New-SqlDscAudit`
    - `Set-SqlDscAudit`
    - `Remove-SqlDscAudit`
    - `Enable-SqlDscAudit`
    - `Disable-SqlDscAudit`
  - Support for debugging of integration tests in AppVeyor.
    - Only run for pull requests
  - Add new resource SqlAudit.
- CommonTestHelper
  - `Import-SqlModuleStub`
    - Added the optional parameter **PasThru** that, if used, will return the
      name of the stub module.
    - When removing stub modules from the session that is not supposed to
      be loaded, it uses `Get-Module -All` to look for previously loaded
      stub modules.
  - `Remove-SqlModuleStub`
    - Added a new helper function `Remove-SqlModuleStub` for tests to remove
      the PowerShell SqlServer stub module when a test has run.
- SqlWindowsFirewall
  - Added integration tests for SqlWindowsFirewall ([issue #747](https://github.com/dsccommunity/SqlServerDsc/issues/747)).
- `Get-DscProperty`
  - Added parameter `ExcludeName` to exclude property names from being returned.

### Changed

- SqlServerDsc
  - Updated pipeline to use the build worker image 'ubuntu-latest'.
  - Switch to installing GitVersion using 'dotnet tool install' ([issue #1732](https://github.com/dsccommunity/SqlServerDsc/issues/1732)).
  - Bumped Stale task to v5 in the GitHub workflow.
  - Make it possible to publish code coverage on failed test runs, and
    when re-run a fail job.
  - Exclude Script Analyzer rule **TypeNotFound** in the file `.vscode/analyzersettings.psd1`.
  - Update CONTRIBUTING.md describing error handling in commands and class-based
    resources.
  - The QA tests are now run in Windows PowerShell due to a bug in PowerShell 7
    that makes class-based resource using inheritance to not work.
  - The QA test are excluding the rule **TypeNotFound** because it cannot
    run on the source files (there is a new issue that is tracking so this
    rule is only run on the built module).
  - The Pester code coverage has been switched to use the older functionality
    that uses breakpoints to calculate coverage. Newer functionality sometimes
    throw an exception when used in conjunction with class-based resources.¨
  - SMO stubs (used in the unit tests)
    - Was updated to remove a bug related to the type `DatabasePermissionInfo`
      when used with the type `DatabasePermissionSet`.
      The stubs suggested that the property `PermissionType` (of type `DatabasePermissionSet`)
      in `DatabasePermissionInfo` should have been a array `DatabasePermissionSet[]`.
      This conflicted with real SMO as it does not pass an array, but instead
      a single `DatabasePermissionSet`. The stubs was modified to mimic the
      real SMO. At the same time some old mock code in the SMO stubs was removed
      as it was no longer in use.
    - Was updated to remove a bug related to the type `ServerPermissionInfo`
      when used with the type `ServerPermissionSet`. The stubs suggested that
      the property `PermissionType` (of type `ServerPermissionSet`)
      in `ServerPermissionInfo` should have been a array `ServerPermissionSet[]`.
      This conflicted with real SMO as it does not pass an array, but instead
      a single `ServerPermissionSet`. The stubs was modified to mimic the
      real SMO. At the same time some old mock code in the SMO stubs was removed
      as it was no longer in use.
  - Updated integration tests README.md to describe how to use Appveyor to
    debug integration tests.
- Wiki
  - add introduction and links to DSC technology
- SqlServerDsc.Common
  - The parameter `SetupCredential` of the function `Connect-SQL` was renamed
    to `Credential` and the parameter name `SetupCredential` was made a
    parameter alias.
- SqlLogin
  - BREAKING CHANGE: The parameters `LoginMustChangePassword`, `LoginPasswordExpirationEnabled`,
    and `LoginPasswordPolicyEnforced` no longer have a default value of `$true`.
    This means that when creating a new login, and not specifically setting
    these parameters to `$true` in the configuration, the login that is created
    will have these properties set to `$false`.
  - BREAKING CHANGE: `LoginMustChangePassword`, `LoginPasswordExpirationEnabled`,
    and `LoginPasswordPolicyEnforced` parameters no longer enforce default
    values ([issue #1669](https://github.com/dsccommunity/SqlServerDsc/issues/1669)).
- SqlServerDsc
  - All tests have been converted to run in Pester 5 (Pester 4 can no
    longer be supported) ([issue #1654](https://github.com/dsccommunity/SqlServerDsc/issues/1654)).
  - Pipeline build and deploy now runs on Ubuntu 18.04, see more information
    in https://github.com/actions/virtual-environments/issues/3287.
  - Update the pipeline file _azure-pipelines.yml_ to use the latest version
    from the Sampler project.
- SqlRs
  - BREAKING CHANGE: Now the Reporting Services is always restarted after
    the call to CIM method `SetDatabaseConnection` when setting up the
    Reporting Services. This so to try to finish the initialization of
    Reporting Services. This was prior only done for _SQL Server Reporting_
    _Services 2019_ ([issue #1721](https://github.com/dsccommunity/SqlServerDsc/issues/1721)).
  - Added some verbose messages to better indicate which CIM methods are run
    and when they are run.
  - Minor refactor to support running unit test with strict mode enabled.
- SqlLogin
  - Only enforces optional parameter `LoginType` when it is specified in the
    configuration.
  - Only enforces optional parameters `LoginPasswordExpirationEnabled` and
    `LoginPasswordPolicyEnforced` for a SQL login when the parameters are
    specified in the configuration.
  - A localized string for an error message was updated to correctly reflect
    the code that says that to use a SQL login the authentication mode must
    be either Mixed or Normal, prio it just stated Mixed.
- SqlSecureConnection
  - BREAKING CHANGE: Now `Get-TargetResource` returns the value `'Empty'`
    for the property thumbprint if there is no thumbprint set in the current
    state. Returning the value `'Empty'` was always intended, but it due to
    a bug it was never returned, but instead it returned an empty string
    or `$null` value.
- SqlWindowsFirewall
  - Now the property Features always return the features in the order
    'SQLENGINE', 'RS', 'AS', and 'IS' if they are installed.
- SqlAGListener
  - Removed unnecessary exception that is very unlikely to be thrown in
    `Set-TargetResource` and `Test-TargetResource`.
  - Simplified the logic that checks if the properties are in desired state
    as the new unit tests did not pass with the previous logic.
  - Updated the verbose message when the listener does not exist to write
    out the name of the listener that is meant to be updated, added, or
    dropped.
  - Only update values for the properties that are actually enforced by the
    configuration.
- SqlAGDatabase
  - Added StatementTimeout optional parameter with default value of 600 seconds
    (10 mins) to SqlAGDatabase to fix issue #1743. Users will be able to specify
    the backup and restore timeout with it.
- SqlDatabaseUser
  - `Test-TargetResource` returns true if the `IsUpdateable` property of the
    database is `$false` to resolve issue #1748.
- SqlDatabaseRole
  - `Test-TargetResource` returns true if the `IsUpdateable` property of the
    database is `$false` to resolve issue #1750.
- SqlAlwaysOnService
  - BREAKING CHANGE: The parameter `IsHadrEnabled` is no longer returned by
    `Get-TargetResource`. The `Ensure` parameter now returns `Present` if
    Always On High Availability Diaster Recovery is enabled and `Absent`
    if it is disabled.
- SqlDatabasePermission
  - BREAKING CHANGE: The resource has been refactored. The parameters
    `ParameterState` and `Permissions` has been replaced by parameters
    `Permission`, `PermissionToInclude`, and `PermissionToExclude`. These
    permissions parameters are now an instance of the type `DatabasePermission`.
    The type `DatabasePermission` contains two properties; `State` and
    `Permission`. This fixes issue [issue #1555](https://github.com/dsccommunity/SqlServerDsc/issues/1555).
  - The resource was refactored into a class-based resource.
  - Made the resource derive from `SqlResourceBase` to clean up the code
    a bit.
- SqlPermission
  - BREAKING CHANGE: The resource has been refactored. The parameters
    `Permissions` has been replaced by parameters `Permission`,
    `PermissionToInclude`, and `PermissionToExclude`. These permissions
    parameters are now an instance of the type `ServerPermission`.
    The type `ServerPermission` contains two properties; `State` and
    `Permission`. This closes the issue [issue #1761](https://github.com/dsccommunity/SqlServerDsc/issues/1761),
    it also fixes the issues [issue #1773](https://github.com/dsccommunity/SqlServerDsc/issues/1773),
    [issue #1704](https://github.com/dsccommunity/SqlServerDsc/issues/1704),
    and [issue #752](https://github.com/dsccommunity/SqlServerDsc/issues/752).
  - The resource was refactored into a class-based resource.
  - Made the resource derive from `SqlResourceBase` to clean up the code
    a bit.
- Class `ResourceBase`
  - Renamed the hidden property that derived classes can specify which properties
    to not enforce when comparing desired state against current state. New name
    of the hidden property is `ExcludeDscProperties`.
- SqlAudit
  - Fix documentation that contain minor style errors.

### Fixed

- SqlServerDsc
  - URLs the referenced TechNet in the documentation has been update to link to
    new pages at docs.microsoft.com.
  - Fix pipeline so code coverage is published on fail.
  - Remove duplicate deploy step (already present in `azure-pipelines.yml`).
- CommonTestHelper
  - The test helper function `Import-SqlModuleStub` was using wrong casing for
    one of the stub  modules which failed test when running cross plattform.
- SqlDatabaseObjectPermission
  - Fix for issue ([issue #1724](https://github.com/dsccommunity/SqlServerDsc/issues/1724)).
    - BREAKING CHANGE: Updated class DSC_DatabaseObjectPermission.
      - Changed Permission from an array to a string.
      - Updated Permission to a key property.
      - Updated Integration Tests to test permission grants on multiple objects.
- SqlProtocolTcpIp
  - Output verbose information in integration tests so it is shown what NICs
    are available and what IP address the tests will use.
- SqlAlias
  - Now the code passes strict mode during unit testing.
  - When an existing alias existed with a static TCP port but the desired
    state was to have a dynamic port, the function `Test-TargetResource` did
    not correctly return `$false`. Same for an alias that existed with a
    dynamic port but the desired state was to have a static port. Now the
    function `Test-TargetResource` returns `$false` in both these scenarios.
- SqlAgentOperator
  - In a certain case the `Test-TargetResource` function returned the wrong
    verbose message. If passing an e-mail address and the operator did not
    exist it would wrongly say operator exist but had wrong e-mail address.
    Truth was that the operator did not exist at all.
- SqlDatabaseMail
  - Improved the verification of an empty description so that it can handle
    both empty string and `$null`.
- SqlDatabaseRole
  - Some variables where not initialized correctly which was discovered when
    running the unit tests using strict mode. Now the variables are initialized
    and should not cause any issues in the object returned from the function
    `Get-TargetResource`.
- SqlEndpointPermission
  - Verbose messages did not use the correct variable name, so the messages
    did not contain the correct information.
  - Minor style guideline changes.
- SqlMaxDop
  - The function `Get-TargetResource` did not initialize some of the variables
    correctly which was discovered when running the unit tests using strict
    mode.
  - The function `Test-TargetResource` did not correctly evaluate if the
    node was the active node..
- SqlMemory
  - Now it possible to just set the minimum memory without it throwing because
    the maximum memory is not specified.
  - In a certain scenario the maximum memory would be enforced even if it was
    not specified in the configuration.
- SqlWindowsFirewall
  - Now the variables in `Get-TargetResource` are correctly initialized so
    they pass the new unit test that use strict mode.
  - The verbose message in `Test-TargetResource` did not use the correct
    variable name, so the message did not contain the correct information.
  - Removed unnecessary logic in `Set-TargetResource` that did just evaluated
    the same thing that the call to function `Get-TargetResource` already
    does.
- SqlSetup
  - Now the variables in `Set-TargetResource` are correctly initialized so
    they pass the new unit test that use strict mode.
  - Some verbose messages in `Get-TargetResource` wrongly reference a variable
    that was not available.
  - The loop that evaluates what features are installed did an unnecessary
    step for each iteration. A line of code was moved outside of the loop.
  - The `SourcePath` parameter is now mandatory for all `*-TargetResource`
    ([issue #1755](https://github.com/dsccommunity/SqlServerDsc/issues/1755)).
- SqlDatabasePermission
  - It is no longer possible to have one permission that has two different
    states in the same configuration, e.g. denying and granting `update`
    in the same configuration.
  - Fixed comment-based help and cleaned up comments.
  - Fix localized string that referenced 'user' instead of 'principal',
    and correct localized string ID for each string.
  - Fix comment-based help.
- SqlPermission
  - Fix comment-based help.
- `Set-SqlDscDatabasePermission`
  - Minor code cleanup.
- `ConvertTo-Reason`
  - Fix to handle `$null` values on Windows PowerShell.
  - If the property name contain the word 'Path' the value will be parsed to
    replace backslash or slashes at the end of the string, e.g. `'/myPath/'`
    will become `'/myPath'`.
- `ResourceBase`
  - Now handles `Ensure` correctly from derived `GetCurrentState()`. But
    requires that the `GetCurrentState()` only return key property if object
    is present, and does not return key property if object is absent.
    Optionally the resource's derived `GetCurrentState()` can handle `Ensure`
    itself.

## [15.2.0] - 2021-09-01

### Changed

- SqlServerDsc
  - Changed to the new GitHub deploy tasks that is required for the latest
    version of the Sampler module.
  - Updated pipeline configuration to align with the latest changes in [Sampler](https://github.com/gaelcolas/Sampler).
  - Update codecov.yml to support carry forward flags.
  - Updated pipelines files to latest from Sampler project.
  - Updated GitHub issue templates.
  - Remove pipeline jobs `Test_Integration_SQL2016`, `Test_Integration_SQL2017`,
    and `Test_Integration_SQL2019` and replaced with a single job
    `Test_Integration` ([issue #1713](https://github.com/dsccommunity/SqlServerDsc/issues/1713)).
  - Update HQRM tests to run on the VM image `windows-2022`.
  - Update unit tests to run on the VM image `windows-2022`.
  - Update integration tests to run both on Windows Server 2019 and Windows
    Server 2022 ([issue #1713](https://github.com/dsccommunity/SqlServerDsc/issues/1713)).
  - Switched to a new Linux build worker for the pipeline ([issue #1729](https://github.com/dsccommunity/SqlServerDsc/issues/1729)).
- SqlSetup
  - The helper function `Connect-SqlAnalysis` was using `LoadWithPartial()`
    to load the assembly _Microsoft.AnalysisServices_. On a node where multiple
    instances with different versions of SQL Server (regardless of features)
    is installed, this will result in the first assembly found in the
    GAC will be loaded into the session, not taking versions into account.
    This can result in an assembly version being loaded that is not compatible
    with the version of SQL Server it was meant to be used with.
    A new method of loading the assembly _Microsoft.AnalysisServices_ was
    introduced under a feature flag; `'AnalysisServicesConnection'`.
    This new functionality depends on the [SqlServer](https://www.powershellgallery.com/packages/SqlServer)
    module, and must be present on the node. The [SqlServer](https://www.powershellgallery.com/packages/SqlServer)
    module can be installed on the node by leveraging the new DSC resource
    `PSModule` in the [PowerShellGet](https://www.powershellgallery.com/packages/PowerShellGet/2.1.2)
    module (v2.1.2 and higher). This new method does not work with the
    SQLPS module due to the SQLPS module does not load the correct assembly,
    while [SqlServer](https://www.powershellgallery.com/packages/SqlServer)
    module (v21.1.18080 and above) does. The new functionality is used
    when the parameter `FeatureFlag` is set to `'AnalysisServicesConnection'`.
    This functionality will be the default in a future breaking release.
  - Under a feature flag `'AnalysisServicesConnection'`. The detection of
    a successful connection to the SQL Server Analysis Services has also been
    changed. Now it actually evaluates the property `Connected` of the returned
    `Microsoft.AnalysisServices.Server` object. The new functionality is used
    when the parameter `FeatureFlag` is set to `'AnalysisServicesConnection'`.
    This functionality will be the default in a future breaking release.
- SqlAgentAlert
  - Switched README file with SqlAgentFailsafe ([issue #1709](https://github.com/dsccommunity/SqlServerDsc/issues/1397)).
- SqlAgentFailsafe
  - Switched README file with SqlAgentAlert ([issue #1709](https://github.com/dsccommunity/SqlServerDsc/issues/1397)).

### Added

- SqlMemory
  - Added two new optional parameters MinMemoryPercent and MaxMemoryPercent.
    Provides the ability to set the minimum and/or maximum buffer pool used by
    the SQL Server instance as a percentage of total server memory.
    ([issue #1397](https://github.com/dsccommunity/SqlServerDsc/issues/1397)).
- SqlRSSetup
  - Integration tests now install _Microsoft SQL Server 2019 Reporting Services_
    ([issue #1717](https://github.com/dsccommunity/SqlServerDsc/issues/1717)).
- SqlRS
  - Integration tests now configures _Microsoft SQL Server 2019 Reporting Services_.

### Fixed

- SqlSetup
  - Fixed integration tests for SQL Server 2016 and SQL Server 2017.
- SqlServerDsc.Common
  - Fixed so that _CredScan_ no longer reports a password false-positive
    ([issue #1712](https://github.com/dsccommunity/SqlServerDsc/issues/1712)).
- SqlRS
  - Fixed SSRS 2019 initialization ([issue #1509](https://github.com/dsccommunity/SqlServerDsc/issues/1509)).
  - Fix a problem that did not correctly evaluate the `UseSSL` property against
    the current state.

## [15.1.1] - 2021-02-12

### Fixed

- SqlTraceFlag
  - Fixed `$null` reference error when no actual trace flags are present.
    Added two arrays to prevent a `$null` reference at compare-object
    ([issue #1688](https://github.com/dsccommunity/SqlServerDsc/issues/1688)).
- SqlServerDsc
  - Removed a left-over comment in the file `analyzersettings.psd1`.

## [15.1.0] - 2021-02-02

### Added

- SqlServerDsc
  - Added a new script analyzer rule to verify that `Import-SQLPSModule` or `Connect-SQL`
    (that implicitly calls `Import-SQLPSModule`) is present in each `Get-`, `Test-`,
    and `Set-TargetResource` function. If neither command is not needed then the
    analyzer rule should be overridden ([issue #1683](https://github.com/dsccommunity/SqlServerDsc/issues/1683)).
  - Added a new pipeline job that runs Script Analyzer on all PowerShell scripts
    in the source folder. The rules are defined by the Script Analyzer settings
    file `.vscode\analyzersettings.psd1` (which also the Visual Studio Code
    PowerShell extension uses).
  - Added unit tests and integration tests for SQL Server 2019
    ([issue #1310](https://github.com/dsccommunity/SqlServerDsc/issues/1310)).

### Changed

- SqlServerDsc
  - Suppressed new custom Script Analyzer rule `SqlServerDsc.AnalyzerRules\Measure-CommandsNeededToLoadSMO`
    for `Get-`, `Test-`, and `Set-TargetResource` functions in the resources.
- SqlLogin
  - Added functionality to throw exception if an update to the `LoginMustChangePassword`
    value on an existing SQL Login is attempted. This functionality is not supported
    by referenced, SQL Server Management Object (SMO), libraries and cannot be
    supported directly by this module.
  - Added integration tests to ensure that an added (or updated) `SqlLogin` can
    connect into a SQL instance once added (or updated).
  - Added integration tests to ensure that the default database connected to by
    a `SqlLogin` is the same as specified in the resource's `DefaultDatabase`
    property/parameter.
  - Amended how the interdependent, `PasswordExpirationEnabled` and `PasswordPolicyEnforced`
    properties/parameters are updated within the `SqlLogin` resource - Both values
    are now updated together if either one or both are not currently in the desired
    state. This change avoids exceptions thrown by transitions to valid, combinations
    of these properties that have to transition through an invalid combination (e.g.
    where `PasswordExpirationEnabled` is `$true` but `PasswordPolicyEnforced` is
    `$false`).
- SqlSetup
  - Minor refactor due to source code lint errors. The loop what evaluates
    the configuration parameters `*FailoverCluster` was change to a `foreach()`.

### Fixed

- SqlServerDsc
  - The component `gitversion` that is used in the pipeline was wrongly
    configured when the repository moved to the new default branch `main`.
    It no longer throws an error when using newer versions of GitVersion
    ([issue #1674](https://github.com/dsccommunity/SqlServerDsc/issues/1674)).
  - Minor lint errors throughout the repository.
- SqlLogin
  - Added integration tests to assert `LoginPasswordExpirationEnabled`,
  `LoginPasswordPolicyEnforced` and `LoginMustChangePassword` properties/parameters
  are applied and updated correctly. Similar integration tests also added to ensure
  the password of the `SqlLogin` is updated if the password within the `SqlCredential`
  value/object is changed ([issue #361](https://github.com/dsccommunity/SqlServerDsc/issues/361),
  [issue #1032](https://github.com/dsccommunity/SqlServerDsc/issues/1032) and
  [issue #1050](https://github.com/dsccommunity/SqlServerDsc/issues/1050)).
  - Updated `SqlLogin`, integration tests to make use of amended `Wait-ForIdleLcm`,
    helper function, `-Clear` switch usage to remove intermittent, integration
    test failures ([issue #1634](https://github.com/dsccommunity/SqlServerDsc/issues/1634)).
- SqlRSSetup
  - If parameter `SuppressRestart` is set to `$false` the `/norestart`
    argument is no longer wrongly added ([issue #1401](https://github.com/dsccommunity/SqlServerDsc/issues/1401)).
- SqlSetup
  - Added/corrected `InstallSharedDir`, property output when using SQL Server 2019.
- SqlTraceFlag
  - Fixed Assembly not loaded error ([issue #1680](https://github.com/dsccommunity/SqlServerDsc/issues/1680)).
- SqlDatabaseUser
  - Added parameter `ServerName` to the call of `Assert-SqlLogin`.
    `@PSBoundParameters` doesn't capture the default value of `ServerName`
    when it is not explicitly set by the caller ([issue #1647](https://github.com/dsccommunity/SqlServerDsc/issues/1647)).

## [15.0.1] - 2021-01-09

### Changed

- SqlServerDsc
  - Renamed `master` branch to `main` ([issue #1660](https://github.com/dsccommunity/SqlServerDsc/issues/1660)).
  - The module manifest property `DscResourcesToExport` now updates automatically
    using the pipeline.
  - Removed `Export-ModuleMember` from DSC resource that still had it.
  - The variable `$env:COMPUTERNAME` does not exist cross-platform which
    hinders development and testing on macOS and Linux. Instead the
    resources have been update to use the helper function `Get-ComputerName`
    which returns the current computer name cross-plattform.
  - Switch to GitHub Action Stale instead of GitHub App (Probot) Stale.

### Fixed

- SqlAGDatabase
  - Fix for issue ([issue #1492](https://github.com/dsccommunity/SqlServerDsc/issues/1492))
    added AutomaticSeeding for this resource. In Set-TargetResource added logic
    that looks at all replicas of an availability group. When automatic seeding
    is found, it will use that.
  - Lots of extra tests to check AutomaticSeeding.
  - The parameter `BackupPath` is still needed just in case a database never has
    been backed up before.
  - Fixed a typo.
- SqlMaxDop
  - Fixes ([issue #396](https://github.com/dsccommunity/SqlServerDsc/issues/396)).
    Added three return values in Get-Target resource.
- SqlProtocol
  - Changed KeepAlive Type from UInt16 to Int32 to reflect the actual WMI.ManagementObject
    Fixes #1645 ([issue #1645](https://github.com/dsccommunity/SqlServerDsc/issues/1645)).
  - The verbose messages now correctly show that `$env:COMPUTERNAME` is used
    to get or set the configuration, while parameter **ServerName** is used
    to restart the instance.
- SqlProtocolTcpIp
  - The verbose messages now correctly show that `$env:COMPUTERNAME` is used
    to get or set the configuration, while parameter **ServerName** is used
    to restart the instance.
- SqlDatabaseMail
  - Now if a non-mandatory property is not part of the configuration it will
    not be enforced ([issue #1661](https://github.com/dsccommunity/SqlServerDsc/issues/1661)).
- SqlSetup
  - When the SqlSetup detects that the expected components was not installed
    and consequently throws an exception, that exception message now presents
    a link to an article on how to find the SQL Server setup logs ([issue #1420](https://github.com/dsccommunity/SqlServerDsc/issues/1420)).
- SqlRSSetup
  - If parameter `EditionUpgrade` is set to `$false` the `/EditionUpgrade`
    argument is no longer wrongly added ([issue #1398](https://github.com/dsccommunity/SqlServerDsc/issues/1398)).
- SqlServerDsc.Common
  - Updated `Get-ServerProtocolObject`, helper function to ensure an exception is
    thrown if the specified instance cannot be obtained ([issue #1628](https://github.com/dsccommunity/SqlServerDsc/issues/1628)).

## [15.0.0] - 2020-12-06

### Added

- SqlServerDsc
  - Added new resource SqlTraceFlag to set or changes TraceFlags on SQL Server.
    This resource is based on @Zuldans code but with SqlServerDsc integrated SMO.
    Credits: https://github.com/Zuldan/cSQLServerTraceFlag
  - Added a lot of test scripts to validated the code.
- SqlEndpoint
  - Added support for the Service Broker Endpoint ([issue #498](https://github.com/dsccommunity/SqlServerDsc/issues/498)).
- SqlDatabaseRole
  - Added test to ensure Add-SqlDscDatabaseRoleMember throws the expected error
    ([issue #1620](https://github.com/dsccommunity/SqlServerDsc/issues/1620)).

### Changed

- SqlServerDsc
  - Updated code formatting using latest release of PSScriptAnalyzer.
  - The URLs in the CHANGELOG.md that was pointing to issues is now
    referencing the new repository name and URL.
- SqlServerDsc.Common
  - The helper function `Get-SqlInstanceMajorVersion` no longer have a default
    value for parameter **InstanceName** since the parameter is mandatory
    and it was never used.
- SqlReplication
  - The resource are now using the helper function `Get-SqlInstanceMajorVersion`
    ([issue #1408](https://github.com/dsccommunity/SqlServerDsc/issues/1408)).
- SqlRole
  - Major overhaul of resource.
  - BREAKING CHANGE: Removed decision making from get-TargetResource; this
    prevented a simple solution for issue #550. it now just tels if a role
    exists or not. And what members are in that role. MembersToInclude and
    MembersToExclude now always return $null.
  - Added sanitize function (`Get-CorrectedMemberParameters`) to make it
    so for the sysadmin role SA does not get altered ([issue #550](https://github.com/dsccommunity/SqlServerDsc/issues/550)).
  - Added lots of tests.
- SqlWaitForAG
  - BREAKING CHANGE: Fix for issue ([issue #1569](https://github.com/dsccommunity/SqlServerDsc/issues/1569))
    The resource now waits for the Availability Group to become Available.
  - Two parameters where added to test get and set resource at instance level.
- SqlSetup
  - Minor change to the evaluation of the parameter `BrowserSvcStartupType`,
    if it has an assigned a value or not.

### Fixed

- SqlDatabaseRole
  - Fixed check to see if the role and user existed in the database. The
    previous logic would always indicate the role or user was not found unless
    the role had the same name as the user. Also updated the
    DesiredMembersNotPresent string to be more accurate when an extra user is
    in the role ([issue #1487](https://github.com/dsccommunity/SqlServerDsc/issues/1487)).
- SqlAlwaysOnService
  - Updated Get-TargetResource to return all defined schema properties
    ([issue #150](https://github.com/dsccommunity/SqlServerDsc/issues/1501)).
- SqlSetup
  - Added a note to the documentation that the parameter `BrowserSvcStartupType`
    cannot be used for configurations that utilize the `'InstallFailoverCluster'`
    action ([issue #1627](https://github.com/dsccommunity/SqlServerDsc/issues/1627)).
- SqlDatabaseObjectPermission
  - Updated unit tests to remove errors relating to missing `Where()` method
    ([issue #1648](https://github.com/dsccommunity/SqlServerDsc/issues/1648)).

## [14.2.1] - 2020-08-14

### Changed

- SqlServerDsc
  - Document changes in the file `build.yml`.
  - The regular expression for `major-version-bump-message` in the file
    `GitVersion.yml` was changed to only raise major version when the
    commit message contain the phrase `breaking change`, or when it contain
    the word `breaking` or `major`.
- SqlSetup
  - Duplicate function Get-SqlMajorVersion was removed and instead the
    helper function `Get-FilePathMajorVersion` from the helper module
    SqlServerDsc.Common is used ([issue #1178](https://github.com/dsccommunity/SqlServerDsc/issues/1178)).
- SqlWindowsFirewall
  - Duplicate function Get-SqlMajorVersion was removed and instead the
    helper function `Get-FilePathMajorVersion` from the helper module
    SqlServerDsc.Common is used ([issue #1178](https://github.com/dsccommunity/SqlServerDsc/issues/1178)).
- SqlServerDsc.Common
  - Function `Get-FilePathMajorVersion` was added. The function `Get-SqlMajorVersion`
    from the resources _SqlSetup_ and _SqlWindowsFirewall_ was moved and
    renamed without any functional changes ([issue #1178](https://github.com/dsccommunity/SqlServerDsc/issues/1178)).

### Fixed

- SqlServerDsc
  - Removed helper functions that was moved to the module _DscResource.Common_.
    DSC resources using those functions are using them from the module
    _DscResource.Common_.
- SqlDatabaseObjectPermission
  - Fixed method invocation failed because of missing `Where()` method ([issue #1600](https://github.com/dsccommunity/SqlServerDsc/issues/1600)).
    - New integration tests to verify scenarios when passing a single permission.
  - To enforce a scenario where a permission must be changed from `'GrantWithGrant'`
    to `'Grant'` a new parameter **Force** was added ([issue #1602](https://github.com/dsccommunity/SqlServerDsc/issues/1602)).
    The parameter **Force** is used to enforce the desired state in those
    scenarios where revocations must be performed to enforce the desired
    state, even if that encompasses cascading revocations. If parameter
    **Force** is _not_ set to `$true` an exception is thrown in those
    scenarios where a revocation must be performed to enforce the desired
    state.
    - New integration tests to verify scenarios when current state for a
      permission is `'GrantWithGrant'` but desired state should be `'Grant'`.
- SqlSetup
  - The example `4-InstallNamedInstanceInFailoverClusterFirstNode.ps1` was
    updated to no longer reference the issue #405 and issue #444 in the
    comment-based help. The issues was fixed a while back and _SqlSetup_
    now supports the built-in parameter `PsDscRunAsCredential` ([issue #975](https://github.com/dsccommunity/SqlServerDsc/issues/975)).

## [14.2.0] - 2020-07-23

### Fixed

- SqlServerDsc
  - Updated comment-based help according to style guideline throughout
    ([issue #1500](https://github.com/dsccommunity/SqlServerDsc/issues/1500)).
  - Using Codecov carry forward flag because we are not sending code coverage
    report on each commit.
- CommonTestHelper
  - Minor style changes.
- SqlSetup
  - Updated the documentation with the currently supported features
    ([issue #1566](https://github.com/dsccommunity/SqlServerDsc/issues/1566)).
  - Update documentation around permissions in directory tree for Analysis Services
    ([issue #1443](https://github.com/dsccommunity/SqlServerDsc/issues/1443)).
  - Documented that on certain operating systems, when using least privilege
    for the service account, the security policy setting _Network access:_
    _Restrict clients allowed to make remote calls to SAM_ can result in
    a access denied error during install of the _SQL Server Database Engine_
    ([issue #1559](https://github.com/dsccommunity/SqlServerDsc/issues/1559)).
- SqlRole
  - Fixed the `ServerName` parameter to work with default value of
    `$env:COMPUTERNAME` ([issue #1592](https://github.com/dsccommunity/SqlServerDsc/issues/1592)).

## [14.1.0] - 2020-07-06

### Removed

- SqlServerDsc
  - Remove the file `.github/CONTRIBUTION.md` as it no longer filled any
    purpose as GitHub will find the CONTRIBUTION.md in the root folder
    directly now ([issue #1227](https://github.com/dsccommunity/SqlServerDsc/issues/1227)).

### Changed

- SqlServerDsc
  - Updated DSC resources parameter documentation.

### Fixed

- SqlServerDsc
  - Update resource parameter documentation ([issue #1568](https://github.com/dsccommunity/SqlServerDsc/issues/1568)).
    - Remove italic and inline code-block markdown code in documentation.
  - Documentation is now published to the GitHub Wiki.
    - Deploy task was updated with the correct name.
  - Minor changes too schema property descriptions to generate documentation
    correctly.
  - Updated task list in the PULL_REQUEST_TEMPLATE.md.
  - The documentation in CONTRIBUTING.md has been somewhat updated.
  - Update documentation around design pattern for accounts that does not
    use passwords ([issue #378](https://github.com/dsccommunity/SqlServerDsc/issues/378))
    and ([issue #1230](https://github.com/dsccommunity/SqlServerDsc/issues/1230)).
  - Updating the Integration Test README.md to better explain what the
    integration tests for SqlSetup, SqlRSSetup, and SqlRS does ([issue #1315](https://github.com/dsccommunity/SqlServerDsc/issues/1315)).
- SqlServerDsc.Common
  - Connect-UncPath
    - Now support to authenticate using both NetBIOS domain and Fully Qualified
      Domain Name (FQDN) ([issue #1223](https://github.com/dsccommunity/SqlServerDsc/issues/1223)).
  - Connect-SQL
    - Now support to authenticate using both NetBIOS domain and Fully Qualified
      Domain Name (FQDN) ([issue #1223](https://github.com/dsccommunity/SqlServerDsc/issues/1223)).
  - Connect-SQLAnalysis
    - Now support to authenticate using both NetBIOS domain and Fully Qualified
      Domain Name (FQDN) ([issue #1223](https://github.com/dsccommunity/SqlServerDsc/issues/1223)).
- SqlAGReplica
  - Update documentation with a requirement for SqlServer in certain circumstances
    ([issue #1033](https://github.com/dsccommunity/SqlServerDsc/issues/1033)).
- SqlRSSetup
  - There was a typo in the error message that was thrown when not passing
    either the `Edition` or `ProductKey` that could be misleading ([issue #1386](https://github.com/dsccommunity/SqlServerDsc/issues/1386)).
  - Updated the parameter descriptions for the parameters `Edition` and
    `ProductKey` that they are mutually exclusive ([issue #1386](https://github.com/dsccommunity/SqlServerDsc/issues/1386)).
- SqlWindowsFirewall
  - Now support to authenticate using both NetBIOS domain and Fully Qualified
    Domain Name (FQDN) ([issue #1223](https://github.com/dsccommunity/SqlServerDsc/issues/1223)).
- SqlDatabaseObjectPermission
  - Since the task that publish Wiki content was updated to correctly handle
    embedded instances the duplicate documentation was removed from the
    resource README.md, and some was added to the schema MOF parameter
    descriptions ([issue #1580](https://github.com/dsccommunity/SqlServerDsc/issues/1580)).
- SqlScript
  - Fixed the URLs in the parameter documentation ([issue #1582](https://github.com/dsccommunity/SqlServerDsc/issues/1582)).
- SqlScriptQuery
  - Fixed the URLs in the parameter documentation ([issue #1583](https://github.com/dsccommunity/SqlServerDsc/issues/1583)).

### Added

- SqlScript
  - Added the DisableVariables parameter ([issue #1422](https://github.com/dsccommunity/SqlServerDsc/issues/1422)).
- SqlScriptQuery
  - Added the DisableVariables parameter ([issue #1422](https://github.com/dsccommunity/SqlServerDsc/issues/1422)).

## [14.0.0] - 2020-06-12

### Remove

- SqlServerDsc
  - BREAKING CHANGE: Since the operating system Windows Server 2008 R2 and
    the product SQL Server 2008 R2 has gone end-of-life the DSC resources
    will no longer try to maintain compatibility with them. Moving forward,
    and including this release, there may be code changes that will break
    the resource on Windows Server 2008 R2 or with SQL Server 2008 R2
    ([issue #1514](https://github.com/dsccommunity/SqlServerDsc/issues/1514)).

### Deprecated

The documentation, examples, unit test, and integration tests have been
removed for these deprecated resources. These resources will be removed
in a future release.

- SqlDatabaseOwner
  - This resource is now deprecated. The functionality is now covered by
    a property in the resource _SqlDatabase_ ([issue #966](https://github.com/dsccommunity/SqlServerDsc/issues/966)).
- SqlDatabaseRecoveryModel
  - This resource is now deprecated. The functionality is now covered by
    a property in the resource _SqlDatabase_ ([issue #967](https://github.com/dsccommunity/SqlServerDsc/issues/967)).
- SqlServerEndpointState
  - This resource is now deprecated. The functionality is covered by a
    property in the resource _SqlEndpoint_ ([issue #968](https://github.com/dsccommunity/SqlServerDsc/issues/968)).
- SqlServerNetwork
  - This resource is now deprecated. The functionality is now covered by
    the resources _SqlProtocol_ and _SqlProtocolTcpIp_.

### Added

- SqlSetup
  - Added support for major version upgrade ([issue #1561](https://github.com/dsccommunity/SqlServerDsc/issues/1561)).
- SqlServerDsc
  - Added new resource SqlProtocol ([issue #1377](https://github.com/dsccommunity/SqlServerDsc/issues/1377)).
  - Added new resource SqlProtocolTcpIp ([issue #1378](https://github.com/dsccommunity/SqlServerDsc/issues/1378)).
  - Added new resource SqlDatabaseObjectPermission ([issue #1119](https://github.com/dsccommunity/SqlServerDsc/issues/1119)).
  - Fixing a problem with the latest ModuleBuild 1.7.0 that breaks the CI
    pipeline.
  - Prepare repository for auto-documentation by adding README.md to each
    resource folder with the content from the root README.md.
- SqlServerDsc.Common
  - Added function `Import-Assembly` that can help import an assembly
    into the PowerShell session.
  - Prepared unit tests to support Pester 5 so a minimal conversation
    is only needed later.
  - Updated `Import-SQLPSModule` to better support unit tests.
- CommonTestHelper
  - Added the functions `Get-InvalidOperationRecord` and `Get-InvalidResultRecord`
    that is needed for evaluate localized error message strings for unit tests.
- SqlEndpoint
  - BREAKING CHANGE: A new required property `EndpointType` was added to
    support different types of endpoints in the future. For now the only
    endpoint type that is supported is the database mirror endpoint type
    (`DatabaseMirroring`).
  - Added the property `State` to be able to specify if the endpoint should
    be running, stopped, or disabled. _This property was moved from the now_
    _deprecated DSC resource `SqlServerEndpointState`_.
- SqlSetup
  - A read only property `IsClustered` was added that can be used to determine
    if the instance is clustered.
  - Added the properties `NpEnabled` and `TcpEnabled` ([issue #1161](https://github.com/dsccommunity/SqlServerDsc/issues/1161)).
  - Added the property `UseEnglish` ([issue #1473](https://github.com/dsccommunity/SqlServerDsc/issues/1473)).
- SqlReplication
  - Add integration tests ([issue #755](https://github.com/dsccommunity/SqlServerDsc/issues/755).
- SqlDatabase
  - The property `OwnerName` was added.
- SqlDatabasePermission
  - Now possible to change permissions for database user-defined roles
    (e.g. public) and database application roles ([issue #1498](https://github.com/dsccommunity/SqlServerDsc/issues/1498).
- SqlServerDsc.Common
  - The helper function `Restart-SqlService` was improved to handle Failover
    Clusters better. Now the SQL Server service will only be taken offline
    and back online again if the service is online to begin with.
  - The helper function `Restart-SqlServer` learned the new parameter
    `OwnerNode`. The parameter `OwnerNode` takes an array of Cluster node
    names. Using this parameter the cluster group will only be taken
    offline and back online if the cluster group owner is one specified
    in this parameter.
  - The helper function `Compare-ResourcePropertyState` was improved to
    handle embedded instances by adding a parameter `CimInstanceKeyProperties`
    that can be used to identify the unique parameter for each embedded
    instance in a collection.
  - The helper function `Test-DscPropertyState` was improved to evaluate
    the properties in a single CIM instance or a collection of CIM instances
    by recursively call itself.
  - When the helper function `Test-DscPropertyState` evaluated an array
    the verbose messages was not very descriptive. Instead of outputting
    the side indicator from the compare it now outputs a descriptive
    message.

### Changed

- SqlServerDsc
  - BREAKING CHANGE: Some DSC resources have been renamed ([issue #1540](https://github.com/dsccommunity/SqlServerDsc/issues/1540)).
    - `SqlServerConfiguration` was renamed to `SqlConfiguration`.
    - `SqlServerDatabaseMail` was renamed to `SqlDatabaseMail`.
    - `SqlServerEndpoint` was renamed to `SqlEndpoint`.
    - `SqlServerEndpointPermission` was renamed to `SqlEndpointPermission`.
    - `SqlServerLogin` was renamed to `SqlLogin`.
    - `SqlServerMaxDop` was renamed to `SqlMaxDop`.
    - `SqlServerMemory` was renamed to `SqlMemory`.
    - `SqlServerPermission` was renamed to `SqlPermission`.
    - `SqlServerProtocol` was renamed to `SqlProtocol`.
    - `SqlServerProtocolTcpIp` was renamed to `SqlProtocolTcpIp`.
    - `SqlServerReplication` was renamed to `SqlReplication`.
    - `SqlServerRole` was renamed to `SqlRole`.
    - `SqlServerSecureConnection` was renamed to `SqlSecureConnection`.
  - Changed all resource prefixes from `MSFT_` to `DSC_` ([issue #1496](https://github.com/dsccommunity/SqlServerDsc/issues/1496)).
    _Deprecated resource has not changed prefix._
  - All resources are now using the common module DscResource.Common.
  - When a PR is labelled with 'ready for merge' it is no longer being
    marked as stale if the PR is not merged for 30 days (for example it is
    dependent on something else) ([issue #1504](https://github.com/dsccommunity/SqlServerDsc/issues/1504)).
  - Updated the CI pipeline to use latest version of the module ModuleBuilder.
  - Changed to use the property `NuGetVersionV2` from GitVersion in the
    CI pipeline.
  - The unit tests now run on PowerShell 7 to optimize the total run time.
- SqlServerDsc.Common
  - The helper function `Invoke-InstallationMediaCopy` was changed to
    handle a breaking change in PowerShell 7 ([issue #1530](https://github.com/dsccommunity/SqlServerDsc/issues/1530)).
  - Removed the local helper function `Set-PSModulePath` as it was
    implemented in the module DscResource.Common.
- CommonTestHelper
  - The test helper function `New-SQLSelfSignedCertificate` was changed
    to install the dependent module `PSPKI` through `RequiredModules.psd1`.
- SqlAlwaysOnService
  - BREAKING CHANGE: The parameter `ServerName` is now non-mandatory and
    defaults to `$env:COMPUTERNAME` ([issue #319](https://github.com/dsccommunity/SqlServerDsc/issues/319)).
  - Normalize parameter descriptive text for default values.
- SqlDatabase
  - BREAKING CHANGE: The parameter `ServerName` is now non-mandatory and
    defaults to `$env:COMPUTERNAME` ([issue #319](https://github.com/dsccommunity/SqlServerDsc/issues/319)).
  - BREAKING CHANGE: The non-mandatory parameters was removed from the
    function `Get-TargetResource` since they were not needed.
  - BREAKING CHANGE: The properties `CompatibilityLevel` and `Collation`
    are now only enforced if the are specified in the configuration.
  - Normalize parameter descriptive text for default values.
- SqlDatabaseDefaultLocation
  - BREAKING CHANGE: The parameter `ServerName` is now non-mandatory and
    defaults to `$env:COMPUTERNAME` ([issue #319](https://github.com/dsccommunity/SqlServerDsc/issues/319)).
  - Normalize parameter descriptive text for default values.
- SqlDatabaseOwner
  - BREAKING CHANGE: Database changed to DatabaseName for consistency with
    other modules ([issue #1484](https://github.com/dsccommunity/SqlServerDsc/issues/1484)).
- SqlDatabasePermission
  - BREAKING CHANGE: The parameter `ServerName` is now non-mandatory and
    defaults to `$env:COMPUTERNAME` ([issue #319](https://github.com/dsccommunity/SqlServerDsc/issues/319)).
  - Normalize parameter descriptive text for default values.
  - BREAKING CHANGE: Database changed to DatabaseName for consistency with
    other modules ([issue #1484](https://github.com/dsccommunity/SqlServerDsc/issues/1484)).
  - BREAKING CHANGE: The resource no longer create the database user if
    it does not exist. Use the resource _SqlDatabaseUser_ to enforce that
    the database user exist in the database prior to setting permissions
    using this resource ([issue #848](https://github.com/dsccommunity/SqlServerDsc/issues/848)).
  - BREAKING CHANGE: The resource no longer checks if a login exist so that
    it is possible to set permissions for database users that does not
    have a login, e.g. the database user 'guest' ([issue #1134](https://github.com/dsccommunity/SqlServerDsc/issues/1134)).
  - Updated examples.
  - Added integration tests ([issue #741](https://github.com/dsccommunity/SqlServerDsc/issues/741)).
  - Get-TargetResource will no longer throw an exception if the database
    does not exist.
- SqlDatabaseRecoveryModel
  - BREAKING CHANGE: The parameter `ServerName` is now non-mandatory and
    defaults to `$env:COMPUTERNAME` ([issue #319](https://github.com/dsccommunity/SqlServerDsc/issues/319)).
  - Normalize parameter descriptive text for default values.
- SqlDatabaseRole
  - BREAKING CHANGE: The parameter `ServerName` is now non-mandatory and
    defaults to `$env:COMPUTERNAME` ([issue #319](https://github.com/dsccommunity/SqlServerDsc/issues/319)).
  - Normalize parameter descriptive text for default values.
  - BREAKING CHANGE: Database changed to DatabaseName for consistency with
    other modules ([issue #1484](https://github.com/dsccommunity/SqlServerDsc/issues/1484)).
- SqlDatabaseUser
  - BREAKING CHANGE: The parameter `ServerName` is now non-mandatory and
    defaults to `$env:COMPUTERNAME` ([issue #319](https://github.com/dsccommunity/SqlServerDsc/issues/319)).
  - Normalize parameter descriptive text for default values.
- SqlScript
  - BREAKING CHANGE: The parameter `ServerInstance` is replaced by the two
    parameters `ServerName` and `InstanceName`. The parameter `InstanceName`
    is the only one mandatory which fixes the issue that it was possible to
    run the same script using different host names ([issue #925](https://github.com/dsccommunity/SqlServerDsc/issues/925)).
- SqlScriptQuery
  - BREAKING CHANGE: The parameter `ServerInstance` is replaced by the two
    parameters `ServerName` and `InstanceName`. The parameter `InstanceName`
    is the only one mandatory which fixes the issue that it was possible to
    run the same query using different host names ([issue #925](https://github.com/dsccommunity/SqlServerDsc/issues/925)).
- SqlConfiguration
  - BREAKING CHANGE: The parameter `ServerName` is now non-mandatory and
    defaults to `$env:COMPUTERNAME` ([issue #319](https://github.com/dsccommunity/SqlServerDsc/issues/319)).
  - Normalize parameter descriptive text for default values.
- SqlDatabaseMail
  - Normalize parameter descriptive text for default values.
- SqlEndpoint
  - BREAKING CHANGE: Now the properties are only enforced if they are
    specified in the configuration.
  - Normalize parameter descriptive text for default values.
- SqlEndpointPermission
  - BREAKING CHANGE: The parameter `ServerName` is now non-mandatory and
    defaults to `$env:COMPUTERNAME` ([issue #319](https://github.com/dsccommunity/SqlServerDsc/issues/319)).
  - Normalize parameter descriptive text for default values.
- SqlLogin
  - BREAKING CHANGE: The parameter `ServerName` is now non-mandatory and
    defaults to `$env:COMPUTERNAME` ([issue #319](https://github.com/dsccommunity/SqlServerDsc/issues/319)).
  - Normalize parameter descriptive text for default values.
- SqlRole
  - BREAKING CHANGE: The parameter `ServerName` is now non-mandatory and
    defaults to `$env:COMPUTERNAME` ([issue #319](https://github.com/dsccommunity/SqlServerDsc/issues/319)).
  - Normalize parameter descriptive text for default values.
- SqlServiceAccount
  - BREAKING CHANGE: The parameter `ServerName` is now non-mandatory and
    defaults to `$env:COMPUTERNAME` ([issue #319](https://github.com/dsccommunity/SqlServerDsc/issues/319)).
  - Normalize parameter descriptive text for default values.
- SqlSetup
  - BREAKING CHANGE: Now if the parameter `AgtSvcStartupType` is not specified
    in the configuration the resource will no longer by default add an
    argument to `setup.exe` with a value of `Automatic` for the argument
    `AGTSVCSTARTUPTYPE`. If the parameter `AgtSvcStartupType` is not specified
    in the configuration there will be no setup argument added at all
    ([issue #464](https://github.com/dsccommunity/SqlServerDsc/issues/464)).
  - BREAKING CHANGE: When installing a failover cluster the cluster
    validation is no longer skipped by default. To skip cluster validation
    the configuration must opt-in by specifying the following
    `SkipRule = 'Cluster_VerifyForErrors'` ([issue #335](https://github.com/dsccommunity/SqlServerDsc/issues/335)).
  - BREAKING CHANGE: Now, unless the parameter `SuppressReboot` is set to
    `$true`, the node will be restarted if the setup ends with the
    [error code 3010](https://docs.microsoft.com/en-us/previous-versions/tn-archive/bb418811(v=technet.10)#server-setup-fails-with-code-3010).
    Previously just a warning message was written ([issue #565](https://github.com/dsccommunity/SqlServerDsc/issues/565)).

### Fixed

- SqlServerDsc
  - The regular expression for `minor-version-bump-message` in the file
    `GitVersion.yml` was changed to only raise minor version when the
    commit message contain the word `add`, `adds`, `minor`, `feature`,
    or `features`.
  - Now code coverage is reported to Codecov, and a codecov.yml was added.
  - Updated to support DscResource.Common v0.7.1.
  - Changed to point to CONTRIBUTING.md on master branch to avoid "404 Page not found"
    ([issue #1508](https://github.com/dsccommunity/SqlServerDsc/issues/1508)).
- SqlAGDatabase
  - Fixed unit tests that failed intermittently when running unit tests
    in PowerShell 7 ([issue #1532](https://github.com/dsccommunity/SqlServerDsc/issues/1532)).
  - Minor code style issue changes.
- SqlAgentAlert
  - The parameter `ServerName` now throws when passing an empty string or
    null value (part of [issue #319](https://github.com/dsccommunity/SqlServerDsc/issues/319)).
- SqlAgentFailsafe
  - The parameter `ServerName` now throws when passing an empty string or
    null value (part of [issue #319](https://github.com/dsccommunity/SqlServerDsc/issues/319)).
- SqlAgentOperator
  - The parameter `ServerName` now throws when passing an empty string or
    null value (part of [issue #319](https://github.com/dsccommunity/SqlServerDsc/issues/319)).
- SqlAlias
  - BREAKING CHANGE: The parameter `ServerName` is now non-mandatory to
    prevent ping-pong behavior ([issue #1502](https://github.com/dsccommunity/SqlServerDsc/issues/1502)).
    The `ServerName` is not returned as an empty string when the protocol is
    Named Pipes.
- SqlDatabase
  - Fixed missing parameter `CompatibilityLevel` in the README.md (and
    updated the description in the schema.mof).
- SqlRs
  - Fix typo in the schema parameter `SuppressRestart` description
    and in the parameter description in the `README.md`.
- SqlDatabaseMail
  - The parameter `ServerName` now throws when passing an empty string or
    null value (part of [issue #319](https://github.com/dsccommunity/SqlServerDsc/issues/319)).
- SqlServerEndpoint
  - The parameter `ServerName` now throws when passing an empty string or
    null value (part of [issue #319](https://github.com/dsccommunity/SqlServerDsc/issues/319)).
- SqlEndpoint
  - The parameter `ServerName` now throws when passing an empty string or
    null value (part of [issue #319](https://github.com/dsccommunity/SqlServerDsc/issues/319)).
- SqlPermission
  - The parameter `ServerName` now throws when passing an empty string or
    null value (part of [issue #319](https://github.com/dsccommunity/SqlServerDsc/issues/319)).
- SqlReplication
  - Enhanced the exception handling so it shows the inner exception error
    message that have the actual error that occurred.
  - Corrected the examples.
- SqlSetup
  - Update integration tests to correctly detect sysadmins because of changes
    to the build worker.
  - The property `SqlTempdbLogFileGrowth` and `SqlTempdbFileGrowth` now returns
    the correct values. Previously the value of the growth was wrongly
    divided by 1KB even if the value was in percent. Now the value for growth
    is the sum of the average of MB and average of the percentage.
  - The function `Get-TargetResource` was changed so that the property
    `SQLTempDBDir` will now return the database `tempdb`'s property
    `PrimaryFilePath`.
  - BREAKING CHANGE: Logic that was under feature flag `DetectionSharedFeatures`
    was made the default and old logic that was used to detect shared features
    was removed ([issue #1290](https://github.com/dsccommunity/SqlServerDsc/issues/1290)).
    This was implemented because the previous implementation did not work
    fully with SQL Server 2017.
  - Much of the code was refactored into units (functions) to be easier to test.
    Due to the size of the code the unit tests ran for an abnormal long time,
    after this refactoring the unit tests runs much quicker.

## [13.5.0] - 2020-04-12

### Added

- SqlServerLogin
  - Added `DefaultDatabase` parameter ([issue #1474](https://github.com/dsccommunity/SqlServerDsc/issues/1474)).

### Changed

- SqlServerDsc
  - Update the CI pipeline files.
  - Only run CI pipeline on branch `master` when there are changes to files
    inside the `source` folder.
  - Replaced Microsoft-hosted agent (build image) `win1803` with `windows-2019`
    ([issue #1466](https://github.com/dsccommunity/SqlServerDsc/issues/1466)).

### Fixed

- SqlSetup
  - Refresh PowerShell drive list before attempting to resolve `setup.exe` path
    ([issue #1482](https://github.com/dsccommunity/SqlServerDsc/issues/1482)).
- SqlAG
  - Fix hashtables to align with style guideline ([issue #1437](https://github.com/dsccommunity/SqlServerDsc/issues/1437)).

## [13.4.0] - 2020-03-18

### Added

- SqlDatabase
  - Added ability to manage the Compatibility Level and Recovery Model of a database

### Changed

- SqlServerDsc
  - Azure Pipelines will no longer trigger on changes to just the CHANGELOG.md
    (when merging to master).
  - The deploy step is no longer run if the Azure DevOps organization URL
    does not contain 'dsccommunity'.
  - Changed the VS Code project settings to trim trailing whitespace for
    markdown files too.

## [13.3.0] - 2020-01-17

### Added

- SqlServerDsc
  - Added continuous delivery with a new CI pipeline.
    - Update build.ps1 from latest template.

### Changed

- SqlServerDsc
  - Add .gitattributes file to checkout file correctly with CRLF.
  - Updated .vscode/analyzersettings.psd1 file to correct use PSSA rules
    and custom rules in VS Code.
  - Fix hashtables to align with style guideline ([issue #1437](https://github.com/dsccommunity/SqlServerDsc/issues/1437)).
  - Updated most examples to remove the need for the variable `$ConfigurationData`,
    and fixed style issues.
  - Ignore commit in `GitVersion.yml` to force the correct initial release.
  - Set a display name on all the jobs and tasks in the CI pipeline.
  - Removing file 'Tests.depend.ps1' as it is no longer required.
- SqlServerMaxDop
  - Fix line endings in code which did not use the correct format.
- SqlAlwaysOnService
  - The integration test has been temporarily disabled because when
    the cluster feature is installed it requires a reboot on the
    Windows Server 2019 build worker.
- SqlDatabaseRole
  - Update unit test to have the correct description on the `Describe`-block
    for the test of `Set-TargetResource`.
- SqlServerRole
  - Add support for nested role membership ([issue #1452](https://github.com/dsccommunity/SqlServerDsc/issues/1452))
  - Removed use of case-sensitive Contains() function when evaluating role membership.
    ([issue #1153](https://github.com/dsccommunity/SqlServerDsc/issues/1153))
  - Refactored mocks and unit tests to increase performance. ([issue #979](https://github.com/dsccommunity/SqlServerDsc/issues/979))

### Fixed

- SqlServerDsc
  - Fixed unit tests to call the function `Invoke-TestSetup` outside the
    try-block.
  - Update GitVersion.yml with the correct regular expression.
  - Fix import statement in all tests, making sure it throws if module
    DscResource.Test cannot be imported.
- SqlAlwaysOnService
  - When failing to enable AlwaysOn the resource should now fail with an
    error ([issue #1190](https://github.com/dsccommunity/SqlServerDsc/issues/1190)).
- SqlAgListener
  - Fix IPv6 addresses failing Test-TargetResource after listener creation.

## [13.2.0.0] - 2019-09-18

### Changed

- Changes to SqlServerDsc
  - Fix keywords to lower-case to align with guideline.
  - Fix keywords to have space before a parenthesis to align with guideline.
  - Fix typo in SqlSetup strings ([issue #1419](https://github.com/dsccommunity/SqlServerDsc/issues/1419)).

## [13.1.0.0] - 2019-08-07

### Changed

- Changes to SqlServerDsc
  - New DSC resource SqlAgentFailsafe
  - New DSC resource SqlDatabaseUser ([issue #846](https://github.com/dsccommunity/SqlServerDsc/issues/846)).
    - Adds ability to create database users with more fine-grained control,
      e.g. re-mapping of orphaned logins or a different login. Supports
      creating a user with or without login name, and database users mapped
      to a certificate or asymmetric key.
  - Changes to helper function Invoke-Query
    - Fixes issues in [issue #1355](https://github.com/dsccommunity/SqlServerDsc/issues/1355).
    - Works together with Connect-SQL now.
    - Parameters now match that of Connect-SQL ([issue #1392](https://github.com/dsccommunity/SqlServerDsc/issues/1392)).
    - Can now pass in credentials.
    - Can now pass in 'Microsoft.SqlServer.Management.Smo.Server' object.
    - Can also pipe in 'Microsoft.SqlServer.Management.Smo.Server' object.
    - Can pipe Connect-SQL | Invoke-Query.
    - Added default values to Invoke-Query.
    - Now it will output verbose messages of the query that is run, so it
      not as quiet of what it is doing when a user asks for verbose output
      ([issue #1404](https://github.com/dsccommunity/SqlServerDsc/issues/1404)).
    - It is possible to redact text in the verbose output by providing
      strings in the new parameter `RedactText`.
  - Minor style fixes in unit tests.
  - Changes to helper function Connect-SQL
    - When impersonating WindowsUser credential use the NetworkCredential UserName.
    - Added additional verbose logging.
    - Connect-SQL now uses parameter sets to more intuitive evaluate that
      the correct parameters are used in different scenarios
      ([issue #1403](https://github.com/dsccommunity/SqlServerDsc/issues/1403)).
  - Changes to helper function Connect-SQLAnalysis
    - Parameters now match that of Connect-SQL ([issue #1392](https://github.com/dsccommunity/SqlServerDsc/issues/1392)).
  - Changes to helper function Restart-SqlService
    - Parameters now match that of Connect-SQL ([issue #1392](https://github.com/dsccommunity/SqlServerDsc/issues/1392)).
  - Changes to helper function Restart-ReportingServicesService
    - Parameters now match that of Connect-SQL ([issue #1392](https://github.com/dsccommunity/SqlServerDsc/issues/1392)).
  - Changes to helper function Split-FullSqlInstanceName
    - Parameters and function name changed to use correct casing.
  - Changes to helper function Get-SqlInstanceMajorVersion
    - Parameters now match that of Connect-SQL ([issue #1392](https://github.com/dsccommunity/SqlServerDsc/issues/1392)).
  - Changes to helper function Test-LoginEffectivePermissions
    - Parameters now match that of Connect-SQL ([issue #1392](https://github.com/dsccommunity/SqlServerDsc/issues/1392)).
  - Changes to helper function Test-AvailabilityReplicaSeedingModeAutomatic
    - Parameters now match that of Connect-SQL ([issue #1392](https://github.com/dsccommunity/SqlServerDsc/issues/1392)).
- Changes to SqlServerSecureConnection
  - Forced $Thumbprint to lowercase to fix [issue #1350](https://github.com/dsccommunity/SqlServerDsc/issues/1350).
  - Add parameter SuppressRestart with default value false.
    This allows users to suppress restarts after changes have been made.
    Changes will not take effect until the service has been restarted.
- Changes to SqlSetup
  - Correct minor style violation [issue #1387](https://github.com/dsccommunity/SqlServerDsc/issues/1387).
- Changes to SqlDatabase
  - Get-TargetResource now correctly return `$null` for the collation property
    when the database does not exist ([issue #1395](https://github.com/dsccommunity/SqlServerDsc/issues/1395)).
  - No longer enforces the collation property if the Collation parameter
    is not part of the configuration ([issue #1396](https://github.com/dsccommunity/SqlServerDsc/issues/1396)).
  - Updated resource description in README.md
  - Fix examples to use `PsDscRunAsCredential` ([issue #760](https://github.com/dsccommunity/SqlServerDsc/issues/760)).
  - Added integration tests ([issue #739](https://github.com/dsccommunity/SqlServerDsc/issues/739)).
  - Updated unit tests to the latest template ([issue #1068](https://github.com/dsccommunity/SqlServerDsc/issues/1068)).

## [13.0.0.0] - 2019-06-26

### Changed

- Changes to SqlServerDsc
  - Added SqlAgentAlert resource.
  - Opt-in to the common test 'Common Test - Validation Localization'.
  - Opt-in to the common test 'Common Test - Flagged Script Analyzer Rules'
    ([issue #1101](https://github.com/dsccommunity/SqlServerDsc/issues/1101)).
  - Removed the helper function `New-TerminatingError`, `New-WarningMessage`
    and `New-VerboseMessage` in favor of the the new
    [localization helper functions](https://github.com/dsccommunity/DscResources/blob/master/StyleGuidelines.md#localization).
  - Combine DscResource.LocalizationHelper and DscResource.Common into
    SqlServerDsc.Common ([issue #1357](https://github.com/dsccommunity/SqlServerDsc/issues/1357)).
  - Update Assert-TestEnvironment.ps1 to not error if strict mode is enabled
    and there are no missing dependencies ([issue #1368](https://github.com/dsccommunity/SqlServerDsc/issues/1368)).
- Changes to SqlServerDsc.Common
  - Added StatementTimeout to function 'Connect-SQL' with default 600 seconds (10mins).
  - Added StatementTimeout to function 'Invoke-Query' with default 600 seconds (10mins)
    ([issue #1358](https://github.com/dsccommunity/SqlServerDsc/issues/1358)).
  - Changes to helper function Connect-SQL
    - The function now make it more clear that when using the parameter
      `SetupCredential` is impersonates that user, and by default it does
      not impersonates a user but uses the credential that the resource
      is run as (for example the built-in credential parameter
      `PsDscRunAsCredential`). [@kungfu71186](https://github.com/kungfu71186)
    - Added parameter alias `-DatabaseCredential` for the parameter
      `-SetupCredential`. [@kungfu71186](https://github.com/kungfu71186)
- Changes to SqlAG
  - Added en-US localization.
- Changes to SqlAGReplica
  - Added en-US localization.
  - Improved verbose message output when creating availability group replica,
    removing a availability group replica, and joining the availability
    group replica to the availability group.
- Changes to SqlAlwaysOnService
  - Now outputs the correct verbose message when restarting the service.
- Changes to SqlServerMemory
  - Now outputs the correct verbose messages when calculating the dynamic
    memory, and when limiting maximum memory.
- Changes to SqlServerRole
  - Now outputs the correct verbose message when the members of a role is
    not in desired state.
- Changes to SqlAgentOperator
  - Fix minor issue that when unable to connect to an instance. Instead
    of showing a message saying that connect failed another unrelated
    error message could have been shown, because of an error in the code.
  - Fix typo in test it block.
- Changes to SqlDatabaseRole
  - BREAKING CHANGE: Refactored to enable creation/deletion of the database role
    itself as well as management of the role members. _Note that the resource no
    longer adds database users._ ([issue #845](https://github.com/dsccommunity/SqlServerDsc/issues/845),
    [issue #847](https://github.com/dsccommunity/SqlServerDsc/issues/847),
    [issue #1252](https://github.com/dsccommunity/SqlServerDsc/issues/1252),
    [issue #1339](https://github.com/dsccommunity/SqlServerDsc/issues/1339)).
    [Paul Shamus @pshamus](https://github.com/pshamus)
- Changes to SqlSetup
  - Add an Action type of 'Upgrade'. This will ask setup to do a version
    upgrade where possible ([issue #1368](https://github.com/dsccommunity/SqlServerDsc/issues/1368)).
  - Fix an error when testing for DQS installation ([issue #1368](https://github.com/dsccommunity/SqlServerDsc/issues/1368)).
  - Changed the logic of how default value of FailoverClusterGroupName is
    set since that was preventing the resource to be able to be debugged
    ([issue #448](https://github.com/dsccommunity/SqlServerDsc/issues/448)).
  - Added RSInstallMode parameter ([issue #1163](https://github.com/dsccommunity/SqlServerDsc/issues/1163)).
- Changes to SqlWindowsFirewall
  - Where a version upgrade has changed paths for a database engine, the
    existing firewall rule for that instance will be updated rather than
    another one created ([issue #1368](https://github.com/dsccommunity/SqlServerDsc/issues/1368)).
    Other firewall rules can be fixed to work in the same way later.
- Changes to SqlAGDatabase
  - Added new parameter 'ReplaceExisting' with default false.
    This allows forced restores when a database already exists on secondary.
  - Added StatementTimeout to Invoke-Query to fix Issue#1358
  - Fix issue where calling Get would return an error because the database
    name list may have been returned as a string instead of as a string array
    ([issue #1368](https://github.com/dsccommunity/SqlServerDsc/issues/1368)).

## [12.5.0.0] - 2019-05-15

### Changed

- Changes to SqlServerSecureConnection
  - Updated README and added example for SqlServerSecureConnection,
    instructing users to use the 'SYSTEM' service account instead of
    'LocalSystem'.
- Changes to SqlScript
  - Correctly passes the `$VerbosePreference` to the helper function
    `Invoke-SqlScript` so that `PRINT` statements is outputted correctly
    when verbose output is requested, e.g
    `Start-DscConfiguration -Verbose`.
  - Added en-US localization ([issue #624](https://github.com/dsccommunity/SqlServerDsc/issues/624)).
  - Added additional unit tests for code coverage.
- Changes to SqlScriptQuery
  - Correctly passes the `$VerbosePreference` to the helper function
    `Invoke-SqlScript` so that `PRINT` statements is outputted correctly
    when verbose output is requested, e.g
    `Start-DscConfiguration -Verbose`.
  - Added en-US localization.
  - Added additional unit tests for code coverage.
- Changes to SqlSetup
  - Concatenated Robocopy localization strings ([issue #694](https://github.com/dsccommunity/SqlServerDsc/issues/694)).
  - Made the error message more descriptive when the Set-TargetResource
    function calls the Test-TargetResource function to verify the desired
    state.
- Changes to SqlWaitForAG
  - Added en-US localization ([issue #625](https://github.com/dsccommunity/SqlServerDsc/issues/625)).
- Changes to SqlServerPermission
  - Added en-US localization ([issue #619](https://github.com/dsccommunity/SqlServerDsc/issues/619)).
- Changes to SqlServerMemory
  - Added en-US localization ([issue #617](https://github.com/dsccommunity/SqlServerDsc/issues/617)).
  - No longer will the resource set the MinMemory value if it was provided
    in a configuration that also set the `Ensure` parameter to 'Absent'
    ([issue #1329](https://github.com/dsccommunity/SqlServerDsc/issues/1329)).
  - Refactored unit tests to simplify them add add slightly more code
    coverage.
- Changes to SqlServerMaxDop
  - Added en-US localization ([issue #616](https://github.com/dsccommunity/SqlServerDsc/issues/616)).
- Changes to SqlRS
  - Reporting Services are restarted after changing settings, unless
    `$SuppressRestart` parameter is set ([issue #1331](https://github.com/dsccommunity/SqlServerDsc/issues/1331)).
    `$SuppressRestart` will also prevent Reporting Services restart after initialization.
  - Fixed one of the error handling to use localization, and made the
    error message more descriptive when the Set-TargetResource function
    calls the Test-TargetResource function to verify the desired
    state. _This was done prior to adding full en-US localization_.
  - Fixed ([issue #1258](https://github.com/dsccommunity/SqlServerDsc/issues/1258)).
    When initializing Reporting Services, there is no need to execute `InitializeReportServer`
    CIM method, since executing `SetDatabaseConnection` CIM method initializes
    Reporting Services.
  - [issue #864](https://github.com/dsccommunity/SqlServerDsc/issues/864) SqlRs
    can now initialize SSRS 2017 instances
- Changes to SqlServerLogin
  - Added en-US localization ([issue #615](https://github.com/dsccommunity/SqlServerDsc/issues/615)).
  - Added unit tests to improved code coverage.
- Changes to SqlWindowsFirewall
  - Added en-US localization ([issue #614](https://github.com/dsccommunity/SqlServerDsc/issues/614)).
- Changes to SqlServerEndpoint
  - Added en-US localization ([issue #611](https://github.com/dsccommunity/SqlServerDsc/issues/611)).
- Changes to SqlServerEndpointPermission
  - Added en-US localization ([issue #612](https://github.com/dsccommunity/SqlServerDsc/issues/612)).
- Changes to SqlServerEndpointState
  - Added en-US localization ([issue #613](https://github.com/dsccommunity/SqlServerDsc/issues/613)).
- Changes to SqlDatabaseRole
  - Added en-US localization ([issue #610](https://github.com/dsccommunity/SqlServerDsc/issues/610)).
- Changes to SqlDatabaseRecoveryModel
  - Added en-US localization ([issue #609](https://github.com/dsccommunity/SqlServerDsc/issues/609)).
- Changes to SqlDatabasePermission
  - Added en-US localization ([issue #608](https://github.com/dsccommunity/SqlServerDsc/issues/608)).
- Changes to SqlDatabaseOwner
  - Added en-US localization ([issue #607](https://github.com/dsccommunity/SqlServerDsc/issues/607)).
- Changes to SqlDatabase
  - Added en-US localization ([issue #606](https://github.com/dsccommunity/SqlServerDsc/issues/606)).
- Changes to SqlAGListener
  - Added en-US localization ([issue #604](https://github.com/dsccommunity/SqlServerDsc/issues/604)).
- Changes to SqlAlwaysOnService
  - Added en-US localization ([issue #603](https://github.com/dsccommunity/SqlServerDsc/issues/608)).
- Changes to SqlAlias
  - Added en-US localization ([issue #602](https://github.com/dsccommunity/SqlServerDsc/issues/602)).
  - Removed ShouldProcess for the code, since it has no purpose in a DSC
    resource ([issue #242](https://github.com/dsccommunity/SqlServerDsc/issues/242)).
- Changes to SqlServerReplication
  - Added en-US localization ([issue #620](https://github.com/dsccommunity/SqlServerDsc/issues/620)).
  - Refactored Get-TargetResource slightly so it provide better verbose
    messages.

## [12.4.0.0] - 2019-04-03

### Changed

- Changes to SqlServerDsc
  - Added new resources.
    - SqlRSSetup
  - Added helper module DscResource.Common from the repository
    DscResource.Template.
    - Moved all helper functions from SqlServerDscHelper.psm1 to DscResource.Common.
    - Renamed Test-SqlDscParameterState to Test-DscParameterState.
    - New-TerminatingError error text for a missing localized message now matches
      the output even if the "missing localized message" localized message is
      also missing.
  - Added helper module DscResource.LocalizationHelper from the repository
    DscResource.Template, this replaces the helper module CommonResourceHelper.psm1.
  - Cleaned up unit tests, mostly around loading cmdlet stubs and loading
    classes stubs, but also some tests that were using some odd variants.
  - Fix all integration tests according to issue [PowerShell/DscResource.Template#14](https://github.com/dsccommunity/DscResource.Template/issues/14).
- Changes to SqlServerMemory
  - Updated Cim Class to Win32_ComputerSystem (instead of Win32_PhysicalMemory)
    because the correct memory size was not being detected correctly on Azure VMs
    ([issue #914](https://github.com/dsccommunity/SqlServerDsc/issues/914)).
- Changes to SqlSetup
  - Split integration tests into two jobs, one for running integration tests
    for SQL Server 2016 and another for running integration test for
    SQL Server 2017 ([issue #858](https://github.com/dsccommunity/SqlServerDsc/issues/858)).
  - Localized messages for Master Data Services no longer start and end with
    single quote.
  - When installing features a verbose message is written if a feature is found
    to already be installed. It no longer quietly removes the feature from the
    `/FEATURES` argument.
  - Cleaned up a bit in the tests, removed excessive piping.
  - Fixed minor typo in examples.
  - A new optional parameter `FeatureFlag` parameter was added to control
    breaking changes. Functionality added under a feature flag can be
    toggled on or off, and could be changed later to be the default.
    This way we can also make more of the new functionalities the default
    in the same breaking change release ([issue #1105](https://github.com/dsccommunity/SqlServerDsc/issues/1105)).
  - Added a new way of detecting if the shared feature CONN (Client Tools
    Connectivity, and SQL Client Connectivity SDK), BC (Client Tools
    Backwards Compatibility), and SDK (Client Tools SDK) is installed or
    not. The new functionality is used when the parameter `FeatureFlag`
    is set to `'DetectionSharedFeatures'` ([issue #1105](https://github.com/dsccommunity/SqlServerDsc/issues/1105)).
  - Added a new helper function `Get-InstalledSharedFeatures` to move out
    some of the code from the `Get-TargetResource` to make unit testing
    easier and faster.
  - Changed the logic of 'Build the argument string to be passed to setup' to
    not quote the value if root directory is specified
    ([issue #1254](https://github.com/dsccommunity/SqlServerDsc/issues/1254)).
  - Moved some resource specific helper functions to the new helper module
    DscResource.Common so they can be shared with the new resource SqlRSSetup.
  - Improved verbose messages in Test-TargetResource function to more
    clearly tell if features are already installed or not.
  - Refactored unit tests for the functions Test-TargetResource and
    Set-TargetResource to improve testing speed.
  - Modified the Test-TargetResource and Set-TargetResource to not be
    case-sensitive when comparing feature names. _This was handled
    correctly in real-world scenarios, but failed when running the unit
    tests (and testing casing)._
- Changes to SqlAGDatabase
  - Fix MatchDatabaseOwner to check for CONTROL SERVER, IMPERSONATE LOGIN, or
    CONTROL LOGIN permission in addition to IMPERSONATE ANY LOGIN.
  - Update and fix MatchDatabaseOwner help text.
- Changes to SqlAG
  - Updated documentation on the behavior of defaults as they only apply when
    creating a group.
- Changes to SqlAGReplica
  - AvailabilityMode, BackupPriority, and FailoverMode defaults only apply when
    creating a replica not when making changes to an existing replica. Explicit
    parameters will still change existing replicas ([issue #1244](https://github.com/dsccommunity/SqlServerDsc/issues/1244)).
  - ReadOnlyRoutingList now gets updated without throwing an error on the first
    run ([issue #518](https://github.com/dsccommunity/SqlServerDsc/issues/518)).
  - Test-Resource fixed to report whether ReadOnlyRoutingList desired state
    has been reached correctly ([issue #1305](https://github.com/dsccommunity/SqlServerDsc/issues/1305)).
- Changes to SqlDatabaseDefaultLocation
  - No longer does the Test-TargetResource fail on the second test run
    when the backup file path was changed, and the path was ending with
    a backslash ([issue #1307](https://github.com/dsccommunity/SqlServerDsc/issues/1307)).

## [12.3.0.0] - 2019-02-20

### Changed

- Changes to SqlServerDsc
  - Reverting the change that was made as part of the
    [issue #1260](https://github.com/dsccommunity/SqlServerDsc/issues/1260)
    in the previous release, as it only mitigated the issue, it did not
    solve the issue.
  - Removed the container testing since that broke the integration tests,
    possible due to using excessive amount of memory on the AppVeyor build
    worker. This will make the unit tests to take a bit longer to run
    ([issue #1260](https://github.com/dsccommunity/SqlServerDsc/issues/1260)).
  - The unit tests and the integration tests are now run in two separate
    build workers in AppVeyor. One build worker runs the integration tests,
    while a second build worker runs the unit tests. The build workers runs
    in parallel on paid accounts, but sequentially on free accounts
    ([issue #1260](https://github.com/dsccommunity/SqlServerDsc/issues/1260)).
  - Clean up error handling in some of the integration tests that was
    part of a workaround for a bug in Pester. The bug is resolved, and
    the error handling is not again built into Pester.
  - Speeding up the AppVeyor tests by splitting the common tests in a
    separate build job.
  - Updated the appveyor.yml to have the correct build step, and also
    correct run the build step only in one of the jobs.
  - Update integration tests to use the new integration test template.
  - Added SqlAgentOperator resource.
- Changes to SqlServiceAccount
  - Fixed Get-ServiceObject when searching for Integration Services service.
    Unlike the rest of SQL Server services, the Integration Services service
    cannot be instanced, however you can have multiple versions installed.
    Get-Service object would return the correct service name that you
    are looking for, but it appends the version number at the end. Added
    parameter VersionNumber so the search would return the correct
    service name.
  - Added code to allow for using Managed Service Accounts.
  - Now the correct service type string value is returned by the function
    `Get-TargetResource`. Previously one value was passed in as a parameter
    (e.g. `DatabaseEngine`), but a different string value as returned
    (e.g. `SqlServer`). Now `Get-TargetResource` return the same values
    that can be passed as values in the parameter `ServiceType`
    ([issue #981](https://github.com/dsccommunity/SqlServerDsc/issues/981)).
- Changes to SqlServerLogin
  - Fixed issue in Test-TargetResource to valid password on disabled accounts
    ([issue #915](https://github.com/dsccommunity/SqlServerDsc/issues/915)).
  - Now when adding a login of type SqlLogin, and the SQL Server login mode
    is set to `'Integrated'`, an error is correctly thrown
    ([issue #1179](https://github.com/dsccommunity/SqlServerDsc/issues/1179)).
- Changes to SqlSetup
  - Updated the integration test to stop the named instance while installing
    the other instances to mitigate
    [issue #1260](https://github.com/dsccommunity/SqlServerDsc/issues/1260).
  - Add parameters to configure the 'tempdb' files during the installation of
    the instance. The new parameters are SqlTempdbFileCount, SqlTempdbFileSize,
    SqlTempdbFileGrowth, SqlTempdbLogFileSize and SqlTempdbLogFileGrowth
    ([issue #1167](https://github.com/dsccommunity/SqlServerDsc/issues/1167)).
- Changes to SqlServerEndpoint
  - Add the optional parameter Owner. The default owner remains the login used
    for the creation of the endpoint
    ([issue #1251](https://github.com/dsccommunity/SqlServerDsc/issues/1251)).
    [Maxime Daniou (@mdaniou)](https://github.com/mdaniou)
  - Add integration tests
    ([issue #744](https://github.com/dsccommunity/SqlServerDsc/issues/744)).
    [Maxime Daniou (@mdaniou)](https://github.com/mdaniou)

## [12.2.0.0] - 2019-01-09

### Changed

- Changes to SqlServerDsc
  - During testing in AppVeyor the Build Worker is restarted in the install
    step to make sure the are no residual changes left from a previous SQL
    Server install on the Build Worker done by the AppVeyor Team
    ([issue #1260](https://github.com/dsccommunity/SqlServerDsc/issues/1260)).
  - Code cleanup: Change parameter names of Connect-SQL to align with resources.
  - Updated README.md in the Examples folder.
    - Added a link to the new xADObjectPermissionEntry examples in
      ActiveDirectory, fixed a broken link and a typo.
      [Adam Rush (@adamrushuk)](https://github.com/adamrushuk)
- Change to SqlServerLogin so it doesn't check properties for absent logins.
  - Fix for ([issue #1096](https://github.com/dsccommunity/SqlServerDsc/issues/1096))

## [12.1.0.0] - 2018-10-24

### Changed

- Changes to SqlServerDsc
  - Add support for validating the code with the DSC ResourceKit
    Script Analyzer rules, both in Visual Studio Code and directly using
    `Invoke-ScriptAnalyzer`.
  - Opt-in for common test "Common Tests - Validate Markdown Links".
  - Updated broken links in `\README.md` and in `\Examples\README.md`
  - Opt-in for common test 'Common Tests - Relative Path Length'.
  - Updated the Installation section in the README.md.
  - Updated the Contributing section in the README.md after
    [Style Guideline and Best Practices guidelines](https://github.com/dsccommunity/DscResources/blob/master/StyleGuidelines.md)
    has merged into one document.
  - To speed up testing in AppVeyor, unit tests are now run in two containers.
  - Adding the PowerShell script `Assert-TestEnvironment.ps1` which
    must be run prior to running any unit tests locally with
    `Invoke-Pester`.
    Read more in the specific contributing guidelines, under the section
    [Unit Tests](https://github.com/dsccommunity/SqlServerDsc/blob/dev/CONTRIBUTING.md#unit-tests).
- Changes to SqlServerDscHelper
  - Fix style guideline lint errors.
  - Changes to Connect-SQL
    - Adding verbose message in Connect-SQL so it
      now shows the username that is connecting.
  - Changes to Import-SQLPS
    - Fixed so that when importing SQLPS it imports
      using the path (and not the .psd1 file).
    - Fixed so that the verbose message correctly
      shows the name, version and path when importing
      the module SQLPS (it did show correctly for the
      SqlServer module).
- Changes to SqlAg, SqlAGDatabase, and SqlAGReplica examples
  - Included configuration for SqlAlwaysOnService to enable
    High Availability Disaster Recovery on each node to avoid confusion
    ([issue #1182](https://github.com/dsccommunity/SqlServerDsc/issues/1182)).
- Changes to SqlServerDatabaseMail
  - Minor update to Ensure parameter description in the README.md.
- Changes to Write-ModuleStubFile.ps1
  - Create aliases for cmdlets in the stubbed module which have aliases
    ([issue #1224](https://github.com/dsccommunity/SqlServerDsc/issues/1224)).
    [Dan Reist (@randomnote1)](https://github.com/randomnote1)
  - Use a string builder to build the function stubs.
  - Fixed formatting issues for the function to work with modules other
    than SqlServer.
- New DSC resource SqlServerSecureConnection
  - New resource to configure a SQL Server instance for encrypted SQL
    connections.
- Changes to SqlAlwaysOnService
  - Updated integration tests to use NetworkingDsc
    ([issue #1129](https://github.com/dsccommunity/SqlServerDsc/issues/1129)).
- Changes to SqlServiceAccount
  - Fix unit tests that didn't mock some of the calls. It no longer fail
    when a SQL Server installation is not present on the node running the
    unit test ([issue #983](https://github.com/dsccommunity/SqlServerDsc/issues/983)).

## [12.0.0.0] - 2018-09-05

### Changed

- Changes to SqlServerDatabaseMail
  - DisplayName is now properly treated as display name
    for the originating email address ([issue #1200](https://github.com/dsccommunity/SqlServerDsc/issue/1200)).
    [Nick Reilingh (@NReilingh)](https://github.com/NReilingh)
    - DisplayName property now defaults to email address instead of server name.
    - Minor improvements to documentation.
- Changes to SqlAGDatabase
  - Corrected reference to "PsDscRunAsAccount" in documentation
    ([issue #1199](https://github.com/dsccommunity/SqlServerDsc/issues/1199)).
    [Nick Reilingh (@NReilingh)](https://github.com/NReilingh)
- Changes to SqlDatabaseOwner
  - BREAKING CHANGE: Support multiple instances on the same node.
    The parameter InstanceName is now Key and cannot be omitted
    ([issue #1197](https://github.com/dsccommunity/SqlServerDsc/issues/1197)).
- Changes to SqlSetup
  - Added new parameters to allow to define the startup types for the Sql Engine
    service, the Agent service, the Analysis service and the Integration Service.
    The new optional parameters are respectively SqlSvcStartupType, AgtSvcStartupType,
    AsSvcStartupType, IsSvcStartupType and RsSvcStartupType ([issue #1165](https://github.com/dsccommunity/SqlServerDsc/issues/1165).
    [Maxime Daniou (@mdaniou)](https://github.com/mdaniou)

## [11.4.0.0] - 2018-07-25

### Changed

- Changes to SqlServerDsc
  - Updated helper function Restart-SqlService to have to new optional parameters
    `SkipClusterCheck` and `SkipWaitForOnline`. This was to support more aspects
    of the resource SqlServerNetwork.
  - Updated helper function `Import-SQLPSModule`
    - To only import module if the
      module does not exist in the session.
    - To always import the latest version of 'SqlServer' or 'SQLPS' module, if
      more than one version exist on the target node. It will still prefer to
      use 'SqlServer' module.
  - Updated all the examples and integration tests to not use
    `PSDscAllowPlainTextPassword`, so examples using credentials or
    passwords by default are secure.
- Changes to SqlAlwaysOnService
  - Integration tests was updated to handle new IPv6 addresses on the AppVeyor
    build worker ([issue #1155](https://github.com/dsccommunity/SqlServerDsc/issues/1155)).
- Changes to SqlServerNetwork
  - Refactor SqlServerNetwork to not load assembly from GAC ([issue #1151](https://github.com/dsccommunity/SqlServerDsc/issues/1151)).
  - The resource now supports restarting the SQL Server service when both
    enabling and disabling the protocol.
  - Added integration tests for this resource
    ([issue #751](https://github.com/dsccommunity/SqlServerDsc/issues/751)).
- Changes to SqlAG
  - Removed excess `Import-SQLPSModule` call.
- Changes to SqlSetup
  - Now after a successful install the "SQL PowerShell module" is reevaluated and
    forced to be reimported into the session. This is to support that a never
    version of SQL Server was installed side-by-side so that SQLPS module should
    be used instead.

## [11.3.0.0] - 2018-06-13

### Changed

- Changes to SqlServerDsc
  - Moved decoration for integration test to resolve a breaking change in
    DscResource.Tests.
  - Activated the GitHub App Stale on the GitHub repository.
  - Added a CODE\_OF\_CONDUCT.md with the same content as in the README.md
    [issue #939](https://github.com/dsccommunity/SqlServerDsc/issues/939).
  - New resources:
    - Added SqlScriptQueryResource. [Chase Wilson (@chasewilson)](https://github.com/chasewilson)
  - Fix for issue #779 [Paul Kelly (@prkelly)](https://github.com/prkelly)

## [11.2.0.0] - 2018-05-02

- Changes to SqlServerDsc
  - Added new test helper functions in the CommonTestHelpers module. These are used
    by the integration tests.
    - **New-IntegrationLoopbackAdapter:** Installs the PowerShell module
      'LoopbackAdapter' from PowerShell Gallery and creates a new network
      loopback adapter.
    - **Remove-IntegrationLoopbackAdapter:** Removes a new network loopback adapter.
    - **Get-NetIPAddressNetwork:** Returns the IP network address from an IPv4 address
      and prefix length.
  - Enabled PSSA rule violations to fail build in the CI environment.
  - Renamed SqlServerDsc.psd1 to be consistent
    ([issue #1116](https://github.com/dsccommunity/SqlServerDsc/issues/1116)).
    [Glenn Sarti (@glennsarti)](https://github.com/glennsarti)
- Changes to Unit Tests
  - Updated
    the following resources unit test template to version 1.2.1
    - SqlWaitForAG ([issue #1088](https://github.com/dsccommunity/SqlServerDsc/issues/1088)).
      [Michael Fyffe (@TraGicCode)](https://github.com/TraGicCode)
- Changes to SqlAlwaysOnService
  - Updated the integration tests to use a loopback adapter to be less intrusive
    in the build worker environment.
  - Minor code cleanup in integration test, fixed the scope on variable.
- Changes to SqlSetup
  - Updated the integration tests to stop some services after each integration test.
    This is to save memory on the AppVeyor build worker.
  - Updated the integration tests to use a SQL Server 2016 Service Pack 1.
  - Fixed Script Analyzer rule error.
- Changes to SqlRS
  - Updated the integration tests to stop the Reporting Services service after
    the integration test. This is to save memory on the AppVeyor build worker.
  - The helper function `Restart-ReportingServicesService` should no longer timeout
    when restarting the service ([issue #1114](https://github.com/dsccommunity/SqlServerDsc/issues/1114)).
- Changes to SqlServiceAccount
  - Updated the integration tests to stop some services after each integration test.
    This is to save memory on the AppVeyor build worker.
- Changes to SqlServerDatabaseMail
  - Fixed Script Analyzer rule error.

## [11.1.0.0] - 2018-03-21

### Changed

- Changes to SqlServerDsc
  - Updated the PULL\_REQUEST\_TEMPLATE with an improved task list and modified
    some text to be clearer ([issue #973](https://github.com/dsccommunity/SqlServerDsc/issues/973)).
  - Updated the ISSUE_TEMPLATE to hopefully be more intuitive and easier to use.
  - Added information to ISSUE_TEMPLATE that issues must be reproducible in
    SqlServerDsc resource module (if running the older xSQLServer resource module)
    ([issue #1036](https://github.com/dsccommunity/SqlServerDsc/issues/1036)).
  - Updated ISSUE_TEMPLATE.md with a note about sensitive information ([issue #1092](https://github.com/dsccommunity/SqlServerDsc/issues/1092)).
- Changes to SqlServerLogin
  - [Claudio Spizzi (@claudiospizzi)](https://github.com/claudiospizzi): Fix password
    test fails for nativ sql users ([issue #1048](https://github.com/dsccommunity/SqlServerDsc/issues/1048)).
- Changes to SqlSetup
  - [Michael Fyffe (@TraGicCode)](https://github.com/TraGicCode): Clarify usage
    of 'SecurityMode' along with adding parameter validations for the only 2
    supported values ([issue #1010](https://github.com/dsccommunity/SqlServerDsc/issues/1010)).
  - Now accounts containing '$' will be able to be used for installing
    SQL Server. Although, if the account ends with '$' it is considered a
    Managed Service Account ([issue #1055](https://github.com/dsccommunity/SqlServerDsc/issues/1055)).
- Changes to Integration Tests
  - [Michael Fyffe (@TraGicCode)](https://github.com/TraGicCode): Replace xStorage
    dsc resource module with StorageDsc ([issue #1038](https://github.com/dsccommunity/SqlServerDsc/issues/1038)).
- Changes to Unit Tests
  - [Michael Fyffe (@TraGicCode)](https://github.com/TraGicCode): Updated
    the following resources unit test template to version 1.2.1
    - SqlAlias ([issue #999](https://github.com/dsccommunity/SqlServerDsc/issues/999)).
    - SqlWindowsFirewall ([issue #1089](https://github.com/dsccommunity/SqlServerDsc/issues/1089)).

## [11.0.0.0] - 2018-02-07

### Changed

- Changes to SqlServerDsc
  - BREAKING CHANGE: Resource SqlRSSecureConnectionLevel was remove
    ([issue #990](https://github.com/dsccommunity/SqlServerDsc/issues/990)).
    The parameter that was set using that resource has been merged into resource
    SqlRS as the parameter UseSsl. The UseSsl parameter is of type boolean. This
    change was made because from SQL Server 2008 R2 this value is made an on/off
    switch. Read more in the article [ConfigurationSetting Method - SetSecureConnectionLevel](https://docs.microsoft.com/en-us/sql/reporting-services/wmi-provider-library-reference/configurationsetting-method-setsecureconnectionlevel).
  - Updated so that named parameters are used for New-Object cmdlet. This was
    done to follow the style guideline.
  - Updated manifest and license to reflect the new year
    ([issue #965](https://github.com/dsccommunity/SqlServerDsc/issues/965)).
  - Added a README.md under Tests\Integration to help contributors to write
    integration tests.
  - Added 'Integration tests' section in the CONTRIBUTING.md.
  - The complete examples were removed. They were no longer accurate and some
    referenced resources that no longer exist. Accurate examples can be found
    in each specific resource example folder. Examples for installing Failover Cluster
    can be found in the resource examples folders in the xFailOverCluster
    resource module ([issue #462](https://github.com/dsccommunity/SqlServerDsc/issues/462)).
  - A README.md was created under the Examples folder to be used as reference how
    to install certain scenarios ([issue #462](https://github.com/dsccommunity/SqlServerDsc/issues/462)).
  - Removed the local specific common test for compiling examples in this repository
    and instead opted-in for the common test in the 'DscResource.Tests' repository
    ([issue #669](https://github.com/dsccommunity/SqlServerDsc/issues/669)).
  - Added new resource SqlServerDatabaseMail for configuring SQL Server
    Database Mail ([issue #155](https://github.com/dsccommunity/SqlServerDsc/issues/155)).
  - Updated the helper function Test-SQLDscParameterState to handle the
    data type UInt16.
  - Fixed typo in SqlServerDscCommon.Tests.
  - Updated README.md with known issue section for each resource.
  - Resources that did not have a description in the README.md now has one.
  - Resources that missed links to the examples in the README.md now has those
    links.
  - Style changes in all examples, removing type [System.Management.Automation.Credential()]
    from credential parameters ([issue #1003](https://github.com/dsccommunity/SqlServerDsc/issues/1003)),
    and renamed the credential parameter so it is not using abbreviation.
  - Updated the security token for AppVeyor status badge in README.md. When we
    renamed the repository the security token was changed
    ([issue #1012](https://github.com/dsccommunity/SqlServerDsc/issues/1012)).
  - Now the helper function Restart-SqlService, after restarting the SQL Server
    service, does not return until it can connect to the SQL Server instance, and
    the instance returns status 'Online' ([issue #1008](https://github.com/dsccommunity/SqlServerDsc/issues/1008)).
    If it fails to connect within the timeout period (defaults to 120 seconds) it
    throws an error.
  - Fixed typo in comment-base help for helper function Test-AvailabilityReplicaSeedingModeAutomatic.
  - Style cleanup in helper functions and tests.
- Changes to SqlAG
  - Fixed typos in tests.
  - Style cleanup in code and tests.
- Changes to SqlAGDatabase
  - Style cleanup in code and tests.
- Changes to SqlAGListener
  - Fixed typo in comment-based help.
  - Style cleanup in code and tests.
- Changes to SqlAGReplica
  - Minor code style cleanup. Removed unused variable and instead piped the cmdlet
    Join-SqlAvailabilityGroup to Out-Null.
  - Fixed minor typos in comment-based help.
  - Fixed minor typos in comment.
  - Style cleanup in code and tests.
  - Updated description for parameter Name in README.md and in comment-based help
    ([issue #1034](https://github.com/dsccommunity/SqlServerDsc/issues/1034)).
- Changes to SqlAlias
  - Fixed issue where exception was thrown if reg keys did not exist
    ([issue #949](https://github.com/dsccommunity/SqlServerDsc/issues/949)).
  - Style cleanup in tests.
- Changes to SqlAlwaysOnService
  - Refactor integration tests slightly to improve run time performance
    ([issue #1001](https://github.com/dsccommunity/SqlServerDsc/issues/1001)).
  - Style cleanup in code and tests.
- Changes to SqlDatabase
  - Fix minor Script Analyzer warning.
- Changes to SqlDatabaseDefaultLocation
  - Refactor integration tests slightly to improve run time performance
    ([issue #1001](https://github.com/dsccommunity/SqlServerDsc/issues/1001)).
  - Minor style cleanup of code in tests.
- Changes to SqlDatabaseRole
  - Style cleanup in tests.
- Changes to SqlRS
  - Replaced Get-WmiObject with Get-CimInstance to fix Script Analyzer warnings
    ([issue #264](https://github.com/dsccommunity/SqlServerDsc/issues/264)).
  - Refactored the resource to use Invoke-CimMethod.
  - Added parameter UseSsl which when set to $true forces connections to the
    Reporting Services to use SSL when connecting ([issue #990](https://github.com/dsccommunity/SqlServerDsc/issues/990)).
  - Added complete example for SqlRS (based on the integration tests)
    ([issue #634](https://github.com/dsccommunity/SqlServerDsc/issues/634)).
  - Refactor integration tests slightly to improve run time performance
    ([issue #1001](https://github.com/dsccommunity/SqlServerDsc/issues/1001)).
  - Style cleanup in code and tests.
- Changes to SqlScript
  - Style cleanup in tests.
  - Updated examples.
  - Added integration tests.
  - Fixed minor typos in comment-based help.
  - Added new example based on integration test.
- Changes to SqlServerConfiguration
  - Fixed minor typos in comment-based help.
  - Now the verbose message say what option is changing and to what value
    ([issue #1014](https://github.com/dsccommunity/SqlServerDsc/issues/1014)).
  - Changed the RestartTimeout parameter from type SInt32 to type UInt32.
  - Added localization ([issue #605](https://github.com/dsccommunity/SqlServerDsc/issues/605)).
  - Style cleanup in code and tests.
- Changes to SqlServerEndpoint
  - Updated README.md with links to the examples
    ([issue #504](https://github.com/dsccommunity/SqlServerDsc/issues/504)).
  - Style cleanup in tests.
- Changes to SqlServerLogin
  - Added integration tests ([issue #748](https://github.com/dsccommunity/SqlServerDsc/issues/748)).
  - Minor code style cleanup.
  - Removed unused variable and instead piped the helper function Connect-SQL to
    Out-Null.
  - Style cleanup in tests.
- Changes to SqlServerMaxDop
  - Minor style changes in the helper function Get-SqlDscDynamicMaxDop.
- Changes to SqlServerMemory
  - Style cleanup in code and tests.
- Changes to SqlServerPermission
  - Fixed minor typos in comment-based help.
  - Style cleanup in code.
- Changes to SqlServerReplication
  - Fixed minor typos in verbose messages.
  - Style cleanup in tests.
- Changes to SqlServerNetwork
  - Added sysadmin account parameter usage to the examples.
- Changes to SqlServerReplication
  - Fix Script Analyzer warning ([issue #263](https://github.com/dsccommunity/SqlServerDsc/issues/263)).
- Changes to SqlServerRole
  - Added localization ([issue #621](https://github.com/dsccommunity/SqlServerDsc/issues/621)).
  - Added integration tests ([issue #756](https://github.com/dsccommunity/SqlServerDsc/issues/756)).
  - Updated example to add two server roles in the same configuration.
  - Style cleanup in tests.
- Changes to SqlServiceAccount
  - Default services are now properly detected
    ([issue #930](https://github.com/dsccommunity/SqlServerDsc/issues/930)).
  - Made the description of parameter RestartService more descriptive
    ([issue #960](https://github.com/dsccommunity/SqlServerDsc/issues/960)).
  - Added a read-only parameter ServiceAccountName so that the service account
    name is correctly returned as a string ([issue #982](https://github.com/dsccommunity/SqlServerDsc/issues/982)).
  - Added integration tests ([issue #980](https://github.com/dsccommunity/SqlServerDsc/issues/980)).
  - The timing issue that the resource returned before SQL Server service was
    actually restarted has been solved by a change in the helper function
    Restart-SqlService ([issue #1008](https://github.com/dsccommunity/SqlServerDsc/issues/1008)).
    Now Restart-SqlService waits for the instance to return status 'Online' or
    throws an error saying it failed to connect within the timeout period.
  - Style cleanup in code and tests.
- Changes to SqlSetup
  - Added parameter `ASServerMode` to support installing Analysis Services in
    Multidimensional mode, Tabular mode and PowerPivot mode
    ([issue #388](https://github.com/dsccommunity/SqlServerDsc/issues/388)).
  - Added integration tests for testing Analysis Services Multidimensional mode
    and Tabular mode.
  - Cleaned up integration tests.
  - Added integration tests for installing a default instance of Database Engine.
  - Refactor integration tests slightly to improve run time performance
    ([issue #1001](https://github.com/dsccommunity/SqlServerDsc/issues/1001)).
  - Added PSSA rule 'PSUseDeclaredVarsMoreThanAssignments' override in the
    function Set-TargetResource for the variable $global:DSCMachineStatus.
  - Style cleanup in code and tests.
- Changes to SqlWaitForAG
  - Style cleanup in code.
- Changes to SqlWindowsFirewall
  - Fixed minor typos in comment-based help.
  - Style cleanup in code.

## [10.0.0.0] - 2017-12-14

### Changed

- BREAKING CHANGE: Resource module has been renamed to SqlServerDsc
  ([issue #916](https://github.com/dsccommunity/SqlServerDsc/issues/916)).
- BREAKING CHANGE: Significant rename to reduce length of resource names
  - See [issue #851](https://github.com/dsccommunity/SqlServerDsc/issues/851)
    for a complete table mapping rename changes.
  - Impact to all resources.
- Changes to CONTRIBUTING.md
  - Added details to the naming convention used in SqlServerDsc.
- Changes to SqlServerDsc
  - The examples in the root of the Examples folder are obsolete. A note was
    added to the comment-based help in each example stating it is obsolete.
    This is a temporary measure until they are replaced
    ([issue #904](https://github.com/dsccommunity/SqlServerDsc/issues/904)).
  - Added new common test (regression test) for validating the long path
    issue for compiling resources in Azure Automation.
  - Fix resources in alphabetical order in README.md ([issue #908](https://github.com/dsccommunity/SqlServerDsc/issues/908)).
- Changes to SqlAG
  - BREAKING CHANGE: Parameters SQLServer and SQLInstanceName has been renamed
    to ServerName and InstanceName respectively
    ([issue #308](https://github.com/dsccommunity/SqlServerDsc/issues/308)).
  - BREAKING CHANGE: The read-only property SQLServerNetName was removed in favor
    of EndpointHostName ([issue #924](https://github.com/dsccommunity/SqlServerDsc/issues/924)).
    Get-TargetResource will now return the value of property [NetName](https://docs.microsoft.com/en-us/dotnet/api/microsoft.sqlserver.management.smo.server.netname)
    for the property EndpointHostName.
- Changes to SqlAGDatabase
  - BREAKING CHANGE: Parameters SQLServer and SQLInstanceName has been renamed
    to ServerName and InstanceName respectively
    ([issue #308](https://github.com/dsccommunity/SqlServerDsc/issues/308)).
  - Changed the Get-MatchingDatabaseNames function to be case insensitive when
    matching database names ([issue #912](https://github.com/dsccommunity/SqlServerDsc/issues/912)).
- Changes to SqlAGListener
  - BREAKING CHANGE: Parameter NodeName has been renamed to ServerName
    ([issue #308](https://github.com/dsccommunity/SqlServerDsc/issues/308)).
- Changes to SqlAGReplica
  - BREAKING CHANGE: Parameters SQLServer and SQLInstanceName has been renamed
    to ServerName and InstanceName respectively
    ([issue #308](https://github.com/dsccommunity/SqlServerDsc/issues/308)).
  - BREAKING CHANGE: Parameters PrimaryReplicaSQLServer and PrimaryReplicaSQLInstanceName
    has been renamed to PrimaryReplicaServerName and PrimaryReplicaInstanceName
    respectively ([issue #922](https://github.com/dsccommunity/SqlServerDsc/issues/922)).
  - BREAKING CHANGE: The read-only property SQLServerNetName was removed in favor
    of EndpointHostName ([issue #924](https://github.com/dsccommunity/SqlServerDsc/issues/924)).
    Get-TargetResource will now return the value of property [NetName](https://docs.microsoft.com/en-us/dotnet/api/microsoft.sqlserver.management.smo.server.netname)
    for the property EndpointHostName.
- Changes to SqlAlwaysOnService
  - BREAKING CHANGE: Parameters SQLServer and SQLInstanceName has been renamed
    to ServerName and InstanceName respectively
    ([issue #308](https://github.com/dsccommunity/SqlServerDsc/issues/308)).
- Changes to SqlDatabase
  - BREAKING CHANGE: Parameters SQLServer and SQLInstanceName has been renamed
    to ServerName and InstanceName respectively
    ([issue #308](https://github.com/dsccommunity/SqlServerDsc/issues/308)).
- Changes SqlDatabaseDefaultLocation
  - BREAKING CHANGE: Parameters SQLServer and SQLInstanceName has been renamed
    to ServerName and InstanceName respectively
    ([issue #308](https://github.com/dsccommunity/SqlServerDsc/issues/308)).
- Changes to SqlDatabaseOwner
  - BREAKING CHANGE: Parameters SQLServer and SQLInstanceName has been renamed
    to ServerName and InstanceName respectively
    ([issue #308](https://github.com/dsccommunity/SqlServerDsc/issues/308)).
- Changes to SqlDatabasePermission
  - BREAKING CHANGE: Parameters SQLServer and SQLInstanceName has been renamed
    to ServerName and InstanceName respectively
    ([issue #308](https://github.com/dsccommunity/SqlServerDsc/issues/308)).
- Changes to SqlDatabaseRecoveryModel
  - BREAKING CHANGE: Parameters SQLServer and SQLInstanceName has been renamed
    to ServerName and InstanceName respectively
    ([issue #308](https://github.com/dsccommunity/SqlServerDsc/issues/308)).
- Changes to SqlDatabaseRole
  - BREAKING CHANGE: Parameters SQLServer and SQLInstanceName has been renamed
    to ServerName and InstanceName respectively
    ([issue #308](https://github.com/dsccommunity/SqlServerDsc/issues/308)).
- Changes to SqlRS
  - BREAKING CHANGE: Parameters RSSQLServer and RSSQLInstanceName has been renamed
    to DatabaseServerName and DatabaseInstanceName respectively
    ([issue #923](https://github.com/dsccommunity/SqlServerDsc/issues/923)).
- Changes to SqlServerConfiguration
  - BREAKING CHANGE: Parameters SQLServer and SQLInstanceName has been renamed
    to ServerName and InstanceName respectively
    ([issue #308](https://github.com/dsccommunity/SqlServerDsc/issues/308)).
- Changes to SqlServerEndpoint
  - BREAKING CHANGE: Parameters SQLServer and SQLInstanceName has been renamed
    to ServerName and InstanceName respectively
    ([issue #308](https://github.com/dsccommunity/SqlServerDsc/issues/308)).
- Changes to SqlServerEndpointPermission
  - BREAKING CHANGE: Parameter NodeName has been renamed to ServerName
    ([issue #308](https://github.com/dsccommunity/SqlServerDsc/issues/308)).
  - Now the examples files have a shorter name so that resources will not fail
    to compile in Azure Automation ([issue #934](https://github.com/dsccommunity/SqlServerDsc/issues/934)).
- Changes to SqlServerEndpointState
  - BREAKING CHANGE: Parameter NodeName has been renamed to ServerName
    ([issue #308](https://github.com/dsccommunity/SqlServerDsc/issues/308)).
- Changes to SqlServerLogin
  - BREAKING CHANGE: Parameters SQLServer and SQLInstanceName has been renamed
    to ServerName and InstanceName respectively
    ([issue #308](https://github.com/dsccommunity/SqlServerDsc/issues/308)).
- Changes to SqlServerMaxDop
  - BREAKING CHANGE: Parameters SQLServer and SQLInstanceName has been renamed
    to ServerName and InstanceName respectively
    ([issue #308](https://github.com/dsccommunity/SqlServerDsc/issues/308)).
- Changes to SqlServerMemory
  - BREAKING CHANGE: Parameters SQLServer and SQLInstanceName has been renamed
    to ServerName and InstanceName respectively
    ([issue #308](https://github.com/dsccommunity/SqlServerDsc/issues/308)).
- Changes to SqlServerNetwork
  - BREAKING CHANGE: Parameters SQLServer has been renamed to ServerName
    ([issue #308](https://github.com/dsccommunity/SqlServerDsc/issues/308)).
- Changes to SqlServerPermission
  - BREAKING CHANGE: Parameter NodeName has been renamed to ServerName
    ([issue #308](https://github.com/dsccommunity/SqlServerDsc/issues/308)).
- Changes to SqlServerRole
  - BREAKING CHANGE: Parameters SQLServer and SQLInstanceName has been renamed
    to ServerName and InstanceName respectively
    ([issue #308](https://github.com/dsccommunity/SqlServerDsc/issues/308)).
- Changes to SqlServerServiceAccount
  - BREAKING CHANGE: Parameters SQLServer and SQLInstanceName has been renamed
    to ServerName and InstanceName respectively
    ([issue #308](https://github.com/dsccommunity/SqlServerDsc/issues/308)).

## [9.0.0.0] - 2017-11-15

### Changed

- Changes to xSQLServer
  - Updated Pester syntax to v4
  - Fixes broken links to issues in the CHANGELOG.md.
- Changes to xSQLServerDatabase
  - Added parameter to specify collation for a database to be different from server
    collation ([issue #767](https://github.com/dsccommunity/SqlServerDsc/issues/767)).
  - Fixed unit tests for Get-TargetResource to ensure correctly testing return
    values ([issue #849](https://github.com/dsccommunity/SqlServerDsc/issues/849))
- Changes to xSQLServerAlwaysOnAvailabilityGroup
  - Refactored the unit tests to allow them to be more user friendly and to test
    additional SQLServer variations.
    - Each test will utilize the Import-SQLModuleStub to ensure the correct
      module is loaded ([issue #784](https://github.com/dsccommunity/SqlServerDsc/issues/784)).
  - Fixed an issue when setting the SQLServer parameter to a Fully Qualified
    Domain Name (FQDN) ([issue #468](https://github.com/dsccommunity/SqlServerDsc/issues/468)).
  - Fixed the logic so that if a parameter is not supplied to the resource, the
    resource will not attempt to apply the defaults on subsequent checks
    ([issue #517](https://github.com/dsccommunity/SqlServerDsc/issues/517)).
  - Made the resource cluster aware. When ProcessOnlyOnActiveNode is specified,
    the resource will only determine if a change is needed if the target node
    is the active host of the SQL Server instance ([issue #868](https://github.com/dsccommunity/SqlServerDsc/issues/868)).
- Changes to xSQLServerAlwaysOnAvailabilityGroupDatabaseMembership
  - Made the resource cluster aware. When ProcessOnlyOnActiveNode is specified,
    the resource will only determine if a change is needed if the target node
    is the active host of the SQL Server instance ([issue #869](https://github.com/dsccommunity/SqlServerDsc/issues/869)).
- Changes to xSQLServerAlwaysOnAvailabilityGroupReplica
  - Made the resource cluster aware. When ProcessOnlyOnActiveNode is specified,
    the resource will only determine if a change is needed if the target node is
    the active host of the SQL Server instance ([issue #870](https://github.com/dsccommunity/SqlServerDsc/issues/870)).
- Added the CommonTestHelper.psm1 to store common testing functions.
  - Added the Import-SQLModuleStub function to ensure the correct version of the
    module stubs are loaded ([issue #784](https://github.com/dsccommunity/SqlServerDsc/issues/784)).
- Changes to xSQLServerMemory
  - Made the resource cluster aware. When ProcessOnlyOnActiveNode is specified,
    the resource will only determine if a change is needed if the target node
    is the active host of the SQL Server instance ([issue #867](https://github.com/dsccommunity/SqlServerDsc/issues/867)).
- Changes to xSQLServerNetwork
  - BREAKING CHANGE: Renamed parameter TcpDynamicPorts to TcpDynamicPort and
    changed type to Boolean ([issue #534](https://github.com/dsccommunity/SqlServerDsc/issues/534)).
  - Resolved issue when switching from dynamic to static port.
    configuration ([issue #534](https://github.com/dsccommunity/SqlServerDsc/issues/534)).
  - Added localization (en-US) for all strings in resource and unit tests
    ([issue #618](https://github.com/dsccommunity/SqlServerDsc/issues/618)).
  - Updated examples to reflect new parameters.
- Changes to xSQLServerRSConfig
  - Added examples
- Added resource
  - xSQLServerDatabaseDefaultLocation
    ([issue #656](https://github.com/dsccommunity/SqlServerDsc/issues/656))
- Changes to xSQLServerEndpointPermission
  - Fixed a problem when running the tests locally in a PowerShell console it
    would ask for parameters ([issue #897](https://github.com/dsccommunity/SqlServerDsc/issues/897)).
- Changes to xSQLServerAvailabilityGroupListener
  - Fixed a problem when running the tests locally in a PowerShell console it
    would ask for parameters ([issue #897](https://github.com/dsccommunity/SqlServerDsc/issues/897)).
- Changes to xSQLServerMaxDop
  - Made the resource cluster aware. When ProcessOnlyOnActiveNode is specified,
    the resource will only determine if a change is needed if the target node
    is the active host of the SQL Server instance ([issue #882](https://github.com/dsccommunity/SqlServerDsc/issues/882)).

## [8.2.0.0] - 2017-10-05

### Changed

- Changes to xSQLServer
  - Updated appveyor.yml so that integration tests run in order and so that
    the SQLPS module folders are renamed to not disturb the units test, but
    can be renamed back by the integration tests xSQLServerSetup so that the
    integration tests can run successfully
    ([issue #774](https://github.com/dsccommunity/SqlServerDsc/issues/774)).
  - Changed so the maximum version to be installed is 4.0.6.0, when running unit
    tests in AppVeyor. Quick fix until we can resolve the unit tests (see
    [issue #807](https://github.com/dsccommunity/SqlServerDsc/issues/807)).
  - Moved the code block, that contains workarounds in appveyor.yml, so it is run
    during the install phase instead of the test phase.
  - Fix problem with tests breaking with Pester 4.0.7 ([issue #807](https://github.com/dsccommunity/SqlServerDsc/issues/807)).
- Changes to xSQLServerHelper
  - Changes to Connect-SQL and Import-SQLPSModule
    - Now it correctly loads the correct assemblies when SqlServer module is
      present ([issue #649](https://github.com/dsccommunity/SqlServerDsc/issues/649)).
    - Now SQLPS module will be correctly loaded (discovered) after installation
      of SQL Server. Previously resources depending on SQLPS module could fail
      because SQLPS was not found after installation because the PSModulePath
      environment variable in the (LCM) PowerShell session did not contain the new
      module path.
  - Added new helper function "Test-ClusterPermissions" ([issue #446](https://github.com/dsccommunity/SqlServerDsc/issues/446)).
- Changes to xSQLServerSetup
  - Fixed an issue with trailing slashes in the 'UpdateSource' property
    ([issue #720](https://github.com/dsccommunity/SqlServerDsc/issues/720)).
  - Fixed so that the integration test renames back the SQLPS module folders if
    they was renamed by AppVeyor (in the appveyor.yml file)
    ([issue #774](https://github.com/dsccommunity/SqlServerDsc/issues/774)).
  - Fixed so integration test does not write warnings when SQLPS module is loaded
    ([issue #798](https://github.com/dsccommunity/SqlServerDsc/issues/798)).
  - Changes to integration tests.
    - Moved the configuration block from the MSFT\_xSQLServerSetup.Integration.Tests.ps1
      to the MSFT\_xSQLServerSetup.config.ps1 to align with the other integration
      test. And also get most of the configuration in one place.
    - Changed the tests so that the local SqlInstall account is added as a member
      of the local administrators group.
    - Changed the tests so that the local SqlInstall account is added as a member
      of the system administrators in SQL Server (Database Engine) - needed for the
      xSQLServerAlwaysOnService integration tests.
    - Changed so that only one of the Modules-folder for the SQLPS PowerShell module
      for SQL Server 2016 is renamed back so it can be used with the integration
      tests. There was an issue when more than one SQLPS module was present (see
      more information in [issue #806](https://github.com/dsccommunity/SqlServerDsc/issues/806)).
    - Fixed wrong variable name for SQL service credential. It was using the
      integration test variable name instead of the parameter name.
    - Added ErrorAction 'Stop' to the cmdlet Start-DscConfiguration
      ([issue #824](https://github.com/dsccommunity/SqlServerDsc/issues/824)).
- Changes to xSQLServerAlwaysOnAvailabilityGroup
  - Change the check of the values entered as parameter for
    BasicAvailabilityGroup. It is a boolean, hence it was not possible to
    disable the feature.
  - Add possibility to enable/disable the feature DatabaseHealthTrigger
    (SQL Server 2016 or later only).
  - Add possibility to enable the feature DtcSupportEnabled (SQL Server 2016 or
    later only). The feature currently can't be altered once the Availability
    Group is created.
  - Use the new helper function "Test-ClusterPermissions".
  - Refactored the unit tests to allow them to be more user friendly.
  - Added the following read-only properties to the schema ([issue #476](https://github.com/dsccommunity/SqlServerDsc/issues/476))
    - EndpointPort
    - EndpointURL
    - SQLServerNetName
    - Version
  - Use the Get-PrimaryReplicaServerObject helper function.
- Changes to xSQLServerAlwaysOnAvailabilityGroupReplica
  - Fixed the formatting for the AvailabilityGroupNotFound error.
  - Added the following read-only properties to the schema ([issue #477](https://github.com/dsccommunity/SqlServerDsc/issues/477))
    - EndpointPort
    - EndpointURL
  - Use the new helper function "Test-ClusterPermissions".
  - Use the Get-PrimaryReplicaServerObject helper function
- Changes to xSQLServerHelper
  - Fixed Connect-SQL by ensuring the Status property returns 'Online' prior to
    returning the SQL Server object ([issue #333](https://github.com/dsccommunity/SqlServerDsc/issues/333)).
- Changes to xSQLServerRole
  - Running Get-DscConfiguration no longer throws an error saying property
    Members is not an array ([issue #790](https://github.com/dsccommunity/SqlServerDsc/issues/790)).
- Changes to xSQLServerMaxDop
  - Fixed error where Measure-Object cmdlet would fail claiming it could not
    find the specified property ([issue #801](https://github.com/dsccommunity/SqlServerDsc/issues/801))
- Changes to xSQLServerAlwaysOnService
  - Added integration test ([issue #736](https://github.com/dsccommunity/SqlServerDsc/issues/736)).
    - Added ErrorAction 'Stop' to the cmdlet Start-DscConfiguration
      ([issue #824](https://github.com/dsccommunity/SqlServerDsc/issues/824)).
- Changes to SMO.cs
  - Added default properties to the Server class
    - AvailabilityGroups
    - Databases
    - EndpointCollection
  - Added a new overload to the Login class
  - Added default properties to the AvailabilityReplicas class
    - AvailabilityDatabases
    - AvailabilityReplicas
- Added new resource xSQLServerAccount ([issue #706](https://github.com/dsccommunity/SqlServerDsc/issues/706))
  - Added localization support for all strings
  - Added examples for usage
- Changes to xSQLServerRSConfig
  - No longer returns a null value from Test-TargetResource when Reporting
    Services has not been initialized ([issue #822](https://github.com/dsccommunity/SqlServerDsc/issues/822)).
  - Fixed so that when two Reporting Services are installed for the same major
    version the resource does not throw an error ([issue #819](https://github.com/dsccommunity/SqlServerDsc/issues/819)).
  - Now the resource will restart the Reporting Services service after
    initializing ([issue #592](https://github.com/dsccommunity/SqlServerDsc/issues/592)).
    This will enable the Reports site to work.
  - Added integration test ([issue #753](https://github.com/dsccommunity/SqlServerDsc/issues/753)).
  - Added support for configuring URL reservations and virtual directory names
    ([issue #570](https://github.com/dsccommunity/SqlServerDsc/issues/570))
- Added resource
  - xSQLServerDatabaseDefaultLocation
    ([issue #656](https://github.com/dsccommunity/SqlServerDsc/issues/656))

## [8.1.0.0] - 2017-08-23

### Changed

- Changes to xSQLServer
  - Added back .markdownlint.json so that lint rule MD013 is enforced.
  - Change the module to use the image 'Visual Studio 2017' as the build worker
    image for AppVeyor (issue #685).
  - Minor style change in CommonResourceHelper. Added missing [Parameter()] on
    three parameters.
  - Minor style changes to the unit tests for CommonResourceHelper.
  - Changes to xSQLServerHelper
    - Added Swedish localization ([issue #695](https://github.com/dsccommunity/SqlServerDsc/issues/695)).
  - Opt-in for module files common tests ([issue #702](https://github.com/dsccommunity/SqlServerDsc/issues/702)).
    - Removed Byte Order Mark (BOM) from the files; CommonResourceHelper.psm1,
      MSFT\_xSQLServerAvailabilityGroupListener.psm1, MSFT\_xSQLServerConfiguration.psm1,
      MSFT\_xSQLServerEndpointPermission.psm1, MSFT\_xSQLServerEndpointState.psm1,
      MSFT\_xSQLServerNetwork.psm1, MSFT\_xSQLServerPermission.psm1,
      MSFT\_xSQLServerReplication.psm1, MSFT\_xSQLServerScript.psm1,
      SQLPSStub.psm1, SqlServerStub.psm1.
  - Opt-in for script files common tests ([issue #707](https://github.com/dsccommunity/SqlServerDsc/issues/707)).
    - Removed Byte Order Mark (BOM) from the files; DSCClusterSqlBuild.ps1,
      DSCFCISqlBuild.ps1, DSCSqlBuild.ps1, DSCSQLBuildEncrypted.ps1,
      SQLPush_SingleServer.ps1, 1-AddAvailabilityGroupListenerWithSameNameAsVCO.ps1,
      2-AddAvailabilityGroupListenerWithDifferentNameAsVCO.ps1,
      3-RemoveAvailabilityGroupListenerWithSameNameAsVCO.ps1,
      4-RemoveAvailabilityGroupListenerWithDifferentNameAsVCO.ps1,
      5-AddAvailabilityGroupListenerUsingDHCPWithDefaultServerSubnet.ps1,
      6-AddAvailabilityGroupListenerUsingDHCPWithSpecificSubnet.ps1,
      2-ConfigureInstanceToEnablePriorityBoost.ps1, 1-CreateEndpointWithDefaultValues.ps1,
      2-CreateEndpointWithSpecificPortAndIPAddress.ps1, 3-RemoveEndpoint.ps1,
      1-AddConnectPermission.ps1, 2-RemoveConnectPermission.ps1,
      3-AddConnectPermissionToAlwaysOnPrimaryAndSecondaryReplicaEachWithDifferentSqlServiceAccounts.ps1,
      4-RemoveConnectPermissionToAlwaysOnPrimaryAndSecondaryReplicaEachWithDifferentSqlServiceAccounts.ps1,
      1-MakeSureEndpointIsStarted.ps1, 2-MakeSureEndpointIsStopped.ps1,
      1-EnableTcpIpWithStaticPort.ps1, 2-EnableTcpIpWithDynamicPort.ps1,
      1-AddServerPermissionForLogin.ps1, 2-RemoveServerPermissionForLogin.ps1,
      1-ConfigureInstanceAsDistributor.ps1, 2-ConfigureInstanceAsPublisher.ps1,
      1-WaitForASingleClusterGroup.ps1, 2-WaitForMultipleClusterGroups.ps1.
  - Updated year to 2017 in license file ([issue #711](https://github.com/dsccommunity/SqlServerDsc/issues/711)).
  - Code style clean-up throughout the module to align against the Style Guideline.
  - Fixed typos and the use of wrong parameters in unit tests which was found
    after release of new version of Pester ([issue #773](https://github.com/dsccommunity/SqlServerDsc/issues/773)).
- Changes to xSQLServerAlwaysOnService
  - Added resource description in README.md.
  - Updated parameters descriptions in comment-based help, schema.mof and README.md.
  - Changed the datatype of the parameter to UInt32 so the same datatype is used
    in both the Get-/Test-/Set-TargetResource functions as in the schema.mof
    (issue #688).
  - Added read-only property IsHadrEnabled to schema.mof and the README.md
    (issue #687).
  - Minor cleanup of code.
  - Added examples (issue #633)
    - 1-EnableAlwaysOn.ps1
    - 2-DisableAlwaysOn.ps1
  - Fixed PS Script Analyzer errors ([issue #724](https://github.com/dsccommunity/SqlServerDsc/issues/724))
  - Casting the result of the property IsHadrEnabled to [System.Boolean] so that
    $null is never returned, which resulted in an exception ([issue #763](https://github.com/dsccommunity/SqlServerDsc/issues/763)).
- Changes to xSQLServerDatabasePermission
  - Fixed PS Script Analyzer errors ([issue #725](https://github.com/dsccommunity/SqlServerDsc/issues/725))
- Changes to xSQLServerScript
  - Fixed PS Script Analyzer errors ([issue #728](https://github.com/dsccommunity/SqlServerDsc/issues/728))
- Changes to xSQLServerSetup
  - Added Swedish localization ([issue #695](https://github.com/dsccommunity/SqlServerDsc/issues/695)).
  - Now Get-TargetResource correctly returns an array for property ASSysAdminAccounts,
    and no longer throws an error when there is just one Analysis Services
    administrator (issue #691).
  - Added a simple integration test ([issue #709](https://github.com/dsccommunity/SqlServerDsc/issues/709)).
  - Fixed PS Script Analyzer errors ([issue #729](https://github.com/dsccommunity/SqlServerDsc/issues/729))

## [8.0.0.0] - 2017-07-12

### Changed

- BREAKING CHANGE: The module now requires WMF 5.
  - This is required for class-based resources
- Added new resource
  - xSQLServerAlwaysOnAvailabilityGroupDatabaseMembership
  - Added localization support for all strings.
  - Refactored as a MOF based resource due to challenges with Pester and testing
    in Powershell 5.
- Changes to xSQLServer
  - BREAKING CHANGE: xSQLServer does no longer try to support WMF 4.0 (PowerShell
    4.0) (issue #574). Minimum supported version of WMF is now 5.0 (PowerShell 5.0).
  - BREAKING CHANGE: Removed deprecated resource xSQLAOGroupJoin (issue #457).
  - BREAKING CHANGE: Removed deprecated resource xSQLAOGroupEnsure (issue #456).
  - BREAKING CHANGE: Removed deprecated resource xSQLServerFailoverClusterSetup
    (issue #336).
  - Updated PULL\_REQUEST\_TEMPLATE adding comment block around text. Also
    rearranged and updated texts (issue #572).
  - Added common helper functions for HQRM localization, and added tests for the
    helper functions.
    - Get-LocalizedData
    - New-InvalidResultException
    - New-ObjectNotFoundException
    - New-InvalidOperationException
    - New-InvalidArgumentException
  - Updated CONTRIBUTING.md describing the new localization helper functions.
  - Fixed typos in xSQLServer.strings.psd1
  - Fixed CodeCov badge links in README.md so that they point to the correct branch.
  - Added VS Code workspace settings file with formatting settings matching the
    Style Guideline (issue #645). That will make it possible inside VS Code to press
    SHIFT+ALT+F, or press F1 and choose 'Format document' in the list. The
    PowerShell code will then be formatted according to the Style Guideline
    (although maybe not complete, but would help a long way).
    - Removed powershell.codeFormatting.alignPropertyValuePairs setting since
      it does not align with the style guideline.
    - Added powershell.codeFormatting.preset with a value of 'Custom' so that
      workspace formatting settings are honored (issue #665).
  - Fixed lint error MD013 and MD036 in README.md.
  - Updated .markdownlint.json to enable rule MD013 and MD036 to enforce those
    lint markdown rules in the common tests.
  - Fixed lint error MD013 in CHANGELOG.md.
  - Fixed lint error MD013 in CONTRIBUTING.md.
  - Added code block around types in README.md.
  - Updated copyright information in xSQLServer.psd1.
  - Opt-in for markdown common tests (issue #668).
    - The old markdown tests has been removed.
- Changes to xSQLServerHelper
  - Removed helper function Grant-ServerPerms because the deprecated resource that
    was using it was removed.
  - Removed helper function Grant-CNOPerms because the deprecated resource that
    was using it was removed.
  - Removed helper function New-ListenerADObject because the deprecated resource
    that was using it was removed.
  - Added tests for those helper functions that did not have tests.
  - Test-SQLDscParameterState helper function can now correctly pass a CimInstance
    as DesiredValue.
  - Test-SQLDscParameterState helper function will now output a warning message
    if the value type of a desired value is not supported.
  - Added localization to helper functions (issue #641).
    - Resolved the issue when using Write-Verbose in helper functions discussed
      in #641 where Write-Verbose wouldn't write out verbose messages unless using
      parameter Verbose.
    - Moved localization strings from xSQLServer.strings.psd1 to
      xSQLServerHelper.strings.psd1.
- Changes to xSQLServerSetup
  - BREAKING CHANGE: Replaced StartWin32Process helper function with the cmdlet
    Start-Process (issue #41, #93 and #126).
  - BREAKING CHANGE: The parameter SetupCredential has been removed since it is
    no longer needed. This is because the resource now support the built-in
    PsDscRunAsCredential.
  - BREAKING CHANGE: Now the resource supports using built-in PsDscRunAsCredential.
    If PsDscRunAsCredential is set, that username will be used as the first system
    administrator.
  - BREAKING CHANGE: If the parameter PsDscRunAsCredential are not assigned any
    credentials then the resource will start the setup process as the SYSTEM account.
    When installing as the SYSTEM account, then parameter SQLSysAdminAccounts and
    ASSysAdminAccounts must be specified when installing feature Database Engine
    and Analysis Services respectively.
  - When setup exits with the exit code 3010 a warning message is written to console
    telling that setup finished successfully, but a reboot is required (partly fixes
    issue #565).
  - When setup exits with an exit code other than 0 or 3010 a warning message is
    written to console telling that setup finished with an error (partly fixes
    issue #580).
  - Added a new parameter SetupProcessTimeout which defaults to 7200 seconds (2
    hours). If the setup process has not finished before the timeout value in
    SetupProcessTimeout an error will be thrown (issue #566).
  - Updated all examples to match the removal of SetupCredential.
  - Updated (removed) severe known issues in README.md for resource xSQLServerSetup.
  - Now all major version uses the same identifier to evaluate InstallSharedDir
    and InstallSharedWOWDir (issue #420).
  - Now setup arguments that contain no value will be ignored, for example when
    InstallSharedDir and
    InstallSharedWOWDir path is already present on the target node, because of a
    previous installation (issue #639).
  - Updated Get-TargetResource to correctly detect BOL, Conn, BC and other tools
    when they are installed without SQLENGINE (issue #591).
  - Now it can detect Documentation Components correctly after the change in
    issue #591 (issue #628)
  - Fixed bug that prevented Get-DscConfiguration from running without error. The
    return hash table fails if the $clusteredSqlIpAddress variable is not used.
    The schema expects a string array but it is initialized as just a null string,
    causing it to fail on Get-DscConfiguration (issue #393).
  - Added localization support for all strings.
  - Added a test to test some error handling for cluster installations.
  - Added support for MDS feature install (issue #486)
    - Fixed localization support for MDS feature (issue #671).
- Changes to xSQLServerRSConfig
  - BREAKING CHANGE: Removed `$SQLAdminCredential` parameter. Use common parameter
    `PsDscRunAsCredential` (WMF 5.0+) to run the resource under different credentials.
    `PsDscRunAsCredential` Windows account must be a sysadmin on SQL Server (issue
    #568).
  - In addition, the resource no longer uses `Invoke-Command` cmdlet that was used
    to impersonate the Windows user specified by `$SQLAdminCredential`. The call
    also needed CredSSP authentication to be enabled and configured on the target
    node, which complicated deployments in non-domain scenarios. Using
    `PsDscRunAsCredential` solves this problems for us.
  - Fixed virtual directory creation for SQL Server 2016 (issue #569).
  - Added unit tests (issue #295).
- Changes to xSQLServerDatabase
  - Changed the readme, SQLInstance should have been SQLInstanceName.
- Changes to xSQLServerScript
  - Fixed bug with schema and variable mismatch for the Credential/Username parameter
    in the return statement (issue #661).
  - Optional QueryTimeout parameter to specify sql script query execution timeout.
    Fixes issue #597
- Changes to xSQLServerAlwaysOnService
  - Fixed typos in localization strings and in tests.
- Changes to xSQLServerAlwaysOnAvailabilityGroup
  - Now it utilize the value of 'FailoverMode' to set the 'FailoverMode' property
    of the Availability Group instead of wrongly using the 'AvailabilityMode'
    property of the Availability Group.

## [7.1.0.0] - 2017-05-31

### Changed

- Changes to xSQLServerMemory
  - Changed the way SQLServer parameter is passed from Test-TargetResource to
    Get-TargetResource so that the default value isn't lost (issue #576).
  - Added condition to unit tests for when no SQLServer parameter is set.
- Changes to xSQLServerMaxDop
  - Changed the way SQLServer parameter is passed from Test-TargetResource to
    Get-TargetResource so that the default value isn't lost (issue #576).
  - Added condition to unit tests for when no SQLServer parameter is set.
- Changes to xWaitForAvailabilityGroup
  - Updated README.md with a description for the resources and revised the parameter
    descriptions.
  - The default value for RetryIntervalSec is now 20 seconds and the default value
    for RetryCount is now 30 times (issue #505).
  - Cleaned up code and fixed PSSA rules warnings (issue #268).
  - Added unit tests (issue #297).
  - Added descriptive text to README.md that the account that runs the resource
    must have permission to run the cmdlet Get-ClusterGroup (issue #307).
  - Added read-only parameter GroupExist which will return $true if the cluster
    role/group exist, otherwise it returns $false (issue #510).
  - Added examples.
- Changes to xSQLServerPermission
  - Cleaned up code, removed SupportsShouldProcess and fixed PSSA rules warnings
    (issue #241 and issue #262).
  - It is now possible to add permissions to two or more logins on the same instance
    (issue #526).
  - The parameter NodeName is no longer mandatory and has now the default value
    of $env:COMPUTERNAME.
  - The parameter Ensure now has a default value of 'Present'.
  - Updated README.md with a description for the resources and revised the parameter
    descriptions.
  - Removed dependency of SQLPS provider (issue #482).
  - Added ConnectSql permission. Now that permission can also be granted or revoked.
  - Updated note in resource description to also mention ConnectSql permission.
- Changes to xSQLServerHelper module
  - Removed helper function Get-SQLPSInstance and Get-SQLPSInstanceName because
    there is no resource using it any longer.
  - Added four new helper functions.
    - Register-SqlSmo, Register-SqlWmiManagement and Unregister-SqlAssemblies to
      handle the creation on the application domain and loading and unloading of
      the SMO and SqlWmiManagement assemblies.
    - Get-SqlInstanceMajorVersion to get the major SQL version for a specific instance.
  - Fixed typos in comment-based help
- Changes to xSQLServer
  - Fixed typos in markdown files; CHANGELOG, CONTRIBUTING, README and ISSUE_TEMPLATE.
  - Fixed typos in schema.mof files (and README.md).
  - Updated some parameter description in schema.mof files on those that was found
    was not equal to README.md.
- Changes to xSQLServerAlwaysOnService
  - Get-TargetResource should no longer fail silently with error 'Index operation
    failed; the array index evaluated to null.' (issue #519). Now if the
    Server.IsHadrEnabled property return neither $true or $false the
    Get-TargetResource function will throw an error.
- Changes to xSQLServerSetUp
  - Updated xSQLServerSetup Module Get-Resource method to fix (issue #516 and #490).
  - Added change to detect DQ, DQC, BOL, SDK features. Now the function
    Test-TargetResource returns true after calling set for DQ, DQC, BOL, SDK
    features (issue #516 and #490).
- Changes to xSQLServerAlwaysOnAvailabilityGroup
  - Updated to return the exception raised when an error is thrown.
- Changes to xSQLServerAlwaysOnAvailabilityGroupReplica
  - Updated to return the exception raised when an error is thrown.
  - Updated parameter description for parameter Name, so that it says it must be
    in the format SQLServer\InstanceName for named instance (issue #548).
- Changes to xSQLServerLogin
  - Added an optional boolean parameter Disabled. It can be used to enable/disable
    existing logins or create disabled logins (new logins are created as enabled
    by default).
- Changes to xSQLServerDatabaseRole
  - Updated variable passed to Microsoft.SqlServer.Management.Smo.User constructor
    to fix issue #530
- Changes to xSQLServerNetwork
  - Added optional parameter SQLServer with default value of $env:COMPUTERNAME
    (issue #528).
  - Added optional parameter RestartTimeout with default value of 120 seconds.
  - Now the resource supports restarting a sql server in a cluster (issue #527
    and issue #455).
  - Now the resource allows to set the parameter TcpDynamicPorts to a blank value
    (partly fixes issue #534). Setting a blank value for parameter TcpDynamicPorts
    together with a value for parameter TcpPort means that static port will be used.
  - Now the resource will not call Alter() in the Set-TargetResource when there
    is no change necessary (issue #537).
  - Updated example 1-EnableTcpIpOnCustomStaticPort.
  - Added unit tests (issue #294).
  - Refactored some of the code, cleaned up the rest and fixed PSSA rules warnings
    (issue #261).
  - If parameter TcpDynamicPort is set to '0' at the same time as TcpPort is set
    the resource will now throw an error (issue #535).
  - Added examples (issue #536).
  - When TcpDynamicPorts is set to '0' the Test-TargetResource function will no
    longer fail each time (issue #564).
- Changes to xSQLServerRSConfig
  - Replaced sqlcmd.exe usages with Invoke-SqlCmd calls (issue #567).
- Changes to xSQLServerDatabasePermission
  - Fixed code style, updated README.md and removed *-SqlDatabasePermission functions
    from xSQLServerHelper.psm1.
  - Added the option 'GrantWithGrant' with gives the user grant rights, together
    with the ability to grant others the same right.
  - Now the resource can revoke permission correctly (issue #454). When revoking
    'GrantWithGrant', both the grantee and all the other users the grantee has
    granted the same permission to, will also get their permission revoked.
  - Updated tests to cover Revoke().
- Changes to xSQLServerHelper
  - The missing helper function ('Test-SPDSCObjectHasProperty'), that was referenced
    in the helper function Test-SQLDscParameterState, is now incorporated into
    Test-SQLDscParameterState (issue #589).

## [7.0.0.0] - 2017-04-19

### Changed

- Examples
  - xSQLServerDatabaseRole
    - 1-AddDatabaseRole.ps1
    - 2-RemoveDatabaseRole.ps1
  - xSQLServerRole
    - 3-AddMembersToServerRole.ps1
    - 4-MembersToIncludeInServerRole.ps1
    - 5-MembersToExcludeInServerRole.ps1
  - xSQLServerSetup
    - 1-InstallDefaultInstanceSingleServer.ps1
    - 2-InstallNamedInstanceSingleServer.ps1
    - 3-InstallNamedInstanceSingleServerFromUncPathUsingSourceCredential.ps1
    - 4-InstallNamedInstanceInFailoverClusterFirstNode.ps1
    - 5-InstallNamedInstanceInFailoverClusterSecondNode.ps1
  - xSQLServerReplication
    - 1-ConfigureInstanceAsDistributor.ps1
    - 2-ConfigureInstanceAsPublisher.ps1
  - xSQLServerNetwork
    - 1-EnableTcpIpOnCustomStaticPort.ps1
  - xSQLServerAvailabilityGroupListener
    - 1-AddAvailabilityGroupListenerWithSameNameAsVCO.ps1
    - 2-AddAvailabilityGroupListenerWithDifferentNameAsVCO.ps1
    - 3-RemoveAvailabilityGroupListenerWithSameNameAsVCO.ps1
    - 4-RemoveAvailabilityGroupListenerWithDifferentNameAsVCO.ps1
    - 5-AddAvailabilityGroupListenerUsingDHCPWithDefaultServerSubnet.ps1
    - 6-AddAvailabilityGroupListenerUsingDHCPWithSpecificSubnet.ps1
  - xSQLServerEndpointPermission
    - 1-AddConnectPermission.ps1
    - 2-RemoveConnectPermission.ps1
    - 3-AddConnectPermissionToAlwaysOnPrimaryAndSecondaryReplicaEachWithDifferentSqlServiceAccounts.ps1
    - 4-RemoveConnectPermissionToAlwaysOnPrimaryAndSecondaryReplicaEachWithDifferentSqlServiceAccounts.ps1
  - xSQLServerPermission
    - 1-AddServerPermissionForLogin.ps1
    - 2-RemoveServerPermissionForLogin.ps1
  - xSQLServerEndpointState
    - 1-MakeSureEndpointIsStarted.ps1
    - 2-MakeSureEndpointIsStopped.ps1
  - xSQLServerConfiguration
    - 1-ConfigureTwoInstancesOnTheSameServerToEnableClr.ps1
    - 2-ConfigureInstanceToEnablePriorityBoost.ps1
  - xSQLServerEndpoint
    - 1-CreateEndpointWithDefaultValues.ps1
    - 2-CreateEndpointWithSpecificPortAndIPAddress.ps1
    - 3-RemoveEndpoint.ps1
- Changes to xSQLServerDatabaseRole
  - Fixed code style, added updated parameter descriptions to schema.mof and README.md.
- Changes to xSQLServer
  - Raised the CodeCov target to 70% which is the minimum and required target for
    HQRM resource.
- Changes to xSQLServerRole
  - **BREAKING CHANGE: The resource has been reworked in it's entirely.** Below
    is what has changed.
    - The mandatory parameters now also include ServerRoleName.
    - The ServerRole parameter was before an array of server roles, now this parameter
      is renamed to ServerRoleName and can only be set to one server role.
      - ServerRoleName are no longer limited to built-in server roles. To add members
        to a built-in server role, set ServerRoleName to the name of the built-in
        server role.
      - The ServerRoleName will be created when Ensure is set to 'Present' (if it
        does not already exist), or removed if Ensure is set to 'Absent'.
    - Three new parameters are added; Members, MembersToInclude and MembersToExclude.
      - Members can be set to one or more logins, and those will _replace all_ the
        memberships in the server role.
      - MembersToInclude and MembersToExclude can be set to one or more logins that
        will add or remove memberships, respectively, in the server role. MembersToInclude
        and MembersToExclude _can not_ be used at the same time as parameter Members.
        But both MembersToInclude and MembersToExclude can be used together at the
        same time.
- Changes to xSQLServerSetup
  - Added a note to the README.md saying that it is not possible to add or remove
    features from a SQL Server failover cluster (issue #433).
  - Changed so that it reports false if the desired state is not correct (issue #432).
    - Added a test to make sure we always return false if a SQL Server failover
      cluster is missing features.
  - Helper function Connect-SQLAnalysis
    - Now has correct error handling, and throw does not used the unknown named
      parameter '-Message' (issue #436)
    - Added tests for Connect-SQLAnalysis
    - Changed to localized error messages.
    - Minor changes to error handling.
  - This adds better support for Addnode (issue #369).
  - Now it skips cluster validation för add node (issue #442).
  - Now it ignores parameters that are not allowed for action Addnode (issue #441).
  - Added support for vNext CTP 1.4 (issue #472).
- Added new resource
  - xSQLServerAlwaysOnAvailabilityGroupReplica
- Changes to xSQLServerDatabaseRecoveryModel
  - Fixed code style, removed SQLServerDatabaseRecoveryModel functions from xSQLServerHelper.
- Changes to xSQLServerAlwaysOnAvailabilityGroup
  - Fixed the permissions check loop so that it exits the loop after the function
    determines the required permissions are in place.
- Changes to xSQLServerAvailabilityGroupListener
  - Removed the dependency of SQLPS provider (issue #460).
  - Cleaned up code.
  - Added test for more coverage.
  - Fixed PSSA rule warnings (issue #255).
  - Parameter Ensure now defaults to 'Present' (issue #450).
- Changes to xSQLServerFirewall
  - Now it will correctly create rules when the resource is used for two or more
    instances on the same server (issue #461).
- Changes to xSQLServerEndpointPermission
  - Added description to the README.md
  - Cleaned up code (issue #257 and issue #231)
  - Now the default value for Ensure is 'Present'.
  - Removed dependency of SQLPS provider (issue #483).
  - Refactored tests so they use less code.
- Changes to README.md
  - Adding deprecated tag to xSQLServerFailoverClusterSetup, xSQLAOGroupEnsure and
    xSQLAOGroupJoin in README.md so it it more clear that these resources has been
    replaced by xSQLServerSetup, xSQLServerAlwaysOnAvailabilityGroup and
    xSQLServerAlwaysOnAvailabilityGroupReplica respectively.
- Changes to xSQLServerEndpoint
  - BREAKING CHANGE: Now SQLInstanceName is mandatory, and is a key, so
    SQLInstanceName has no longer a default value (issue #279).
  - BREAKING CHANGE: Parameter AuthorizedUser has been removed (issue #466,
    issue #275 and issue #80). Connect permissions can be set using the resource
    xSQLServerEndpointPermission.
  - Optional parameter IpAddress has been added. Default is to listen on any
    valid IP-address. (issue #232)
  - Parameter Port now has a default value of 5022.
  - Parameter Ensure now defaults to 'Present'.
  - Resource now supports changing IP address and changing port.
  - Added unit tests (issue #289)
  - Added examples.
- Changes to xSQLServerEndpointState
  - Cleaned up code, removed SupportsShouldProcess and fixed PSSA rules warnings
    (issue #258 and issue #230).
  - Now the default value for the parameter State is 'Started'.
  - Updated README.md with a description for the resources and revised the
    parameter descriptions.
  - Removed dependency of SQLPS provider (issue #481).
  - The parameter NodeName is no longer mandatory and has now the default value
    of $env:COMPUTERNAME.
  - The parameter Name is now a key so it is now possible to change the state on
    more than one endpoint on the same instance. _Note: The resource still only
    supports Database Mirror endpoints at this time._
- Changes to xSQLServerHelper module
  - Removing helper function Get-SQLAlwaysOnEndpoint because there is no resource
    using it any longer.
  - BREAKING CHANGE: Changed helper function Import-SQLPSModule to support SqlServer
    module (issue #91). The SqlServer module is the preferred module so if it is
    found it will be used, and if not found an attempt will be done to load SQLPS
    module instead.
- Changes to xSQLServerScript
  - Updated tests for this resource, because they failed when Import-SQLPSModule
    was updated.

## [6.0.0.0] - 2017-03-08

### Changed

- Changes to xSQLServerConfiguration
  - BREAKING CHANGE: The parameter SQLInstanceName is now mandatory.
  - Resource can now be used to define the configuration of two or more different
    DB instances on the same server.
- Changes to xSQLServerRole
  - xSQLServerRole now correctly reports that the desired state is present when
    the login is already a member of the server roles.
- Added new resources
  - xSQLServerAlwaysOnAvailabilityGroup
- Changes to xSQLServerSetup
  - Properly checks for use of SQLSysAdminAccounts parameter in $PSBoundParameters.
    The test now also properly evaluates the setup argument for SQLSysAdminAccounts.
  - xSQLServerSetup should now function correctly for the InstallFailoverCluster
    action, and also supports cluster shared volumes. Note that the AddNode action
    is not currently working.
  - It now detects that feature Client Connectivity Tools (CONN) and Client
    Connectivity Backwards Compatibility Tools (BC) is installed.
  - Now it can correctly determine the right cluster when only parameter
    InstallSQLDataDir is assigned a path (issue #401).
  - Now the only mandatory path parameter is InstallSQLDataDir when installing
    Database Engine (issue #400).
  - It now can handle mandatory parameters, and are not using wildcard to find
    the variables containing paths (issue #394).
  - Changed so that instead of connection to localhost it is using $env:COMPUTERNAME
    as the host name to which it connects. And for cluster installation it uses
    the parameter FailoverClusterNetworkName as the host name to which it connects
    (issue #407).
  - When called with Action = 'PrepareFailoverCluster', the SQLSysAdminAccounts
    and FailoverClusterGroup parameters are no longer passed to the setup process
    (issues #410 and 411).
  - Solved the problem that InstanceDir and InstallSQLDataDir could not be set to
    just a qualifier, i.e 'E:' (issue #418). All paths (except SourcePath) can now
    be set to just the qualifier.
- Enables CodeCov.io code coverage reporting.
- Added badge for CodeCov.io to README.md.
- Examples
  - xSQLServerMaxDop
    - 1-SetMaxDopToOne.ps1
    - 2-SetMaxDopToAuto.ps1
    - 3-SetMaxDopToDefault.ps1
  - xSQLServerMemory
    - 1-SetMaxMemoryTo12GB.ps1
    - 2-SetMaxMemoryToAuto.ps1
    - 3-SetMinMaxMemoryToAuto.ps1
    - 4-SetMaxMemoryToDefault.ps1
  - xSQLServerDatabase
    - 1-CreateDatabase.ps1
    - 2-DeleteDatabase.ps1
- Added tests for resources
  - xSQLServerMaxDop
  - xSQLServerMemory
- Changes to xSQLServerMemory
  - BREAKING CHANGE: The mandatory parameter now include SQLInstanceName. The
    DynamicAlloc parameter is no longer mandatory
- Changes to xSQLServerDatabase
  - When the system is not in desired state the Test-TargetResource will now output
    verbose messages saying so.
- Changes to xSQLServerDatabaseOwner
  - Fixed code style, added updated parameter descriptions to schema.mof and README.md.

## [5.0.0.0] - 2017-01-25

### Changed

- Improvements how tests are initiated in AppVeyor
  - Removed previous workaround (issue #201) from unit tests.
  - Changes in appveyor.yml so that SQL modules are removed before common test is
    run.
  - Now the deploy step are no longer failing when merging code into Dev. Neither
    is the deploy step failing if a contributor had AppVeyor connected to the fork
    of xSQLServer and pushing code to the fork.
- Changes to README.md
  - Changed the contributing section to help new contributors.
  - Added links for each resource so it is easier to navigate to the parameter list
    for each resource.
  - Moved the list of resources in alphabetical order.
  - Moved each resource parameter list into alphabetical order.
  - Removed old text mentioning System Center.
  - Now the correct product name is written in the installation section, and a typo
    was also fixed.
  - Fixed a typo in the Requirements section.
  - Added link to Examples folder in the Examples section.
  - Change the layout of the README.md to closer match the one of PSDscResources
  - Added more detailed text explaining what operating systems WMF5.0 can be installed
    on.
  - Verified all resource schema files with the README.md and fixed some errors
    (descriptions was not verified).
  - Added security requirements section for resource xSQLServerEndpoint and
    xSQLAOGroupEnsure.
- Changes to xSQLServerSetup
  - The resource no longer uses Win32_Product WMI class when evaluating if
    SQL Server Management Studio is installed. See article
    [kb974524](https://support.microsoft.com/en-us/kb/974524) for more information.
  - Now it uses CIM cmdlets to get information from WMI classes.
  - Resolved all of the PSScriptAnalyzer warnings that was triggered in the common
    tests.
  - Improvement for service accounts to enable support for Managed Service Accounts
    as well as other nt authority accounts
  - Changes to the helper function Copy-ItemWithRoboCopy
    - Robocopy is now started using Start-Process and the error handling has been
      improved.
    - Robocopy now removes files at the destination path if they no longer exists
      at the source.
    - Robocopy copies using unbuffered I/O when available (recommended for large
      files).
  - Added a more descriptive text for the parameter `SourceCredential` to further
    explain how the parameter work.
  - BREAKING CHANGE: Removed parameter SourceFolder.
  - BREAKING CHANGE: Removed default value "$PSScriptRoot\..\..\" from parameter
    SourcePath.
  - Old code, that no longer filled any function, has been replaced.
    - Function `ResolvePath` has been replaced with
      `[Environment]::ExpandEnvironmentVariables($SourcePath)` so that environment
      variables still can be used in Source Path.
    - Function `NetUse` has been replaced with `New-SmbMapping` and
      `Remove-SmbMapping`.
  - Renamed function `GetSQLVersion` to `Get-SqlMajorVersion`.
  - BREAKING CHANGE: Renamed parameter PID to ProductKey to avoid collision with
    automatic variable $PID
- Changes to xSQLServerScript
  - All credential parameters now also has the type
    [System.Management.Automation.Credential()] to better work with PowerShell 4.0.
  - It is now possible to configure two instances on the same node, with the same
    script.
  - Added to the description text for the parameter `Credential` describing how
    to authenticate using Windows Authentication.
  - Added examples to show how to authenticate using either SQL or Windows
    authentication.
  - A recent issue showed that there is a known problem running this resource
    using PowerShell 4.0. For more information, see [issue #273](https://github.com/dsccommunity/SqlServerDsc/issues/273)
- Changes to xSQLServerFirewall
  - BREAKING CHANGE: Removed parameter SourceFolder.
  - BREAKING CHANGE: Removed default value "$PSScriptRoot\..\..\" from parameter
    SourcePath.
  - Old code, that no longer filled any function, has been replaced.
    - Function `ResolvePath` has been replaced with
     `[Environment]::ExpandEnvironmentVariables($SourcePath)` so that environment
    variables still can be used in Source Path.
  - Adding new optional parameter SourceCredential that can be used to authenticate
    against SourcePath.
  - Solved PSSA rules errors in the code.
  - Get-TargetResource no longer return $true when no products was installed.
- Changes to the unit test for resource
  - xSQLServerSetup
    - Added test coverage for helper function Copy-ItemWithRoboCopy
- Changes to xSQLServerLogin
  - Removed ShouldProcess statements
  - Added the ability to enforce password policies on SQL logins
- Added common test (xSQLServerCommon.Tests) for xSQLServer module
  - Now all markdown files will be style checked when tests are running in AppVeyor
    after sending in a pull request.
  - Now all [Examples](/source/Examples/Resources) will be tested by compiling
    to a .mof file after sending in a pull request.
- Changes to xSQLServerDatabaseOwner
  - The example 'SetDatabaseOwner' can now compile, it wrongly had a `DependsOn`
    in the example.
- Changes to SQLServerRole
  - The examples 'AddServerRole' and 'RemoveServerRole' can now compile, it wrongly
    had a `DependsOn` in the example.
- Changes to CONTRIBUTING.md
  - Added section 'Tests for examples files'
  - Added section 'Tests for style check of Markdown files'
  - Added section 'Documentation with Markdown'
  - Added texts to section 'Tests'
- Changes to xSQLServerHelper
  - added functions
    - Get-SqlDatabaseRecoveryModel
    - Set-SqlDatabaseRecoveryModel
- Examples
  - xSQLServerDatabaseRecoveryModel
    - 1-SetDatabaseRecoveryModel.ps1
  - xSQLServerDatabasePermission
    - 1-GrantDatabasePermissions.ps1
    - 2-RevokeDatabasePermissions.ps1
    - 3-DenyDatabasePermissions.ps1
  - xSQLServerFirewall
    - 1-CreateInboundFirewallRules
    - 2-RemoveInboundFirewallRules
- Added tests for resources
  - xSQLServerDatabaseRecoveryModel
  - xSQLServerDatabasePermissions
  - xSQLServerFirewall
- Changes to xSQLServerDatabaseRecoveryModel
  - BREAKING CHANGE: Renamed xSQLDatabaseRecoveryModel to
    xSQLServerDatabaseRecoveryModel to align with naming convention.
  - BREAKING CHANGE: The mandatory parameters now include SQLServer, and
    SQLInstanceName.
- Changes to xSQLServerDatabasePermission
  - BREAKING CHANGE: Renamed xSQLServerDatabasePermissions to
    xSQLServerDatabasePermission to align with naming convention.
  - BREAKING CHANGE: The mandatory parameters now include PermissionState,
    SQLServer, and SQLInstanceName.
- Added support for clustered installations to xSQLServerSetup
  - Migrated relevant code from xSQLServerFailoverClusterSetup
  - Removed Get-WmiObject usage
  - Clustered storage mapping now supports asymmetric cluster storage
  - Added support for multi-subnet clusters
  - Added localized error messages for cluster object mapping
  - Updated README.md to reflect new parameters
- Updated description for xSQLServerFailoverClusterSetup to indicate it is deprecated.
- xPDT helper module
  - Function GetxPDTVariable was removed since it no longer was used by any resources.
  - File xPDT.xml was removed since it was not used by any resources, and did not
    provide any value to the module.
- Changes xSQLServerHelper module
  - Removed the globally defined `$VerbosePreference = 'Continue'` from xSQLServerHelper.
  - Fixed a typo in a variable name in the function New-ListenerADObject.
  - Now Restart-SqlService will correctly show the services it restarts. Also
    fixed PSSA warnings.

## [4.0.0.0] - 2016-12-14

### Changed

- Fixes in xSQLServerConfiguration
  - Added support for clustered SQL instances.
  - BREAKING CHANGE: Updated parameters to align with other resources
    (SQLServer / SQLInstanceName).
  - Updated code to utilize CIM rather than WMI.
- Added tests for resources
  - xSQLServerConfiguration
  - xSQLServerSetup
  - xSQLServerDatabaseRole
  - xSQLAOGroupJoin
  - xSQLServerHelper and moved the existing tests for Restart-SqlService to it.
  - xSQLServerAlwaysOnService
- Fixes in xSQLAOGroupJoin
  - Availability Group name now appears in the error message for a failed.
    Availability Group join attempt.
  - Get-TargetResource now works with Get-DscConfiguration.
- Fixes in xSQLServerRole
  - Updated Ensure parameter to 'Present' default value.
  - Renamed helper functions _-SqlServerRole_ to _-SqlServerRoleMember_.
- Changes to xSQLAlias
  - Add UseDynamicTcpPort parameter for option "Dynamically determine port".
  - Change Get-WmiObject to Get-CimInstance in Resource and associated pester file.
- Added CHANGELOG.md file.
- Added issue template file (ISSUE\_TEMPLATE.md) for 'New Issue' and pull request
  template file (PULL\_REQUEST\_TEMPLATE.md) for 'New Pull Request'.
- Add Contributing.md file.
- Changes to xSQLServerSetup
  - Now `Features` parameter is case-insensitive.
- BREAKING CHANGE: Removed xSQLServerPowerPlan from this module. The resource has
  been moved to [ComputerManagementDsc](https://github.com/dsccommunity/ComputerManagementDsc)
  and is now called PowerPlan.
- Changes and enhancements in xSQLServerDatabaseRole
  - BREAKING CHANGE: Fixed so the same user can now be added to a role in one or
    more databases, and/or one or more instances. Now the parameters `SQLServer`
    and `SQLInstanceName` are mandatory.
  - Enhanced so the same user can now be added to more than one role
- BREAKING CHANGE: Renamed xSQLAlias to xSQLServerAlias to align with naming convention.
- Changes to xSQLServerAlwaysOnService
  - Added RestartTimeout parameter
  - Fixed bug where the SQL Agent service did not get restarted after the
    IsHadrEnabled property was set.
  - BREAKING CHANGE: The mandatory parameters now include Ensure, SQLServer, and
    SQLInstanceName. SQLServer and SQLInstanceName are keys which will be used to
    uniquely identify the resource which allows AlwaysOn to be enabled on multiple
    instances on the same machine.
- Moved Restart-SqlService from MSFT_xSQLServerConfiguration.psm1 to xSQLServerHelper.psm1.

## [3.0.0.0] - 2016-11-02

### Changed

- xSQLServerHelper
  - added functions
    - Test-SQLDscParameterState
    - Get-SqlDatabaseOwner
    - Set-SqlDatabaseOwner
- Examples
  - xSQLServerDatabaseOwner
    - 1-SetDatabaseOwner.ps1
- Added tests for resources
  - MSFT_xSQLServerDatabaseOwner

## [2.0.0.0] - 2016-09-21

### Changed

- Added resources
  - xSQLServerReplication
  - xSQLServerScript
  - xSQLAlias
  - xSQLServerRole
- Added tests for resources
  - xSQLServerPermission
  - xSQLServerEndpointState
  - xSQLServerEndpointPermission
  - xSQLServerAvailabilityGroupListener
  - xSQLServerLogin
  - xSQLAOGroupEnsure
  - xSQLAlias
  - xSQLServerRole
- Fixes in xSQLServerAvailabilityGroupListener
  - In one case the Get-method did not report that DHCP was configured.
  - Now the resource will throw 'Not supported' when IP is changed between Static
    and DHCP.
  - Fixed an issue where sometimes the listener wasn't removed.
  - Fixed the issue when trying to add a static IP to a listener was ignored.
- Fix in xSQLServerDatabase
  - Fixed so dropping a database no longer throws an error
  - BREAKING CHANGE: Fixed an issue where it was not possible to add the same
    database to two instances on the same server.
  - BREAKING CHANGE: The name of the parameter Database has changed. It is now
    called Name.
- Fixes in xSQLAOGroupEnsure
  - Added parameters to New-ListenerADObject to allow usage of a named instance.
  - pass setup credential correctly
- Changes to xSQLServerLogin
  - Fixed an issue when dropping logins.
  - BREAKING CHANGE: Fixed an issue where it was not possible to add the same
    login to two instances on the same server.
- Changes to xSQLServerMaxDop
  - BREAKING CHANGE: Made SQLInstance parameter a key so that multiple instances
    on the same server can be configured

## [1.8.0.0] - 2016-08-10

### Changed

- Converted appveyor.yml to install Pester from PSGallery instead of from Chocolatey.
- Added Support for SQL Server 2016
- xSQLAOGroupEnsure
  - Fixed spelling mistake in AutoBackupPreference property
  - Added BackupPriority property
- Added resources
  - xSQLServerPermission
  - xSQLServerEndpointState
  - xSQLServerEndpointPermission
  - xSQLServerAvailabilityGroupListener
- xSQLServerHelper
  - added functions
    - Import-SQLPSModule
    - Get-SQLPSInstanceName
    - Get-SQLPSInstance
    - Get-SQLAlwaysOnEndpoint
  - modified functions
    - New-TerminatingError - _added optional parameter `InnerException` to be able
    to give the user more information in the returned message_

## [1.7.0.0] - 2016-06-29

### Changed

- Resources Added
  - xSQLServerConfiguration

## [1.6.0.0] - 2016-05-18

### Changed

- Resources Added
  - xSQLAOGroupEnsure
  - xSQLAOGroupJoin
  - xWaitForAvailabilityGroup
  - xSQLServerEndPoint
  - xSQLServerAlwaysOnService
- xSQLServerHelper
  - added functions
    - Connect-SQL
    - New-VerboseMessage
    - Grant-ServerPerms
    - Grant-CNOPerms
    - New-ListenerADObject
- xSQLDatabaseRecoveryModel
  - Updated Verbose statements to use new function New-VerboseMessage
- xSQLServerDatabase
  - Updated Verbose statements to use new function New-VerboseMessage
  - Removed ConnectSQL function and replaced with new Connect-SQL function
- xSQLServerDatabaseOwner
  - Removed ConnectSQL function and replaced with new Connect-SQL function
- xSQLServerDatabasePermissions
  - Removed ConnectSQL function and replaced with new Connect-SQL function
- xSQLServerDatabaseRole
  - Removed ConnectSQL function and replaced with new Connect-SQL function
- xSQLServerLogin
  - Removed ConnectSQL function and replaced with new Connect-SQL function
- xSQLServerMaxDop
  - Updated Verbose statements to use new function New-VerboseMessage
  - Removed ConnectSQL function and replaced with new Connect-SQL function
- xSQLServerMemory
  - Updated Verbose statements to use new function New-VerboseMessage
  - Removed ConnectSQL function and replaced with new Connect-SQL function
- xSQLServerPowerPlan
  - Updated Verbose statements to use new function New-VerboseMessage
- Examples
  - Added xSQLServerConfiguration resource example

## [1.5.0.0] - 2016-03-30

### Changed

- Added new resource xSQLServerDatabase that allows adding an empty database to
  a server

## [1.4.0.0] - 2016-02-02

### Changed

- Resources Added
  - xSQLDatabaseRecoveryModeAdded
  - xSQLServerDatabaseOwner
  - xSQLServerDatabasePermissions
  - xSQLServerDatabaseRole
  - xSQLServerLogin
  - xSQLServerMaxDop
  - xSQLServerMemory
  - xSQLServerPowerPlan
  - xSQLServerDatabase
- xSQLServerSetup:
  - Corrected bug in GetFirstItemPropertyValue to correctly handle registry keys
    with only one value.
  - Added support for SQL Server
  - 2008 R2 installation
  - Removed default values for parameters, to avoid compatibility issues and setup
    errors
  - Added Replication sub feature detection
  - Added setup parameter BrowserSvcStartupType
  - Change SourceFolder to Source to allow for multi version Support
  - Add Source Credential for accessing source files
  - Add Parameters for SQL Server configuration
  - Add Parameters to SuppressReboot or ForceReboot
- xSQLServerFirewall
  - Removed default values for parameters, to avoid compatibility issues
  - Updated firewall rule name to not use 2012 version, since package supports 2008,
    2012 and 2014 versions
  - Additional of SQLHelper Function and error handling
  - Change SourceFolder to Source to allow for multi version Support
- xSQLServerNetwork
  - Added new resource that configures network settings.
  - Currently supports only tcp network protocol
  - Allows to enable and disable network protocol for specified instance service
  - Allows to set custom or dynamic port values
- xSQLServerRSSecureConnectionLevel
  - Additional of SQLHelper Function and error handling
- xSqlServerRSConfig
- xSQLServerFailoverClusterSetup
  - Additional of SQLHelper Function and error handling
  - Change SourceFolder to Source to allow for multi version Support
  - Add Parameters to SuppressReboot or ForceReboot
- Examples
  - Updated example files to use correct DebugMode parameter value ForceModuleImport,
    this is not boolean in WMF 5.0 RTM
  - Added xSQLServerNetwork example

## [1.3.0.0] - 2015-05-01

### Changed

- xSqlServerSetup
  - Make Features case-insensitive.

## [1.2.1.0] - 2015-04-23

### Changed

- Increased timeout for setup process to start to 60 seconds.

## [1.2.0.0] - 2014-12-18

### Changed

- Updated release with the following new resources
  - xSQLServerFailoverClusterSetup
  - xSQLServerRSConfig

## [1.1.0.0] - 2014-10-24

### Changed

- Initial release with the following resources
  - xSQLServerSetup
  - xSQLServerFirewall
  - xSQLServerRSSecureConnectionLevel<|MERGE_RESOLUTION|>--- conflicted
+++ resolved
@@ -217,11 +217,8 @@
 
 - `Restart-ReportingServicesService`
   - Add the ServiceName parameter to restart service with the service name specified.
-<<<<<<< HEAD
   - Introduce parameter sets to maintain backward compatibility with the current
     version.
-=======
-  - Introduce parameter sets to make a current version is backward compatible.
 - `Remove-SqlDscAgentAlert`
   - Now uses `$PSCmdlet.ThrowTerminatingError()` instead of exception helper
     functions for proper terminating error handling ([issue #2193](https://github.com/dsccommunity/SqlServerDsc/issues/2193)).
@@ -240,7 +237,6 @@
 - `Set-SqlDscDatabase`
   - Now uses `$PSCmdlet.ThrowTerminatingError()` instead of exception helper
     functions for proper terminating error handling ([issue #2198](https://github.com/dsccommunity/SqlServerDsc/issues/2198)).
->>>>>>> 59be6b8c
 - `Add-SqlDscTraceFlag`
   - Improved de-duplication logic to normalize element types to `[System.UInt32]`
     before sorting and removing duplicates, ensuring proper handling of mixed
