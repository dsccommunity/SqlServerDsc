# Change log for SqlServerDsc

The format is based on and uses the types of changes according to [Keep a Changelog](https://keepachangelog.com/en/1.0.0/),
and this project adheres to [Semantic Versioning](https://semver.org/spec/v2.0.0.html).

## [Unreleased]

### Added

<<<<<<< HEAD
- `SqlDatabase`
  - Added new class-based resource to create, modify, or remove databases on a
    SQL Server instance. Supports a comprehensive set of database properties
    that can be configured with `Set-SqlDscDatabaseProperty`
    ([issue #2174](https://github.com/dsccommunity/SqlServerDsc/issues/2174)).
=======
- Added public command `Get-SqlDscServerProtocolTcpIp` to retrieve TCP/IP address
  group information for SQL Server instances. Returns `ServerIPAddress` objects
  containing port configuration including `TcpPort`, `TcpDynamicPorts`, `Enabled`,
  and `Active` properties. Supports filtering by specific IP address group name
  and accepts pipeline input from `Get-SqlDscServerProtocol`.
- `SqlResourceBase`
  - Added `Protocol` property to specify the network protocol (`tcp`, `np`, `lpc`)
    when connecting to SQL Server instances
    ([issue #2041](https://github.com/dsccommunity/SqlServerDsc/issues/2041)).
  - Added `Port` property to specify the TCP port number when connecting to SQL
    Server instances
    ([issue #2041](https://github.com/dsccommunity/SqlServerDsc/issues/2041)).
- `Connect-SqlDscDatabaseEngine`
  - Added `Protocol` parameter to specify the network protocol when connecting.
  - Added `Port` parameter to specify the TCP port number when connecting.
    Connection strings now support the format `[protocol:]hostname[\instance][,port]`.
>>>>>>> 352435fa
- `Install-SqlDscServer`
  - Added parameter `AllowDqRemoval` to the `Upgrade` parameter set
    ([issue #2155](https://github.com/dsccommunity/SqlServerDsc/issues/2155)).
- `Test-SqlDscIsSupportedFeature`
  - Added DQ, DQC, and MDS features as discontinued starting with SQL Server 2025
    (17.x) and later versions ([issue #2380](https://github.com/dsccommunity/SqlServerDsc/issues/2380)).
- Added public command `Get-SqlDscRSPackage` to retrieve package information for
  SQL Server Reporting Services or Power BI Report Server. Supports getting version
  information from an executable file
  ([issue #2082](https://github.com/dsccommunity/SqlServerDsc/issues/2082)).
- Added public command `Get-SqlDscBackupFileList` to read the list of database
  files contained in a SQL Server backup file. Useful for planning file
  relocations during restore operations ([issue #2026](https://github.com/dsccommunity/SqlServerDsc/issues/2026)).
- Added public command `Test-SqlDscBackupFile` to verify the integrity of a
  SQL Server backup file ([issue #2026](https://github.com/dsccommunity/SqlServerDsc/issues/2026)).
- Added public command `Restore-SqlDscDatabase` to restore SQL Server databases
  from backup files. Supports full, differential, transaction log, and file
  restores with options for file relocation (both simple path-based and
  explicit RelocateFile objects), point-in-time recovery, NoRecovery/Standby
  modes, and various performance tuning options ([issue #2026](https://github.com/dsccommunity/SqlServerDsc/issues/2026)).
- Added public command `Backup-SqlDscDatabase`. Supports full, differential,
  and transaction log backups with options for compression, copy-only, checksum,
  and retention ([issue #2365](https://github.com/dsccommunity/SqlServerDsc/issues/2365)).
- Added public command `Invoke-SqlDscScalarQuery` to execute scalar queries using
  `Server.ConnectionContext.ExecuteScalar()`. Server-level, lightweight execution
  that does not require any database to be online
  ([issue #2423](https://github.com/dsccommunity/SqlServerDsc/issues/2423)).
- Added public command `Get-SqlDscDateTime` to retrieve current date and time from
  SQL Server instance. Supports multiple T-SQL date/time functions to eliminate
  clock-skew and timezone issues between client and server
  ([issue #2423](https://github.com/dsccommunity/SqlServerDsc/issues/2423)).
- Added public command `Backup-SqlDscDatabase` to perform database backups using
  SMO's `Microsoft.SqlServer.Management.Smo.Backup` class. Supports full,
  differential, and transaction log backups with options for compression,
  copy-only, checksum, and retention. Accepts both Server and Database objects
  via pipeline
  ([issue #2365](https://github.com/dsccommunity/SqlServerDsc/issues/2365)).
- `Set-SqlDscServerPermission`
  - Added integration tests for negative test scenarios including invalid
    permission names and non-existent principals.
- `SqlPermission`
  - Added integration tests for server role permissions to complement the
    existing login permission tests.
- `New-SqlDscDatabase`
  - Added comprehensive set of settable database properties that were previously
    only available in `Set-SqlDscDatabaseProperty`
    ([issue #2190](https://github.com/dsccommunity/SqlServerDsc/issues/2190)).
- Added public command `Resume-SqlDscDatabase` to bring a database online using
  SMO `Database.SetOnline()`. Supports Server and Database pipeline input
  ([issue #2191](https://github.com/dsccommunity/SqlServerDsc/issues/2191)).
- Added public command `Suspend-SqlDscDatabase` to take a database offline using
  SMO `Database.SetOffline()`. Supports Server and Database pipeline input;
  includes `Force` to disconnect active users
  ([issue #2192](https://github.com/dsccommunity/SqlServerDsc/issues/2192)).
- `Remove-SqlDscLogin`
  - Added parameter `-KillActiveSessions` to automatically terminate any active
    sessions for a login before dropping it
    ([issue #2372](https://github.com/dsccommunity/SqlServerDsc/issues/2372)).
- `Invoke-SetupAction`
  - Added parameter `AllowDqRemoval` for the `Upgrade` action to allow removal
    of Data Quality (DQ) Services during upgrade to SQL Server 2025 (17.x) and
    later versions.
  - Now outputs setup progress when `-Verbose` is passed by using `/QUIETSIMPLE`
    instead of `/QUIET`.
- `SqlResourceBase`
  - Added the method `ConvertToSmoEnumType()` to convert string values to SMO
    enum types at runtime. This method can be used by all resources inheriting
    from `SqlResourceBase` and supports a default namespace parameter to avoid
    repeating the full type name.

### Changed

- `Assert-SetupActionProperties`
  - Refactored to use the command `Get-FileVersion` from the DscResource.Common
    module instead of the private function `Get-FileVersionInformation`
    ([issue #2373](https://github.com/dsccommunity/SqlServerDsc/issues/2373)).
- Renamed commands `*-SqlDscBIReportServer` to `*-SqlDscPowerBIReportServer` for
  clarity. The old names `*-SqlDscBIReportServer` and `*-SqlDscPBIReportServer`
  are available as aliases for backward compatibility
  ([issue #2071](https://github.com/dsccommunity/SqlServerDsc/issues/2071)).
- `SqlProtocol`
  - Refactored to use the public command `Get-SqlDscServerProtocolName` instead
    of the deprecated private function `Get-ProtocolNameProperties`

### Fixed

- Fixed all `Invoke-WebRequest` calls throughout the codebase to include the
  `-UseBasicParsing` parameter. This addresses a Windows PowerShell 5.1 security
  update (CVE-2025-54100) released December 9, 2025, which changed the default
  behavior of `Invoke-WebRequest` to require an interactive prompt unless
  `-UseBasicParsing` is specified. This change prevents failures in non-interactive
  CI environments. Affected files include integration tests, production code, and
  build scripts
  ([issue #2376](https://github.com/dsccommunity/SqlServerDsc/issues/2376)).
- `SqlRS`
  - Fixed integration tests failing with status code 0 when checking ReportServer
    and Reports site accessibility by implementing retry logic (up to 2 minutes) to
    handle timing issues where Reporting Services web services are not immediately
    ready after DSC configuration completes. On final retry attempt with status
    code 0, the exception is now re-thrown to provide detailed error diagnostics
    ([issue #2376](https://github.com/dsccommunity/SqlServerDsc/issues/2376)).
  - Refactored to use the public command `Get-SqlDscServerProtocol` instead
    of the deprecated private function `Get-ServerProtocolObject`
    ([issue #2104](https://github.com/dsccommunity/SqlServerDsc/issues/2104)).
- `SqlProtocolTcpIp`
  - Refactored to use the public command `Get-SqlDscServerProtocol` instead
    of the deprecated private function `Get-ServerProtocolObject`
    ([issue #2104](https://github.com/dsccommunity/SqlServerDsc/issues/2104)).
- `SqlPermission`
  - Refactored to use the new object-based server permission commands
    (`Grant-SqlDscServerPermission`, `Deny-SqlDscServerPermission`,
    `Revoke-SqlDscServerPermission`, and `Get-SqlDscServerPermission`)
    instead of the deprecated `Set-SqlDscServerPermission` command
    ([issue #2159](https://github.com/dsccommunity/SqlServerDsc/issues/2159)).
  - Updated documentation to clarify that the resource supports both logins
    and server roles as principals.
  - Added a note in documentation clarifying that if a name exists as both
    a login and a server role, the login will take precedence.
- BREAKING CHANGE: `Set-SqlDscServerPermission`
  - Completely refactored to set exact server permissions for a principal. The
    command now accepts Login or ServerRole objects (same as `Grant-SqlDscServerPermission`,
    `Deny-SqlDscServerPermission`, and `Revoke-SqlDscServerPermission`) and uses
    `-Grant`, `-GrantWithGrant`, and `-Deny` parameters to specify the exact
    permissions that should exist within each specified category. Within a
    specified category, any existing permissions not listed are revoked;
    categories not specified are left unchanged. The command internally uses
    `Get-SqlDscServerPermission`, `Grant-SqlDscServerPermission`,
    `Deny-SqlDscServerPermission`, and `Revoke-SqlDscServerPermission` to
    achieve this
    ([issue #2159](https://github.com/dsccommunity/SqlServerDsc/issues/2159)).
- Updated comment-based help `.INPUTS` and `.OUTPUTS` sections across all public
  commands and private functions to comply with DSC community style guidelines
  ([issue #2103](https://github.com/dsccommunity/SqlServerDsc/issues/2103)).
- `Set-SqlDscDatabaseProperty`
  - Updated comment-based help to reference correct enum values.
  - Added SQL Server version requirements to version-specific parameter help.

### Fixed

- `Set-SqlDscServerPermission`
  - Fixed an issue where unspecified permission parameters would incorrectly
    revoke existing permissions. The command now only processes permission
    categories that are explicitly specified via parameters. For example,
    specifying only `-Grant @()` will now correctly revoke only Grant permissions
    while leaving GrantWithGrant and Deny permissions unchanged
    ([issue #2159](https://github.com/dsccommunity/SqlServerDsc/issues/2159)).
- `New-SqlDscDatabase`
  - Fixed parameter types for database-scoped configuration properties from
    `System.Boolean` to `Microsoft.SqlServer.Management.Smo.DatabaseScopedConfigurationOnOff`
    to match SMO property types and support all valid values (Off, On, Primary)
    ([issue #2190](https://github.com/dsccommunity/SqlServerDsc/issues/2190)).
  - Fixed parameter types for boolean database properties from `System.Boolean` to
    `System.Management.Automation.SwitchParameter` to follow PowerShell best practices.
    ([issue #2190](https://github.com/dsccommunity/SqlServerDsc/issues/2190)).
- `New-SqlDscRole`
  - Fixed duplicate verbose output by removing manual `Write-Verbose` call, as
    `$PSCmdlet.ShouldProcess()` already generates appropriate verbose output
    ([issue #2156](https://github.com/dsccommunity/SqlServerDsc/issues/2156)).
- `Set-SqlDscDatabaseProperty`
  - Fixed parameter types for database-scoped configuration properties from
    `System.Boolean` to `Microsoft.SqlServer.Management.Smo.DatabaseScopedConfigurationOnOff`
    to match SMO property types and support all valid values (Off, On, Primary)
    ([issue #2190](https://github.com/dsccommunity/SqlServerDsc/issues/2190)).
  - Fixed parameter types for boolean database properties from `System.Boolean` to
    `System.Management.Automation.SwitchParameter` to follow PowerShell best practices.
    ([issue #2190](https://github.com/dsccommunity/SqlServerDsc/issues/2190)).

### Removed

- `DSC_SqlDatabase`
  - Removed the legacy MOF-based resource. Use the new class-based `SqlDatabase`
    resource instead.
- Removed helper function `Get-FilePathMajorVersion` from the SqlServerDsc.Common
  module. Refactored usages to use the command `Get-FileVersion` from the
  DscResource.Common module instead
- Removed private function `Get-FileVersionInformation`. Use the command
  `Get-FileVersion` from the DscResource.Common module instead
  ([issue #2373](https://github.com/dsccommunity/SqlServerDsc/issues/2373)).
- Removed deprecated private function `Get-ProtocolNameProperties` from the
  SqlServerDsc.Common module. Use the public command `Get-SqlDscServerProtocolName`
  instead ([issue #2104](https://github.com/dsccommunity/SqlServerDsc/issues/2104)).
- Removed deprecated private function `Get-ServerProtocolObject` from the
  SqlServerDsc.Common module. Use the public command `Get-SqlDscServerProtocol`
  instead ([issue #2104](https://github.com/dsccommunity/SqlServerDsc/issues/2104)).

## [17.3.0] - 2025-12-01

### Removed

- BREAKING CHANGE: Removed public command `Test-SqlDscDatabase`. Use
  `Test-SqlDscIsDatabase` to check existence. For property checks, use
  `Test-SqlDscDatabaseProperty`. See [issue #2201](https://github.com/dsccommunity/SqlServerDsc/issues/2201).
- BREAKING CHANGE: `Set-SqlDscDatabase`
  - Removed parameter `OwnerName` [issue #2177](https://github.com/dsccommunity/SqlServerDsc/issues/2177).
    Use the new command `Set-SqlDscDatabaseOwner` to change database ownership instead.
- BREAKING CHANGE: `Set-SqlDscDatabaseProperty`
  - Removed parameters `AzureEdition` and `AzureServiceObjective`. Azure SQL Database
    service tier and SLO changes should be managed using `Set-AzSqlDatabase` from the
    Azure PowerShell module instead. See [issue #2177](https://github.com/dsccommunity/SqlServerDsc/issues/2177).
  - Removed parameter `DatabaseSnapshotBaseName`. Database snapshots should be
    created using the `New-SqlDscDatabaseSnapshot`, or the `New-SqlDscDatabase`
    command with the `-DatabaseSnapshotBaseName` parameter.
  - Removed parameter `DefaultSchema`. Default schema is a user-level property,
    not a database-level property. See [issue #2177](https://github.com/dsccommunity/SqlServerDsc/issues/2177).
  - Removed parameter `IsLedger`. Ledger status is read-only after database creation.
    Use `New-SqlDscDatabase` with the `-IsLedger` parameter to create ledger databases
    [issue #2351](https://github.com/dsccommunity/SqlServerDsc/issues/2351).

### Added

- Added public command `Enable-SqlDscDatabaseSnapshotIsolation` to enable snapshot
  isolation for a database in a SQL Server Database Engine instance. This command
  uses the SMO `SetSnapshotIsolation()` method to enable row-versioning and snapshot
  isolation settings to optimize concurrency and consistency ([issue #2329](https://github.com/dsccommunity/SqlServerDsc/issues/2329)).
- Added public command `Disable-SqlDscDatabaseSnapshotIsolation` to disable snapshot
  isolation for a database in a SQL Server Database Engine instance. This command
  uses the SMO `SetSnapshotIsolation()` method to disable row-versioning and snapshot
  isolation settings ([issue #2329](https://github.com/dsccommunity/SqlServerDsc/issues/2329)).
- Added public command `New-SqlDscDatabaseSnapshot` to create database snapshots
  in a SQL Server Database Engine instance using SMO. This command provides an
  automated and DSC-friendly approach to snapshot management by leveraging
  `New-SqlDscDatabase` for the actual creation. The command now supports `FileGroup`
  and `DataFile` parameters to allow control over snapshot file placement and
  structure ([issue #2341](https://github.com/dsccommunity/SqlServerDsc/issues/2341)).
- Added public command `New-SqlDscFileGroup` to create FileGroup objects for SQL
  Server databases. This command simplifies creating FileGroup objects that can be
  used with `New-SqlDscDatabase` and other database-related commands. The `Database`
  parameter is optional, allowing FileGroup objects to be created standalone and
  added to a Database later using `Add-SqlDscFileGroup`.
- Added public command `New-SqlDscDataFile` to create DataFile objects for SQL
  Server FileGroups. This command simplifies creating DataFile objects with
  specified physical file paths, supporting both regular database files (.mdf, .ndf)
  and sparse files for database snapshots (.ss). The `FileGroup` parameter is
  mandatory, requiring DataFile objects to be created with an associated FileGroup.
- Added public command `Add-SqlDscFileGroup` to add one or more FileGroup objects
  to a Database. This command provides a clean way to associate FileGroup objects
  with a Database after they have been created.
- Added public command `ConvertTo-SqlDscDataFile` to convert `DatabaseFileSpec`
  objects to SMO DataFile objects.
- Added public command `ConvertTo-SqlDscFileGroup` to convert `DatabaseFileGroupSpec`
  objects to SMO FileGroup objects.
- Added class `DatabaseFileSpec` to define data file specifications without requiring
  a database or SMO context.
- Added class `DatabaseFileGroupSpec` to define file group specifications with
  associated data files without requiring a database or SMO context.
- `New-SqlDscDatabase`
  - Added `FileGroup` and `DataFile` parameters to allow specifying custom file
    locations and structure. These parameters apply to both regular databases and
    database snapshots, enabling control over file placement for snapshots (sparse
    files) and custom filegroup/datafile configuration for regular databases
    ([issue #2341](https://github.com/dsccommunity/SqlServerDsc/issues/2341)).
  - Added `IsLedger` parameter to support creating ledger databases at creation time.
    Ledger status is read-only after database creation and can only be set when
    creating a new database ([issue #2351](https://github.com/dsccommunity/SqlServerDsc/issues/2351)).
- Added public command `Set-SqlDscDatabaseOwner` to change the owner of a SQL Server
  database [issue #2177](https://github.com/dsccommunity/SqlServerDsc/issues/2177).
  This command uses the SMO `SetOwner()` method and supports both `ServerObject`
  and `DatabaseObject` parameter sets. This replaces the ownership changes
  previously done via the `OwnerName` parameter in `Set-SqlDscDatabase`.
- Added public command `Test-SqlDscIsDatabase` to test if a database exists on a
  SQL Server Database Engine instance ([issue #2201](https://github.com/dsccommunity/SqlServerDsc/issues/2201)).
- Added public command `Get-SqlDscSetupLog` to retrieve SQL Server setup bootstrap
  logs (Summary.txt) from the most recent setup operation. This command can be used
  interactively for troubleshooting or within integration tests to help diagnose
  setup failures. Integration tests have been updated to use this command instead
  of duplicated error handling code [issue #2311](https://github.com/dsccommunity/SqlServerDsc/issues/2311).
- Added script `Remove-SqlServerFromCIImage.ps1` to remove pre-installed SQL Server
  components from Microsoft Hosted agents that conflict with PrepareImage operations.
  The script is now run automatically in the CI pipeline before PrepareImage tests
  to resolve Sysprep compatibility errors [issue #2212](https://github.com/dsccommunity/SqlServerDsc/issues/2212).
- Added integration tests for `Complete-SqlDscImage` command to ensure command
  reliability in prepared image installation workflows. The test runs in a separate
  pipeline job `Integration_Test_Commands_SqlServer_PreparedImage` with its own CI
  worker, and verifies the completion of SQL Server instances prepared using
  `Install-SqlDscServer` with the `-PrepareImage` parameter. The test includes
  scenarios with minimal parameters and various service account/directory
  configurations [issue #2212](https://github.com/dsccommunity/SqlServerDsc/issues/2212).
- Added integration test for `Install-SqlDscServer` with the `-PrepareImage`
  parameter set to support the prepared image installation workflow. This test
  (`Install-SqlDscServer.Integration.PrepareImage.Tests.ps1`) runs in the
  `Integration_Test_Commands_SqlServer_PreparedImage` pipeline job and prepares
  a DSCSQLTEST instance that is later completed by `Complete-SqlDscImage` tests
  [issue #2212](https://github.com/dsccommunity/SqlServerDsc/issues/2212).
- Added integration tests for `Initialize-SqlDscRebuildDatabase` command to ensure
  command reliability. The test runs in group 8, alongside `Repair-SqlDscServer`,
  to verify the rebuild database functionality on the DSCSQLTEST instance
  [issue #2242](https://github.com/dsccommunity/SqlServerDsc/issues/2242).
- Added integration tests for `Repair-SqlDscServer` command to ensure command
  reliability. The test runs in group 8, before `Uninstall-SqlDscServer` in
  group 9, to verify the repair functionality on the DSCSQLTEST instance
  [issue #2238](https://github.com/dsccommunity/SqlServerDsc/issues/2238).
- Added integration tests for `ConvertTo-SqlDscServerPermission` command to ensure
  command reliability [issue #2207](https://github.com/dsccommunity/SqlServerDsc/issues/2207).
- Added post-installation configuration integration test to configure SSL certificate
  support for SQL Server instance DSCSQLTEST in CI environment, enabling testing
  of encryption-related functionality. The new `PostInstallationConfiguration`
  integration test includes:
  - Self-signed SSL certificate creation and installation
  - Certificate configuration for SQL Server Database Engine
  - Service account permissions for certificate private key access
  - Certificate trust chain configuration
  - Verification that encryption is properly configured
  - Enabled previously skipped encryption tests in `Invoke-SqlDscQuery`
  - Added integration tests for `Connect-SqlDscDatabaseEngine` command to verify
    the `-Encrypt` parameter functionality
  [issue #2290](https://github.com/dsccommunity/SqlServerDsc/issues/2290).
- Added integration tests for `Get-SqlDscDatabasePermission` command to ensure
  database permission retrieval functions correctly in real environments
  [issue #2221](https://github.com/dsccommunity/SqlServerDsc/issues/2221).
- Added integration tests for `Get-SqlDscManagedComputer` command to ensure it
  functions correctly in real environments
  [issue #2220](https://github.com/dsccommunity/SqlServerDsc/issues/2220).
- Added integration tests for `Remove-SqlDscAudit` command to ensure it functions
  correctly in real environments
  [issue #2241](https://github.com/dsccommunity/SqlServerDsc/issues/2241).
- Added integration tests for `ConvertFrom-SqlDscDatabasePermission` command to
  ensure it functions correctly in real environments
  [issue #2211](https://github.com/dsccommunity/SqlServerDsc/issues/2211).
- Added integration tests for `Get-SqlDscStartupParameter` command to ensure it
  functions correctly in real environments
  [issue #2217](https://github.com/dsccommunity/SqlServerDsc/issues/2217).
- Added integration tests for `Get-SqlDscTraceFlag` command to ensure it functions
  correctly in real environments
  [issue #2216](https://github.com/dsccommunity/SqlServerDsc/issues/2216).
- Added integration tests for `Get-SqlDscPreferredModule` command to ensure it
  functions correctly in real environments
  [issue #2218](https://github.com/dsccommunity/SqlServerDsc/issues/2218).
- Added integration tests for `Enable-SqlDscAudit` command to ensure command
  reliability [issue #2223](https://github.com/dsccommunity/SqlServerDsc/issues/2223).
- Added integration tests for `Get-SqlDscAudit` command to ensure it functions
  correctly in real environments
  [issue #2222](https://github.com/dsccommunity/SqlServerDsc/issues/2222).
- Added integration tests for `Disconnect-SqlDscDatabaseEngine` command to ensure
  command reliability in real environments
  [issue #2224](https://github.com/dsccommunity/SqlServerDsc/issues/2224).
- Added integration tests for `Invoke-SqlDscQuery` command to ensure it functions
  correctly in real environments
  [issue #2227](https://github.com/dsccommunity/SqlServerDsc/issues/2227).
- Added integration tests for `New-SqlDscAudit` command to ensure it functions
  correctly in real environments
  [issue #2226](https://github.com/dsccommunity/SqlServerDsc/issues/2226).
- Added integration tests for `Test-SqlDscIsLogin` command to ensure it functions
  correctly in real environments
  [issue #2230](https://github.com/dsccommunity/SqlServerDsc/issues/2230).
- Added integration tests for `Test-SqlDscIsDatabasePrincipal` command to ensure
  it functions correctly in real environments
  [issue #2231](https://github.com/dsccommunity/SqlServerDsc/issues/2231).
- Added public command `Test-SqlDscDatabaseProperty` to test database properties
  on SQL Server Database Engine instances. This command supports two parameter sets:
  `ServerObject` with **DatabaseName**, and `DatabaseObject` (from `Get-SqlDscDatabase`).
  It allows users to specify any non-collection properties of the SMO Database object
  as dynamic parameters to test, returning `$true` if all tested properties match
  their expected values, and `$false` otherwise. This command improves maintainability
  of SQL DSC resources and provides granular database configuration testing
  [issue #2306](https://github.com/dsccommunity/SqlServerDsc/issues/2306).

### Fixed

- `SqlDatabaseObjectPermission`
  - Added validation to ensure each `DSC_DatabaseObjectPermission` instance
    only contains a single permission name. Specifying multiple permissions
    as a comma-separated string now throws a descriptive error
    ([issue #2345](https://github.com/dsccommunity/SqlServerDsc/issues/2345)).
- `Get-SqlDscRSSetupConfiguration`
  - Fixed issue where the function doesn't provide an output for SSRS 2016 instances
    because registry paths were using `InstanceName` instead of `InstanceId`.
    [issue #2346](https://github.com/dsccommunity/SqlServerDsc/issues/2346).
  - Added fallback to `SQLPath` registry value for SQL 2016 and earlier when
    `InstallRootDirectory` is not found [issue #2346](https://github.com/dsccommunity/SqlServerDsc/issues/2346).
  - Added filtering to `MSReportServer_Instance` retrieval logic to handle the case
    with many SSRSs.
- `SqlRS`
  - Obtain the Reporting service name from WMI for version 14 and higher.
    [issue #2313](https://github.com/dsccommunity/SqlServerDsc/issues/2313)
  - Added validation to ensure Configuration.ServiceName is not null or empty
    for SQL Server version 14 and higher [issue #2342](https://github.com/dsccommunity/SqlServerDsc/issues/2342).
- `Repair-SqlDscServer`
  - Removed the `Features` parameter from the command as SQL Server Repair action
    does not accept the `/FEATURES` parameter. SQL Server automatically repairs
    all installed features when using the Repair action. This fixes the error
    "The setting 'FEATURES' is not allowed when the value of setting 'ACTION'
    is 'Repair'." that occurred when attempting to repair a SQL Server instance
    [issue #2238](https://github.com/dsccommunity/SqlServerDsc/issues/2238).
- Corrected error message in test file to recommend 'noop' task instead of 'build'
  task for resolving dependencies
  ([issue #2279](https://github.com/dsccommunity/SqlServerDsc/issues/2279)).
- Updated integration test documentation in `tests/Integration/Commands/README.md`
  to correctly reflect that `ConvertFrom-SqlDscDatabasePermission` test does not
  require database instance connectivity
  [issue #2284](https://github.com/dsccommunity/SqlServerDsc/issues/2284).
- Updated unit test assertion in `Get-SqlDscSetupLog.Tests.ps1` to use
  `Should -BeFalse` instead of `Should -Contain $false` to comply with DSC
  Community Pester style guidelines
  [issue #2315](https://github.com/dsccommunity/SqlServerDsc/issues/2315).
- Added integration tests for `Set-SqlDscAudit` command to ensure it functions
  correctly in real environments
  [issue #2236](https://github.com/dsccommunity/SqlServerDsc/issues/2236).
- Added integration tests for `Set-SqlDscStartupParameter` command to ensure
  reliable startup parameter configuration
  [issue #2233](https://github.com/dsccommunity/SqlServerDsc/issues/2233).
- Added integration tests for `Set-SqlDscServerPermission` command to ensure it
  functions correctly in real environments
  [issue #2234](https://github.com/dsccommunity/SqlServerDsc/issues/2234).
- Added integration tests for `Save-SqlDscSqlServerMediaFile` command to ensure
  it functions correctly in real environments
  [issue #2237](https://github.com/dsccommunity/SqlServerDsc/issues/2237).
- Added integration tests for `Disable-SqlDscAudit` command to ensure it functions
  correctly in real environments
  [issue #2206](https://github.com/dsccommunity/SqlServerDsc/issues/2206).
- Added integration tests for `ConvertTo-SqlDscDatabasePermission` command to
  ensure command reliability
  [issue #2209](https://github.com/dsccommunity/SqlServerDsc/issues/2209).
- Added integration tests for `Set-SqlDscDatabasePermission` command to ensure
  command reliability
  [issue #2235](https://github.com/dsccommunity/SqlServerDsc/issues/2235).
- Added integration test for `ConvertTo-SqlDscEditionName` command to ensure
  command reliability in real environments
  [issue #2208](https://github.com/dsccommunity/SqlServerDsc/issues/2208).
- Added integration tests for `Import-SqlDscPreferredModule` command to ensure
  proper module import functionality in real environments
  [issue #2225](https://github.com/dsccommunity/SqlServerDsc/issues/2225).
- Added integration tests for `Test-SqlDscIsSupportedFeature` command to ensure
  it functions correctly in real environments
  [issue #2228](https://github.com/dsccommunity/SqlServerDsc/issues/2228).
- Added integration test for `Get-SqlDscManagedComputerService` command to ensure
  command reliability [issue #2219](https://github.com/dsccommunity/SqlServerDsc/issues/2219).
- Added integration tests for `Set-SqlDscTraceFlag` command to ensure it functions
  correctly in real environments
  [issue #2232](https://github.com/dsccommunity/SqlServerDsc/issues/2232).
- Added integration tests for `ConvertFrom-SqlDscServerPermission` command to
  ensure it functions correctly in real environments
  [issue #2210](https://github.com/dsccommunity/SqlServerDsc/issues/2210).
- `Remove-SqlDscTraceFlag`
  - Added missing integration test to ensure command reliability ([issue #2239](https://github.com/dsccommunity/SqlServerDsc/issues/2239)).
- `Remove-SqlDscAudit`
  - Added missing integration test to ensure command reliability ([issue #2241](https://github.com/dsccommunity/SqlServerDsc/issues/2241)).
- Added integration tests for `Test-SqlDscIsRole` command to ensure it functions
  correctly in real environments
  [issue #2229](https://github.com/dsccommunity/SqlServerDsc/issues/2229).
- Added integration tests for `Add-SqlDscTraceFlag` command to ensure it functions
  correctly in real environments
  [issue #2214](https://github.com/dsccommunity/SqlServerDsc/issues/2214).
- `Set-SqlDscAudit`
  - Added `AllowAuditGuidChange` parameter to enable modifying the audit GUID
    by dropping and recreating the audit with the new GUID. This parameter is
    required when changing the `AuditGuid` property because SQL Server does not
    allow direct modification of the audit GUID ([issue #2287](https://github.com/dsccommunity/SqlServerDsc/issues/2287)).
- `Save-SqlDscSqlServerMediaFile`
  - Fixed the Force parameter to work correctly when the target ISO file already
    exists. The command now properly overwrites the target file when Force is
    specified. Removed the safety check that was incorrectly blocking execution
    when other ISO files existed in the destination directory
    ([issue #2280](https://github.com/dsccommunity/SqlServerDsc/issues/2280)).
- `DSC_SqlRS`
  - Fixed intermittent initialization failures on resource-constrained systems
    (particularly Windows Server 2025 in CI) by adding an optional `RestartTimeout`
    parameter that allows specifying a wait period (in seconds) after service
    restart to allow Reporting Services to fully initialize before attempting
    to get configuration data or run initialization methods. The timeout is applied
    both after the initial service restart and before calling `InitializeReportServer()`
    if needed, giving the WMI provider sufficient time to be ready. When not specified,
    no additional wait time is applied, maintaining backward compatibility.
- `New-SqlDscAudit`
  - Fixed parameter validation to prevent the `ReserveDiskSpace` parameter from
    being used with the `FileWithMaxFiles` parameter set (when only `MaximumFiles`
    is specified without `MaximumFileSize`). This combination always resulted in
    a SQL Server error because `RESERVE_DISK_SPACE` cannot be specified when
    `MAXSIZE = UNLIMITED`. The `ReserveDiskSpace` parameter now correctly requires
    both `MaximumFiles` and `MaximumFileSize` to be specified
    ([issue #2289](https://github.com/dsccommunity/SqlServerDsc/issues/2289)).
- `Add-SqlDscTraceFlag` and `Remove-SqlDscTraceFlag`
  - Fixed parameter binding error when `ErrorAction` was specified both
    explicitly and via `PSBoundParameters` by using `Remove-CommonParameter`
    instead of manual parameter removal
    ([issue #2239](https://github.com/dsccommunity/SqlServerDsc/issues/2239)).
- `Remove-SqlDscTraceFlag`
  - Optimized to skip unnecessary Set operations when removal results in no
    effective change
    ([issue #2239](https://github.com/dsccommunity/SqlServerDsc/issues/2239)).
- Updated `.gitattributes` to enforce LF line endings for PowerShell files to
  ensure cross-platform compatibility.

### Changed

- `New-SqlDscDatabase`
  - Added support for creating database snapshots through a new `Snapshot`
    parameter set. Use the `-DatabaseSnapshotBaseName` parameter to specify
    the source database name when creating a snapshot ([issue #2333](https://github.com/dsccommunity/SqlServerDsc/issues/2333)).
- `Restart-ReportingServicesService`
  - BREAKING CHANGE: Removed the deprecated `InstanceName` parameter. All callers
    must now use the `ServiceName` parameter instead.
  - Added the `ServiceName` parameter to restart service with the service name specified.
- BREAKING CHANGE: `Set-SqlDscDatabase` has been renamed to `Set-SqlDscDatabaseProperty`
  to better reflect its purpose of setting database properties. All existing references
  should be updated to use the new name.
- `Set-SqlDscDatabaseProperty` (formerly `Set-SqlDscDatabase`)
  - BREAKING CHANGE: Completely refactored to support settable SMO Database
    properties as parameters ([issue #2177](https://github.com/dsccommunity/SqlServerDsc/issues/2177)).
- `Remove-SqlDscAgentAlert`
  - Now uses `$PSCmdlet.ThrowTerminatingError()` instead of exception helper
    functions for proper terminating error handling ([issue #2193](https://github.com/dsccommunity/SqlServerDsc/issues/2193)).
- `Set-SqlDscAgentAlert`
  - Now uses `$PSCmdlet.ThrowTerminatingError()` instead of exception helper
    functions for proper terminating error handling ([issue #2196](https://github.com/dsccommunity/SqlServerDsc/issues/2196)).
- `Remove-SqlDscDatabase`
  - Now uses `$PSCmdlet.ThrowTerminatingError()` instead of exception helper
    functions for proper terminating error handling ([issue #2195](https://github.com/dsccommunity/SqlServerDsc/issues/2195)).
- `Remove-SqlDscRole`
  - Now uses `$PSCmdlet.ThrowTerminatingError()` instead of exception helper
    functions for proper terminating error handling ([issue #2199](https://github.com/dsccommunity/SqlServerDsc/issues/2199)).
- `New-SqlDscDatabase`
  - Now uses `$PSCmdlet.ThrowTerminatingError()` instead of exception helper
    functions for proper terminating error handling ([issue #2200](https://github.com/dsccommunity/SqlServerDsc/issues/2200)).
- `Set-SqlDscDatabaseProperty` (formerly `Set-SqlDscDatabase`)
  - Now uses `$PSCmdlet.ThrowTerminatingError()` instead of exception helper
    functions for proper terminating error handling ([issue #2198](https://github.com/dsccommunity/SqlServerDsc/issues/2198)).
- `Add-SqlDscTraceFlag`
  - Improved de-duplication logic to normalize element types to `[System.UInt32]`
    before sorting and removing duplicates, ensuring proper handling of mixed
    numeric types ([issue #2277](https://github.com/dsccommunity/SqlServerDsc/issues/2277)).
  - Added idempotent behavior by comparing current and desired trace flags before
    calling `Set-SqlDscTraceFlag`, skipping unnecessary writes when there are no
    effective changes ([issue #2277](https://github.com/dsccommunity/SqlServerDsc/issues/2277)).
- Refactored integration tests to remove `finally` blocks from `It`-blocks and
  use Pester `BeforeEach`/`AfterEach` blocks instead, following DSC Community
  coding guidelines. This improves test cleanup reliability and maintainability
  across the following test files ([issue #2288](https://github.com/dsccommunity/SqlServerDsc/issues/2288)):
  - `New-SqlDscLogin.Integration.Tests.ps1`
  - `New-SqlDscAudit.Integration.Tests.ps1`
  - `Get-SqlDscDatabasePermission.Integration.Tests.ps1`
  - `Get-SqlDscPreferredModule.Integration.Tests.ps1`
  - `New-SqlDscDatabase.Integration.Tests.ps1`
- Refactored unit tests to remove `finally` blocks from `It`-blocks and
  use Pester `AfterEach` blocks instead, following DSC Community coding
  guidelines. This improves test cleanup reliability and maintainability
  across the following test files ([issue #2288](https://github.com/dsccommunity/SqlServerDsc/issues/2288)):
  - `Set-SqlDscConfigurationOption.Tests.ps1`
  - `Get-SqlDscConfigurationOption.Tests.ps1`
  - `Test-SqlDscConfigurationOption.Tests.ps1`
- `Test-SqlDscIsDatabasePrincipal` and `Get-SqlDscDatabasePermission`
  - Added `Refresh` parameter to refresh SMO collections before checking
    database principals, addressing issues with custom database roles created
    via T-SQL that aren't immediately visible to SMO. The refresh logic is
    optimized to only refresh collections that will be used based on exclude
    parameters, improving performance on databases with large numbers of principals
    ([issue #2221](https://github.com/dsccommunity/SqlServerDsc/issues/2221)).
- Updated GitHub Copilot setup workflow to fix environment variable assignment
  in task.
- Updated VS Code tasks configuration to use proper build and test commands
  with improved task grouping and problem matchers.
- Updated instruction files to use correct build command (`noop` instead of
  `build`) and fixed file pattern matching syntax.
- Bump GitHub actions codeql-action/upload-sarif to v4
- Bump GitHub actions checkout to v6
- SqlDatabase
  - Support enabling or disabling snapshot isolation
    ([issue #845](https://github.com/dsccommunity/SqlServerDsc/issues/845)).

## [17.2.0] - 2025-09-16

### Fixed

- Make sure tests forcibly imports the module being tested to avoid AI failing
  when testing changes.
- Fixed Azure DevOps pipeline conditions that were preventing DSC resource
  integration tests from running when they should by removing incorrect quotes
  around boolean values.
- Refactored error handling by removing global `$ErrorActionPreference = 'Stop'`
  from 64 PowerShell files and implementing targeted error control for specific
  command calls that use `-ErrorAction 'Stop'`.
- `SqlAgentAlert`
  - Minor fix in `source/Classes/020.SqlAgentAlert.ps1` to correct `ExcludeDscProperties`
    formatting (added missing delimiter).
- `SqlRSSetup`
  - Re-added `ReportServerEdition` enum and updated class to use enum instead of
    ValidateSet for the Edition property.
- Fixed commands continuing execution after `Assert-ElevatedUser` elevation
  errors by setting `$ErrorActionPreference = 'Stop'` [issue #2070](https://github.com/dsccommunity/SqlServerDsc/issues/2070)
- Fixed incorrect array-return syntax in several public `Get-*` commands by
  removing a leading comma in return statements which could cause incorrect
  output and ScriptAnalyzer warnings: `Get-SqlDscAudit`,
  `Get-SqlDscConfigurationOption`, `Get-SqlDscDatabasePermission`,
  `Get-SqlDscServerPermission`, and `Get-SqlDscTraceFlag`.
- New-SqlDscDatabase: use `New-ArgumentException` instead of
  `New-InvalidArgumentException` for parameter validation errors.

### Added

- Added setup workflow for GitHub Copilot.
  - Switch the workflow to use Linux.
- `Set-SqlDscDatabaseDefault`
  - Added new command to set default objects of a database in a SQL Server
    Database Engine instance (issue [#2178](https://github.com/dsccommunity/SqlServerDsc/issues/2178)).
- `Set-SqlDscConfigurationOption`
  - Added new command to set SQL Server Database Engine configuration options
    using SMO with validation, ShouldProcess support, and dynamic tab completion.
- `Test-SqlDscConfigurationOption`
  - Added new command to test if SQL Server Database Engine configuration options
    have the specified value using SMO with dynamic tab completion for both
    option names and values.
- `Get-SqlDscConfigurationOption`
  - Enhanced existing command to return user-friendly metadata objects by default
    with properties Name, RunValue, ConfigValue, Minimum, Maximum, and IsDynamic.
  - Added `-Raw` switch to return original SMO ConfigProperty objects for
    backward compatibility.
  - Added dynamic tab completion for the `-Name` parameter.
  - The command can set the default filegroup, default FILESTREAM filegroup,
    and default Full-Text catalog using SMO methods SetDefaultFileGroup,
    SetDefaultFileStreamFileGroup, and SetDefaultFullTextCatalog.
- `SqlAgentAlert`
  - Added new DSC resource to manage SQL Server Agent alerts.
  - Improved AI instructions.
  - Enhanced workflow with proper environment variable configuration and DSCv3 verification.
  - Fixed environment variable persistence by using $GITHUB_ENV instead of
    job-level env declaration.
- `Grant-SqlDscServerPermission`
  - Added new public command to grant server permissions to a principal
    (Login or ServerRole) on a SQL Server Database Engine instance.
- `Deny-SqlDscServerPermission`
  - Added new public command to deny server permissions to a principal
    (Login or ServerRole).
- `Revoke-SqlDscServerPermission`
  - Added new public command to revoke server permissions from a principal
    (Login or ServerRole).
- `Test-SqlDscServerPermission`
  - Added new public command with Grant/Deny parameter sets (and `-WithGrant`)
    to test server permissions for a principal.
- `Assert-SqlDscLogin`
  - Added new public command to validate that a specified SQL Server principal
    is a login.
- `Enable-SqlDscLogin`
  - Added new public command to enable a SQL Server login.
- `Get-SqlDscServerPermission`
  - Enhanced command to support pipeline input for Login and ServerRole
    objects while maintaining backward compatibility with the original
    parameter set.
- `Disable-SqlDscLogin`
  - Added new public command to disable a SQL Server login.
- `Test-SqlDscIsLoginEnabled`
  - Added new public command to test whether a SQL Server login is enabled.
    Throws a terminating error if the specified principal does not exist as a login.
  - Supports pipeline input and provides detailed error messages with localization.
  - Uses `Test-SqlDscIsLogin` command for login validation following module patterns.
- Added `Get-SqlDscLogin`, `Get-SqlDscRole`, `New-SqlDscLogin`, `New-SqlDscRole`,
  `Remove-SqlDscRole`, and `Remove-SqlDscLogin` commands for retrieving and managing
   SQL Server logins and roles with support for refresh, pipeline input, and ShouldProcess.
- Added `Get-SqlDscAgentAlert`, `New-SqlDscAgentAlert`,
  `Set-SqlDscAgentAlert`, `Remove-SqlDscAgentAlert`, and `Test-SqlDscIsAgentAlert`
  to manage SQL Agent alerts on a Database Engine instance.
- Added new public commands for SQL Agent Operator management:
  - `Get-SqlDscAgentOperator` - Get SQL Agent Operators from a SQL Server
     Database Engine instance
  - `New-SqlDscAgentOperator` - Create a new SQL Agent Operator with specified properties
  - `Set-SqlDscAgentOperator` - Update existing SQL Agent Operator properties
  - `Remove-SqlDscAgentOperator` - Remove a SQL Agent Operator from the instance
  - `Enable-SqlDscAgentOperator` - Enable a SQL Agent Operator
  - `Disable-SqlDscAgentOperator` - Disable a SQL Agent Operator
  - `Test-SqlDscIsAgentOperator` - Test if a SQL Agent Operator exists
  - Supports pipeline input for both ServerObject and OperatorObject where applicable
  - Includes comprehensive unit tests and follows ShouldProcess patterns
- Added new public commands for database management:
  - `Get-SqlDscDatabase` - Get databases from a SQL Server Database Engine instance
  - `New-SqlDscDatabase` - Create a new database with specified properties
  - `Set-SqlDscDatabase` - Modify properties of an existing database
  - `Remove-SqlDscDatabase` - Remove a database from SQL Server instance
  - `Test-SqlDscDatabase` - Test if a database is in the desired state
  - All commands support pipeline input with ServerObject and follow established
    patterns
  - Database objects can also be used as pipeline input for Set and Remove operations
  - Commands include comprehensive validation, localization, and ShouldProcess support
- `Test-SqlDscAgentAlertProperty`
  - New command to test specific properties of SQL Agent alerts.
  - Supports testing severity and message ID properties.
  - Requires at least one property parameter to be specified.
  - Supports pipeline input of
    `[Microsoft.SqlServer.Management.Smo.Agent.Alert]` objects.
- Added private function `Get-CommandParameter` to filter command parameters
  by excluding specified parameter names and common parameters, providing a
  reusable way to determine settable properties on objects.
- `Get-SqlDscServerProtocolName`
  - New public command for SQL Server protocol name mappings with support
    for protocol name, display name, and short name parameter sets.
- `Get-SqlDscManagedComputerInstance`
  - New public command for retrieving SQL Server managed computer instance
    information with pipeline support.
- `Get-SqlDscServerProtocol`
  - Enhanced to support multiple parameter sets including pipeline input
    from managed computer and instance objects.
  - Enhanced to optionally return all protocols when ProtocolName parameter
    is not specified.
- All tests was changed to no longer use `Should -Not -Throw` for testing
  that commands do not throw errors. Instead, tests now simply call the command
  and will fail if an error is thrown, following best practices (follows
  Pester 6 syntax).

### Changed

- Optimized integration test performance by leaving the DSCSQLTEST service running
  for subsequent tests, significantly improving CI build times.
- Improved code quality by ensuring all function invocations in the private
  and public functions use named parameters instead of positional parameters.
- SqlServerDsc
  - Updated GitVersion.yml feature branch regex pattern to use anchor `^f(eature(s)?)?[\/-]`
    for more precise branch name matching.
- Refactored GitHub Copilot workflow setup to be module-agnostic via MODULE_NAME
  environment variable, includes full-history detection, uses idempotent .NET
  tool install, and adds Linux dependency handling ([issue #2127](https://github.com/dsccommunity/SqlServerDsc/issues/2127)).
- `SqlAgentAlert`
  - Added additional unit tests covering MessageId-based alerts, the hidden
    `Modify()` method behavior, and `AssertProperties()` validation scenarios.
- Module now outputs a verbose message instead of a warning when the SMO
  dependency module is missing during import to work around a DSC v3 issue.
- VS Code tasks configuration was improved to support AI.
- `.vscode/settings.json`
  - Set `terminal.integrated.defaultProfile.osx` and `terminal.integrated.defaultProfile.linux`
    to `pwsh` and added terminal profiles for macOS and Linux to ensure the
    integrated terminal defaults to `pwsh` in developer environments.
- `Prerequisites` tests
  - Added creation of `SqlIntegrationTest` local Windows user for integration testing.
- `tests/Integration/Commands/README.md`
  - Added documentation for `SqlIntegrationTest` user and
    `IntegrationTestSqlLogin` login.
  - Added run order information for `New-SqlDscLogin` integration test.
- `Get-SqlDscServerPermission`
  - Enhanced the command to support server roles in addition to logins by
    utilizing `Test-SqlDscIsRole` alongside the existing `Test-SqlDscIsLogin`
    check.
  - The command now accepts both login principals and server role principals
    as the `Name` parameter (issue [#2063](https://github.com/dsccommunity/SqlServerDsc/issues/2063)).
- `azure-pipelines.yml`
  - Remove `windows-2019` images fixes [#2106](https://github.com/dsccommunity/SqlServerDsc/issues/2106).
  - Move individual tasks to `windows-latest`.
  - Added integration tests for `Assert-SqlDscLogin` command in Group 2.
  - Added conditional logic to skip DSC resource integration tests when
    changes don't affect DSC resources, improving CI/CD performance for
    non-DSC changes.
- `SqlServerDsc.psd1`
  - Set `CmdletsToExport` to `*` in module manifest to fix issue [#2109](https://github.com/dsccommunity/SqlServerDsc/issues/2109).
- Added optimization for DSC resource integration tests
  - Created `.build/Test-ShouldRunDscResourceIntegrationTests.ps1` to analyze
    git changes and decide when DSC resource integration tests are needed.
  - DSC resource integration test stages now run only when changes affect DSC
    resources, public commands used by resources, or related components.
  - Unit tests, QA tests, and command integration tests continue to run for
    all changes.
- Bump actions/checkout task to v5.
- `.build/Test-ShouldRunDscResourceIntegrationTests.ps1`
  - Improved performance by adding an early optimization to check for changes
    under the configured SourcePath before expensive analysis.
  - Moved public command discovery to only run when source changes are detected.
- `.build/README.md`
  - Added flow diagram showing decision process for DSC resource integration tests.
  - Improved documentation with optimized analysis workflow description.
- DSC community style guidelines
  - Added requirement to follow guidelines over existing code patterns.
- Improved markdown, pester, powershell, and changelog instructions.
  - Fixed `Ignore` that seems in edge-cases fail.
  - Improved markdown and changelog instructions.
- `RequiredModules.psd1`
  - Updated `DscResource.Test` dependency to `latest` (was pinned to `0.17.2`).
- Examples
  - `source/Examples/Resources/SqlSetup/5-InstallNamedInstanceInFailoverClusterSecondNode.ps1`
    - Removed redundant `$SqlAdministratorCredential` parameter from example
      configuration.
- `New-SqlDscAgentAlert`
  - Updated the command to use `Test-SqlDscIsAgentAlert` instead of directly
    calling `Get-AgentAlertObject` when checking if an alert already exists
    (issue [#2202](https://github.com/dsccommunity/SqlServerDsc/issues/2202)).
- `Test-SqlDscIsAgentAlert`
  - Removed optional `Severity` and `MessageId` parameters - use
    `Test-SqlDscAgentAlertProperty` instead for property testing.
  - Now only tests for alert existence.
  - Added support for pipeline input of
    `[Microsoft.SqlServer.Management.Smo.Agent.Alert]` objects.
  - Updated examples and documentation to reflect the simplified functionality.

## [17.1.0] - 2025-05-22

### Removed

- SqlServerDsc
  - Revert workaround in GitHub Actions workflows as new version of ModuleBuilder
    was released.
- SqlServerDsc.Common
  - Removed the function `Get-RegistryPropertyValue`, `Format-Path` and
    `Test-PendingRestart` in favor of the commands with the same names in
    the module _DscResource.Common_.
- SqlRSSetup
  - The DSC resource has been refactored into a class-based resource.
    - The parameter `SourcePath` was replaced with `MediaPath`.
    - The parameter `IAcceptLicensTerms` was replaced with a boolean parameter
      `AcceptLicensingTerms`.
    - The parameter `SourceCredential` was removed. Because of this, the
      functionality that allowed copying the media from a UNC path using
      those credentials was also removed. If this was something you used,
      please open an issue.
    - The version validation no longer gets the current version from the
      installed package (using `Get-Package`), but instead from the registry.
    - Prior when install was successful, the resource checked whether there
      were any pending rename operations. Since the install returns 3010
      if a restart is needed it is now assumed that the setup process takes
      care of this. If that is not the case, and this check is needed, then
      open an issue to discuss in what cases this is needed.
    - The `Edition` option 'Development` was replaced by the value
      `Developer`.
    - The read-only properties `CurrentVersion`, `ServiceName` and `ErrorDumpDirectory`
      were removed.
- Bump GitHub Actions Stale to v10

### Added

- Public commands:
  - `Get-SqlDscInstalledInstance` to retrieve installed SQL instances.
  - `Get-SqlDscRSSetupConfiguration` to retrieve the setup configuration of
    SQL Server Reporting Services or Power BI Report Server ([issue #2072](https://github.com/dsccommunity/SqlServerDsc/issues/2072)).
    - Add additional properties to `Get-SqlDscRSSetupConfiguration` output.
  - `Install-SqlDscReportingService` to install SQL Server Reporting Services
    ([issue #2010](https://github.com/dsccommunity/SqlServerDsc/issues/2010)).
    - Add `PassThru` parameter to return exit code.
  - `Install-SqlDscBIReportServer` to install SQL Server BI Report Server.
    ([issue #2010](https://github.com/dsccommunity/SqlServerDsc/issues/2010)).
    - Add `PassThru` parameter to return exit code.
  - `Repair-SqlDscReportingService` to repair an already installed SQL Server
    Reporting Services ([issue #2064](https://github.com/dsccommunity/SqlServerDsc/issues/2064)).
    - Add `PassThru` parameter to return exit code.
  - `Repair-SqlDscBIReportServer` to repair an already installed SQL Server
    BI Report Server ([issue #2064](https://github.com/dsccommunity/SqlServerDsc/issues/2064)).
    - Add `PassThru` parameter to return exit code.
  - `Test-SqlDscRSInstalled` to test whether an instance is installed or not
     ([issue #2078](https://github.com/dsccommunity/SqlServerDsc/issues/2078)).
  - `Uninstall-SqlDscReportingService` to uninstall SQL Server Reporting
    Services ([issue #2065](https://github.com/dsccommunity/SqlServerDsc/issues/2065)).
    - Add `PassThru` parameter to return exit code.
  - `Uninstall-SqlDscBIReportServer` to uninstall SQL Server BI Report Server
    ([issue #2065](https://github.com/dsccommunity/SqlServerDsc/issues/2065)).
    - Add `PassThru` parameter to return exit code.
  - `ConvertTo-SqlDscEditionName` to return the edition name of the specified
    edition ID.
- Private function:
  - `Invoke-ReportServerSetupAction` to run setup actions for Reporting
    Services and Power BI Report Server.
- Added new instructions for GitHub Copilot that might assist when developing
  command and private functions in the module. More instructions should be
  added as needed to help generated code and tests.

### Changed

- SqlServerDsc
  - The examples that was located in the README in the examples folder has
    now been moved to the WikiSource folder. The examples are published to
    the repository Wiki. The README has been updated to link to the new
    location ([issue #2051](https://github.com/dsccommunity/SqlServerDsc/issues/2051)).
  - Integration test stages has been modified to split the testing into
    several different areas. The tests are dependent on this order:
    - Quality_Test_and_Unit_Test
    - Integration_Test_Commands_SqlServer
      - Integration_Test_Commands_ReportingServices
      - Integration_Test_Commands_BIReportServer
    - Integration_Test_Resources_SqlServer
      - Integration_Test_Resources_SqlServer_dbatools
      - Integration_Test_Resources_ReportingServices
        - Integration_Test_Resources_ReportingServices_dbatools
  - Update build script path in integration tests.
  - Fix style formatting in all PowerShell script files.
  - Update module description on GitHub, in the conceptual help, and in
    the module manifest.
  - Now integration tests will fail on an exception when the command `Test-DscConfiguration`
    is run.
  - Added Test-SqlDscIsRole to be used like Test-SqlDscIsLogin but tests
    for a server role as principal.
  - Refine and enhance clarity in Copilot instructions.
- SqlSetup
  - Fixed issue with AddNode where cluster IP information was not being passed to
    setup.exe ([issue #1171](https://github.com/dsccommunity/SqlServerDsc/issues/1171)).
- SqlRSSetup
  - The DSC resource has been refactored into a class-based resource.
- `Set-SqlDscServerPermission`
  - Added support for assigning permissions to a server role.

### Fixed

- Fixed workaround for the GitHub Actions to support building module in Windows
  PowerShell.
- Fix tests to redirect output streams correctly.
- SqlServerDsc
  - Fix localization tests.
  - Cleanup in unit tests for classes.
  - Cleanup in localization string files.
- `SqlAudit`
  - Fix localization strings in `Assert` method.
- `Save-SqlDscSqlServerMediaFile`
  - Fix localizations strings that used wrong keys.
  - Fix unit tests so they work cross-platform.
- `Install-SqlDscServer` and private function `Invoke-SetupAction`
  - Fix localization string keys naming.
  - Fix unit tests to use correct localization string names.
  - Remove redundant unit tests.
- `SqlConfiguration`
  - Change the alias command to real command name, to pass HQRM tests.
- `SqlDatabaseUser`
  - Change the alias command to real command name, to pass HQRM tests.
- `SqlMaxDop`
  - Change the alias command to real command name, to pass HQRM tests.
- `SqlMemory`
  - Change the alias command to real command name, to pass HQRM tests.
- `SqlReplication`
  - Change the alias command to real command name, to pass HQRM tests.
- `SqlRSSetup`
  - Change the alias command to real command name, to pass HQRM tests.
- `SqlServiceAccount`
  - Change the alias command to real command name, to pass HQRM tests.
- `Get-SqlDscRSSetupConfiguration`
  - The integration test was updated to verify so that the `CurrentVersion`
    and `ProductVersion` strings can be converted to valid versions and
    that they always are higher than what we expect.
- `SqlRS`
  - Re-enable integration tests.
- `SqlAG`
  - Fix SeedingMode existence condition.
- `SqlAGReplica`
  - Fix SeedingMode existence condition.

## [17.0.0] - 2024-09-30

### Added

- SqlSetup
  - Added new parameter ProductCoveredBySA which is introduced in SQL 2022.

### Added

- `Connect-SqlDscDatabaseEngine`
  - Added integration test for the command.
- `Uninstall-SqlDscServer`
  - Added integration test for the command.

### Changed

- SqlScript
  - BREAKING CHANGE: The parameter `Id` is now required to allow
    reuse of a script with different variables. Set this to a unique value.
    The information entered is never used to actually run the script
    ([issue #596](https://github.com/dsccommunity/SqlServerDsc/issues/596)).
  - Fix unit test to fully check Set-TargetResource using timeout.
- SqlScriptQuery
  - BREAKING CHANGE: The parameter `Id` is now required to allow
    reuse of a script with different variables. Set this to a unique value.
    The information entered is never used to actually run the script
    ([issue #596](https://github.com/dsccommunity/SqlServerDsc/issues/596)).
  - Fix unit test to fully check Set-TargetResource using timeout.
- SqlServerDsc
  - Replaced inline task `Package_Wiki_Content` with the one now available
    in the module _DscResource.DocGenerator_.
- `Connect-SqlDscDatabaseEngine`
  - Update comment-based help with more examples.
- SqlSetup
  - The parameter `SecurityMode` now only (correctly) allows the value
    `SQL` ([issue #1185](https://github.com/dsccommunity/SqlServerDsc/issues/1185)).

### Fixed

- SqlServerDsc
  - Fix issue template.
- `Connect-SqlDscDatabaseEngine`
  - Comment-based help for parameter `LoginType` was corrected.
  - An integration test now runs to test the command.
- SqlAudit
  - Fixed unit tests.
- SqlDatabaseMail
  - Fix unit test, removing `Assert-VerifiableMock` that was left over from
    Pester 5 conversion.

## [16.6.0] - 2024-05-17

### Added

- SqlServerDsc
  - Added build tasks to generate Wiki documentation for public commands.
  - Initial integration tests for commands.
- SqlDatabaseMail
  - Added the parameter `UseDefaultCredentials` to control use of the DatabaseEngine
    service account for SMTP server authentication.
- New public commands
  - `Save-SqlDscSqlServerMediaFile` - Downloads the content on the provided URL
    and if it is an executable it will use the executable to download the
    ISO image media.

### Fixed

- SqlServerDsc
  - `Get-SMOModuleCalculatedVersion`
    - Return SQLPS version as 12.0 instead of 120
  - `Get-SqlDscPreferredModule`
    - Fix sort to get the latest version
  - Public commands no handles when both `-Force` and `-Confirm $true`
    would be passed to command.
  - Enabled NUnit results for HQRM tests.
- `Assert-Feature`
  - Fixed unit tests.
- SqlAGReplica
  - Fix unit test FailedRemoveAvailabilityGroupReplica
- SqlAgentOperator
  - Integration test for changing e-mail address on an existing operator.
- `DatabasePermission`
  - New method ToString() for making verbose output better.
- `ServerPermission`
  - New method ToString() for making verbose output better.
- SqlAgDatabase
  - Remove unused help file ([issue #1745](https://github.com/dsccommunity/SqlServerDsc/issues/1745)).
- SqlDatabaseObjectPermission
  - Added `foreach` loop in `Get-TargetResource` to fix issues with `INSERT`
    permissions when it's not the only permission on the table ([issue [#2006](https://github.com/dsccommunity/SqlServerDsc/issues/2006)]).
- `Install-SqlDscServer`
  - No longer throws with duplicate parameter error if the parameter
    `ErrorAction` is passed to the command.
- `Add-SqlDscNode`
  - No longer throws with duplicate parameter error if the parameter
    `ErrorAction` is passed to the command.
- `Complete-SqlDscFailoverCluster`
  - No longer throws with duplicate parameter error if the parameter
    `ErrorAction` is passed to the command.
- `Complete-SqlDscImage`
  - No longer throws with duplicate parameter error if the parameter
    `ErrorAction` is passed to the command.
- `Initialize-SqlDscRebuildDatabase`
  - No longer throws with duplicate parameter error if the parameter
    `ErrorAction` is passed to the command.
- `Remove-SqlDscNode`
  - No longer throws with duplicate parameter error if the parameter
    `ErrorAction` is passed to the command.
- `Repair-SqlDscServer`
  - No longer throws with duplicate parameter error if the parameter
    `ErrorAction` is passed to the command.
- `Uninstall-SqlDscServer`
  - No longer throws with duplicate parameter error if the parameter
    `ErrorAction` is passed to the command.
- Private functions
  - `Invoke-SetupAction` no longer throws when secure strings is passed on
    Windows PowerShell.

### Changed

- SqlServerDsc
  - Updated pipeline files to support pre-releases with ModuleFast (when
    resolving dependencies).
  - Bump PSResourceGet to v1.0.0 (used when resolving dependencies).
  - Update markdown highlights with newly supported keywords.
  - Bump GitHub Action _Stale_ to v9.
  - Bump GitHub Action _CodeQL-Action_ to v3.
  - Documentation is now built using a separate meta task `docs`.
    It is run with the meta task `pack` which is run by the pipeline.
    To run the meta task `docs` the SMO assemblies must be loaded into the
    session, either by importing SqlServer module or loading SMO stubs.
  - QA test improved to speed up quality testing.
  - The pipeline test stages has been split into different stages.
- SqlAG
  - Converted unit test to Pester 5
  - DtcSupportEnabled option in Set-TargetResource and TestTargetResource
- SqlSetup
  - Updated integration tests to use PSResourceGet to download required modules.
- SqlRS
  - Integration tests for SQL Server 2022 has been temporarily disabled due
    to a unknown problem. More information in [issue #2009](https://github.com/dsccommunity/SqlServerDsc/issues/2009).

## [16.5.0] - 2023-10-05

### Fixed

- SqlDatabase
  - Add Version160 to CompatibilityLevel ValidateSet

### Added

- SqlServerDsc
  - Updated pipeline files to support ModuleFast and PSResourceGet.
  - `Get-SqlDscPreferredModule`
    - Optionally specify what version of the the SQL preferred module to
      be imported using the SMODefaultModuleVersion environment variable
      ([issue #1965](https://github.com/dsccommunity/SqlServerDsc/issues/1965)).
  - Now package the Wiki content and adds it as a GitHub Release asset so it
    is simpler to get the documentation for a specific version.
  - CODEOWNERS file was added to support automatically set reviewer.
- New private command:
  - Get-SMOModuleCalculatedVersion - Returns the version of the SMO module
    as a string. SQLPS version 120 and 130 do not have the correct version set,
    so the file path is used to calculate the version.
- SqlSetup
  - Added the parameter `SqlVersion` that can be used to set the SQL Server
    version to be installed instead of it looking for version in the setup
    executable of the SQL Server media. This parameter is not allowed for
    the setup action `Upgrade`, if specified it will throw an exception
    ([issue #1946](https://github.com/dsccommunity/SqlServerDsc/issues/1946)).

### Changed

- SqlRs
  - Updated examples to use xPSDesiredStateConfiguration instead of PSDScResources.
  - Updated integration tests to use xPSDesiredStateConfiguration instead of PSDScResources.
- SqlScript
  - Updated examples to use xPSDesiredStateConfiguration instead of PSDScResources.
  - Updated integration tests to use xPSDesiredStateConfiguration instead of PSDScResources.
- SqlScriptQuery
  - Updated examples to use xPSDesiredStateConfiguration instead of PSDScResources.
- SqlSetup
  - Updated examples to use xPSDesiredStateConfiguration instead of PSDScResources.
  - Updated integration tests to use xPSDesiredStateConfiguration instead of PSDScResources.
- SqlAlwaysOnService
  - Updated integration tests to use xPSDesiredStateConfiguration instead of PSDScResources.
- SqlLogin
  - Updated integration tests to use xPSDesiredStateConfiguration instead of PSDScResources.
- SqlReplication
  - Updated integration tests to use xPSDesiredStateConfiguration instead of PSDScResources.
- SqlRSSetup
  - Updated integration tests to use xPSDesiredStateConfiguration instead of PSDScResources.
- SqlServiceAccount
  - Updated integration tests to use xPSDesiredStateConfiguration instead of PSDScResources.
- SqlWindowsFirewall
  - Updated integration tests to use xPSDesiredStateConfiguration instead of PSDScResources.
- SqlServerDsc
  - `Get-SqlDscPreferredModule`
    - Now returns a PSModuleInfo object instead of just the module name.
  - `Import-SqlDscPreferredModule`
    - Handles PSModuleInfo objects from `Get-SqlDscPreferredModule` instead of strings.
    - Sets -ErrorAction 'Stop' on Get-SqlDscPreferredModule to throw an error if
      no SQL module is found. The script-terminating error is caught and made into
      a statement-terminating error.
  - Bump GitHub Action Checkout to v4.
- SqlAGListener
  - Made the resource cluster aware. When ProcessOnlyOnActiveNode is specified,
    the resource will only determine if a change is needed if the target node
    is the active host of the SQL Server instance ([issue #871](https://github.com/dsccommunity/SqlServerDsc/issues/871)).

### Remove

- SqlServerDsc
  - Removed PreferredModule_ModuleFound string in favor for more verbose PreferredModule_ModuleVersionFound.

## [16.4.0] - 2023-08-22

### Added

- SqlServerDsc
  - Added a new build task `fastbuild` that can be used during development
    process when there are no need to generate documentation.
  - Added new public command:
    - `Get-SqlDscConfigurationOption` - Returns the available configuration
      options that can be used with the DSC resource _SqlConfiguration_.

### Changed

- SqlServerDsc
  - Re-enable integration tests for dbatools.
  - Bumped dbatools to v2.0.1 for the integration tests.
  - Running PSScriptAnalyzer on the built module ([issue #1945](https://github.com/dsccommunity/SqlServerDsc/issues/1945)).
  - Fix header in unit tests that referenced the wrong path.
  - Fix a path in VS Code workspace settings to correctly use Script Analyzer on
    Linux and macOS.
  - Highlighted note comments throughout markdown and generated markdown.
- SqlServerDsc.Common
  - Fix unit tests so they work cross-platform.
- ScriptAnalyzer.Tests was fixed so they work cross-platform.
- SqlSetup
  - Highlighted a note in the README.md.
- SqlMemory
  - Highlighted an important note in the README.md.
- SqlMaxDop
  - Highlighted an important note in the README.md.
- `Get-SqlDscPreferredModule`
  - Fix unit tests so they work cross-platform.

### Fixed

- SqlServerDsc
  - Fix style changes in all private and public commands.
- `Import-SqlDscPreferredModule`
  - Now when parameter `Force` is passed the command correctly invoke
    `Get-SqlDscPreferredModule` using the parameter `Refresh`.
- SqlWindowsFirewall
  - Fix duplication of SQL Server Browser Firewall Rule when deploying
    Analysis Services feature ([issue #1942](https://github.com/dsccommunity/SqlServerDsc/issues/1942)).
- SqlLogin
  - Attempting to disable and already disabled login throws an error ([issue #1952](https://github.com/dsccommunity/SqlServerDsc/issues/1952)).
- `Install-SqlDscServer`
  - Now the parameter `InstanceName` can no longer be specified (as per
    the SQL Server documentation) for the setup action `PrepareImage`
    ([issue #1960](https://github.com/dsccommunity/SqlServerDsc/issues/1960)).

## [16.3.1] - 2023-05-06

### Changed

- SqlServerDsc
  - Temporary disable integration tests for dbatools.
- SqlAg
  - Added optional parameter `SeedingMode` that will set the SeedingMode for the
    SQL Server 2016 and higher. This parameter can only be used together with the
    module _SqlServer_ installed (tested  v21.0.17099). The parameter will be
    ignored if SQLPS module will be used.
- SqlAgReplica
  - Added optional parameter `SeedingMode` that will set the SeedingMode for the
    SQL Server 2016 and higher ([issue #487](https://github.com/dsccommunity/SqlServerDsc/issues/487)).
    This parameter can only be used together with the module _SqlServer_ installed
    (tested v21.0.17099). The parameter will be ignored if SQLPS module will be
    used.

### Fixed

- `Import-SqlDscPreferredModule`
  - Now the command does not fail when checking if SQLPS is loaded into the
    session ([issue #1928](https://github.com/dsccommunity/SqlServerDsc/issues/1928)).

## [16.3.0] - 2023-04-26

### Remove

- SqlServerDsc.Common
  - Removed the function `Invoke-Query`. It is replaced by the command
    `Invoke-SqlDscQuery` ([issue #1902](https://github.com/dsccommunity/SqlServerDsc/issues/1902)).

### Added

- New public commands:
  - `Disconnect-SqlDscDatabaseEngine` - Disconnects from a SQL Server instance
    that was previously connected to using `Connect-SqlDscDatabaseEngine`.
  - `Test-SqlDscIsSupportedFeature` - Evaluates if a feature is supported by a specific
    Microsoft SQL Server major version. _This command must be extended with_
    _a full list of when features were added and removed in each major_
    _version to fully work_.
- New private commands:
  - `ConvertTo-RedactedText` - Used to redact sensitive information from
    text that then can be used in console output like verbose messages.
  - `Get-FileVersionInformation` - Returns the version information
    for a file.
  - `Assert-Feature` - Throws an exception if a feature is not supported
    for a specific Microsoft SQL Server major version.
- SqlServerDsc.Common
  - `Connect-SQL`.
    - Add new parameter `Encrypt`.
- `Connect-SqlDscDatabaseEngine`
  - Add new parameter `Encrypt`.
- `Invoke-SqlDscQuery`
  - Add new parameter `Encrypt`.

### Changed

- Now able to use [DbaTools](https://dbatools.io) as a preferred module
  (with some restrictions).
- Gitversion no longer evaluates bumping major version using the word "major".
- Update private commands:
  - `Assert-SetupActionProperties` was changed to throw
    an exception when a feature is not supported (calls `Assert-Feature`).
    The private command is indirectly used by the setup action commands.
  - `Invoke-SetupAction` was changed to expand environment variables that
    is passed as the media path.
- SqlSetup
  - Update to support checking non-supported features using the command
    `SqlDscIsSupportedFeature` ([issue #1872](https://github.com/dsccommunity/SqlServerDsc/issues/1872)).
- Update SqlServerDsc.Common Module:
  - `Connect-SQL` - Function will now wait for the SMO Status property to be
    'Online' or throw an exception if time exceeds the statement timeout.
- SqlRS
  - Now uses the command `Invoke-SqlDscQuery` instead of `Invoke-SqlCmd`
   ([issue #1917](https://github.com/dsccommunity/SqlServerDsc/issues/1917)).
  - The parameter `Encrypt` has changed so that `Mandatory` or `Strict`
    will turn on encryption when connecting to the database instance.
- SqlDatabaseMail
  - Update integration tests to verify multiple instances of SqlDatabaseMail
    in the same configuration ([issue #1871](https://github.com/dsccommunity/SqlServerDsc/issues/1871)).
  - Changed comparison logic to use `Compare-DscParameterState` ([issue #1871](https://github.com/dsccommunity/SqlServerDsc/issues/1871)).
  - Return the correct profile name and mail server name from the current
    state ([issue #1871](https://github.com/dsccommunity/SqlServerDsc/issues/1871)).
- `Invoke-SqlDscQuery`
  - Now shows the correct instance name when called using a server object
    ([issue #1918](https://github.com/dsccommunity/SqlServerDsc/issues/1918)).
  - Correctly outputs query in verbose message when parameter `RedactText`
    is not passed.
- `Import-SqlDscPreferredModule`
  - Better handle preferred module and re-uses logic in `Get-SqlDscPreferredModule`.

## [16.2.0] - 2023-04-10

### Added

- SqlServerDsc
  - New GitHub Actions workflow that run PSScriptAnalyzer for PRs so any
    issues are shown directly in the PR's changed files ([issue #1860](https://github.com/dsccommunity/SqlServerDsc/issues/1860)).
  - Added a separate integration test jobs for SQL Server Reporting Services
    to be able to test configuring SQL Server Reportings Services using
    other values that the default values.
  - Now updates GitHub Actions automatically by allowing dependabot sending
    in pull requests.
  - New public command:
    - `Get-SqlDscPreferredModule` - Returns the name of the first available
      preferred module ([issue #1879](https://github.com/dsccommunity/SqlServerDsc/issues/1879)).
      - Re-using the command `Get-PSModulePath` from the module DscResource.Common.
- SqlSecureConnection
  - Added new parameter `ServerName` that will be used as the host name when
    restarting the SQL Server instance. The specified value should be the same
    name that is used in the certificate ([issue #1888](https://github.com/dsccommunity/SqlServerDsc/issues/1888)).
- SqlSetup
  - Added new parameter `ServerName` that will be used as the host name when
    evaluating the SQL Server instance. If using a secure connection the
    specified value should be the same name that is used in the certificate
    ([issue #1893](https://github.com/dsccommunity/SqlServerDsc/issues/1893)).

### Changed

- SqlServerDsc
  - Update `appveyor.yml` to use `dotnet tool install` to install _GitVersion_.
  - Re-enable integration tests for SqlRSSetup and SqlRS when running against
    SQL Server 2019 ([issue #1847](https://github.com/dsccommunity/SqlServerDsc/issues/1847)).
  - The private function `Import-SQLPSModule` was replaced throughout with
    the public command `Import-SqlDscPreferredModule` ([issue #1848](https://github.com/dsccommunity/SqlServerDsc/issues/1848)).
  - Removed the regular expression `features?` from the GitVersion configuration.
    Before, if a fix commit mentioned the word feature but means a SQL Server
    feature GitVersion would bump minor instead of patch number.
  - Update pipeline script that is used to resolve dependencies.
  - When running in Azure Pipelines any existing SqlServer module is removed
    before running integration tests, so the tests can update to latest version.
  - Now the new label 'command proposal' is an exempt for labeling issues stale.
  - Update the initializing header for all integration test to be equal to
    the unit tests.
  - Rename task jobs in Azure Pipelines ([issue #1881](https://github.com/dsccommunity/SqlServerDsc/issues/1881)).
  - Bump SqlServer version to 22.0.59 for integration tests for SQL Server 2022.
- `Get-SqlDscAudit`
  - The parameter `Name` is no longer mandatory. When left out all the current
    audits are returned ([issue #1812](https://github.com/dsccommunity/SqlServerDsc/issues/1812)).
- `Import-SqlDscPreferredModule`
  - Now correctly preserves paths that is set in the session for the environment
    variable `$env:PSModulePath`. If the module _SqlServer_ or _SQLPS_ are not
    found the command will populate the `$env:PSModulePath` with the
    unique paths from all targets; session, user, and machine. This is done
    so that any new path that was added to the machine or user target will
    also be set in the session.
  - Now imports the preferred module into the global scope so that MOF-based
    resources (that is in another module scope) can use the imported module.
  - Some code cleanup ([issue #1881](https://github.com/dsccommunity/SqlServerDsc/issues/1881)).
  - Refactor to re-use the command `Get-SqlDscPreferredModule`.
- SqlServerDsc.Common
  - `Restart-SqlService` no longer silently ignores errors that prevents
     the instance to go online. If the instance has not gone online during
     the timeout period the error thrown will no contain the last error
     reported by `Connect-SQL` ([issue #1891](https://github.com/dsccommunity/SqlServerDsc/issues/1891)).
  - `Invoke-SqlScript` no longer passes the parameter `Variable` to
    `Invoke-SqlCmd` if it is not set ([issue #1896](https://github.com/dsccommunity/SqlServerDsc/issues/1896)).
- `DatabasePermission`
  - Class was updated with the latest database permissions.

### Fixed

- `Assert-SetupActionProperties`
  - Now throws an exception if the setup action is `Install` and the feature
    analysis services is specified without the parameter `ASSysAdminAccounts`
    ([issue #1845](https://github.com/dsccommunity/SqlServerDsc/issues/1845)).
  - Now throws an exception if the setup action is `Install` and the feature
    database engine is specified without the parameter `SqlSysAdminAccounts`.
- `Invoke-SetupAction`
  - The parameter `SqlSysAdminAccounts` is no longer mandatory to allow
    installation where the database engine is not installed.
- `Install-SqlDscServer`
  - The parameter `SqlSysAdminAccounts` is no longer mandatory to allow
    installation where the database engine is not installed.
- `SqlRS`
  - Fixed issue of configuring reporting services ([issue #1868](https://github.com/dsccommunity/SqlServerDsc/issues/1868)).
  - Test renamed to `When Reports virtual directory is different` so it
    is more correct and not a duplicate.
  - Integration tests configuration names was renamed to better tell what
    the configuration does ([issue #1880](https://github.com/dsccommunity/SqlServerDsc/issues/1880)).
- SqlServerDsc.Common
  - The command `Restart-SqlService` was updated to correctly evaluate when
    the timeout value is reached ([issue #1889](https://github.com/dsccommunity/SqlServerDsc/issues/1889)).

## [16.1.0] - 2023-02-28

### Removed

- SqlServerDsc
  - Removed `Assert-ElevatedUser` from private functions ([issue #1797](https://github.com/dsccommunity/SqlServerDsc/issues/1797)).
    - `Assert-ElevatedUser` added to _DscResource.Common_ public functions
      ([issue #82](https://github.com/dsccommunity/DscResource.Common/issues/82)).
  - Removed `Test-IsNumericType` from private functions ([issue #1795](https://github.com/dsccommunity/SqlServerDsc/issues/1795)).
    - `Test-IsNumericType` added to _DscResource.Common_ public functions
    ([issue #87](https://github.com/dsccommunity/DscResource.Common/issues/87)).
  - Removed `Test-ServiceAccountRequirePassword` from private functions ([issue #1794](https://github.com/dsccommunity/SqlServerDsc/issues/1794)
    - Replaced by `Test-AccountRequirePassword` that was added to _DscResource.Common_
      public functions ([issue #93](https://github.com/dsccommunity/DscResource.Common/issues/93)).
  - Removed `Assert-RequiredCommandParameter` from private functions ([issue #1796](https://github.com/dsccommunity/SqlServerDsc/issues/1796)).
    - Replaced by `Assert-BoundParameter` (part of _DscResource.Common_)
      that had a new parameter set added ([issue #92](https://github.com/dsccommunity/DscResource.Common/issues/92)).
  - Removed private function `Test-ResourceDscPropertyIsAssigned` and
    `Test-ResourceHasDscProperty`. Both are replaced by `Test-DscProperty`
    which is now part of the module _DscResource.Common_.
  - Removed private function `Get-DscProperty`. It is replaced by `Get-DscProperty`
    which is now part of the module _DscResource.Common_.
  - The class `ResourceBase` and `Reason` has been removed, they are now
    part of the module _DscResource.Base_.
  - The enum `Ensure` has been removed, is is now part of the module
    _DscResource.Base_.
  - The private functions that the class `ResourceBase` depended on has been
    moved to the module _DscResource.Base_.
    - `ConvertFrom-CompareResult`
    - `ConvertTo-Reason`
    - `Get-ClassName`
    - `Get-LocalizedDataRecursive`
  - Added documentation how to generate stub modules for the unit tests.
    The documentation can be found in ['tests/Unit/Stubs`](https://github.com/dsccommunity/SqlServerDsc/tree/main/tests/Unit/Stubs).
  - SqlRSSetup and SqlRS
    - Removed the integration test when running against SQL Server 2019,
      due to the URL to download the Reporting Services 2019 executable
      no longer works.

### Added

- SqlServerDsc
  - The following private functions were added to the module (see comment-based
    help for more information):
    - `Assert-SetupActionProperties`
    - `Invoke-SetupAction`
    - `ConvertTo-ManagedServiceType`
    - `ConvertFrom-ManagedServiceType`
    - `Assert-ManagedServiceType`
  - The following public functions were added to the module (see comment-based
    help for more information):
    - `Install-SqlDscServer`
    - `Uninstall-SqlDscServer`
    - `Add-SqlDscNode`
    - `Remove-SqlDscNode`
    - `Repair-SqlDscServer`
    - `Complete-SqlDscImage`
    - `Complete-SqlDscFailoverCluster`
    - `Initialize-SqlDscRebuildDatabase`
    - `Import-SqlDscPreferredModule`
    - `Get-SqlDscManagedComputer`
    - `Get-SqlDscManagedComputerService`
    - `Get-SqlDscTraceFlag`
    - `Add-SqlDscTraceFlag`
    - `Remove-SqlDscTraceFlag`
    - `Set-SqlDscTraceFlag`
    - `Get-SqlDscStartupParameter`
    - `Set-SqlDscStartupParameter`
  - Added class `StartupParameters` which can parse the startup parameters
    of a manged computer service object.
  - Added class `SqlReason` to be used as the type of the DSC property `Reasons`
    for class-based resources.
  - New GitHub issue templates for proposing new public commands, proposing
    an enhancement to an existing command, or having a problem with an existing
    command.
  - Integration tests are now also run on SQL Server 2022 and SQL Server
    Reporting Services 2022.
  - Integration tests now wait for LCM after each It-block, not just at the
    end of a Context-block. Hopefully this will mitigate some of the intermittent
    errors we have seen when running the integration tests in the pipeline.
  - Use preview version of Pester to support the development of Pester as
    this is a code base with a diverse set of tests thar can help catch
    issues in Pester. If preview release of Pester prevents release we
    should temporary shift back to stable.
  - New QA tests for public commands and private functions.
- SqlDatabase
  - Added compatibility levels for SQL Server 2022 (major version 16).
- SqlSetup
  - Paths for SQL Server 2022 are correctly returned by Get.
- SqlRS
  - Added optional parameter `Encrypt`. Parameter `Encrypt` controls whether
    the connection used by `Invoke-SqlCmd should enforce encryption. This
    parameter can only be used together with the module _SqlServer_ v22.x
    (minimum v22.0.49-preview). The parameter will be ignored if an older
    major versions of the module _SqlServer_ is used.
- SqlScript
  - Added optional parameter `Encrypt`. Parameter `Encrypt` controls whether
    the connection used by `Invoke-SqlCmd should enforce encryption. This
    parameter can only be used together with the module _SqlServer_ v22.x
    (minimum v22.0.49-preview). The parameter will be ignored if an older
    major versions of the module _SqlServer_ is used.
- SqlScriptQuery
  - Added optional parameter `Encrypt`. Parameter `Encrypt` controls whether
    the connection used by `Invoke-SqlCmd should enforce encryption. This
    parameter can only be used together with the module _SqlServer_ v22.x
    (minimum v22.0.49-preview). The parameter will be ignored if an older
    major versions of the module _SqlServer_ is used.
- SqlTraceFlag
  - The resource is now tested with an integration tests ([issue #1835](https://github.com/dsccommunity/SqlServerDsc/issues/1835)).
  - A new parameter `ClearAllTraceFlags` was added so a configuration
    can enforce that there should be no trace flags.
- The public commands `Add-SqlDscNode`, `Complete-SqlDscFailoverCluster`,
  `Complete-SqlDscImage`, `Install-SqlDscServer`, and `Repair-SqlDscServer`
  now support the setup argument `ProductCoveredBySA` ([issue #1798](https://github.com/dsccommunity/SqlServerDsc/issues/1798)).

### Changed

- SqlServerDsc
  - Update Stale GitHub Action to v7.
  - Update to build module in separate folder under `output`.
  - Moved the build step of the pipeline to a Windows build worker when
    running in Azure DevOps.
  - Class-based resources now uses the parent class `ResourceBase` from the
    module _DscResource.Base_ ([issue #1790](https://github.com/dsccommunity/SqlServerDsc/issues/1790)).
  - Settings for the _Visual Studio Code_ extension _Pester Tests_ was changed
    to be able to run all unit tests, and all tests run by the extension
    are now run in a separate process to be able to handle changes in
    class-based resources.
  - The AppVeyor configuration file was updated to include the possibility
    to run integration tests for SQL Server 2022.
  - The AppVeyor configuration file was updated to include the possibility
    to run skip installing one or more SQL Server instances when debugging
    in AppVeyor to help maximize the time alloted be run.
  - The stubs in `SqlServerStub.psm1` are now based on the commands from the
    module SqlServer v22.0.49-preview.
  - The module will now call `Import-SqlDscPreferredModule` when the module
    is imported to make sure SqlServer (default preferred module) or SQLPS
    is loaded into the session. This will make it possible for classes and
    commands to use and return SQL types. If no module is found it will
    output a warning to install any of the dependent modules.
  - Add empty constructor to classes to be able to use Pester's new code
    coverage method. See more information can be found in [pester/Pester#2306](https://github.com/pester/Pester/issues/2306).
  - The type of the property `Reasons` was changed in the class-based resources.
    This resolves a problem when using two DSC resource modules that was
    using the same class-type for the property `Reasons`. Resolves the issues
    [issue #1831](https://github.com/dsccommunity/SqlServerDsc/issues/1831),
    [issue #1832](https://github.com/dsccommunity/SqlServerDsc/issues/1832),
    and [issue #1833](https://github.com/dsccommunity/SqlServerDsc/issues/1833).
- `Install-SqlServerDsc`
  - No longer throws an exception when parameter `AgtSvcAccount` is not specified.
- SqlAgReplica
  - Converted unit test to Pester 5.
  - `Update-AvailabilityGroupReplica` to trigger once within `Set-TargetResource`
    for all AvailabilityReplica changes.
- Private function `Invoke-SetupAction` ([issue #1798](https://github.com/dsccommunity/SqlServerDsc/issues/1798)).
  - Was changed to support the SQL Server 2022 GA feature `AzureExtension`
    (that replaced the feature name `ARC`).
  - Support the setup argument `ProductCoveredBySA`.
  - No longer supports the argument `OnBoardSQLToARC` as it was removed in
    SQL Server 2022 GA.
- `Install-SqlDscServer`
  - Was changed to support the SQL Server 2022 GA feature `AzureExtension`
    (that replaced the feature name `ARC`) ([issue #1798](https://github.com/dsccommunity/SqlServerDsc/issues/1798)).
- `Uninstall-SqlDscServer`
  - Was changed to support the SQL Server 2022 GA feature `AzureExtension`
    (that replaced the feature name `ARC`) ([issue #1798](https://github.com/dsccommunity/SqlServerDsc/issues/1798)).
  - Now support the argument `SuppressPrivacyStatementNotice` ([issue #1809](https://github.com/dsccommunity/SqlServerDsc/issues/1809)).
- `Import-SqlDscPreferredModule`
  - No longer tries to get the environment variables from the machine state
    when run on Linux or macOS. This will allow the unit tests to run
    cross-plattform.
- SqlReplication
  - The resource now supports SQL Server 2022. The resource will require
    the module _SqlServer_ v22.0.49-preview or newer when used against an
    SQL Server 2022 instance ([issue #1801](https://github.com/dsccommunity/SqlServerDsc/issues/1801)).
- SqlProtocol
  - The resource now supports SQL Server 2022. The resource will require
    the module _SqlServer_ v22.0.49-preview or newer when used against an
    SQL Server 2022 instance ([issue #1802](https://github.com/dsccommunity/SqlServerDsc/issues/1802)).
- SqlProtocolTcpIp
  - The resource now supports SQL Server 2022. The resource will require
    the module _SqlServer_ v22.0.49-preview or newer when used against an
    SQL Server 2022 instance ([issue #1805](https://github.com/dsccommunity/SqlServerDsc/issues/1805)).
- SqlServiceAccount
  - The resource now supports SQL Server 2022. The resource will require
    the module _SqlServer_ v22.0.49-preview or newer when used against an
    SQL Server 2022 instance ([issue #1800](https://github.com/dsccommunity/SqlServerDsc/issues/1800)).
- SqlSetup
  - Integration tests now used _SqlServer_ module version 22.0.49-preview
    when running against _SQL Server 2022_, when testing _SQL Server 2016_,
    _SQL Server 2017_, and _SQL Server 2019_ the module version 21.1.18256
    is used.
  - Integration tests now supports installing preview versions of the module
    _SqlServer_.
- SqlServerDsc.Common
  - `Import-SQLPSModule`
    - Small changed to the localized string verbose message when the preferred
      module (_SqlServer_) is not found.
  - `Invoke-SqlScript`
    - Added the optional parameter `Encrypt` which controls whether the connection
      used by `Invoke-SqlCmd` should enforce encryption. This parameter can
      only be used together with the module _SqlServer_ v22.x (minimum
      v22.0.49-preview). The parameter will be ignored if an older major
      versions of the module _SqlServer_ is used.
  - `Connect-SQL`
    - Was updated to handle both `-ErrorAction 'Stop'` and `-ErrorAction 'SilentlyContinue'`
      when passed to the command ([issue #1837](https://github.com/dsccommunity/SqlServerDsc/issues/1837)).
    - Now returns a more clear error message when the status of a database
      instance is not `Online`.
  - `Import-SQLPSModule`
    - The function was changed to call public command `Import-SqlDscPreferredModule`.
- SqlTraceFlag
  - The examples was updated to show that values should be passed as an array,
    even when there is only one value.
  - `Get-TargetResource` was updated to always return an array for parameter
    `TraceFlags`, `TraceFlagsToInclude`, and `TraceFlagsToInclude`. _The last_
    _two properties will always return an empty array._

### Fixed

- SqlServerDsc
  - Localized strings file `en-US/SqlServerDsc.strings.psd1` no longer
    referencing the wrong module in a comment.
- SqlAGReplica
  - No longer tries to enforce EndpointHostName when it is not part of the
    configuration ([issue #1821](https://github.com/dsccommunity/SqlServerDsc/issues/1821)).
  - Now `Get-TargetResource` always returns values for the properties `Name`
    and `AvailabilityGroupName` ([issue #1822](https://github.com/dsccommunity/SqlServerDsc/issues/1822)).
  - Now `Test-TargetResource` no longer test properties that cannot
    be enforced ([issue #1822](https://github.com/dsccommunity/SqlServerDsc/issues/1822)).
- SqlTraceFlag
  - `Set-TargetResource` was updated to handle a single trace flag in the
    current state ([issue #1834](https://github.com/dsccommunity/SqlServerDsc/issues/1834)).
  - `Set-TargetResource` was updated to correctly include or exclude a single
    flag ([issue #1834](https://github.com/dsccommunity/SqlServerDsc/issues/1834)).
- SqlAudit
  - Return the correct type for parameter `LogType` when calling method `Get()`.

## [16.0.0] - 2022-09-09

### Removed

- The deprecated DSC resource SqlDatabaseOwner have been removed _(and replaced_
  _by a property in [**SqlDatabase**](https://github.com/dsccommunity/SqlServerDsc/wiki/sqldatabase))_
  ([issue #1725](https://github.com/dsccommunity/SqlServerDsc/issues/1725)).
- The deprecated DSC resource SqlDatabaseRecoveryModel have been removed _(and_
  _replaced by a property in [**SqlDatabase**](https://github.com/dsccommunity/SqlServerDsc/wiki/sqldatabase))_
  ([issue #1725](https://github.com/dsccommunity/SqlServerDsc/issues/1725)).
- The deprecated DSC resource SqlServerEndpointState have been removed _(and_
  _replaced by a property in [**SqlEndpoint**](https://github.com/dsccommunity/SqlServerDsc/wiki/sqlendpoint))_
  ([issue #1725](https://github.com/dsccommunity/SqlServerDsc/issues/1725)).
- The deprecated DSC resource SqlServerNetwork have been removed _(and replaced by_
  _[**SqlProtocol**](https://github.com/dsccommunity/SqlServerDsc/wiki/sqlprotocol)_
  _and [**SqlProtocolTcpIp**](https://github.com/dsccommunity/SqlServerDsc/wiki/sqlprotocoltcpip))_
  ([issue #1725](https://github.com/dsccommunity/SqlServerDsc/issues/1725)).
- CommonTestHelper
  - Remove the helper function `Wait-ForIdleLcm` since it has been moved
    to the module _DscResource.Test_.
  - Remove the helper function `Get-InvalidOperationRecord` since it has
    been moved to the module _DscResource.Test_.
  - Remove the helper function `Get-InvalidResultRecord` since it has been
    moved to the module _DscResource.Test_.

### Added

- SqlServerDsc
  - Added recommended VS Code extensions.
    - Added settings for VS Code extension _Pester Test Adapter_.
  - Added new Script Analyzer rules from the module _Indented.ScriptAnalyzerRules_
    to help development and review process. The rules that did not contradict
    the existing DSC Community rules and style guideline were added.
  - Added the Visual Studio Code extension _Code Spell Checker_ to the list
    of recommended Visual Studio Code extensions.
  - Added a file `prefix.ps1` which content is placed first in the built module
    (.psm1). This file imports dependent modules, and imports localized strings
    used by private and public commands.
  - The following classes were added to the module:
    - `DatabasePermission` - complex type for the DSC resource SqlDatabasePermission.
    - `Ensure` - Enum to be used for the property `Ensure` in class-based
      resources.
    - `Reason` - Used by method `Get()` to return the reason a property is not
      in desired state.
    - `ResourceBase` - class that can be inherited by class-based resource and
      provides functionality meant simplify the creating of class-based resource.
    - `SqlResourceBase` - class that can be inherited by class-based resource and
      provides default DSC properties and method for get a `[Server]`-object.
    - `ServerPermission` - complex type for the DSC resource SqlPermission.
  - The following private functions were added to the module (see comment-based
    help for more information):
    - `ConvertFrom-CompareResult`
    - `ConvertTo-Reason`
    - `Get-ClassName`
    - `Get-DscProperty`
    - `Get-LocalizedDataRecursive`
    - `Test-ResourceHasDscProperty`
    - `Test-ResourceDscPropertyIsAssigned`
  - The following public functions were added to the module (see comment-based
    help for more information):
    - `Connect-SqlDscDatabaseEngine`
    - `ConvertFrom-SqlDscDatabasePermission`
    - `ConvertTo-SqlDscDatabasePermission`
    - `Get-SqlDscDatabasePermission`
    - `Set-SqlDscDatabasePermission`
    - `Test-SqlDscIsDatabasePrincipal`
    - `Test-SqlDscIsLogin`
    - `ConvertFrom-SqlDscServerPermission`
    - `ConvertTo-SqlDscServerPermission`
    - `Get-SqlDscServerPermission`
    - `Set-SqlDscServerPermission`
    - `Invoke-SqlDscQuery`
    - `Get-SqlDscAudit`
    - `New-SqlDscAudit`
    - `Set-SqlDscAudit`
    - `Remove-SqlDscAudit`
    - `Enable-SqlDscAudit`
    - `Disable-SqlDscAudit`
  - Support for debugging of integration tests in AppVeyor.
    - Only run for pull requests
  - Add new resource SqlAudit.
- CommonTestHelper
  - `Import-SqlModuleStub`
    - Added the optional parameter **PasThru** that, if used, will return the
      name of the stub module.
    - When removing stub modules from the session that is not supposed to
      be loaded, it uses `Get-Module -All` to look for previously loaded
      stub modules.
  - `Remove-SqlModuleStub`
    - Added a new helper function `Remove-SqlModuleStub` for tests to remove
      the PowerShell SqlServer stub module when a test has run.
- SqlWindowsFirewall
  - Added integration tests for SqlWindowsFirewall ([issue #747](https://github.com/dsccommunity/SqlServerDsc/issues/747)).
- `Get-DscProperty`
  - Added parameter `ExcludeName` to exclude property names from being returned.

### Changed

- SqlServerDsc
  - Updated pipeline to use the build worker image 'ubuntu-latest'.
  - Switch to installing GitVersion using 'dotnet tool install' ([issue #1732](https://github.com/dsccommunity/SqlServerDsc/issues/1732)).
  - Bumped Stale task to v5 in the GitHub workflow.
  - Make it possible to publish code coverage on failed test runs, and
    when re-run a fail job.
  - Exclude Script Analyzer rule **TypeNotFound** in the file `.vscode/analyzersettings.psd1`.
  - Update CONTRIBUTING.md describing error handling in commands and class-based
    resources.
  - The QA tests are now run in Windows PowerShell due to a bug in PowerShell 7
    that makes class-based resource using inheritance to not work.
  - The QA test are excluding the rule **TypeNotFound** because it cannot
    run on the source files (there is a new issue that is tracking so this
    rule is only run on the built module).
  - The Pester code coverage has been switched to use the older functionality
    that uses breakpoints to calculate coverage. Newer functionality sometimes
    throw an exception when used in conjunction with class-based resources.¨
  - SMO stubs (used in the unit tests)
    - Was updated to remove a bug related to the type `DatabasePermissionInfo`
      when used with the type `DatabasePermissionSet`.
      The stubs suggested that the property `PermissionType` (of type `DatabasePermissionSet`)
      in `DatabasePermissionInfo` should have been a array `DatabasePermissionSet[]`.
      This conflicted with real SMO as it does not pass an array, but instead
      a single `DatabasePermissionSet`. The stubs was modified to mimic the
      real SMO. At the same time some old mock code in the SMO stubs was removed
      as it was no longer in use.
    - Was updated to remove a bug related to the type `ServerPermissionInfo`
      when used with the type `ServerPermissionSet`. The stubs suggested that
      the property `PermissionType` (of type `ServerPermissionSet`)
      in `ServerPermissionInfo` should have been a array `ServerPermissionSet[]`.
      This conflicted with real SMO as it does not pass an array, but instead
      a single `ServerPermissionSet`. The stubs was modified to mimic the
      real SMO. At the same time some old mock code in the SMO stubs was removed
      as it was no longer in use.
  - Updated integration tests README.md to describe how to use Appveyor to
    debug integration tests.
- Wiki
  - add introduction and links to DSC technology
- SqlServerDsc.Common
  - The parameter `SetupCredential` of the function `Connect-SQL` was renamed
    to `Credential` and the parameter name `SetupCredential` was made a
    parameter alias.
- SqlLogin
  - BREAKING CHANGE: The parameters `LoginMustChangePassword`, `LoginPasswordExpirationEnabled`,
    and `LoginPasswordPolicyEnforced` no longer have a default value of `$true`.
    This means that when creating a new login, and not specifically setting
    these parameters to `$true` in the configuration, the login that is created
    will have these properties set to `$false`.
  - BREAKING CHANGE: `LoginMustChangePassword`, `LoginPasswordExpirationEnabled`,
    and `LoginPasswordPolicyEnforced` parameters no longer enforce default
    values ([issue #1669](https://github.com/dsccommunity/SqlServerDsc/issues/1669)).
- SqlServerDsc
  - All tests have been converted to run in Pester 5 (Pester 4 can no
    longer be supported) ([issue #1654](https://github.com/dsccommunity/SqlServerDsc/issues/1654)).
  - Pipeline build and deploy now runs on Ubuntu 18.04, see more information
    in https://github.com/actions/virtual-environments/issues/3287.
  - Update the pipeline file _azure-pipelines.yml_ to use the latest version
    from the Sampler project.
- SqlRs
  - BREAKING CHANGE: Now the Reporting Services is always restarted after
    the call to CIM method `SetDatabaseConnection` when setting up the
    Reporting Services. This so to try to finish the initialization of
    Reporting Services. This was prior only done for _SQL Server Reporting_
    _Services 2019_ ([issue #1721](https://github.com/dsccommunity/SqlServerDsc/issues/1721)).
  - Added some verbose messages to better indicate which CIM methods are run
    and when they are run.
  - Minor refactor to support running unit test with strict mode enabled.
- SqlLogin
  - Only enforces optional parameter `LoginType` when it is specified in the
    configuration.
  - Only enforces optional parameters `LoginPasswordExpirationEnabled` and
    `LoginPasswordPolicyEnforced` for a SQL login when the parameters are
    specified in the configuration.
  - A localized string for an error message was updated to correctly reflect
    the code that says that to use a SQL login the authentication mode must
    be either Mixed or Normal, prio it just stated Mixed.
- SqlSecureConnection
  - BREAKING CHANGE: Now `Get-TargetResource` returns the value `'Empty'`
    for the property thumbprint if there is no thumbprint set in the current
    state. Returning the value `'Empty'` was always intended, but it due to
    a bug it was never returned, but instead it returned an empty string
    or `$null` value.
- SqlWindowsFirewall
  - Now the property Features always return the features in the order
    'SQLENGINE', 'RS', 'AS', and 'IS' if they are installed.
- SqlAGListener
  - Removed unnecessary exception that is very unlikely to be thrown in
    `Set-TargetResource` and `Test-TargetResource`.
  - Simplified the logic that checks if the properties are in desired state
    as the new unit tests did not pass with the previous logic.
  - Updated the verbose message when the listener does not exist to write
    out the name of the listener that is meant to be updated, added, or
    dropped.
  - Only update values for the properties that are actually enforced by the
    configuration.
- SqlAGDatabase
  - Added StatementTimeout optional parameter with default value of 600 seconds
    (10 mins) to SqlAGDatabase to fix issue #1743. Users will be able to specify
    the backup and restore timeout with it.
- SqlDatabaseUser
  - `Test-TargetResource` returns true if the `IsUpdateable` property of the
    database is `$false` to resolve issue #1748.
- SqlDatabaseRole
  - `Test-TargetResource` returns true if the `IsUpdateable` property of the
    database is `$false` to resolve issue #1750.
- SqlAlwaysOnService
  - BREAKING CHANGE: The parameter `IsHadrEnabled` is no longer returned by
    `Get-TargetResource`. The `Ensure` parameter now returns `Present` if
    Always On High Availability Diaster Recovery is enabled and `Absent`
    if it is disabled.
- SqlDatabasePermission
  - BREAKING CHANGE: The resource has been refactored. The parameters
    `ParameterState` and `Permissions` has been replaced by parameters
    `Permission`, `PermissionToInclude`, and `PermissionToExclude`. These
    permissions parameters are now an instance of the type `DatabasePermission`.
    The type `DatabasePermission` contains two properties; `State` and
    `Permission`. This fixes issue [issue #1555](https://github.com/dsccommunity/SqlServerDsc/issues/1555).
  - The resource was refactored into a class-based resource.
  - Made the resource derive from `SqlResourceBase` to clean up the code
    a bit.
- SqlPermission
  - BREAKING CHANGE: The resource has been refactored. The parameters
    `Permissions` has been replaced by parameters `Permission`,
    `PermissionToInclude`, and `PermissionToExclude`. These permissions
    parameters are now an instance of the type `ServerPermission`.
    The type `ServerPermission` contains two properties; `State` and
    `Permission`. This closes the issue [issue #1761](https://github.com/dsccommunity/SqlServerDsc/issues/1761),
    it also fixes the issues [issue #1773](https://github.com/dsccommunity/SqlServerDsc/issues/1773),
    [issue #1704](https://github.com/dsccommunity/SqlServerDsc/issues/1704),
    and [issue #752](https://github.com/dsccommunity/SqlServerDsc/issues/752).
  - The resource was refactored into a class-based resource.
  - Made the resource derive from `SqlResourceBase` to clean up the code
    a bit.
- Class `ResourceBase`
  - Renamed the hidden property that derived classes can specify which properties
    to not enforce when comparing desired state against current state. New name
    of the hidden property is `ExcludeDscProperties`.
- SqlAudit
  - Fix documentation that contain minor style errors.

### Fixed

- SqlServerDsc
  - URLs the referenced TechNet in the documentation has been update to link to
    new pages at docs.microsoft.com.
  - Fix pipeline so code coverage is published on fail.
  - Remove duplicate deploy step (already present in `azure-pipelines.yml`).
- CommonTestHelper
  - The test helper function `Import-SqlModuleStub` was using wrong casing for
    one of the stub  modules which failed test when running cross plattform.
- SqlDatabaseObjectPermission
  - Fix for issue ([issue #1724](https://github.com/dsccommunity/SqlServerDsc/issues/1724)).
    - BREAKING CHANGE: Updated class DSC_DatabaseObjectPermission.
      - Changed Permission from an array to a string.
      - Updated Permission to a key property.
      - Updated Integration Tests to test permission grants on multiple objects.
- SqlProtocolTcpIp
  - Output verbose information in integration tests so it is shown what NICs
    are available and what IP address the tests will use.
- SqlAlias
  - Now the code passes strict mode during unit testing.
  - When an existing alias existed with a static TCP port but the desired
    state was to have a dynamic port, the function `Test-TargetResource` did
    not correctly return `$false`. Same for an alias that existed with a
    dynamic port but the desired state was to have a static port. Now the
    function `Test-TargetResource` returns `$false` in both these scenarios.
- SqlAgentOperator
  - In a certain case the `Test-TargetResource` function returned the wrong
    verbose message. If passing an e-mail address and the operator did not
    exist it would wrongly say operator exist but had wrong e-mail address.
    Truth was that the operator did not exist at all.
- SqlDatabaseMail
  - Improved the verification of an empty description so that it can handle
    both empty string and `$null`.
- SqlDatabaseRole
  - Some variables where not initialized correctly which was discovered when
    running the unit tests using strict mode. Now the variables are initialized
    and should not cause any issues in the object returned from the function
    `Get-TargetResource`.
- SqlEndpointPermission
  - Verbose messages did not use the correct variable name, so the messages
    did not contain the correct information.
  - Minor style guideline changes.
- SqlMaxDop
  - The function `Get-TargetResource` did not initialize some of the variables
    correctly which was discovered when running the unit tests using strict
    mode.
  - The function `Test-TargetResource` did not correctly evaluate if the
    node was the active node..
- SqlMemory
  - Now it possible to just set the minimum memory without it throwing because
    the maximum memory is not specified.
  - In a certain scenario the maximum memory would be enforced even if it was
    not specified in the configuration.
- SqlWindowsFirewall
  - Now the variables in `Get-TargetResource` are correctly initialized so
    they pass the new unit test that use strict mode.
  - The verbose message in `Test-TargetResource` did not use the correct
    variable name, so the message did not contain the correct information.
  - Removed unnecessary logic in `Set-TargetResource` that did just evaluated
    the same thing that the call to function `Get-TargetResource` already
    does.
- SqlSetup
  - Now the variables in `Set-TargetResource` are correctly initialized so
    they pass the new unit test that use strict mode.
  - Some verbose messages in `Get-TargetResource` wrongly reference a variable
    that was not available.
  - The loop that evaluates what features are installed did an unnecessary
    step for each iteration. A line of code was moved outside of the loop.
  - The `SourcePath` parameter is now mandatory for all `*-TargetResource`
    ([issue #1755](https://github.com/dsccommunity/SqlServerDsc/issues/1755)).
- SqlDatabasePermission
  - It is no longer possible to have one permission that has two different
    states in the same configuration, e.g. denying and granting `update`
    in the same configuration.
  - Fixed comment-based help and cleaned up comments.
  - Fix localized string that referenced 'user' instead of 'principal',
    and correct localized string ID for each string.
  - Fix comment-based help.
- SqlPermission
  - Fix comment-based help.
- `Set-SqlDscDatabasePermission`
  - Minor code cleanup.
- `ConvertTo-Reason`
  - Fix to handle `$null` values on Windows PowerShell.
  - If the property name contain the word 'Path' the value will be parsed to
    replace backslash or slashes at the end of the string, e.g. `'/myPath/'`
    will become `'/myPath'`.
- `ResourceBase`
  - Now handles `Ensure` correctly from derived `GetCurrentState()`. But
    requires that the `GetCurrentState()` only return key property if object
    is present, and does not return key property if object is absent.
    Optionally the resource's derived `GetCurrentState()` can handle `Ensure`
    itself.

## [15.2.0] - 2021-09-01

### Changed

- SqlServerDsc
  - Changed to the new GitHub deploy tasks that is required for the latest
    version of the Sampler module.
  - Updated pipeline configuration to align with the latest changes in [Sampler](https://github.com/gaelcolas/Sampler).
  - Update codecov.yml to support carry forward flags.
  - Updated pipelines files to latest from Sampler project.
  - Updated GitHub issue templates.
  - Remove pipeline jobs `Test_Integration_SQL2016`, `Test_Integration_SQL2017`,
    and `Test_Integration_SQL2019` and replaced with a single job
    `Test_Integration` ([issue #1713](https://github.com/dsccommunity/SqlServerDsc/issues/1713)).
  - Update HQRM tests to run on the VM image `windows-2022`.
  - Update unit tests to run on the VM image `windows-2022`.
  - Update integration tests to run both on Windows Server 2019 and Windows
    Server 2022 ([issue #1713](https://github.com/dsccommunity/SqlServerDsc/issues/1713)).
  - Switched to a new Linux build worker for the pipeline ([issue #1729](https://github.com/dsccommunity/SqlServerDsc/issues/1729)).
- SqlSetup
  - The helper function `Connect-SqlAnalysis` was using `LoadWithPartial()`
    to load the assembly _Microsoft.AnalysisServices_. On a node where multiple
    instances with different versions of SQL Server (regardless of features)
    is installed, this will result in the first assembly found in the
    GAC will be loaded into the session, not taking versions into account.
    This can result in an assembly version being loaded that is not compatible
    with the version of SQL Server it was meant to be used with.
    A new method of loading the assembly _Microsoft.AnalysisServices_ was
    introduced under a feature flag; `'AnalysisServicesConnection'`.
    This new functionality depends on the [SqlServer](https://www.powershellgallery.com/packages/SqlServer)
    module, and must be present on the node. The [SqlServer](https://www.powershellgallery.com/packages/SqlServer)
    module can be installed on the node by leveraging the new DSC resource
    `PSModule` in the [PowerShellGet](https://www.powershellgallery.com/packages/PowerShellGet/2.1.2)
    module (v2.1.2 and higher). This new method does not work with the
    SQLPS module due to the SQLPS module does not load the correct assembly,
    while [SqlServer](https://www.powershellgallery.com/packages/SqlServer)
    module (v21.1.18080 and above) does. The new functionality is used
    when the parameter `FeatureFlag` is set to `'AnalysisServicesConnection'`.
    This functionality will be the default in a future breaking release.
  - Under a feature flag `'AnalysisServicesConnection'`. The detection of
    a successful connection to the SQL Server Analysis Services has also been
    changed. Now it actually evaluates the property `Connected` of the returned
    `Microsoft.AnalysisServices.Server` object. The new functionality is used
    when the parameter `FeatureFlag` is set to `'AnalysisServicesConnection'`.
    This functionality will be the default in a future breaking release.
- SqlAgentAlert
  - Switched README file with SqlAgentFailsafe ([issue #1709](https://github.com/dsccommunity/SqlServerDsc/issues/1397)).
- SqlAgentFailsafe
  - Switched README file with SqlAgentAlert ([issue #1709](https://github.com/dsccommunity/SqlServerDsc/issues/1397)).

### Added

- SqlMemory
  - Added two new optional parameters MinMemoryPercent and MaxMemoryPercent.
    Provides the ability to set the minimum and/or maximum buffer pool used by
    the SQL Server instance as a percentage of total server memory.
    ([issue #1397](https://github.com/dsccommunity/SqlServerDsc/issues/1397)).
- SqlRSSetup
  - Integration tests now install _Microsoft SQL Server 2019 Reporting Services_
    ([issue #1717](https://github.com/dsccommunity/SqlServerDsc/issues/1717)).
- SqlRS
  - Integration tests now configures _Microsoft SQL Server 2019 Reporting Services_.

### Fixed

- SqlSetup
  - Fixed integration tests for SQL Server 2016 and SQL Server 2017.
- SqlServerDsc.Common
  - Fixed so that _CredScan_ no longer reports a password false-positive
    ([issue #1712](https://github.com/dsccommunity/SqlServerDsc/issues/1712)).
- SqlRS
  - Fixed SSRS 2019 initialization ([issue #1509](https://github.com/dsccommunity/SqlServerDsc/issues/1509)).
  - Fix a problem that did not correctly evaluate the `UseSSL` property against
    the current state.

## [15.1.1] - 2021-02-12

### Fixed

- SqlTraceFlag
  - Fixed `$null` reference error when no actual trace flags are present.
    Added two arrays to prevent a `$null` reference at compare-object
    ([issue #1688](https://github.com/dsccommunity/SqlServerDsc/issues/1688)).
- SqlServerDsc
  - Removed a left-over comment in the file `analyzersettings.psd1`.

## [15.1.0] - 2021-02-02

### Added

- SqlServerDsc
  - Added a new script analyzer rule to verify that `Import-SQLPSModule` or `Connect-SQL`
    (that implicitly calls `Import-SQLPSModule`) is present in each `Get-`, `Test-`,
    and `Set-TargetResource` function. If neither command is not needed then the
    analyzer rule should be overridden ([issue #1683](https://github.com/dsccommunity/SqlServerDsc/issues/1683)).
  - Added a new pipeline job that runs Script Analyzer on all PowerShell scripts
    in the source folder. The rules are defined by the Script Analyzer settings
    file `.vscode\analyzersettings.psd1` (which also the Visual Studio Code
    PowerShell extension uses).
  - Added unit tests and integration tests for SQL Server 2019
    ([issue #1310](https://github.com/dsccommunity/SqlServerDsc/issues/1310)).

### Changed

- SqlServerDsc
  - Suppressed new custom Script Analyzer rule `SqlServerDsc.AnalyzerRules\Measure-CommandsNeededToLoadSMO`
    for `Get-`, `Test-`, and `Set-TargetResource` functions in the resources.
- SqlLogin
  - Added functionality to throw exception if an update to the `LoginMustChangePassword`
    value on an existing SQL Login is attempted. This functionality is not supported
    by referenced, SQL Server Management Object (SMO), libraries and cannot be
    supported directly by this module.
  - Added integration tests to ensure that an added (or updated) `SqlLogin` can
    connect into a SQL instance once added (or updated).
  - Added integration tests to ensure that the default database connected to by
    a `SqlLogin` is the same as specified in the resource's `DefaultDatabase`
    property/parameter.
  - Amended how the interdependent, `PasswordExpirationEnabled` and `PasswordPolicyEnforced`
    properties/parameters are updated within the `SqlLogin` resource - Both values
    are now updated together if either one or both are not currently in the desired
    state. This change avoids exceptions thrown by transitions to valid, combinations
    of these properties that have to transition through an invalid combination (e.g.
    where `PasswordExpirationEnabled` is `$true` but `PasswordPolicyEnforced` is
    `$false`).
- SqlSetup
  - Minor refactor due to source code lint errors. The loop what evaluates
    the configuration parameters `*FailoverCluster` was change to a `foreach()`.

### Fixed

- SqlServerDsc
  - The component `gitversion` that is used in the pipeline was wrongly
    configured when the repository moved to the new default branch `main`.
    It no longer throws an error when using newer versions of GitVersion
    ([issue #1674](https://github.com/dsccommunity/SqlServerDsc/issues/1674)).
  - Minor lint errors throughout the repository.
- SqlLogin
  - Added integration tests to assert `LoginPasswordExpirationEnabled`,
  `LoginPasswordPolicyEnforced` and `LoginMustChangePassword` properties/parameters
  are applied and updated correctly. Similar integration tests also added to ensure
  the password of the `SqlLogin` is updated if the password within the `SqlCredential`
  value/object is changed ([issue #361](https://github.com/dsccommunity/SqlServerDsc/issues/361),
  [issue #1032](https://github.com/dsccommunity/SqlServerDsc/issues/1032) and
  [issue #1050](https://github.com/dsccommunity/SqlServerDsc/issues/1050)).
  - Updated `SqlLogin`, integration tests to make use of amended `Wait-ForIdleLcm`,
    helper function, `-Clear` switch usage to remove intermittent, integration
    test failures ([issue #1634](https://github.com/dsccommunity/SqlServerDsc/issues/1634)).
- SqlRSSetup
  - If parameter `SuppressRestart` is set to `$false` the `/norestart`
    argument is no longer wrongly added ([issue #1401](https://github.com/dsccommunity/SqlServerDsc/issues/1401)).
- SqlSetup
  - Added/corrected `InstallSharedDir`, property output when using SQL Server 2019.
- SqlTraceFlag
  - Fixed Assembly not loaded error ([issue #1680](https://github.com/dsccommunity/SqlServerDsc/issues/1680)).
- SqlDatabaseUser
  - Added parameter `ServerName` to the call of `Assert-SqlLogin`.
    `@PSBoundParameters` doesn't capture the default value of `ServerName`
    when it is not explicitly set by the caller ([issue #1647](https://github.com/dsccommunity/SqlServerDsc/issues/1647)).

## [15.0.1] - 2021-01-09

### Changed

- SqlServerDsc
  - Renamed `master` branch to `main` ([issue #1660](https://github.com/dsccommunity/SqlServerDsc/issues/1660)).
  - The module manifest property `DscResourcesToExport` now updates automatically
    using the pipeline.
  - Removed `Export-ModuleMember` from DSC resource that still had it.
  - The variable `$env:COMPUTERNAME` does not exist cross-platform which
    hinders development and testing on macOS and Linux. Instead the
    resources have been update to use the helper function `Get-ComputerName`
    which returns the current computer name cross-plattform.
  - Switch to GitHub Action Stale instead of GitHub App (Probot) Stale.

### Fixed

- SqlAGDatabase
  - Fix for issue ([issue #1492](https://github.com/dsccommunity/SqlServerDsc/issues/1492))
    added AutomaticSeeding for this resource. In Set-TargetResource added logic
    that looks at all replicas of an availability group. When automatic seeding
    is found, it will use that.
  - Lots of extra tests to check AutomaticSeeding.
  - The parameter `BackupPath` is still needed just in case a database never has
    been backed up before.
  - Fixed a typo.
- SqlMaxDop
  - Fixes ([issue #396](https://github.com/dsccommunity/SqlServerDsc/issues/396)).
    Added three return values in Get-Target resource.
- SqlProtocol
  - Changed KeepAlive Type from UInt16 to Int32 to reflect the actual WMI.ManagementObject
    Fixes #1645 ([issue #1645](https://github.com/dsccommunity/SqlServerDsc/issues/1645)).
  - The verbose messages now correctly show that `$env:COMPUTERNAME` is used
    to get or set the configuration, while parameter **ServerName** is used
    to restart the instance.
- SqlProtocolTcpIp
  - The verbose messages now correctly show that `$env:COMPUTERNAME` is used
    to get or set the configuration, while parameter **ServerName** is used
    to restart the instance.
- SqlDatabaseMail
  - Now if a non-mandatory property is not part of the configuration it will
    not be enforced ([issue #1661](https://github.com/dsccommunity/SqlServerDsc/issues/1661)).
- SqlSetup
  - When the SqlSetup detects that the expected components was not installed
    and consequently throws an exception, that exception message now presents
    a link to an article on how to find the SQL Server setup logs ([issue #1420](https://github.com/dsccommunity/SqlServerDsc/issues/1420)).
- SqlRSSetup
  - If parameter `EditionUpgrade` is set to `$false` the `/EditionUpgrade`
    argument is no longer wrongly added ([issue #1398](https://github.com/dsccommunity/SqlServerDsc/issues/1398)).
- SqlServerDsc.Common
  - Updated `Get-ServerProtocolObject`, helper function to ensure an exception is
    thrown if the specified instance cannot be obtained ([issue #1628](https://github.com/dsccommunity/SqlServerDsc/issues/1628)).

## [15.0.0] - 2020-12-06

### Added

- SqlServerDsc
  - Added new resource SqlTraceFlag to set or changes TraceFlags on SQL Server.
    This resource is based on @Zuldans code but with SqlServerDsc integrated SMO.
    Credits: https://github.com/Zuldan/cSQLServerTraceFlag
  - Added a lot of test scripts to validated the code.
- SqlEndpoint
  - Added support for the Service Broker Endpoint ([issue #498](https://github.com/dsccommunity/SqlServerDsc/issues/498)).
- SqlDatabaseRole
  - Added test to ensure Add-SqlDscDatabaseRoleMember throws the expected error
    ([issue #1620](https://github.com/dsccommunity/SqlServerDsc/issues/1620)).

### Changed

- SqlServerDsc
  - Updated code formatting using latest release of PSScriptAnalyzer.
  - The URLs in the CHANGELOG.md that was pointing to issues is now
    referencing the new repository name and URL.
- SqlServerDsc.Common
  - The helper function `Get-SqlInstanceMajorVersion` no longer have a default
    value for parameter **InstanceName** since the parameter is mandatory
    and it was never used.
- SqlReplication
  - The resource are now using the helper function `Get-SqlInstanceMajorVersion`
    ([issue #1408](https://github.com/dsccommunity/SqlServerDsc/issues/1408)).
- SqlRole
  - Major overhaul of resource.
  - BREAKING CHANGE: Removed decision making from get-TargetResource; this
    prevented a simple solution for issue #550. it now just tels if a role
    exists or not. And what members are in that role. MembersToInclude and
    MembersToExclude now always return $null.
  - Added sanitize function (`Get-CorrectedMemberParameters`) to make it
    so for the sysadmin role SA does not get altered ([issue #550](https://github.com/dsccommunity/SqlServerDsc/issues/550)).
  - Added lots of tests.
- SqlWaitForAG
  - BREAKING CHANGE: Fix for issue ([issue #1569](https://github.com/dsccommunity/SqlServerDsc/issues/1569))
    The resource now waits for the Availability Group to become Available.
  - Two parameters where added to test get and set resource at instance level.
- SqlSetup
  - Minor change to the evaluation of the parameter `BrowserSvcStartupType`,
    if it has an assigned a value or not.

### Fixed

- SqlDatabaseRole
  - Fixed check to see if the role and user existed in the database. The
    previous logic would always indicate the role or user was not found unless
    the role had the same name as the user. Also updated the
    DesiredMembersNotPresent string to be more accurate when an extra user is
    in the role ([issue #1487](https://github.com/dsccommunity/SqlServerDsc/issues/1487)).
- SqlAlwaysOnService
  - Updated Get-TargetResource to return all defined schema properties
    ([issue #150](https://github.com/dsccommunity/SqlServerDsc/issues/1501)).
- SqlSetup
  - Added a note to the documentation that the parameter `BrowserSvcStartupType`
    cannot be used for configurations that utilize the `'InstallFailoverCluster'`
    action ([issue #1627](https://github.com/dsccommunity/SqlServerDsc/issues/1627)).
- SqlDatabaseObjectPermission
  - Updated unit tests to remove errors relating to missing `Where()` method
    ([issue #1648](https://github.com/dsccommunity/SqlServerDsc/issues/1648)).

## [14.2.1] - 2020-08-14

### Changed

- SqlServerDsc
  - Document changes in the file `build.yml`.
  - The regular expression for `major-version-bump-message` in the file
    `GitVersion.yml` was changed to only raise major version when the
    commit message contain the phrase `breaking change`, or when it contain
    the word `breaking` or `major`.
- SqlSetup
  - Duplicate function Get-SqlMajorVersion was removed and instead the
    helper function `Get-FilePathMajorVersion` from the helper module
    SqlServerDsc.Common is used ([issue #1178](https://github.com/dsccommunity/SqlServerDsc/issues/1178)).
- SqlWindowsFirewall
  - Duplicate function Get-SqlMajorVersion was removed and instead the
    helper function `Get-FilePathMajorVersion` from the helper module
    SqlServerDsc.Common is used ([issue #1178](https://github.com/dsccommunity/SqlServerDsc/issues/1178)).
- SqlServerDsc.Common
  - Function `Get-FilePathMajorVersion` was added. The function `Get-SqlMajorVersion`
    from the resources _SqlSetup_ and _SqlWindowsFirewall_ was moved and
    renamed without any functional changes ([issue #1178](https://github.com/dsccommunity/SqlServerDsc/issues/1178)).

### Fixed

- SqlServerDsc
  - Removed helper functions that was moved to the module _DscResource.Common_.
    DSC resources using those functions are using them from the module
    _DscResource.Common_.
- SqlDatabaseObjectPermission
  - Fixed method invocation failed because of missing `Where()` method ([issue #1600](https://github.com/dsccommunity/SqlServerDsc/issues/1600)).
    - New integration tests to verify scenarios when passing a single permission.
  - To enforce a scenario where a permission must be changed from `'GrantWithGrant'`
    to `'Grant'` a new parameter **Force** was added ([issue #1602](https://github.com/dsccommunity/SqlServerDsc/issues/1602)).
    The parameter **Force** is used to enforce the desired state in those
    scenarios where revocations must be performed to enforce the desired
    state, even if that encompasses cascading revocations. If parameter
    **Force** is _not_ set to `$true` an exception is thrown in those
    scenarios where a revocation must be performed to enforce the desired
    state.
    - New integration tests to verify scenarios when current state for a
      permission is `'GrantWithGrant'` but desired state should be `'Grant'`.
- SqlSetup
  - The example `4-InstallNamedInstanceInFailoverClusterFirstNode.ps1` was
    updated to no longer reference the issue #405 and issue #444 in the
    comment-based help. The issues was fixed a while back and _SqlSetup_
    now supports the built-in parameter `PsDscRunAsCredential` ([issue #975](https://github.com/dsccommunity/SqlServerDsc/issues/975)).

## [14.2.0] - 2020-07-23

### Fixed

- SqlServerDsc
  - Updated comment-based help according to style guideline throughout
    ([issue #1500](https://github.com/dsccommunity/SqlServerDsc/issues/1500)).
  - Using Codecov carry forward flag because we are not sending code coverage
    report on each commit.
- CommonTestHelper
  - Minor style changes.
- SqlSetup
  - Updated the documentation with the currently supported features
    ([issue #1566](https://github.com/dsccommunity/SqlServerDsc/issues/1566)).
  - Update documentation around permissions in directory tree for Analysis Services
    ([issue #1443](https://github.com/dsccommunity/SqlServerDsc/issues/1443)).
  - Documented that on certain operating systems, when using least privilege
    for the service account, the security policy setting _Network access:_
    _Restrict clients allowed to make remote calls to SAM_ can result in
    a access denied error during install of the _SQL Server Database Engine_
    ([issue #1559](https://github.com/dsccommunity/SqlServerDsc/issues/1559)).
- SqlRole
  - Fixed the `ServerName` parameter to work with default value of
    `$env:COMPUTERNAME` ([issue #1592](https://github.com/dsccommunity/SqlServerDsc/issues/1592)).

## [14.1.0] - 2020-07-06

### Removed

- SqlServerDsc
  - Remove the file `.github/CONTRIBUTION.md` as it no longer filled any
    purpose as GitHub will find the CONTRIBUTION.md in the root folder
    directly now ([issue #1227](https://github.com/dsccommunity/SqlServerDsc/issues/1227)).

### Changed

- SqlServerDsc
  - Updated DSC resources parameter documentation.

### Fixed

- SqlServerDsc
  - Update resource parameter documentation ([issue #1568](https://github.com/dsccommunity/SqlServerDsc/issues/1568)).
    - Remove italic and inline code-block markdown code in documentation.
  - Documentation is now published to the GitHub Wiki.
    - Deploy task was updated with the correct name.
  - Minor changes too schema property descriptions to generate documentation
    correctly.
  - Updated task list in the PULL_REQUEST_TEMPLATE.md.
  - The documentation in CONTRIBUTING.md has been somewhat updated.
  - Update documentation around design pattern for accounts that does not
    use passwords ([issue #378](https://github.com/dsccommunity/SqlServerDsc/issues/378))
    and ([issue #1230](https://github.com/dsccommunity/SqlServerDsc/issues/1230)).
  - Updating the Integration Test README.md to better explain what the
    integration tests for SqlSetup, SqlRSSetup, and SqlRS does ([issue #1315](https://github.com/dsccommunity/SqlServerDsc/issues/1315)).
- SqlServerDsc.Common
  - Connect-UncPath
    - Now support to authenticate using both NetBIOS domain and Fully Qualified
      Domain Name (FQDN) ([issue #1223](https://github.com/dsccommunity/SqlServerDsc/issues/1223)).
  - Connect-SQL
    - Now support to authenticate using both NetBIOS domain and Fully Qualified
      Domain Name (FQDN) ([issue #1223](https://github.com/dsccommunity/SqlServerDsc/issues/1223)).
  - Connect-SQLAnalysis
    - Now support to authenticate using both NetBIOS domain and Fully Qualified
      Domain Name (FQDN) ([issue #1223](https://github.com/dsccommunity/SqlServerDsc/issues/1223)).
- SqlAGReplica
  - Update documentation with a requirement for SqlServer in certain circumstances
    ([issue #1033](https://github.com/dsccommunity/SqlServerDsc/issues/1033)).
- SqlRSSetup
  - There was a typo in the error message that was thrown when not passing
    either the `Edition` or `ProductKey` that could be misleading ([issue #1386](https://github.com/dsccommunity/SqlServerDsc/issues/1386)).
  - Updated the parameter descriptions for the parameters `Edition` and
    `ProductKey` that they are mutually exclusive ([issue #1386](https://github.com/dsccommunity/SqlServerDsc/issues/1386)).
- SqlWindowsFirewall
  - Now support to authenticate using both NetBIOS domain and Fully Qualified
    Domain Name (FQDN) ([issue #1223](https://github.com/dsccommunity/SqlServerDsc/issues/1223)).
- SqlDatabaseObjectPermission
  - Since the task that publish Wiki content was updated to correctly handle
    embedded instances the duplicate documentation was removed from the
    resource README.md, and some was added to the schema MOF parameter
    descriptions ([issue #1580](https://github.com/dsccommunity/SqlServerDsc/issues/1580)).
- SqlScript
  - Fixed the URLs in the parameter documentation ([issue #1582](https://github.com/dsccommunity/SqlServerDsc/issues/1582)).
- SqlScriptQuery
  - Fixed the URLs in the parameter documentation ([issue #1583](https://github.com/dsccommunity/SqlServerDsc/issues/1583)).

### Added

- SqlScript
  - Added the DisableVariables parameter ([issue #1422](https://github.com/dsccommunity/SqlServerDsc/issues/1422)).
- SqlScriptQuery
  - Added the DisableVariables parameter ([issue #1422](https://github.com/dsccommunity/SqlServerDsc/issues/1422)).

## [14.0.0] - 2020-06-12

### Remove

- SqlServerDsc
  - BREAKING CHANGE: Since the operating system Windows Server 2008 R2 and
    the product SQL Server 2008 R2 has gone end-of-life the DSC resources
    will no longer try to maintain compatibility with them. Moving forward,
    and including this release, there may be code changes that will break
    the resource on Windows Server 2008 R2 or with SQL Server 2008 R2
    ([issue #1514](https://github.com/dsccommunity/SqlServerDsc/issues/1514)).

### Deprecated

The documentation, examples, unit test, and integration tests have been
removed for these deprecated resources. These resources will be removed
in a future release.

- SqlDatabaseOwner
  - This resource is now deprecated. The functionality is now covered by
    a property in the resource _SqlDatabase_ ([issue #966](https://github.com/dsccommunity/SqlServerDsc/issues/966)).
- SqlDatabaseRecoveryModel
  - This resource is now deprecated. The functionality is now covered by
    a property in the resource _SqlDatabase_ ([issue #967](https://github.com/dsccommunity/SqlServerDsc/issues/967)).
- SqlServerEndpointState
  - This resource is now deprecated. The functionality is covered by a
    property in the resource _SqlEndpoint_ ([issue #968](https://github.com/dsccommunity/SqlServerDsc/issues/968)).
- SqlServerNetwork
  - This resource is now deprecated. The functionality is now covered by
    the resources _SqlProtocol_ and _SqlProtocolTcpIp_.

### Added

- SqlSetup
  - Added support for major version upgrade ([issue #1561](https://github.com/dsccommunity/SqlServerDsc/issues/1561)).
- SqlServerDsc
  - Added new resource SqlProtocol ([issue #1377](https://github.com/dsccommunity/SqlServerDsc/issues/1377)).
  - Added new resource SqlProtocolTcpIp ([issue #1378](https://github.com/dsccommunity/SqlServerDsc/issues/1378)).
  - Added new resource SqlDatabaseObjectPermission ([issue #1119](https://github.com/dsccommunity/SqlServerDsc/issues/1119)).
  - Fixing a problem with the latest ModuleBuild 1.7.0 that breaks the CI
    pipeline.
  - Prepare repository for auto-documentation by adding README.md to each
    resource folder with the content from the root README.md.
- SqlServerDsc.Common
  - Added function `Import-Assembly` that can help import an assembly
    into the PowerShell session.
  - Prepared unit tests to support Pester 5 so a minimal conversation
    is only needed later.
  - Updated `Import-SQLPSModule` to better support unit tests.
- CommonTestHelper
  - Added the functions `Get-InvalidOperationRecord` and `Get-InvalidResultRecord`
    that is needed for evaluate localized error message strings for unit tests.
- SqlEndpoint
  - BREAKING CHANGE: A new required property `EndpointType` was added to
    support different types of endpoints in the future. For now the only
    endpoint type that is supported is the database mirror endpoint type
    (`DatabaseMirroring`).
  - Added the property `State` to be able to specify if the endpoint should
    be running, stopped, or disabled. _This property was moved from the now_
    _deprecated DSC resource `SqlServerEndpointState`_.
- SqlSetup
  - A read only property `IsClustered` was added that can be used to determine
    if the instance is clustered.
  - Added the properties `NpEnabled` and `TcpEnabled` ([issue #1161](https://github.com/dsccommunity/SqlServerDsc/issues/1161)).
  - Added the property `UseEnglish` ([issue #1473](https://github.com/dsccommunity/SqlServerDsc/issues/1473)).
- SqlReplication
  - Add integration tests ([issue #755](https://github.com/dsccommunity/SqlServerDsc/issues/755).
- SqlDatabase
  - The property `OwnerName` was added.
- SqlDatabasePermission
  - Now possible to change permissions for database user-defined roles
    (e.g. public) and database application roles ([issue #1498](https://github.com/dsccommunity/SqlServerDsc/issues/1498).
- SqlServerDsc.Common
  - The helper function `Restart-SqlService` was improved to handle Failover
    Clusters better. Now the SQL Server service will only be taken offline
    and back online again if the service is online to begin with.
  - The helper function `Restart-SqlServer` learned the new parameter
    `OwnerNode`. The parameter `OwnerNode` takes an array of Cluster node
    names. Using this parameter the cluster group will only be taken
    offline and back online if the cluster group owner is one specified
    in this parameter.
  - The helper function `Compare-ResourcePropertyState` was improved to
    handle embedded instances by adding a parameter `CimInstanceKeyProperties`
    that can be used to identify the unique parameter for each embedded
    instance in a collection.
  - The helper function `Test-DscPropertyState` was improved to evaluate
    the properties in a single CIM instance or a collection of CIM instances
    by recursively call itself.
  - When the helper function `Test-DscPropertyState` evaluated an array
    the verbose messages was not very descriptive. Instead of outputting
    the side indicator from the compare it now outputs a descriptive
    message.

### Changed

- SqlServerDsc
  - BREAKING CHANGE: Some DSC resources have been renamed ([issue #1540](https://github.com/dsccommunity/SqlServerDsc/issues/1540)).
    - `SqlServerConfiguration` was renamed to `SqlConfiguration`.
    - `SqlServerDatabaseMail` was renamed to `SqlDatabaseMail`.
    - `SqlServerEndpoint` was renamed to `SqlEndpoint`.
    - `SqlServerEndpointPermission` was renamed to `SqlEndpointPermission`.
    - `SqlServerLogin` was renamed to `SqlLogin`.
    - `SqlServerMaxDop` was renamed to `SqlMaxDop`.
    - `SqlServerMemory` was renamed to `SqlMemory`.
    - `SqlServerPermission` was renamed to `SqlPermission`.
    - `SqlServerProtocol` was renamed to `SqlProtocol`.
    - `SqlServerProtocolTcpIp` was renamed to `SqlProtocolTcpIp`.
    - `SqlServerReplication` was renamed to `SqlReplication`.
    - `SqlServerRole` was renamed to `SqlRole`.
    - `SqlServerSecureConnection` was renamed to `SqlSecureConnection`.
  - Changed all resource prefixes from `MSFT_` to `DSC_` ([issue #1496](https://github.com/dsccommunity/SqlServerDsc/issues/1496)).
    _Deprecated resource has not changed prefix._
  - All resources are now using the common module DscResource.Common.
  - When a PR is labelled with 'ready for merge' it is no longer being
    marked as stale if the PR is not merged for 30 days (for example it is
    dependent on something else) ([issue #1504](https://github.com/dsccommunity/SqlServerDsc/issues/1504)).
  - Updated the CI pipeline to use latest version of the module ModuleBuilder.
  - Changed to use the property `NuGetVersionV2` from GitVersion in the
    CI pipeline.
  - The unit tests now run on PowerShell 7 to optimize the total run time.
- SqlServerDsc.Common
  - The helper function `Invoke-InstallationMediaCopy` was changed to
    handle a breaking change in PowerShell 7 ([issue #1530](https://github.com/dsccommunity/SqlServerDsc/issues/1530)).
  - Removed the local helper function `Set-PSModulePath` as it was
    implemented in the module DscResource.Common.
- CommonTestHelper
  - The test helper function `New-SQLSelfSignedCertificate` was changed
    to install the dependent module `PSPKI` through `RequiredModules.psd1`.
- SqlAlwaysOnService
  - BREAKING CHANGE: The parameter `ServerName` is now non-mandatory and
    defaults to `$env:COMPUTERNAME` ([issue #319](https://github.com/dsccommunity/SqlServerDsc/issues/319)).
  - Normalize parameter descriptive text for default values.
- SqlDatabase
  - BREAKING CHANGE: The parameter `ServerName` is now non-mandatory and
    defaults to `$env:COMPUTERNAME` ([issue #319](https://github.com/dsccommunity/SqlServerDsc/issues/319)).
  - BREAKING CHANGE: The non-mandatory parameters was removed from the
    function `Get-TargetResource` since they were not needed.
  - BREAKING CHANGE: The properties `CompatibilityLevel` and `Collation`
    are now only enforced if the are specified in the configuration.
  - Normalize parameter descriptive text for default values.
- SqlDatabaseDefaultLocation
  - BREAKING CHANGE: The parameter `ServerName` is now non-mandatory and
    defaults to `$env:COMPUTERNAME` ([issue #319](https://github.com/dsccommunity/SqlServerDsc/issues/319)).
  - Normalize parameter descriptive text for default values.
- SqlDatabaseOwner
  - BREAKING CHANGE: Database changed to DatabaseName for consistency with
    other modules ([issue #1484](https://github.com/dsccommunity/SqlServerDsc/issues/1484)).
- SqlDatabasePermission
  - BREAKING CHANGE: The parameter `ServerName` is now non-mandatory and
    defaults to `$env:COMPUTERNAME` ([issue #319](https://github.com/dsccommunity/SqlServerDsc/issues/319)).
  - Normalize parameter descriptive text for default values.
  - BREAKING CHANGE: Database changed to DatabaseName for consistency with
    other modules ([issue #1484](https://github.com/dsccommunity/SqlServerDsc/issues/1484)).
  - BREAKING CHANGE: The resource no longer create the database user if
    it does not exist. Use the resource _SqlDatabaseUser_ to enforce that
    the database user exist in the database prior to setting permissions
    using this resource ([issue #848](https://github.com/dsccommunity/SqlServerDsc/issues/848)).
  - BREAKING CHANGE: The resource no longer checks if a login exist so that
    it is possible to set permissions for database users that does not
    have a login, e.g. the database user 'guest' ([issue #1134](https://github.com/dsccommunity/SqlServerDsc/issues/1134)).
  - Updated examples.
  - Added integration tests ([issue #741](https://github.com/dsccommunity/SqlServerDsc/issues/741)).
  - Get-TargetResource will no longer throw an exception if the database
    does not exist.
- SqlDatabaseRecoveryModel
  - BREAKING CHANGE: The parameter `ServerName` is now non-mandatory and
    defaults to `$env:COMPUTERNAME` ([issue #319](https://github.com/dsccommunity/SqlServerDsc/issues/319)).
  - Normalize parameter descriptive text for default values.
- SqlDatabaseRole
  - BREAKING CHANGE: The parameter `ServerName` is now non-mandatory and
    defaults to `$env:COMPUTERNAME` ([issue #319](https://github.com/dsccommunity/SqlServerDsc/issues/319)).
  - Normalize parameter descriptive text for default values.
  - BREAKING CHANGE: Database changed to DatabaseName for consistency with
    other modules ([issue #1484](https://github.com/dsccommunity/SqlServerDsc/issues/1484)).
- SqlDatabaseUser
  - BREAKING CHANGE: The parameter `ServerName` is now non-mandatory and
    defaults to `$env:COMPUTERNAME` ([issue #319](https://github.com/dsccommunity/SqlServerDsc/issues/319)).
  - Normalize parameter descriptive text for default values.
- SqlScript
  - BREAKING CHANGE: The parameter `ServerInstance` is replaced by the two
    parameters `ServerName` and `InstanceName`. The parameter `InstanceName`
    is the only one mandatory which fixes the issue that it was possible to
    run the same script using different host names ([issue #925](https://github.com/dsccommunity/SqlServerDsc/issues/925)).
- SqlScriptQuery
  - BREAKING CHANGE: The parameter `ServerInstance` is replaced by the two
    parameters `ServerName` and `InstanceName`. The parameter `InstanceName`
    is the only one mandatory which fixes the issue that it was possible to
    run the same query using different host names ([issue #925](https://github.com/dsccommunity/SqlServerDsc/issues/925)).
- SqlConfiguration
  - BREAKING CHANGE: The parameter `ServerName` is now non-mandatory and
    defaults to `$env:COMPUTERNAME` ([issue #319](https://github.com/dsccommunity/SqlServerDsc/issues/319)).
  - Normalize parameter descriptive text for default values.
- SqlDatabaseMail
  - Normalize parameter descriptive text for default values.
- SqlEndpoint
  - BREAKING CHANGE: Now the properties are only enforced if they are
    specified in the configuration.
  - Normalize parameter descriptive text for default values.
- SqlEndpointPermission
  - BREAKING CHANGE: The parameter `ServerName` is now non-mandatory and
    defaults to `$env:COMPUTERNAME` ([issue #319](https://github.com/dsccommunity/SqlServerDsc/issues/319)).
  - Normalize parameter descriptive text for default values.
- SqlLogin
  - BREAKING CHANGE: The parameter `ServerName` is now non-mandatory and
    defaults to `$env:COMPUTERNAME` ([issue #319](https://github.com/dsccommunity/SqlServerDsc/issues/319)).
  - Normalize parameter descriptive text for default values.
- SqlRole
  - BREAKING CHANGE: The parameter `ServerName` is now non-mandatory and
    defaults to `$env:COMPUTERNAME` ([issue #319](https://github.com/dsccommunity/SqlServerDsc/issues/319)).
  - Normalize parameter descriptive text for default values.
- SqlServiceAccount
  - BREAKING CHANGE: The parameter `ServerName` is now non-mandatory and
    defaults to `$env:COMPUTERNAME` ([issue #319](https://github.com/dsccommunity/SqlServerDsc/issues/319)).
  - Normalize parameter descriptive text for default values.
- SqlSetup
  - BREAKING CHANGE: Now if the parameter `AgtSvcStartupType` is not specified
    in the configuration the resource will no longer by default add an
    argument to `setup.exe` with a value of `Automatic` for the argument
    `AGTSVCSTARTUPTYPE`. If the parameter `AgtSvcStartupType` is not specified
    in the configuration there will be no setup argument added at all
    ([issue #464](https://github.com/dsccommunity/SqlServerDsc/issues/464)).
  - BREAKING CHANGE: When installing a failover cluster the cluster
    validation is no longer skipped by default. To skip cluster validation
    the configuration must opt-in by specifying the following
    `SkipRule = 'Cluster_VerifyForErrors'` ([issue #335](https://github.com/dsccommunity/SqlServerDsc/issues/335)).
  - BREAKING CHANGE: Now, unless the parameter `SuppressReboot` is set to
    `$true`, the node will be restarted if the setup ends with the
    [error code 3010](https://docs.microsoft.com/en-us/previous-versions/tn-archive/bb418811(v=technet.10)#server-setup-fails-with-code-3010).
    Previously just a warning message was written ([issue #565](https://github.com/dsccommunity/SqlServerDsc/issues/565)).

### Fixed

- SqlServerDsc
  - The regular expression for `minor-version-bump-message` in the file
    `GitVersion.yml` was changed to only raise minor version when the
    commit message contain the word `add`, `adds`, `minor`, `feature`,
    or `features`.
  - Now code coverage is reported to Codecov, and a codecov.yml was added.
  - Updated to support DscResource.Common v0.7.1.
  - Changed to point to CONTRIBUTING.md on master branch to avoid "404 Page not found"
    ([issue #1508](https://github.com/dsccommunity/SqlServerDsc/issues/1508)).
- SqlAGDatabase
  - Fixed unit tests that failed intermittently when running unit tests
    in PowerShell 7 ([issue #1532](https://github.com/dsccommunity/SqlServerDsc/issues/1532)).
  - Minor code style issue changes.
- SqlAgentAlert
  - The parameter `ServerName` now throws when passing an empty string or
    null value (part of [issue #319](https://github.com/dsccommunity/SqlServerDsc/issues/319)).
- SqlAgentFailsafe
  - The parameter `ServerName` now throws when passing an empty string or
    null value (part of [issue #319](https://github.com/dsccommunity/SqlServerDsc/issues/319)).
- SqlAgentOperator
  - The parameter `ServerName` now throws when passing an empty string or
    null value (part of [issue #319](https://github.com/dsccommunity/SqlServerDsc/issues/319)).
- SqlAlias
  - BREAKING CHANGE: The parameter `ServerName` is now non-mandatory to
    prevent ping-pong behavior ([issue #1502](https://github.com/dsccommunity/SqlServerDsc/issues/1502)).
    The `ServerName` is not returned as an empty string when the protocol is
    Named Pipes.
- SqlDatabase
  - Fixed missing parameter `CompatibilityLevel` in the README.md (and
    updated the description in the schema.mof).
- SqlRs
  - Fix typo in the schema parameter `SuppressRestart` description
    and in the parameter description in the `README.md`.
- SqlDatabaseMail
  - The parameter `ServerName` now throws when passing an empty string or
    null value (part of [issue #319](https://github.com/dsccommunity/SqlServerDsc/issues/319)).
- SqlServerEndpoint
  - The parameter `ServerName` now throws when passing an empty string or
    null value (part of [issue #319](https://github.com/dsccommunity/SqlServerDsc/issues/319)).
- SqlEndpoint
  - The parameter `ServerName` now throws when passing an empty string or
    null value (part of [issue #319](https://github.com/dsccommunity/SqlServerDsc/issues/319)).
- SqlPermission
  - The parameter `ServerName` now throws when passing an empty string or
    null value (part of [issue #319](https://github.com/dsccommunity/SqlServerDsc/issues/319)).
- SqlReplication
  - Enhanced the exception handling so it shows the inner exception error
    message that have the actual error that occurred.
  - Corrected the examples.
- SqlSetup
  - Update integration tests to correctly detect sysadmins because of changes
    to the build worker.
  - The property `SqlTempdbLogFileGrowth` and `SqlTempdbFileGrowth` now returns
    the correct values. Previously the value of the growth was wrongly
    divided by 1KB even if the value was in percent. Now the value for growth
    is the sum of the average of MB and average of the percentage.
  - The function `Get-TargetResource` was changed so that the property
    `SQLTempDBDir` will now return the database `tempdb`'s property
    `PrimaryFilePath`.
  - BREAKING CHANGE: Logic that was under feature flag `DetectionSharedFeatures`
    was made the default and old logic that was used to detect shared features
    was removed ([issue #1290](https://github.com/dsccommunity/SqlServerDsc/issues/1290)).
    This was implemented because the previous implementation did not work
    fully with SQL Server 2017.
  - Much of the code was refactored into units (functions) to be easier to test.
    Due to the size of the code the unit tests ran for an abnormal long time,
    after this refactoring the unit tests runs much quicker.

## [13.5.0] - 2020-04-12

### Added

- SqlServerLogin
  - Added `DefaultDatabase` parameter ([issue #1474](https://github.com/dsccommunity/SqlServerDsc/issues/1474)).

### Changed

- SqlServerDsc
  - Update the CI pipeline files.
  - Only run CI pipeline on branch `master` when there are changes to files
    inside the `source` folder.
  - Replaced Microsoft-hosted agent (build image) `win1803` with `windows-2019`
    ([issue #1466](https://github.com/dsccommunity/SqlServerDsc/issues/1466)).

### Fixed

- SqlSetup
  - Refresh PowerShell drive list before attempting to resolve `setup.exe` path
    ([issue #1482](https://github.com/dsccommunity/SqlServerDsc/issues/1482)).
- SqlAG
  - Fix hashtables to align with style guideline ([issue #1437](https://github.com/dsccommunity/SqlServerDsc/issues/1437)).

## [13.4.0] - 2020-03-18

### Added

- SqlDatabase
  - Added ability to manage the Compatibility Level and Recovery Model of a database

### Changed

- SqlServerDsc
  - Azure Pipelines will no longer trigger on changes to just the CHANGELOG.md
    (when merging to master).
  - The deploy step is no longer run if the Azure DevOps organization URL
    does not contain 'dsccommunity'.
  - Changed the VS Code project settings to trim trailing whitespace for
    markdown files too.

## [13.3.0] - 2020-01-17

### Added

- SqlServerDsc
  - Added continuous delivery with a new CI pipeline.
    - Update build.ps1 from latest template.

### Changed

- SqlServerDsc
  - Add .gitattributes file to checkout file correctly with CRLF.
  - Updated .vscode/analyzersettings.psd1 file to correct use PSSA rules
    and custom rules in VS Code.
  - Fix hashtables to align with style guideline ([issue #1437](https://github.com/dsccommunity/SqlServerDsc/issues/1437)).
  - Updated most examples to remove the need for the variable `$ConfigurationData`,
    and fixed style issues.
  - Ignore commit in `GitVersion.yml` to force the correct initial release.
  - Set a display name on all the jobs and tasks in the CI pipeline.
  - Removing file 'Tests.depend.ps1' as it is no longer required.
- SqlServerMaxDop
  - Fix line endings in code which did not use the correct format.
- SqlAlwaysOnService
  - The integration test has been temporarily disabled because when
    the cluster feature is installed it requires a reboot on the
    Windows Server 2019 build worker.
- SqlDatabaseRole
  - Update unit test to have the correct description on the `Describe`-block
    for the test of `Set-TargetResource`.
- SqlServerRole
  - Add support for nested role membership ([issue #1452](https://github.com/dsccommunity/SqlServerDsc/issues/1452))
  - Removed use of case-sensitive Contains() function when evaluating role membership.
    ([issue #1153](https://github.com/dsccommunity/SqlServerDsc/issues/1153))
  - Refactored mocks and unit tests to increase performance. ([issue #979](https://github.com/dsccommunity/SqlServerDsc/issues/979))

### Fixed

- SqlServerDsc
  - Fixed unit tests to call the function `Invoke-TestSetup` outside the
    try-block.
  - Update GitVersion.yml with the correct regular expression.
  - Fix import statement in all tests, making sure it throws if module
    DscResource.Test cannot be imported.
- SqlAlwaysOnService
  - When failing to enable AlwaysOn the resource should now fail with an
    error ([issue #1190](https://github.com/dsccommunity/SqlServerDsc/issues/1190)).
- SqlAgListener
  - Fix IPv6 addresses failing Test-TargetResource after listener creation.

## [13.2.0.0] - 2019-09-18

### Changed

- Changes to SqlServerDsc
  - Fix keywords to lower-case to align with guideline.
  - Fix keywords to have space before a parenthesis to align with guideline.
  - Fix typo in SqlSetup strings ([issue #1419](https://github.com/dsccommunity/SqlServerDsc/issues/1419)).

## [13.1.0.0] - 2019-08-07

### Changed

- Changes to SqlServerDsc
  - New DSC resource SqlAgentFailsafe
  - New DSC resource SqlDatabaseUser ([issue #846](https://github.com/dsccommunity/SqlServerDsc/issues/846)).
    - Adds ability to create database users with more fine-grained control,
      e.g. re-mapping of orphaned logins or a different login. Supports
      creating a user with or without login name, and database users mapped
      to a certificate or asymmetric key.
  - Changes to helper function Invoke-Query
    - Fixes issues in [issue #1355](https://github.com/dsccommunity/SqlServerDsc/issues/1355).
    - Works together with Connect-SQL now.
    - Parameters now match that of Connect-SQL ([issue #1392](https://github.com/dsccommunity/SqlServerDsc/issues/1392)).
    - Can now pass in credentials.
    - Can now pass in 'Microsoft.SqlServer.Management.Smo.Server' object.
    - Can also pipe in 'Microsoft.SqlServer.Management.Smo.Server' object.
    - Can pipe Connect-SQL | Invoke-Query.
    - Added default values to Invoke-Query.
    - Now it will output verbose messages of the query that is run, so it
      not as quiet of what it is doing when a user asks for verbose output
      ([issue #1404](https://github.com/dsccommunity/SqlServerDsc/issues/1404)).
    - It is possible to redact text in the verbose output by providing
      strings in the new parameter `RedactText`.
  - Minor style fixes in unit tests.
  - Changes to helper function Connect-SQL
    - When impersonating WindowsUser credential use the NetworkCredential UserName.
    - Added additional verbose logging.
    - Connect-SQL now uses parameter sets to more intuitive evaluate that
      the correct parameters are used in different scenarios
      ([issue #1403](https://github.com/dsccommunity/SqlServerDsc/issues/1403)).
  - Changes to helper function Connect-SQLAnalysis
    - Parameters now match that of Connect-SQL ([issue #1392](https://github.com/dsccommunity/SqlServerDsc/issues/1392)).
  - Changes to helper function Restart-SqlService
    - Parameters now match that of Connect-SQL ([issue #1392](https://github.com/dsccommunity/SqlServerDsc/issues/1392)).
  - Changes to helper function Restart-ReportingServicesService
    - Parameters now match that of Connect-SQL ([issue #1392](https://github.com/dsccommunity/SqlServerDsc/issues/1392)).
  - Changes to helper function Split-FullSqlInstanceName
    - Parameters and function name changed to use correct casing.
  - Changes to helper function Get-SqlInstanceMajorVersion
    - Parameters now match that of Connect-SQL ([issue #1392](https://github.com/dsccommunity/SqlServerDsc/issues/1392)).
  - Changes to helper function Test-LoginEffectivePermissions
    - Parameters now match that of Connect-SQL ([issue #1392](https://github.com/dsccommunity/SqlServerDsc/issues/1392)).
  - Changes to helper function Test-AvailabilityReplicaSeedingModeAutomatic
    - Parameters now match that of Connect-SQL ([issue #1392](https://github.com/dsccommunity/SqlServerDsc/issues/1392)).
- Changes to SqlServerSecureConnection
  - Forced $Thumbprint to lowercase to fix [issue #1350](https://github.com/dsccommunity/SqlServerDsc/issues/1350).
  - Add parameter SuppressRestart with default value false.
    This allows users to suppress restarts after changes have been made.
    Changes will not take effect until the service has been restarted.
- Changes to SqlSetup
  - Correct minor style violation [issue #1387](https://github.com/dsccommunity/SqlServerDsc/issues/1387).
- Changes to SqlDatabase
  - Get-TargetResource now correctly return `$null` for the collation property
    when the database does not exist ([issue #1395](https://github.com/dsccommunity/SqlServerDsc/issues/1395)).
  - No longer enforces the collation property if the Collation parameter
    is not part of the configuration ([issue #1396](https://github.com/dsccommunity/SqlServerDsc/issues/1396)).
  - Updated resource description in README.md
  - Fix examples to use `PsDscRunAsCredential` ([issue #760](https://github.com/dsccommunity/SqlServerDsc/issues/760)).
  - Added integration tests ([issue #739](https://github.com/dsccommunity/SqlServerDsc/issues/739)).
  - Updated unit tests to the latest template ([issue #1068](https://github.com/dsccommunity/SqlServerDsc/issues/1068)).

## [13.0.0.0] - 2019-06-26

### Changed

- Changes to SqlServerDsc
  - Added SqlAgentAlert resource.
  - Opt-in to the common test 'Common Test - Validation Localization'.
  - Opt-in to the common test 'Common Test - Flagged Script Analyzer Rules'
    ([issue #1101](https://github.com/dsccommunity/SqlServerDsc/issues/1101)).
  - Removed the helper function `New-TerminatingError`, `New-WarningMessage`
    and `New-VerboseMessage` in favor of the the new
    [localization helper functions](https://github.com/dsccommunity/DscResources/blob/master/StyleGuidelines.md#localization).
  - Combine DscResource.LocalizationHelper and DscResource.Common into
    SqlServerDsc.Common ([issue #1357](https://github.com/dsccommunity/SqlServerDsc/issues/1357)).
  - Update Assert-TestEnvironment.ps1 to not error if strict mode is enabled
    and there are no missing dependencies ([issue #1368](https://github.com/dsccommunity/SqlServerDsc/issues/1368)).
- Changes to SqlServerDsc.Common
  - Added StatementTimeout to function 'Connect-SQL' with default 600 seconds (10mins).
  - Added StatementTimeout to function 'Invoke-Query' with default 600 seconds (10mins)
    ([issue #1358](https://github.com/dsccommunity/SqlServerDsc/issues/1358)).
  - Changes to helper function Connect-SQL
    - The function now make it more clear that when using the parameter
      `SetupCredential` is impersonates that user, and by default it does
      not impersonates a user but uses the credential that the resource
      is run as (for example the built-in credential parameter
      `PsDscRunAsCredential`). [@kungfu71186](https://github.com/kungfu71186)
    - Added parameter alias `-DatabaseCredential` for the parameter
      `-SetupCredential`. [@kungfu71186](https://github.com/kungfu71186)
- Changes to SqlAG
  - Added en-US localization.
- Changes to SqlAGReplica
  - Added en-US localization.
  - Improved verbose message output when creating availability group replica,
    removing a availability group replica, and joining the availability
    group replica to the availability group.
- Changes to SqlAlwaysOnService
  - Now outputs the correct verbose message when restarting the service.
- Changes to SqlServerMemory
  - Now outputs the correct verbose messages when calculating the dynamic
    memory, and when limiting maximum memory.
- Changes to SqlServerRole
  - Now outputs the correct verbose message when the members of a role is
    not in desired state.
- Changes to SqlAgentOperator
  - Fix minor issue that when unable to connect to an instance. Instead
    of showing a message saying that connect failed another unrelated
    error message could have been shown, because of an error in the code.
  - Fix typo in test it block.
- Changes to SqlDatabaseRole
  - BREAKING CHANGE: Refactored to enable creation/deletion of the database role
    itself as well as management of the role members. _Note that the resource no
    longer adds database users._ ([issue #845](https://github.com/dsccommunity/SqlServerDsc/issues/845),
    [issue #847](https://github.com/dsccommunity/SqlServerDsc/issues/847),
    [issue #1252](https://github.com/dsccommunity/SqlServerDsc/issues/1252),
    [issue #1339](https://github.com/dsccommunity/SqlServerDsc/issues/1339)).
    [Paul Shamus @pshamus](https://github.com/pshamus)
- Changes to SqlSetup
  - Add an Action type of 'Upgrade'. This will ask setup to do a version
    upgrade where possible ([issue #1368](https://github.com/dsccommunity/SqlServerDsc/issues/1368)).
  - Fix an error when testing for DQS installation ([issue #1368](https://github.com/dsccommunity/SqlServerDsc/issues/1368)).
  - Changed the logic of how default value of FailoverClusterGroupName is
    set since that was preventing the resource to be able to be debugged
    ([issue #448](https://github.com/dsccommunity/SqlServerDsc/issues/448)).
  - Added RSInstallMode parameter ([issue #1163](https://github.com/dsccommunity/SqlServerDsc/issues/1163)).
- Changes to SqlWindowsFirewall
  - Where a version upgrade has changed paths for a database engine, the
    existing firewall rule for that instance will be updated rather than
    another one created ([issue #1368](https://github.com/dsccommunity/SqlServerDsc/issues/1368)).
    Other firewall rules can be fixed to work in the same way later.
- Changes to SqlAGDatabase
  - Added new parameter 'ReplaceExisting' with default false.
    This allows forced restores when a database already exists on secondary.
  - Added StatementTimeout to Invoke-Query to fix Issue#1358
  - Fix issue where calling Get would return an error because the database
    name list may have been returned as a string instead of as a string array
    ([issue #1368](https://github.com/dsccommunity/SqlServerDsc/issues/1368)).

## [12.5.0.0] - 2019-05-15

### Changed

- Changes to SqlServerSecureConnection
  - Updated README and added example for SqlServerSecureConnection,
    instructing users to use the 'SYSTEM' service account instead of
    'LocalSystem'.
- Changes to SqlScript
  - Correctly passes the `$VerbosePreference` to the helper function
    `Invoke-SqlScript` so that `PRINT` statements is outputted correctly
    when verbose output is requested, e.g
    `Start-DscConfiguration -Verbose`.
  - Added en-US localization ([issue #624](https://github.com/dsccommunity/SqlServerDsc/issues/624)).
  - Added additional unit tests for code coverage.
- Changes to SqlScriptQuery
  - Correctly passes the `$VerbosePreference` to the helper function
    `Invoke-SqlScript` so that `PRINT` statements is outputted correctly
    when verbose output is requested, e.g
    `Start-DscConfiguration -Verbose`.
  - Added en-US localization.
  - Added additional unit tests for code coverage.
- Changes to SqlSetup
  - Concatenated Robocopy localization strings ([issue #694](https://github.com/dsccommunity/SqlServerDsc/issues/694)).
  - Made the error message more descriptive when the Set-TargetResource
    function calls the Test-TargetResource function to verify the desired
    state.
- Changes to SqlWaitForAG
  - Added en-US localization ([issue #625](https://github.com/dsccommunity/SqlServerDsc/issues/625)).
- Changes to SqlServerPermission
  - Added en-US localization ([issue #619](https://github.com/dsccommunity/SqlServerDsc/issues/619)).
- Changes to SqlServerMemory
  - Added en-US localization ([issue #617](https://github.com/dsccommunity/SqlServerDsc/issues/617)).
  - No longer will the resource set the MinMemory value if it was provided
    in a configuration that also set the `Ensure` parameter to 'Absent'
    ([issue #1329](https://github.com/dsccommunity/SqlServerDsc/issues/1329)).
  - Refactored unit tests to simplify them add add slightly more code
    coverage.
- Changes to SqlServerMaxDop
  - Added en-US localization ([issue #616](https://github.com/dsccommunity/SqlServerDsc/issues/616)).
- Changes to SqlRS
  - Reporting Services are restarted after changing settings, unless
    `$SuppressRestart` parameter is set ([issue #1331](https://github.com/dsccommunity/SqlServerDsc/issues/1331)).
    `$SuppressRestart` will also prevent Reporting Services restart after initialization.
  - Fixed one of the error handling to use localization, and made the
    error message more descriptive when the Set-TargetResource function
    calls the Test-TargetResource function to verify the desired
    state. _This was done prior to adding full en-US localization_.
  - Fixed ([issue #1258](https://github.com/dsccommunity/SqlServerDsc/issues/1258)).
    When initializing Reporting Services, there is no need to execute `InitializeReportServer`
    CIM method, since executing `SetDatabaseConnection` CIM method initializes
    Reporting Services.
  - [issue #864](https://github.com/dsccommunity/SqlServerDsc/issues/864) SqlRs
    can now initialize SSRS 2017 instances
- Changes to SqlServerLogin
  - Added en-US localization ([issue #615](https://github.com/dsccommunity/SqlServerDsc/issues/615)).
  - Added unit tests to improved code coverage.
- Changes to SqlWindowsFirewall
  - Added en-US localization ([issue #614](https://github.com/dsccommunity/SqlServerDsc/issues/614)).
- Changes to SqlServerEndpoint
  - Added en-US localization ([issue #611](https://github.com/dsccommunity/SqlServerDsc/issues/611)).
- Changes to SqlServerEndpointPermission
  - Added en-US localization ([issue #612](https://github.com/dsccommunity/SqlServerDsc/issues/612)).
- Changes to SqlServerEndpointState
  - Added en-US localization ([issue #613](https://github.com/dsccommunity/SqlServerDsc/issues/613)).
- Changes to SqlDatabaseRole
  - Added en-US localization ([issue #610](https://github.com/dsccommunity/SqlServerDsc/issues/610)).
- Changes to SqlDatabaseRecoveryModel
  - Added en-US localization ([issue #609](https://github.com/dsccommunity/SqlServerDsc/issues/609)).
- Changes to SqlDatabasePermission
  - Added en-US localization ([issue #608](https://github.com/dsccommunity/SqlServerDsc/issues/608)).
- Changes to SqlDatabaseOwner
  - Added en-US localization ([issue #607](https://github.com/dsccommunity/SqlServerDsc/issues/607)).
- Changes to SqlDatabase
  - Added en-US localization ([issue #606](https://github.com/dsccommunity/SqlServerDsc/issues/606)).
- Changes to SqlAGListener
  - Added en-US localization ([issue #604](https://github.com/dsccommunity/SqlServerDsc/issues/604)).
- Changes to SqlAlwaysOnService
  - Added en-US localization ([issue #603](https://github.com/dsccommunity/SqlServerDsc/issues/608)).
- Changes to SqlAlias
  - Added en-US localization ([issue #602](https://github.com/dsccommunity/SqlServerDsc/issues/602)).
  - Removed ShouldProcess for the code, since it has no purpose in a DSC
    resource ([issue #242](https://github.com/dsccommunity/SqlServerDsc/issues/242)).
- Changes to SqlServerReplication
  - Added en-US localization ([issue #620](https://github.com/dsccommunity/SqlServerDsc/issues/620)).
  - Refactored Get-TargetResource slightly so it provide better verbose
    messages.

## [12.4.0.0] - 2019-04-03

### Changed

- Changes to SqlServerDsc
  - Added new resources.
    - SqlRSSetup
  - Added helper module DscResource.Common from the repository
    DscResource.Template.
    - Moved all helper functions from SqlServerDscHelper.psm1 to DscResource.Common.
    - Renamed Test-SqlDscParameterState to Test-DscParameterState.
    - New-TerminatingError error text for a missing localized message now matches
      the output even if the "missing localized message" localized message is
      also missing.
  - Added helper module DscResource.LocalizationHelper from the repository
    DscResource.Template, this replaces the helper module CommonResourceHelper.psm1.
  - Cleaned up unit tests, mostly around loading cmdlet stubs and loading
    classes stubs, but also some tests that were using some odd variants.
  - Fix all integration tests according to issue [PowerShell/DscResource.Template#14](https://github.com/dsccommunity/DscResource.Template/issues/14).
- Changes to SqlServerMemory
  - Updated Cim Class to Win32_ComputerSystem (instead of Win32_PhysicalMemory)
    because the correct memory size was not being detected correctly on Azure VMs
    ([issue #914](https://github.com/dsccommunity/SqlServerDsc/issues/914)).
- Changes to SqlSetup
  - Split integration tests into two jobs, one for running integration tests
    for SQL Server 2016 and another for running integration test for
    SQL Server 2017 ([issue #858](https://github.com/dsccommunity/SqlServerDsc/issues/858)).
  - Localized messages for Master Data Services no longer start and end with
    single quote.
  - When installing features a verbose message is written if a feature is found
    to already be installed. It no longer quietly removes the feature from the
    `/FEATURES` argument.
  - Cleaned up a bit in the tests, removed excessive piping.
  - Fixed minor typo in examples.
  - A new optional parameter `FeatureFlag` parameter was added to control
    breaking changes. Functionality added under a feature flag can be
    toggled on or off, and could be changed later to be the default.
    This way we can also make more of the new functionalities the default
    in the same breaking change release ([issue #1105](https://github.com/dsccommunity/SqlServerDsc/issues/1105)).
  - Added a new way of detecting if the shared feature CONN (Client Tools
    Connectivity, and SQL Client Connectivity SDK), BC (Client Tools
    Backwards Compatibility), and SDK (Client Tools SDK) is installed or
    not. The new functionality is used when the parameter `FeatureFlag`
    is set to `'DetectionSharedFeatures'` ([issue #1105](https://github.com/dsccommunity/SqlServerDsc/issues/1105)).
  - Added a new helper function `Get-InstalledSharedFeatures` to move out
    some of the code from the `Get-TargetResource` to make unit testing
    easier and faster.
  - Changed the logic of 'Build the argument string to be passed to setup' to
    not quote the value if root directory is specified
    ([issue #1254](https://github.com/dsccommunity/SqlServerDsc/issues/1254)).
  - Moved some resource specific helper functions to the new helper module
    DscResource.Common so they can be shared with the new resource SqlRSSetup.
  - Improved verbose messages in Test-TargetResource function to more
    clearly tell if features are already installed or not.
  - Refactored unit tests for the functions Test-TargetResource and
    Set-TargetResource to improve testing speed.
  - Modified the Test-TargetResource and Set-TargetResource to not be
    case-sensitive when comparing feature names. _This was handled
    correctly in real-world scenarios, but failed when running the unit
    tests (and testing casing)._
- Changes to SqlAGDatabase
  - Fix MatchDatabaseOwner to check for CONTROL SERVER, IMPERSONATE LOGIN, or
    CONTROL LOGIN permission in addition to IMPERSONATE ANY LOGIN.
  - Update and fix MatchDatabaseOwner help text.
- Changes to SqlAG
  - Updated documentation on the behavior of defaults as they only apply when
    creating a group.
- Changes to SqlAGReplica
  - AvailabilityMode, BackupPriority, and FailoverMode defaults only apply when
    creating a replica not when making changes to an existing replica. Explicit
    parameters will still change existing replicas ([issue #1244](https://github.com/dsccommunity/SqlServerDsc/issues/1244)).
  - ReadOnlyRoutingList now gets updated without throwing an error on the first
    run ([issue #518](https://github.com/dsccommunity/SqlServerDsc/issues/518)).
  - Test-Resource fixed to report whether ReadOnlyRoutingList desired state
    has been reached correctly ([issue #1305](https://github.com/dsccommunity/SqlServerDsc/issues/1305)).
- Changes to SqlDatabaseDefaultLocation
  - No longer does the Test-TargetResource fail on the second test run
    when the backup file path was changed, and the path was ending with
    a backslash ([issue #1307](https://github.com/dsccommunity/SqlServerDsc/issues/1307)).

## [12.3.0.0] - 2019-02-20

### Changed

- Changes to SqlServerDsc
  - Reverting the change that was made as part of the
    [issue #1260](https://github.com/dsccommunity/SqlServerDsc/issues/1260)
    in the previous release, as it only mitigated the issue, it did not
    solve the issue.
  - Removed the container testing since that broke the integration tests,
    possible due to using excessive amount of memory on the AppVeyor build
    worker. This will make the unit tests to take a bit longer to run
    ([issue #1260](https://github.com/dsccommunity/SqlServerDsc/issues/1260)).
  - The unit tests and the integration tests are now run in two separate
    build workers in AppVeyor. One build worker runs the integration tests,
    while a second build worker runs the unit tests. The build workers runs
    in parallel on paid accounts, but sequentially on free accounts
    ([issue #1260](https://github.com/dsccommunity/SqlServerDsc/issues/1260)).
  - Clean up error handling in some of the integration tests that was
    part of a workaround for a bug in Pester. The bug is resolved, and
    the error handling is not again built into Pester.
  - Speeding up the AppVeyor tests by splitting the common tests in a
    separate build job.
  - Updated the appveyor.yml to have the correct build step, and also
    correct run the build step only in one of the jobs.
  - Update integration tests to use the new integration test template.
  - Added SqlAgentOperator resource.
- Changes to SqlServiceAccount
  - Fixed Get-ServiceObject when searching for Integration Services service.
    Unlike the rest of SQL Server services, the Integration Services service
    cannot be instanced, however you can have multiple versions installed.
    Get-Service object would return the correct service name that you
    are looking for, but it appends the version number at the end. Added
    parameter VersionNumber so the search would return the correct
    service name.
  - Added code to allow for using Managed Service Accounts.
  - Now the correct service type string value is returned by the function
    `Get-TargetResource`. Previously one value was passed in as a parameter
    (e.g. `DatabaseEngine`), but a different string value as returned
    (e.g. `SqlServer`). Now `Get-TargetResource` return the same values
    that can be passed as values in the parameter `ServiceType`
    ([issue #981](https://github.com/dsccommunity/SqlServerDsc/issues/981)).
- Changes to SqlServerLogin
  - Fixed issue in Test-TargetResource to valid password on disabled accounts
    ([issue #915](https://github.com/dsccommunity/SqlServerDsc/issues/915)).
  - Now when adding a login of type SqlLogin, and the SQL Server login mode
    is set to `'Integrated'`, an error is correctly thrown
    ([issue #1179](https://github.com/dsccommunity/SqlServerDsc/issues/1179)).
- Changes to SqlSetup
  - Updated the integration test to stop the named instance while installing
    the other instances to mitigate
    [issue #1260](https://github.com/dsccommunity/SqlServerDsc/issues/1260).
  - Add parameters to configure the 'tempdb' files during the installation of
    the instance. The new parameters are SqlTempdbFileCount, SqlTempdbFileSize,
    SqlTempdbFileGrowth, SqlTempdbLogFileSize and SqlTempdbLogFileGrowth
    ([issue #1167](https://github.com/dsccommunity/SqlServerDsc/issues/1167)).
- Changes to SqlServerEndpoint
  - Add the optional parameter Owner. The default owner remains the login used
    for the creation of the endpoint
    ([issue #1251](https://github.com/dsccommunity/SqlServerDsc/issues/1251)).
    [Maxime Daniou (@mdaniou)](https://github.com/mdaniou)
  - Add integration tests
    ([issue #744](https://github.com/dsccommunity/SqlServerDsc/issues/744)).
    [Maxime Daniou (@mdaniou)](https://github.com/mdaniou)

## [12.2.0.0] - 2019-01-09

### Changed

- Changes to SqlServerDsc
  - During testing in AppVeyor the Build Worker is restarted in the install
    step to make sure the are no residual changes left from a previous SQL
    Server install on the Build Worker done by the AppVeyor Team
    ([issue #1260](https://github.com/dsccommunity/SqlServerDsc/issues/1260)).
  - Code cleanup: Change parameter names of Connect-SQL to align with resources.
  - Updated README.md in the Examples folder.
    - Added a link to the new xADObjectPermissionEntry examples in
      ActiveDirectory, fixed a broken link and a typo.
      [Adam Rush (@adamrushuk)](https://github.com/adamrushuk)
- Change to SqlServerLogin so it doesn't check properties for absent logins.
  - Fix for ([issue #1096](https://github.com/dsccommunity/SqlServerDsc/issues/1096))

## [12.1.0.0] - 2018-10-24

### Changed

- Changes to SqlServerDsc
  - Add support for validating the code with the DSC ResourceKit
    Script Analyzer rules, both in Visual Studio Code and directly using
    `Invoke-ScriptAnalyzer`.
  - Opt-in for common test "Common Tests - Validate Markdown Links".
  - Updated broken links in `\README.md` and in `\Examples\README.md`
  - Opt-in for common test 'Common Tests - Relative Path Length'.
  - Updated the Installation section in the README.md.
  - Updated the Contributing section in the README.md after
    [Style Guideline and Best Practices guidelines](https://github.com/dsccommunity/DscResources/blob/master/StyleGuidelines.md)
    has merged into one document.
  - To speed up testing in AppVeyor, unit tests are now run in two containers.
  - Adding the PowerShell script `Assert-TestEnvironment.ps1` which
    must be run prior to running any unit tests locally with
    `Invoke-Pester`.
    Read more in the specific contributing guidelines, under the section
    [Unit Tests](https://github.com/dsccommunity/SqlServerDsc/blob/dev/CONTRIBUTING.md#unit-tests).
- Changes to SqlServerDscHelper
  - Fix style guideline lint errors.
  - Changes to Connect-SQL
    - Adding verbose message in Connect-SQL so it
      now shows the username that is connecting.
  - Changes to Import-SQLPS
    - Fixed so that when importing SQLPS it imports
      using the path (and not the .psd1 file).
    - Fixed so that the verbose message correctly
      shows the name, version and path when importing
      the module SQLPS (it did show correctly for the
      SqlServer module).
- Changes to SqlAg, SqlAGDatabase, and SqlAGReplica examples
  - Included configuration for SqlAlwaysOnService to enable
    High Availability Disaster Recovery on each node to avoid confusion
    ([issue #1182](https://github.com/dsccommunity/SqlServerDsc/issues/1182)).
- Changes to SqlServerDatabaseMail
  - Minor update to Ensure parameter description in the README.md.
- Changes to Write-ModuleStubFile.ps1
  - Create aliases for cmdlets in the stubbed module which have aliases
    ([issue #1224](https://github.com/dsccommunity/SqlServerDsc/issues/1224)).
    [Dan Reist (@randomnote1)](https://github.com/randomnote1)
  - Use a string builder to build the function stubs.
  - Fixed formatting issues for the function to work with modules other
    than SqlServer.
- New DSC resource SqlServerSecureConnection
  - New resource to configure a SQL Server instance for encrypted SQL
    connections.
- Changes to SqlAlwaysOnService
  - Updated integration tests to use NetworkingDsc
    ([issue #1129](https://github.com/dsccommunity/SqlServerDsc/issues/1129)).
- Changes to SqlServiceAccount
  - Fix unit tests that didn't mock some of the calls. It no longer fail
    when a SQL Server installation is not present on the node running the
    unit test ([issue #983](https://github.com/dsccommunity/SqlServerDsc/issues/983)).

## [12.0.0.0] - 2018-09-05

### Changed

- Changes to SqlServerDatabaseMail
  - DisplayName is now properly treated as display name
    for the originating email address ([issue #1200](https://github.com/dsccommunity/SqlServerDsc/issue/1200)).
    [Nick Reilingh (@NReilingh)](https://github.com/NReilingh)
    - DisplayName property now defaults to email address instead of server name.
    - Minor improvements to documentation.
- Changes to SqlAGDatabase
  - Corrected reference to "PsDscRunAsAccount" in documentation
    ([issue #1199](https://github.com/dsccommunity/SqlServerDsc/issues/1199)).
    [Nick Reilingh (@NReilingh)](https://github.com/NReilingh)
- Changes to SqlDatabaseOwner
  - BREAKING CHANGE: Support multiple instances on the same node.
    The parameter InstanceName is now Key and cannot be omitted
    ([issue #1197](https://github.com/dsccommunity/SqlServerDsc/issues/1197)).
- Changes to SqlSetup
  - Added new parameters to allow to define the startup types for the Sql Engine
    service, the Agent service, the Analysis service and the Integration Service.
    The new optional parameters are respectively SqlSvcStartupType, AgtSvcStartupType,
    AsSvcStartupType, IsSvcStartupType and RsSvcStartupType ([issue #1165](https://github.com/dsccommunity/SqlServerDsc/issues/1165).
    [Maxime Daniou (@mdaniou)](https://github.com/mdaniou)

## [11.4.0.0] - 2018-07-25

### Changed

- Changes to SqlServerDsc
  - Updated helper function Restart-SqlService to have to new optional parameters
    `SkipClusterCheck` and `SkipWaitForOnline`. This was to support more aspects
    of the resource SqlServerNetwork.
  - Updated helper function `Import-SQLPSModule`
    - To only import module if the
      module does not exist in the session.
    - To always import the latest version of 'SqlServer' or 'SQLPS' module, if
      more than one version exist on the target node. It will still prefer to
      use 'SqlServer' module.
  - Updated all the examples and integration tests to not use
    `PSDscAllowPlainTextPassword`, so examples using credentials or
    passwords by default are secure.
- Changes to SqlAlwaysOnService
  - Integration tests was updated to handle new IPv6 addresses on the AppVeyor
    build worker ([issue #1155](https://github.com/dsccommunity/SqlServerDsc/issues/1155)).
- Changes to SqlServerNetwork
  - Refactor SqlServerNetwork to not load assembly from GAC ([issue #1151](https://github.com/dsccommunity/SqlServerDsc/issues/1151)).
  - The resource now supports restarting the SQL Server service when both
    enabling and disabling the protocol.
  - Added integration tests for this resource
    ([issue #751](https://github.com/dsccommunity/SqlServerDsc/issues/751)).
- Changes to SqlAG
  - Removed excess `Import-SQLPSModule` call.
- Changes to SqlSetup
  - Now after a successful install the "SQL PowerShell module" is reevaluated and
    forced to be reimported into the session. This is to support that a never
    version of SQL Server was installed side-by-side so that SQLPS module should
    be used instead.

## [11.3.0.0] - 2018-06-13

### Changed

- Changes to SqlServerDsc
  - Moved decoration for integration test to resolve a breaking change in
    DscResource.Tests.
  - Activated the GitHub App Stale on the GitHub repository.
  - Added a CODE\_OF\_CONDUCT.md with the same content as in the README.md
    [issue #939](https://github.com/dsccommunity/SqlServerDsc/issues/939).
  - New resources:
    - Added SqlScriptQueryResource. [Chase Wilson (@chasewilson)](https://github.com/chasewilson)
  - Fix for issue #779 [Paul Kelly (@prkelly)](https://github.com/prkelly)

## [11.2.0.0] - 2018-05-02

- Changes to SqlServerDsc
  - Added new test helper functions in the CommonTestHelpers module. These are used
    by the integration tests.
    - **New-IntegrationLoopbackAdapter:** Installs the PowerShell module
      'LoopbackAdapter' from PowerShell Gallery and creates a new network
      loopback adapter.
    - **Remove-IntegrationLoopbackAdapter:** Removes a new network loopback adapter.
    - **Get-NetIPAddressNetwork:** Returns the IP network address from an IPv4 address
      and prefix length.
  - Enabled PSSA rule violations to fail build in the CI environment.
  - Renamed SqlServerDsc.psd1 to be consistent
    ([issue #1116](https://github.com/dsccommunity/SqlServerDsc/issues/1116)).
    [Glenn Sarti (@glennsarti)](https://github.com/glennsarti)
- Changes to Unit Tests
  - Updated
    the following resources unit test template to version 1.2.1
    - SqlWaitForAG ([issue #1088](https://github.com/dsccommunity/SqlServerDsc/issues/1088)).
      [Michael Fyffe (@TraGicCode)](https://github.com/TraGicCode)
- Changes to SqlAlwaysOnService
  - Updated the integration tests to use a loopback adapter to be less intrusive
    in the build worker environment.
  - Minor code cleanup in integration test, fixed the scope on variable.
- Changes to SqlSetup
  - Updated the integration tests to stop some services after each integration test.
    This is to save memory on the AppVeyor build worker.
  - Updated the integration tests to use a SQL Server 2016 Service Pack 1.
  - Fixed Script Analyzer rule error.
- Changes to SqlRS
  - Updated the integration tests to stop the Reporting Services service after
    the integration test. This is to save memory on the AppVeyor build worker.
  - The helper function `Restart-ReportingServicesService` should no longer timeout
    when restarting the service ([issue #1114](https://github.com/dsccommunity/SqlServerDsc/issues/1114)).
- Changes to SqlServiceAccount
  - Updated the integration tests to stop some services after each integration test.
    This is to save memory on the AppVeyor build worker.
- Changes to SqlServerDatabaseMail
  - Fixed Script Analyzer rule error.

## [11.1.0.0] - 2018-03-21

### Changed

- Changes to SqlServerDsc
  - Updated the PULL\_REQUEST\_TEMPLATE with an improved task list and modified
    some text to be clearer ([issue #973](https://github.com/dsccommunity/SqlServerDsc/issues/973)).
  - Updated the ISSUE_TEMPLATE to hopefully be more intuitive and easier to use.
  - Added information to ISSUE_TEMPLATE that issues must be reproducible in
    SqlServerDsc resource module (if running the older xSQLServer resource module)
    ([issue #1036](https://github.com/dsccommunity/SqlServerDsc/issues/1036)).
  - Updated ISSUE_TEMPLATE.md with a note about sensitive information ([issue #1092](https://github.com/dsccommunity/SqlServerDsc/issues/1092)).
- Changes to SqlServerLogin
  - [Claudio Spizzi (@claudiospizzi)](https://github.com/claudiospizzi): Fix password
    test fails for nativ sql users ([issue #1048](https://github.com/dsccommunity/SqlServerDsc/issues/1048)).
- Changes to SqlSetup
  - [Michael Fyffe (@TraGicCode)](https://github.com/TraGicCode): Clarify usage
    of 'SecurityMode' along with adding parameter validations for the only 2
    supported values ([issue #1010](https://github.com/dsccommunity/SqlServerDsc/issues/1010)).
  - Now accounts containing '$' will be able to be used for installing
    SQL Server. Although, if the account ends with '$' it is considered a
    Managed Service Account ([issue #1055](https://github.com/dsccommunity/SqlServerDsc/issues/1055)).
- Changes to Integration Tests
  - [Michael Fyffe (@TraGicCode)](https://github.com/TraGicCode): Replace xStorage
    dsc resource module with StorageDsc ([issue #1038](https://github.com/dsccommunity/SqlServerDsc/issues/1038)).
- Changes to Unit Tests
  - [Michael Fyffe (@TraGicCode)](https://github.com/TraGicCode): Updated
    the following resources unit test template to version 1.2.1
    - SqlAlias ([issue #999](https://github.com/dsccommunity/SqlServerDsc/issues/999)).
    - SqlWindowsFirewall ([issue #1089](https://github.com/dsccommunity/SqlServerDsc/issues/1089)).

## [11.0.0.0] - 2018-02-07

### Changed

- Changes to SqlServerDsc
  - BREAKING CHANGE: Resource SqlRSSecureConnectionLevel was remove
    ([issue #990](https://github.com/dsccommunity/SqlServerDsc/issues/990)).
    The parameter that was set using that resource has been merged into resource
    SqlRS as the parameter UseSsl. The UseSsl parameter is of type boolean. This
    change was made because from SQL Server 2008 R2 this value is made an on/off
    switch. Read more in the article [ConfigurationSetting Method - SetSecureConnectionLevel](https://docs.microsoft.com/en-us/sql/reporting-services/wmi-provider-library-reference/configurationsetting-method-setsecureconnectionlevel).
  - Updated so that named parameters are used for New-Object cmdlet. This was
    done to follow the style guideline.
  - Updated manifest and license to reflect the new year
    ([issue #965](https://github.com/dsccommunity/SqlServerDsc/issues/965)).
  - Added a README.md under Tests\Integration to help contributors to write
    integration tests.
  - Added 'Integration tests' section in the CONTRIBUTING.md.
  - The complete examples were removed. They were no longer accurate and some
    referenced resources that no longer exist. Accurate examples can be found
    in each specific resource example folder. Examples for installing Failover Cluster
    can be found in the resource examples folders in the xFailOverCluster
    resource module ([issue #462](https://github.com/dsccommunity/SqlServerDsc/issues/462)).
  - A README.md was created under the Examples folder to be used as reference how
    to install certain scenarios ([issue #462](https://github.com/dsccommunity/SqlServerDsc/issues/462)).
  - Removed the local specific common test for compiling examples in this repository
    and instead opted-in for the common test in the 'DscResource.Tests' repository
    ([issue #669](https://github.com/dsccommunity/SqlServerDsc/issues/669)).
  - Added new resource SqlServerDatabaseMail for configuring SQL Server
    Database Mail ([issue #155](https://github.com/dsccommunity/SqlServerDsc/issues/155)).
  - Updated the helper function Test-SQLDscParameterState to handle the
    data type UInt16.
  - Fixed typo in SqlServerDscCommon.Tests.
  - Updated README.md with known issue section for each resource.
  - Resources that did not have a description in the README.md now has one.
  - Resources that missed links to the examples in the README.md now has those
    links.
  - Style changes in all examples, removing type [System.Management.Automation.Credential()]
    from credential parameters ([issue #1003](https://github.com/dsccommunity/SqlServerDsc/issues/1003)),
    and renamed the credential parameter so it is not using abbreviation.
  - Updated the security token for AppVeyor status badge in README.md. When we
    renamed the repository the security token was changed
    ([issue #1012](https://github.com/dsccommunity/SqlServerDsc/issues/1012)).
  - Now the helper function Restart-SqlService, after restarting the SQL Server
    service, does not return until it can connect to the SQL Server instance, and
    the instance returns status 'Online' ([issue #1008](https://github.com/dsccommunity/SqlServerDsc/issues/1008)).
    If it fails to connect within the timeout period (defaults to 120 seconds) it
    throws an error.
  - Fixed typo in comment-base help for helper function Test-AvailabilityReplicaSeedingModeAutomatic.
  - Style cleanup in helper functions and tests.
- Changes to SqlAG
  - Fixed typos in tests.
  - Style cleanup in code and tests.
- Changes to SqlAGDatabase
  - Style cleanup in code and tests.
- Changes to SqlAGListener
  - Fixed typo in comment-based help.
  - Style cleanup in code and tests.
- Changes to SqlAGReplica
  - Minor code style cleanup. Removed unused variable and instead piped the cmdlet
    Join-SqlAvailabilityGroup to Out-Null.
  - Fixed minor typos in comment-based help.
  - Fixed minor typos in comment.
  - Style cleanup in code and tests.
  - Updated description for parameter Name in README.md and in comment-based help
    ([issue #1034](https://github.com/dsccommunity/SqlServerDsc/issues/1034)).
- Changes to SqlAlias
  - Fixed issue where exception was thrown if reg keys did not exist
    ([issue #949](https://github.com/dsccommunity/SqlServerDsc/issues/949)).
  - Style cleanup in tests.
- Changes to SqlAlwaysOnService
  - Refactor integration tests slightly to improve run time performance
    ([issue #1001](https://github.com/dsccommunity/SqlServerDsc/issues/1001)).
  - Style cleanup in code and tests.
- Changes to SqlDatabase
  - Fix minor Script Analyzer warning.
- Changes to SqlDatabaseDefaultLocation
  - Refactor integration tests slightly to improve run time performance
    ([issue #1001](https://github.com/dsccommunity/SqlServerDsc/issues/1001)).
  - Minor style cleanup of code in tests.
- Changes to SqlDatabaseRole
  - Style cleanup in tests.
- Changes to SqlRS
  - Replaced Get-WmiObject with Get-CimInstance to fix Script Analyzer warnings
    ([issue #264](https://github.com/dsccommunity/SqlServerDsc/issues/264)).
  - Refactored the resource to use Invoke-CimMethod.
  - Added parameter UseSsl which when set to $true forces connections to the
    Reporting Services to use SSL when connecting ([issue #990](https://github.com/dsccommunity/SqlServerDsc/issues/990)).
  - Added complete example for SqlRS (based on the integration tests)
    ([issue #634](https://github.com/dsccommunity/SqlServerDsc/issues/634)).
  - Refactor integration tests slightly to improve run time performance
    ([issue #1001](https://github.com/dsccommunity/SqlServerDsc/issues/1001)).
  - Style cleanup in code and tests.
- Changes to SqlScript
  - Style cleanup in tests.
  - Updated examples.
  - Added integration tests.
  - Fixed minor typos in comment-based help.
  - Added new example based on integration test.
- Changes to SqlServerConfiguration
  - Fixed minor typos in comment-based help.
  - Now the verbose message say what option is changing and to what value
    ([issue #1014](https://github.com/dsccommunity/SqlServerDsc/issues/1014)).
  - Changed the RestartTimeout parameter from type SInt32 to type UInt32.
  - Added localization ([issue #605](https://github.com/dsccommunity/SqlServerDsc/issues/605)).
  - Style cleanup in code and tests.
- Changes to SqlServerEndpoint
  - Updated README.md with links to the examples
    ([issue #504](https://github.com/dsccommunity/SqlServerDsc/issues/504)).
  - Style cleanup in tests.
- Changes to SqlServerLogin
  - Added integration tests ([issue #748](https://github.com/dsccommunity/SqlServerDsc/issues/748)).
  - Minor code style cleanup.
  - Removed unused variable and instead piped the helper function Connect-SQL to
    Out-Null.
  - Style cleanup in tests.
- Changes to SqlServerMaxDop
  - Minor style changes in the helper function Get-SqlDscDynamicMaxDop.
- Changes to SqlServerMemory
  - Style cleanup in code and tests.
- Changes to SqlServerPermission
  - Fixed minor typos in comment-based help.
  - Style cleanup in code.
- Changes to SqlServerReplication
  - Fixed minor typos in verbose messages.
  - Style cleanup in tests.
- Changes to SqlServerNetwork
  - Added sysadmin account parameter usage to the examples.
- Changes to SqlServerReplication
  - Fix Script Analyzer warning ([issue #263](https://github.com/dsccommunity/SqlServerDsc/issues/263)).
- Changes to SqlServerRole
  - Added localization ([issue #621](https://github.com/dsccommunity/SqlServerDsc/issues/621)).
  - Added integration tests ([issue #756](https://github.com/dsccommunity/SqlServerDsc/issues/756)).
  - Updated example to add two server roles in the same configuration.
  - Style cleanup in tests.
- Changes to SqlServiceAccount
  - Default services are now properly detected
    ([issue #930](https://github.com/dsccommunity/SqlServerDsc/issues/930)).
  - Made the description of parameter RestartService more descriptive
    ([issue #960](https://github.com/dsccommunity/SqlServerDsc/issues/960)).
  - Added a read-only parameter ServiceAccountName so that the service account
    name is correctly returned as a string ([issue #982](https://github.com/dsccommunity/SqlServerDsc/issues/982)).
  - Added integration tests ([issue #980](https://github.com/dsccommunity/SqlServerDsc/issues/980)).
  - The timing issue that the resource returned before SQL Server service was
    actually restarted has been solved by a change in the helper function
    Restart-SqlService ([issue #1008](https://github.com/dsccommunity/SqlServerDsc/issues/1008)).
    Now Restart-SqlService waits for the instance to return status 'Online' or
    throws an error saying it failed to connect within the timeout period.
  - Style cleanup in code and tests.
- Changes to SqlSetup
  - Added parameter `ASServerMode` to support installing Analysis Services in
    Multidimensional mode, Tabular mode and PowerPivot mode
    ([issue #388](https://github.com/dsccommunity/SqlServerDsc/issues/388)).
  - Added integration tests for testing Analysis Services Multidimensional mode
    and Tabular mode.
  - Cleaned up integration tests.
  - Added integration tests for installing a default instance of Database Engine.
  - Refactor integration tests slightly to improve run time performance
    ([issue #1001](https://github.com/dsccommunity/SqlServerDsc/issues/1001)).
  - Added PSSA rule 'PSUseDeclaredVarsMoreThanAssignments' override in the
    function Set-TargetResource for the variable $global:DSCMachineStatus.
  - Style cleanup in code and tests.
- Changes to SqlWaitForAG
  - Style cleanup in code.
- Changes to SqlWindowsFirewall
  - Fixed minor typos in comment-based help.
  - Style cleanup in code.

## [10.0.0.0] - 2017-12-14

### Changed

- BREAKING CHANGE: Resource module has been renamed to SqlServerDsc
  ([issue #916](https://github.com/dsccommunity/SqlServerDsc/issues/916)).
- BREAKING CHANGE: Significant rename to reduce length of resource names
  - See [issue #851](https://github.com/dsccommunity/SqlServerDsc/issues/851)
    for a complete table mapping rename changes.
  - Impact to all resources.
- Changes to CONTRIBUTING.md
  - Added details to the naming convention used in SqlServerDsc.
- Changes to SqlServerDsc
  - The examples in the root of the Examples folder are obsolete. A note was
    added to the comment-based help in each example stating it is obsolete.
    This is a temporary measure until they are replaced
    ([issue #904](https://github.com/dsccommunity/SqlServerDsc/issues/904)).
  - Added new common test (regression test) for validating the long path
    issue for compiling resources in Azure Automation.
  - Fix resources in alphabetical order in README.md ([issue #908](https://github.com/dsccommunity/SqlServerDsc/issues/908)).
- Changes to SqlAG
  - BREAKING CHANGE: Parameters SQLServer and SQLInstanceName has been renamed
    to ServerName and InstanceName respectively
    ([issue #308](https://github.com/dsccommunity/SqlServerDsc/issues/308)).
  - BREAKING CHANGE: The read-only property SQLServerNetName was removed in favor
    of EndpointHostName ([issue #924](https://github.com/dsccommunity/SqlServerDsc/issues/924)).
    Get-TargetResource will now return the value of property [NetName](https://docs.microsoft.com/en-us/dotnet/api/microsoft.sqlserver.management.smo.server.netname)
    for the property EndpointHostName.
- Changes to SqlAGDatabase
  - BREAKING CHANGE: Parameters SQLServer and SQLInstanceName has been renamed
    to ServerName and InstanceName respectively
    ([issue #308](https://github.com/dsccommunity/SqlServerDsc/issues/308)).
  - Changed the Get-MatchingDatabaseNames function to be case insensitive when
    matching database names ([issue #912](https://github.com/dsccommunity/SqlServerDsc/issues/912)).
- Changes to SqlAGListener
  - BREAKING CHANGE: Parameter NodeName has been renamed to ServerName
    ([issue #308](https://github.com/dsccommunity/SqlServerDsc/issues/308)).
- Changes to SqlAGReplica
  - BREAKING CHANGE: Parameters SQLServer and SQLInstanceName has been renamed
    to ServerName and InstanceName respectively
    ([issue #308](https://github.com/dsccommunity/SqlServerDsc/issues/308)).
  - BREAKING CHANGE: Parameters PrimaryReplicaSQLServer and PrimaryReplicaSQLInstanceName
    has been renamed to PrimaryReplicaServerName and PrimaryReplicaInstanceName
    respectively ([issue #922](https://github.com/dsccommunity/SqlServerDsc/issues/922)).
  - BREAKING CHANGE: The read-only property SQLServerNetName was removed in favor
    of EndpointHostName ([issue #924](https://github.com/dsccommunity/SqlServerDsc/issues/924)).
    Get-TargetResource will now return the value of property [NetName](https://docs.microsoft.com/en-us/dotnet/api/microsoft.sqlserver.management.smo.server.netname)
    for the property EndpointHostName.
- Changes to SqlAlwaysOnService
  - BREAKING CHANGE: Parameters SQLServer and SQLInstanceName has been renamed
    to ServerName and InstanceName respectively
    ([issue #308](https://github.com/dsccommunity/SqlServerDsc/issues/308)).
- Changes to SqlDatabase
  - BREAKING CHANGE: Parameters SQLServer and SQLInstanceName has been renamed
    to ServerName and InstanceName respectively
    ([issue #308](https://github.com/dsccommunity/SqlServerDsc/issues/308)).
- Changes SqlDatabaseDefaultLocation
  - BREAKING CHANGE: Parameters SQLServer and SQLInstanceName has been renamed
    to ServerName and InstanceName respectively
    ([issue #308](https://github.com/dsccommunity/SqlServerDsc/issues/308)).
- Changes to SqlDatabaseOwner
  - BREAKING CHANGE: Parameters SQLServer and SQLInstanceName has been renamed
    to ServerName and InstanceName respectively
    ([issue #308](https://github.com/dsccommunity/SqlServerDsc/issues/308)).
- Changes to SqlDatabasePermission
  - BREAKING CHANGE: Parameters SQLServer and SQLInstanceName has been renamed
    to ServerName and InstanceName respectively
    ([issue #308](https://github.com/dsccommunity/SqlServerDsc/issues/308)).
- Changes to SqlDatabaseRecoveryModel
  - BREAKING CHANGE: Parameters SQLServer and SQLInstanceName has been renamed
    to ServerName and InstanceName respectively
    ([issue #308](https://github.com/dsccommunity/SqlServerDsc/issues/308)).
- Changes to SqlDatabaseRole
  - BREAKING CHANGE: Parameters SQLServer and SQLInstanceName has been renamed
    to ServerName and InstanceName respectively
    ([issue #308](https://github.com/dsccommunity/SqlServerDsc/issues/308)).
- Changes to SqlRS
  - BREAKING CHANGE: Parameters RSSQLServer and RSSQLInstanceName has been renamed
    to DatabaseServerName and DatabaseInstanceName respectively
    ([issue #923](https://github.com/dsccommunity/SqlServerDsc/issues/923)).
- Changes to SqlServerConfiguration
  - BREAKING CHANGE: Parameters SQLServer and SQLInstanceName has been renamed
    to ServerName and InstanceName respectively
    ([issue #308](https://github.com/dsccommunity/SqlServerDsc/issues/308)).
- Changes to SqlServerEndpoint
  - BREAKING CHANGE: Parameters SQLServer and SQLInstanceName has been renamed
    to ServerName and InstanceName respectively
    ([issue #308](https://github.com/dsccommunity/SqlServerDsc/issues/308)).
- Changes to SqlServerEndpointPermission
  - BREAKING CHANGE: Parameter NodeName has been renamed to ServerName
    ([issue #308](https://github.com/dsccommunity/SqlServerDsc/issues/308)).
  - Now the examples files have a shorter name so that resources will not fail
    to compile in Azure Automation ([issue #934](https://github.com/dsccommunity/SqlServerDsc/issues/934)).
- Changes to SqlServerEndpointState
  - BREAKING CHANGE: Parameter NodeName has been renamed to ServerName
    ([issue #308](https://github.com/dsccommunity/SqlServerDsc/issues/308)).
- Changes to SqlServerLogin
  - BREAKING CHANGE: Parameters SQLServer and SQLInstanceName has been renamed
    to ServerName and InstanceName respectively
    ([issue #308](https://github.com/dsccommunity/SqlServerDsc/issues/308)).
- Changes to SqlServerMaxDop
  - BREAKING CHANGE: Parameters SQLServer and SQLInstanceName has been renamed
    to ServerName and InstanceName respectively
    ([issue #308](https://github.com/dsccommunity/SqlServerDsc/issues/308)).
- Changes to SqlServerMemory
  - BREAKING CHANGE: Parameters SQLServer and SQLInstanceName has been renamed
    to ServerName and InstanceName respectively
    ([issue #308](https://github.com/dsccommunity/SqlServerDsc/issues/308)).
- Changes to SqlServerNetwork
  - BREAKING CHANGE: Parameters SQLServer has been renamed to ServerName
    ([issue #308](https://github.com/dsccommunity/SqlServerDsc/issues/308)).
- Changes to SqlServerPermission
  - BREAKING CHANGE: Parameter NodeName has been renamed to ServerName
    ([issue #308](https://github.com/dsccommunity/SqlServerDsc/issues/308)).
- Changes to SqlServerRole
  - BREAKING CHANGE: Parameters SQLServer and SQLInstanceName has been renamed
    to ServerName and InstanceName respectively
    ([issue #308](https://github.com/dsccommunity/SqlServerDsc/issues/308)).
- Changes to SqlServerServiceAccount
  - BREAKING CHANGE: Parameters SQLServer and SQLInstanceName has been renamed
    to ServerName and InstanceName respectively
    ([issue #308](https://github.com/dsccommunity/SqlServerDsc/issues/308)).

## [9.0.0.0] - 2017-11-15

### Changed

- Changes to xSQLServer
  - Updated Pester syntax to v4
  - Fixes broken links to issues in the CHANGELOG.md.
- Changes to xSQLServerDatabase
  - Added parameter to specify collation for a database to be different from server
    collation ([issue #767](https://github.com/dsccommunity/SqlServerDsc/issues/767)).
  - Fixed unit tests for Get-TargetResource to ensure correctly testing return
    values ([issue #849](https://github.com/dsccommunity/SqlServerDsc/issues/849))
- Changes to xSQLServerAlwaysOnAvailabilityGroup
  - Refactored the unit tests to allow them to be more user friendly and to test
    additional SQLServer variations.
    - Each test will utilize the Import-SQLModuleStub to ensure the correct
      module is loaded ([issue #784](https://github.com/dsccommunity/SqlServerDsc/issues/784)).
  - Fixed an issue when setting the SQLServer parameter to a Fully Qualified
    Domain Name (FQDN) ([issue #468](https://github.com/dsccommunity/SqlServerDsc/issues/468)).
  - Fixed the logic so that if a parameter is not supplied to the resource, the
    resource will not attempt to apply the defaults on subsequent checks
    ([issue #517](https://github.com/dsccommunity/SqlServerDsc/issues/517)).
  - Made the resource cluster aware. When ProcessOnlyOnActiveNode is specified,
    the resource will only determine if a change is needed if the target node
    is the active host of the SQL Server instance ([issue #868](https://github.com/dsccommunity/SqlServerDsc/issues/868)).
- Changes to xSQLServerAlwaysOnAvailabilityGroupDatabaseMembership
  - Made the resource cluster aware. When ProcessOnlyOnActiveNode is specified,
    the resource will only determine if a change is needed if the target node
    is the active host of the SQL Server instance ([issue #869](https://github.com/dsccommunity/SqlServerDsc/issues/869)).
- Changes to xSQLServerAlwaysOnAvailabilityGroupReplica
  - Made the resource cluster aware. When ProcessOnlyOnActiveNode is specified,
    the resource will only determine if a change is needed if the target node is
    the active host of the SQL Server instance ([issue #870](https://github.com/dsccommunity/SqlServerDsc/issues/870)).
- Added the CommonTestHelper.psm1 to store common testing functions.
  - Added the Import-SQLModuleStub function to ensure the correct version of the
    module stubs are loaded ([issue #784](https://github.com/dsccommunity/SqlServerDsc/issues/784)).
- Changes to xSQLServerMemory
  - Made the resource cluster aware. When ProcessOnlyOnActiveNode is specified,
    the resource will only determine if a change is needed if the target node
    is the active host of the SQL Server instance ([issue #867](https://github.com/dsccommunity/SqlServerDsc/issues/867)).
- Changes to xSQLServerNetwork
  - BREAKING CHANGE: Renamed parameter TcpDynamicPorts to TcpDynamicPort and
    changed type to Boolean ([issue #534](https://github.com/dsccommunity/SqlServerDsc/issues/534)).
  - Resolved issue when switching from dynamic to static port.
    configuration ([issue #534](https://github.com/dsccommunity/SqlServerDsc/issues/534)).
  - Added localization (en-US) for all strings in resource and unit tests
    ([issue #618](https://github.com/dsccommunity/SqlServerDsc/issues/618)).
  - Updated examples to reflect new parameters.
- Changes to xSQLServerRSConfig
  - Added examples
- Added resource
  - xSQLServerDatabaseDefaultLocation
    ([issue #656](https://github.com/dsccommunity/SqlServerDsc/issues/656))
- Changes to xSQLServerEndpointPermission
  - Fixed a problem when running the tests locally in a PowerShell console it
    would ask for parameters ([issue #897](https://github.com/dsccommunity/SqlServerDsc/issues/897)).
- Changes to xSQLServerAvailabilityGroupListener
  - Fixed a problem when running the tests locally in a PowerShell console it
    would ask for parameters ([issue #897](https://github.com/dsccommunity/SqlServerDsc/issues/897)).
- Changes to xSQLServerMaxDop
  - Made the resource cluster aware. When ProcessOnlyOnActiveNode is specified,
    the resource will only determine if a change is needed if the target node
    is the active host of the SQL Server instance ([issue #882](https://github.com/dsccommunity/SqlServerDsc/issues/882)).

## [8.2.0.0] - 2017-10-05

### Changed

- Changes to xSQLServer
  - Updated appveyor.yml so that integration tests run in order and so that
    the SQLPS module folders are renamed to not disturb the units test, but
    can be renamed back by the integration tests xSQLServerSetup so that the
    integration tests can run successfully
    ([issue #774](https://github.com/dsccommunity/SqlServerDsc/issues/774)).
  - Changed so the maximum version to be installed is 4.0.6.0, when running unit
    tests in AppVeyor. Quick fix until we can resolve the unit tests (see
    [issue #807](https://github.com/dsccommunity/SqlServerDsc/issues/807)).
  - Moved the code block, that contains workarounds in appveyor.yml, so it is run
    during the install phase instead of the test phase.
  - Fix problem with tests breaking with Pester 4.0.7 ([issue #807](https://github.com/dsccommunity/SqlServerDsc/issues/807)).
- Changes to xSQLServerHelper
  - Changes to Connect-SQL and Import-SQLPSModule
    - Now it correctly loads the correct assemblies when SqlServer module is
      present ([issue #649](https://github.com/dsccommunity/SqlServerDsc/issues/649)).
    - Now SQLPS module will be correctly loaded (discovered) after installation
      of SQL Server. Previously resources depending on SQLPS module could fail
      because SQLPS was not found after installation because the PSModulePath
      environment variable in the (LCM) PowerShell session did not contain the new
      module path.
  - Added new helper function "Test-ClusterPermissions" ([issue #446](https://github.com/dsccommunity/SqlServerDsc/issues/446)).
- Changes to xSQLServerSetup
  - Fixed an issue with trailing slashes in the 'UpdateSource' property
    ([issue #720](https://github.com/dsccommunity/SqlServerDsc/issues/720)).
  - Fixed so that the integration test renames back the SQLPS module folders if
    they was renamed by AppVeyor (in the appveyor.yml file)
    ([issue #774](https://github.com/dsccommunity/SqlServerDsc/issues/774)).
  - Fixed so integration test does not write warnings when SQLPS module is loaded
    ([issue #798](https://github.com/dsccommunity/SqlServerDsc/issues/798)).
  - Changes to integration tests.
    - Moved the configuration block from the MSFT\_xSQLServerSetup.Integration.Tests.ps1
      to the MSFT\_xSQLServerSetup.config.ps1 to align with the other integration
      test. And also get most of the configuration in one place.
    - Changed the tests so that the local SqlInstall account is added as a member
      of the local administrators group.
    - Changed the tests so that the local SqlInstall account is added as a member
      of the system administrators in SQL Server (Database Engine) - needed for the
      xSQLServerAlwaysOnService integration tests.
    - Changed so that only one of the Modules-folder for the SQLPS PowerShell module
      for SQL Server 2016 is renamed back so it can be used with the integration
      tests. There was an issue when more than one SQLPS module was present (see
      more information in [issue #806](https://github.com/dsccommunity/SqlServerDsc/issues/806)).
    - Fixed wrong variable name for SQL service credential. It was using the
      integration test variable name instead of the parameter name.
    - Added ErrorAction 'Stop' to the cmdlet Start-DscConfiguration
      ([issue #824](https://github.com/dsccommunity/SqlServerDsc/issues/824)).
- Changes to xSQLServerAlwaysOnAvailabilityGroup
  - Change the check of the values entered as parameter for
    BasicAvailabilityGroup. It is a boolean, hence it was not possible to
    disable the feature.
  - Add possibility to enable/disable the feature DatabaseHealthTrigger
    (SQL Server 2016 or later only).
  - Add possibility to enable the feature DtcSupportEnabled (SQL Server 2016 or
    later only). The feature currently can't be altered once the Availability
    Group is created.
  - Use the new helper function "Test-ClusterPermissions".
  - Refactored the unit tests to allow them to be more user friendly.
  - Added the following read-only properties to the schema ([issue #476](https://github.com/dsccommunity/SqlServerDsc/issues/476))
    - EndpointPort
    - EndpointURL
    - SQLServerNetName
    - Version
  - Use the Get-PrimaryReplicaServerObject helper function.
- Changes to xSQLServerAlwaysOnAvailabilityGroupReplica
  - Fixed the formatting for the AvailabilityGroupNotFound error.
  - Added the following read-only properties to the schema ([issue #477](https://github.com/dsccommunity/SqlServerDsc/issues/477))
    - EndpointPort
    - EndpointURL
  - Use the new helper function "Test-ClusterPermissions".
  - Use the Get-PrimaryReplicaServerObject helper function
- Changes to xSQLServerHelper
  - Fixed Connect-SQL by ensuring the Status property returns 'Online' prior to
    returning the SQL Server object ([issue #333](https://github.com/dsccommunity/SqlServerDsc/issues/333)).
- Changes to xSQLServerRole
  - Running Get-DscConfiguration no longer throws an error saying property
    Members is not an array ([issue #790](https://github.com/dsccommunity/SqlServerDsc/issues/790)).
- Changes to xSQLServerMaxDop
  - Fixed error where Measure-Object cmdlet would fail claiming it could not
    find the specified property ([issue #801](https://github.com/dsccommunity/SqlServerDsc/issues/801))
- Changes to xSQLServerAlwaysOnService
  - Added integration test ([issue #736](https://github.com/dsccommunity/SqlServerDsc/issues/736)).
    - Added ErrorAction 'Stop' to the cmdlet Start-DscConfiguration
      ([issue #824](https://github.com/dsccommunity/SqlServerDsc/issues/824)).
- Changes to SMO.cs
  - Added default properties to the Server class
    - AvailabilityGroups
    - Databases
    - EndpointCollection
  - Added a new overload to the Login class
  - Added default properties to the AvailabilityReplicas class
    - AvailabilityDatabases
    - AvailabilityReplicas
- Added new resource xSQLServerAccount ([issue #706](https://github.com/dsccommunity/SqlServerDsc/issues/706))
  - Added localization support for all strings
  - Added examples for usage
- Changes to xSQLServerRSConfig
  - No longer returns a null value from Test-TargetResource when Reporting
    Services has not been initialized ([issue #822](https://github.com/dsccommunity/SqlServerDsc/issues/822)).
  - Fixed so that when two Reporting Services are installed for the same major
    version the resource does not throw an error ([issue #819](https://github.com/dsccommunity/SqlServerDsc/issues/819)).
  - Now the resource will restart the Reporting Services service after
    initializing ([issue #592](https://github.com/dsccommunity/SqlServerDsc/issues/592)).
    This will enable the Reports site to work.
  - Added integration test ([issue #753](https://github.com/dsccommunity/SqlServerDsc/issues/753)).
  - Added support for configuring URL reservations and virtual directory names
    ([issue #570](https://github.com/dsccommunity/SqlServerDsc/issues/570))
- Added resource
  - xSQLServerDatabaseDefaultLocation
    ([issue #656](https://github.com/dsccommunity/SqlServerDsc/issues/656))

## [8.1.0.0] - 2017-08-23

### Changed

- Changes to xSQLServer
  - Added back .markdownlint.json so that lint rule MD013 is enforced.
  - Change the module to use the image 'Visual Studio 2017' as the build worker
    image for AppVeyor (issue #685).
  - Minor style change in CommonResourceHelper. Added missing [Parameter()] on
    three parameters.
  - Minor style changes to the unit tests for CommonResourceHelper.
  - Changes to xSQLServerHelper
    - Added Swedish localization ([issue #695](https://github.com/dsccommunity/SqlServerDsc/issues/695)).
  - Opt-in for module files common tests ([issue #702](https://github.com/dsccommunity/SqlServerDsc/issues/702)).
    - Removed Byte Order Mark (BOM) from the files; CommonResourceHelper.psm1,
      MSFT\_xSQLServerAvailabilityGroupListener.psm1, MSFT\_xSQLServerConfiguration.psm1,
      MSFT\_xSQLServerEndpointPermission.psm1, MSFT\_xSQLServerEndpointState.psm1,
      MSFT\_xSQLServerNetwork.psm1, MSFT\_xSQLServerPermission.psm1,
      MSFT\_xSQLServerReplication.psm1, MSFT\_xSQLServerScript.psm1,
      SQLPSStub.psm1, SqlServerStub.psm1.
  - Opt-in for script files common tests ([issue #707](https://github.com/dsccommunity/SqlServerDsc/issues/707)).
    - Removed Byte Order Mark (BOM) from the files; DSCClusterSqlBuild.ps1,
      DSCFCISqlBuild.ps1, DSCSqlBuild.ps1, DSCSQLBuildEncrypted.ps1,
      SQLPush_SingleServer.ps1, 1-AddAvailabilityGroupListenerWithSameNameAsVCO.ps1,
      2-AddAvailabilityGroupListenerWithDifferentNameAsVCO.ps1,
      3-RemoveAvailabilityGroupListenerWithSameNameAsVCO.ps1,
      4-RemoveAvailabilityGroupListenerWithDifferentNameAsVCO.ps1,
      5-AddAvailabilityGroupListenerUsingDHCPWithDefaultServerSubnet.ps1,
      6-AddAvailabilityGroupListenerUsingDHCPWithSpecificSubnet.ps1,
      2-ConfigureInstanceToEnablePriorityBoost.ps1, 1-CreateEndpointWithDefaultValues.ps1,
      2-CreateEndpointWithSpecificPortAndIPAddress.ps1, 3-RemoveEndpoint.ps1,
      1-AddConnectPermission.ps1, 2-RemoveConnectPermission.ps1,
      3-AddConnectPermissionToAlwaysOnPrimaryAndSecondaryReplicaEachWithDifferentSqlServiceAccounts.ps1,
      4-RemoveConnectPermissionToAlwaysOnPrimaryAndSecondaryReplicaEachWithDifferentSqlServiceAccounts.ps1,
      1-MakeSureEndpointIsStarted.ps1, 2-MakeSureEndpointIsStopped.ps1,
      1-EnableTcpIpWithStaticPort.ps1, 2-EnableTcpIpWithDynamicPort.ps1,
      1-AddServerPermissionForLogin.ps1, 2-RemoveServerPermissionForLogin.ps1,
      1-ConfigureInstanceAsDistributor.ps1, 2-ConfigureInstanceAsPublisher.ps1,
      1-WaitForASingleClusterGroup.ps1, 2-WaitForMultipleClusterGroups.ps1.
  - Updated year to 2017 in license file ([issue #711](https://github.com/dsccommunity/SqlServerDsc/issues/711)).
  - Code style clean-up throughout the module to align against the Style Guideline.
  - Fixed typos and the use of wrong parameters in unit tests which was found
    after release of new version of Pester ([issue #773](https://github.com/dsccommunity/SqlServerDsc/issues/773)).
- Changes to xSQLServerAlwaysOnService
  - Added resource description in README.md.
  - Updated parameters descriptions in comment-based help, schema.mof and README.md.
  - Changed the datatype of the parameter to UInt32 so the same datatype is used
    in both the Get-/Test-/Set-TargetResource functions as in the schema.mof
    (issue #688).
  - Added read-only property IsHadrEnabled to schema.mof and the README.md
    (issue #687).
  - Minor cleanup of code.
  - Added examples (issue #633)
    - 1-EnableAlwaysOn.ps1
    - 2-DisableAlwaysOn.ps1
  - Fixed PS Script Analyzer errors ([issue #724](https://github.com/dsccommunity/SqlServerDsc/issues/724))
  - Casting the result of the property IsHadrEnabled to [System.Boolean] so that
    $null is never returned, which resulted in an exception ([issue #763](https://github.com/dsccommunity/SqlServerDsc/issues/763)).
- Changes to xSQLServerDatabasePermission
  - Fixed PS Script Analyzer errors ([issue #725](https://github.com/dsccommunity/SqlServerDsc/issues/725))
- Changes to xSQLServerScript
  - Fixed PS Script Analyzer errors ([issue #728](https://github.com/dsccommunity/SqlServerDsc/issues/728))
- Changes to xSQLServerSetup
  - Added Swedish localization ([issue #695](https://github.com/dsccommunity/SqlServerDsc/issues/695)).
  - Now Get-TargetResource correctly returns an array for property ASSysAdminAccounts,
    and no longer throws an error when there is just one Analysis Services
    administrator (issue #691).
  - Added a simple integration test ([issue #709](https://github.com/dsccommunity/SqlServerDsc/issues/709)).
  - Fixed PS Script Analyzer errors ([issue #729](https://github.com/dsccommunity/SqlServerDsc/issues/729))

## [8.0.0.0] - 2017-07-12

### Changed

- BREAKING CHANGE: The module now requires WMF 5.
  - This is required for class-based resources
- Added new resource
  - xSQLServerAlwaysOnAvailabilityGroupDatabaseMembership
  - Added localization support for all strings.
  - Refactored as a MOF based resource due to challenges with Pester and testing
    in Powershell 5.
- Changes to xSQLServer
  - BREAKING CHANGE: xSQLServer does no longer try to support WMF 4.0 (PowerShell
    4.0) (issue #574). Minimum supported version of WMF is now 5.0 (PowerShell 5.0).
  - BREAKING CHANGE: Removed deprecated resource xSQLAOGroupJoin (issue #457).
  - BREAKING CHANGE: Removed deprecated resource xSQLAOGroupEnsure (issue #456).
  - BREAKING CHANGE: Removed deprecated resource xSQLServerFailoverClusterSetup
    (issue #336).
  - Updated PULL\_REQUEST\_TEMPLATE adding comment block around text. Also
    rearranged and updated texts (issue #572).
  - Added common helper functions for HQRM localization, and added tests for the
    helper functions.
    - Get-LocalizedData
    - New-InvalidResultException
    - New-ObjectNotFoundException
    - New-InvalidOperationException
    - New-InvalidArgumentException
  - Updated CONTRIBUTING.md describing the new localization helper functions.
  - Fixed typos in xSQLServer.strings.psd1
  - Fixed CodeCov badge links in README.md so that they point to the correct branch.
  - Added VS Code workspace settings file with formatting settings matching the
    Style Guideline (issue #645). That will make it possible inside VS Code to press
    SHIFT+ALT+F, or press F1 and choose 'Format document' in the list. The
    PowerShell code will then be formatted according to the Style Guideline
    (although maybe not complete, but would help a long way).
    - Removed powershell.codeFormatting.alignPropertyValuePairs setting since
      it does not align with the style guideline.
    - Added powershell.codeFormatting.preset with a value of 'Custom' so that
      workspace formatting settings are honored (issue #665).
  - Fixed lint error MD013 and MD036 in README.md.
  - Updated .markdownlint.json to enable rule MD013 and MD036 to enforce those
    lint markdown rules in the common tests.
  - Fixed lint error MD013 in CHANGELOG.md.
  - Fixed lint error MD013 in CONTRIBUTING.md.
  - Added code block around types in README.md.
  - Updated copyright information in xSQLServer.psd1.
  - Opt-in for markdown common tests (issue #668).
    - The old markdown tests has been removed.
- Changes to xSQLServerHelper
  - Removed helper function Grant-ServerPerms because the deprecated resource that
    was using it was removed.
  - Removed helper function Grant-CNOPerms because the deprecated resource that
    was using it was removed.
  - Removed helper function New-ListenerADObject because the deprecated resource
    that was using it was removed.
  - Added tests for those helper functions that did not have tests.
  - Test-SQLDscParameterState helper function can now correctly pass a CimInstance
    as DesiredValue.
  - Test-SQLDscParameterState helper function will now output a warning message
    if the value type of a desired value is not supported.
  - Added localization to helper functions (issue #641).
    - Resolved the issue when using Write-Verbose in helper functions discussed
      in #641 where Write-Verbose wouldn't write out verbose messages unless using
      parameter Verbose.
    - Moved localization strings from xSQLServer.strings.psd1 to
      xSQLServerHelper.strings.psd1.
- Changes to xSQLServerSetup
  - BREAKING CHANGE: Replaced StartWin32Process helper function with the cmdlet
    Start-Process (issue #41, #93 and #126).
  - BREAKING CHANGE: The parameter SetupCredential has been removed since it is
    no longer needed. This is because the resource now support the built-in
    PsDscRunAsCredential.
  - BREAKING CHANGE: Now the resource supports using built-in PsDscRunAsCredential.
    If PsDscRunAsCredential is set, that username will be used as the first system
    administrator.
  - BREAKING CHANGE: If the parameter PsDscRunAsCredential are not assigned any
    credentials then the resource will start the setup process as the SYSTEM account.
    When installing as the SYSTEM account, then parameter SQLSysAdminAccounts and
    ASSysAdminAccounts must be specified when installing feature Database Engine
    and Analysis Services respectively.
  - When setup exits with the exit code 3010 a warning message is written to console
    telling that setup finished successfully, but a reboot is required (partly fixes
    issue #565).
  - When setup exits with an exit code other than 0 or 3010 a warning message is
    written to console telling that setup finished with an error (partly fixes
    issue #580).
  - Added a new parameter SetupProcessTimeout which defaults to 7200 seconds (2
    hours). If the setup process has not finished before the timeout value in
    SetupProcessTimeout an error will be thrown (issue #566).
  - Updated all examples to match the removal of SetupCredential.
  - Updated (removed) severe known issues in README.md for resource xSQLServerSetup.
  - Now all major version uses the same identifier to evaluate InstallSharedDir
    and InstallSharedWOWDir (issue #420).
  - Now setup arguments that contain no value will be ignored, for example when
    InstallSharedDir and
    InstallSharedWOWDir path is already present on the target node, because of a
    previous installation (issue #639).
  - Updated Get-TargetResource to correctly detect BOL, Conn, BC and other tools
    when they are installed without SQLENGINE (issue #591).
  - Now it can detect Documentation Components correctly after the change in
    issue #591 (issue #628)
  - Fixed bug that prevented Get-DscConfiguration from running without error. The
    return hash table fails if the $clusteredSqlIpAddress variable is not used.
    The schema expects a string array but it is initialized as just a null string,
    causing it to fail on Get-DscConfiguration (issue #393).
  - Added localization support for all strings.
  - Added a test to test some error handling for cluster installations.
  - Added support for MDS feature install (issue #486)
    - Fixed localization support for MDS feature (issue #671).
- Changes to xSQLServerRSConfig
  - BREAKING CHANGE: Removed `$SQLAdminCredential` parameter. Use common parameter
    `PsDscRunAsCredential` (WMF 5.0+) to run the resource under different credentials.
    `PsDscRunAsCredential` Windows account must be a sysadmin on SQL Server (issue
    #568).
  - In addition, the resource no longer uses `Invoke-Command` cmdlet that was used
    to impersonate the Windows user specified by `$SQLAdminCredential`. The call
    also needed CredSSP authentication to be enabled and configured on the target
    node, which complicated deployments in non-domain scenarios. Using
    `PsDscRunAsCredential` solves this problems for us.
  - Fixed virtual directory creation for SQL Server 2016 (issue #569).
  - Added unit tests (issue #295).
- Changes to xSQLServerDatabase
  - Changed the readme, SQLInstance should have been SQLInstanceName.
- Changes to xSQLServerScript
  - Fixed bug with schema and variable mismatch for the Credential/Username parameter
    in the return statement (issue #661).
  - Optional QueryTimeout parameter to specify sql script query execution timeout.
    Fixes issue #597
- Changes to xSQLServerAlwaysOnService
  - Fixed typos in localization strings and in tests.
- Changes to xSQLServerAlwaysOnAvailabilityGroup
  - Now it utilize the value of 'FailoverMode' to set the 'FailoverMode' property
    of the Availability Group instead of wrongly using the 'AvailabilityMode'
    property of the Availability Group.

## [7.1.0.0] - 2017-05-31

### Changed

- Changes to xSQLServerMemory
  - Changed the way SQLServer parameter is passed from Test-TargetResource to
    Get-TargetResource so that the default value isn't lost (issue #576).
  - Added condition to unit tests for when no SQLServer parameter is set.
- Changes to xSQLServerMaxDop
  - Changed the way SQLServer parameter is passed from Test-TargetResource to
    Get-TargetResource so that the default value isn't lost (issue #576).
  - Added condition to unit tests for when no SQLServer parameter is set.
- Changes to xWaitForAvailabilityGroup
  - Updated README.md with a description for the resources and revised the parameter
    descriptions.
  - The default value for RetryIntervalSec is now 20 seconds and the default value
    for RetryCount is now 30 times (issue #505).
  - Cleaned up code and fixed PSSA rules warnings (issue #268).
  - Added unit tests (issue #297).
  - Added descriptive text to README.md that the account that runs the resource
    must have permission to run the cmdlet Get-ClusterGroup (issue #307).
  - Added read-only parameter GroupExist which will return $true if the cluster
    role/group exist, otherwise it returns $false (issue #510).
  - Added examples.
- Changes to xSQLServerPermission
  - Cleaned up code, removed SupportsShouldProcess and fixed PSSA rules warnings
    (issue #241 and issue #262).
  - It is now possible to add permissions to two or more logins on the same instance
    (issue #526).
  - The parameter NodeName is no longer mandatory and has now the default value
    of $env:COMPUTERNAME.
  - The parameter Ensure now has a default value of 'Present'.
  - Updated README.md with a description for the resources and revised the parameter
    descriptions.
  - Removed dependency of SQLPS provider (issue #482).
  - Added ConnectSql permission. Now that permission can also be granted or revoked.
  - Updated note in resource description to also mention ConnectSql permission.
- Changes to xSQLServerHelper module
  - Removed helper function Get-SQLPSInstance and Get-SQLPSInstanceName because
    there is no resource using it any longer.
  - Added four new helper functions.
    - Register-SqlSmo, Register-SqlWmiManagement and Unregister-SqlAssemblies to
      handle the creation on the application domain and loading and unloading of
      the SMO and SqlWmiManagement assemblies.
    - Get-SqlInstanceMajorVersion to get the major SQL version for a specific instance.
  - Fixed typos in comment-based help
- Changes to xSQLServer
  - Fixed typos in markdown files; CHANGELOG, CONTRIBUTING, README and ISSUE_TEMPLATE.
  - Fixed typos in schema.mof files (and README.md).
  - Updated some parameter description in schema.mof files on those that was found
    was not equal to README.md.
- Changes to xSQLServerAlwaysOnService
  - Get-TargetResource should no longer fail silently with error 'Index operation
    failed; the array index evaluated to null.' (issue #519). Now if the
    Server.IsHadrEnabled property return neither $true or $false the
    Get-TargetResource function will throw an error.
- Changes to xSQLServerSetUp
  - Updated xSQLServerSetup Module Get-Resource method to fix (issue #516 and #490).
  - Added change to detect DQ, DQC, BOL, SDK features. Now the function
    Test-TargetResource returns true after calling set for DQ, DQC, BOL, SDK
    features (issue #516 and #490).
- Changes to xSQLServerAlwaysOnAvailabilityGroup
  - Updated to return the exception raised when an error is thrown.
- Changes to xSQLServerAlwaysOnAvailabilityGroupReplica
  - Updated to return the exception raised when an error is thrown.
  - Updated parameter description for parameter Name, so that it says it must be
    in the format SQLServer\InstanceName for named instance (issue #548).
- Changes to xSQLServerLogin
  - Added an optional boolean parameter Disabled. It can be used to enable/disable
    existing logins or create disabled logins (new logins are created as enabled
    by default).
- Changes to xSQLServerDatabaseRole
  - Updated variable passed to Microsoft.SqlServer.Management.Smo.User constructor
    to fix issue #530
- Changes to xSQLServerNetwork
  - Added optional parameter SQLServer with default value of $env:COMPUTERNAME
    (issue #528).
  - Added optional parameter RestartTimeout with default value of 120 seconds.
  - Now the resource supports restarting a sql server in a cluster (issue #527
    and issue #455).
  - Now the resource allows to set the parameter TcpDynamicPorts to a blank value
    (partly fixes issue #534). Setting a blank value for parameter TcpDynamicPorts
    together with a value for parameter TcpPort means that static port will be used.
  - Now the resource will not call Alter() in the Set-TargetResource when there
    is no change necessary (issue #537).
  - Updated example 1-EnableTcpIpOnCustomStaticPort.
  - Added unit tests (issue #294).
  - Refactored some of the code, cleaned up the rest and fixed PSSA rules warnings
    (issue #261).
  - If parameter TcpDynamicPort is set to '0' at the same time as TcpPort is set
    the resource will now throw an error (issue #535).
  - Added examples (issue #536).
  - When TcpDynamicPorts is set to '0' the Test-TargetResource function will no
    longer fail each time (issue #564).
- Changes to xSQLServerRSConfig
  - Replaced sqlcmd.exe usages with Invoke-SqlCmd calls (issue #567).
- Changes to xSQLServerDatabasePermission
  - Fixed code style, updated README.md and removed *-SqlDatabasePermission functions
    from xSQLServerHelper.psm1.
  - Added the option 'GrantWithGrant' with gives the user grant rights, together
    with the ability to grant others the same right.
  - Now the resource can revoke permission correctly (issue #454). When revoking
    'GrantWithGrant', both the grantee and all the other users the grantee has
    granted the same permission to, will also get their permission revoked.
  - Updated tests to cover Revoke().
- Changes to xSQLServerHelper
  - The missing helper function ('Test-SPDSCObjectHasProperty'), that was referenced
    in the helper function Test-SQLDscParameterState, is now incorporated into
    Test-SQLDscParameterState (issue #589).

## [7.0.0.0] - 2017-04-19

### Changed

- Examples
  - xSQLServerDatabaseRole
    - 1-AddDatabaseRole.ps1
    - 2-RemoveDatabaseRole.ps1
  - xSQLServerRole
    - 3-AddMembersToServerRole.ps1
    - 4-MembersToIncludeInServerRole.ps1
    - 5-MembersToExcludeInServerRole.ps1
  - xSQLServerSetup
    - 1-InstallDefaultInstanceSingleServer.ps1
    - 2-InstallNamedInstanceSingleServer.ps1
    - 3-InstallNamedInstanceSingleServerFromUncPathUsingSourceCredential.ps1
    - 4-InstallNamedInstanceInFailoverClusterFirstNode.ps1
    - 5-InstallNamedInstanceInFailoverClusterSecondNode.ps1
  - xSQLServerReplication
    - 1-ConfigureInstanceAsDistributor.ps1
    - 2-ConfigureInstanceAsPublisher.ps1
  - xSQLServerNetwork
    - 1-EnableTcpIpOnCustomStaticPort.ps1
  - xSQLServerAvailabilityGroupListener
    - 1-AddAvailabilityGroupListenerWithSameNameAsVCO.ps1
    - 2-AddAvailabilityGroupListenerWithDifferentNameAsVCO.ps1
    - 3-RemoveAvailabilityGroupListenerWithSameNameAsVCO.ps1
    - 4-RemoveAvailabilityGroupListenerWithDifferentNameAsVCO.ps1
    - 5-AddAvailabilityGroupListenerUsingDHCPWithDefaultServerSubnet.ps1
    - 6-AddAvailabilityGroupListenerUsingDHCPWithSpecificSubnet.ps1
  - xSQLServerEndpointPermission
    - 1-AddConnectPermission.ps1
    - 2-RemoveConnectPermission.ps1
    - 3-AddConnectPermissionToAlwaysOnPrimaryAndSecondaryReplicaEachWithDifferentSqlServiceAccounts.ps1
    - 4-RemoveConnectPermissionToAlwaysOnPrimaryAndSecondaryReplicaEachWithDifferentSqlServiceAccounts.ps1
  - xSQLServerPermission
    - 1-AddServerPermissionForLogin.ps1
    - 2-RemoveServerPermissionForLogin.ps1
  - xSQLServerEndpointState
    - 1-MakeSureEndpointIsStarted.ps1
    - 2-MakeSureEndpointIsStopped.ps1
  - xSQLServerConfiguration
    - 1-ConfigureTwoInstancesOnTheSameServerToEnableClr.ps1
    - 2-ConfigureInstanceToEnablePriorityBoost.ps1
  - xSQLServerEndpoint
    - 1-CreateEndpointWithDefaultValues.ps1
    - 2-CreateEndpointWithSpecificPortAndIPAddress.ps1
    - 3-RemoveEndpoint.ps1
- Changes to xSQLServerDatabaseRole
  - Fixed code style, added updated parameter descriptions to schema.mof and README.md.
- Changes to xSQLServer
  - Raised the CodeCov target to 70% which is the minimum and required target for
    HQRM resource.
- Changes to xSQLServerRole
  - **BREAKING CHANGE: The resource has been reworked in it's entirely.** Below
    is what has changed.
    - The mandatory parameters now also include ServerRoleName.
    - The ServerRole parameter was before an array of server roles, now this parameter
      is renamed to ServerRoleName and can only be set to one server role.
      - ServerRoleName are no longer limited to built-in server roles. To add members
        to a built-in server role, set ServerRoleName to the name of the built-in
        server role.
      - The ServerRoleName will be created when Ensure is set to 'Present' (if it
        does not already exist), or removed if Ensure is set to 'Absent'.
    - Three new parameters are added; Members, MembersToInclude and MembersToExclude.
      - Members can be set to one or more logins, and those will _replace all_ the
        memberships in the server role.
      - MembersToInclude and MembersToExclude can be set to one or more logins that
        will add or remove memberships, respectively, in the server role. MembersToInclude
        and MembersToExclude _can not_ be used at the same time as parameter Members.
        But both MembersToInclude and MembersToExclude can be used together at the
        same time.
- Changes to xSQLServerSetup
  - Added a note to the README.md saying that it is not possible to add or remove
    features from a SQL Server failover cluster (issue #433).
  - Changed so that it reports false if the desired state is not correct (issue #432).
    - Added a test to make sure we always return false if a SQL Server failover
      cluster is missing features.
  - Helper function Connect-SQLAnalysis
    - Now has correct error handling, and throw does not used the unknown named
      parameter '-Message' (issue #436)
    - Added tests for Connect-SQLAnalysis
    - Changed to localized error messages.
    - Minor changes to error handling.
  - This adds better support for Addnode (issue #369).
  - Now it skips cluster validation för add node (issue #442).
  - Now it ignores parameters that are not allowed for action Addnode (issue #441).
  - Added support for vNext CTP 1.4 (issue #472).
- Added new resource
  - xSQLServerAlwaysOnAvailabilityGroupReplica
- Changes to xSQLServerDatabaseRecoveryModel
  - Fixed code style, removed SQLServerDatabaseRecoveryModel functions from xSQLServerHelper.
- Changes to xSQLServerAlwaysOnAvailabilityGroup
  - Fixed the permissions check loop so that it exits the loop after the function
    determines the required permissions are in place.
- Changes to xSQLServerAvailabilityGroupListener
  - Removed the dependency of SQLPS provider (issue #460).
  - Cleaned up code.
  - Added test for more coverage.
  - Fixed PSSA rule warnings (issue #255).
  - Parameter Ensure now defaults to 'Present' (issue #450).
- Changes to xSQLServerFirewall
  - Now it will correctly create rules when the resource is used for two or more
    instances on the same server (issue #461).
- Changes to xSQLServerEndpointPermission
  - Added description to the README.md
  - Cleaned up code (issue #257 and issue #231)
  - Now the default value for Ensure is 'Present'.
  - Removed dependency of SQLPS provider (issue #483).
  - Refactored tests so they use less code.
- Changes to README.md
  - Adding deprecated tag to xSQLServerFailoverClusterSetup, xSQLAOGroupEnsure and
    xSQLAOGroupJoin in README.md so it it more clear that these resources has been
    replaced by xSQLServerSetup, xSQLServerAlwaysOnAvailabilityGroup and
    xSQLServerAlwaysOnAvailabilityGroupReplica respectively.
- Changes to xSQLServerEndpoint
  - BREAKING CHANGE: Now SQLInstanceName is mandatory, and is a key, so
    SQLInstanceName has no longer a default value (issue #279).
  - BREAKING CHANGE: Parameter AuthorizedUser has been removed (issue #466,
    issue #275 and issue #80). Connect permissions can be set using the resource
    xSQLServerEndpointPermission.
  - Optional parameter IpAddress has been added. Default is to listen on any
    valid IP-address. (issue #232)
  - Parameter Port now has a default value of 5022.
  - Parameter Ensure now defaults to 'Present'.
  - Resource now supports changing IP address and changing port.
  - Added unit tests (issue #289)
  - Added examples.
- Changes to xSQLServerEndpointState
  - Cleaned up code, removed SupportsShouldProcess and fixed PSSA rules warnings
    (issue #258 and issue #230).
  - Now the default value for the parameter State is 'Started'.
  - Updated README.md with a description for the resources and revised the
    parameter descriptions.
  - Removed dependency of SQLPS provider (issue #481).
  - The parameter NodeName is no longer mandatory and has now the default value
    of $env:COMPUTERNAME.
  - The parameter Name is now a key so it is now possible to change the state on
    more than one endpoint on the same instance. _Note: The resource still only
    supports Database Mirror endpoints at this time._
- Changes to xSQLServerHelper module
  - Removing helper function Get-SQLAlwaysOnEndpoint because there is no resource
    using it any longer.
  - BREAKING CHANGE: Changed helper function Import-SQLPSModule to support SqlServer
    module (issue #91). The SqlServer module is the preferred module so if it is
    found it will be used, and if not found an attempt will be done to load SQLPS
    module instead.
- Changes to xSQLServerScript
  - Updated tests for this resource, because they failed when Import-SQLPSModule
    was updated.

## [6.0.0.0] - 2017-03-08

### Changed

- Changes to xSQLServerConfiguration
  - BREAKING CHANGE: The parameter SQLInstanceName is now mandatory.
  - Resource can now be used to define the configuration of two or more different
    DB instances on the same server.
- Changes to xSQLServerRole
  - xSQLServerRole now correctly reports that the desired state is present when
    the login is already a member of the server roles.
- Added new resources
  - xSQLServerAlwaysOnAvailabilityGroup
- Changes to xSQLServerSetup
  - Properly checks for use of SQLSysAdminAccounts parameter in $PSBoundParameters.
    The test now also properly evaluates the setup argument for SQLSysAdminAccounts.
  - xSQLServerSetup should now function correctly for the InstallFailoverCluster
    action, and also supports cluster shared volumes. Note that the AddNode action
    is not currently working.
  - It now detects that feature Client Connectivity Tools (CONN) and Client
    Connectivity Backwards Compatibility Tools (BC) is installed.
  - Now it can correctly determine the right cluster when only parameter
    InstallSQLDataDir is assigned a path (issue #401).
  - Now the only mandatory path parameter is InstallSQLDataDir when installing
    Database Engine (issue #400).
  - It now can handle mandatory parameters, and are not using wildcard to find
    the variables containing paths (issue #394).
  - Changed so that instead of connection to localhost it is using $env:COMPUTERNAME
    as the host name to which it connects. And for cluster installation it uses
    the parameter FailoverClusterNetworkName as the host name to which it connects
    (issue #407).
  - When called with Action = 'PrepareFailoverCluster', the SQLSysAdminAccounts
    and FailoverClusterGroup parameters are no longer passed to the setup process
    (issues #410 and 411).
  - Solved the problem that InstanceDir and InstallSQLDataDir could not be set to
    just a qualifier, i.e 'E:' (issue #418). All paths (except SourcePath) can now
    be set to just the qualifier.
- Enables CodeCov.io code coverage reporting.
- Added badge for CodeCov.io to README.md.
- Examples
  - xSQLServerMaxDop
    - 1-SetMaxDopToOne.ps1
    - 2-SetMaxDopToAuto.ps1
    - 3-SetMaxDopToDefault.ps1
  - xSQLServerMemory
    - 1-SetMaxMemoryTo12GB.ps1
    - 2-SetMaxMemoryToAuto.ps1
    - 3-SetMinMaxMemoryToAuto.ps1
    - 4-SetMaxMemoryToDefault.ps1
  - xSQLServerDatabase
    - 1-CreateDatabase.ps1
    - 2-DeleteDatabase.ps1
- Added tests for resources
  - xSQLServerMaxDop
  - xSQLServerMemory
- Changes to xSQLServerMemory
  - BREAKING CHANGE: The mandatory parameter now include SQLInstanceName. The
    DynamicAlloc parameter is no longer mandatory
- Changes to xSQLServerDatabase
  - When the system is not in desired state the Test-TargetResource will now output
    verbose messages saying so.
- Changes to xSQLServerDatabaseOwner
  - Fixed code style, added updated parameter descriptions to schema.mof and README.md.

## [5.0.0.0] - 2017-01-25

### Changed

- Improvements how tests are initiated in AppVeyor
  - Removed previous workaround (issue #201) from unit tests.
  - Changes in appveyor.yml so that SQL modules are removed before common test is
    run.
  - Now the deploy step are no longer failing when merging code into Dev. Neither
    is the deploy step failing if a contributor had AppVeyor connected to the fork
    of xSQLServer and pushing code to the fork.
- Changes to README.md
  - Changed the contributing section to help new contributors.
  - Added links for each resource so it is easier to navigate to the parameter list
    for each resource.
  - Moved the list of resources in alphabetical order.
  - Moved each resource parameter list into alphabetical order.
  - Removed old text mentioning System Center.
  - Now the correct product name is written in the installation section, and a typo
    was also fixed.
  - Fixed a typo in the Requirements section.
  - Added link to Examples folder in the Examples section.
  - Change the layout of the README.md to closer match the one of PSDscResources
  - Added more detailed text explaining what operating systems WMF5.0 can be installed
    on.
  - Verified all resource schema files with the README.md and fixed some errors
    (descriptions was not verified).
  - Added security requirements section for resource xSQLServerEndpoint and
    xSQLAOGroupEnsure.
- Changes to xSQLServerSetup
  - The resource no longer uses Win32_Product WMI class when evaluating if
    SQL Server Management Studio is installed. See article
    [kb974524](https://support.microsoft.com/en-us/kb/974524) for more information.
  - Now it uses CIM cmdlets to get information from WMI classes.
  - Resolved all of the PSScriptAnalyzer warnings that was triggered in the common
    tests.
  - Improvement for service accounts to enable support for Managed Service Accounts
    as well as other nt authority accounts
  - Changes to the helper function Copy-ItemWithRoboCopy
    - Robocopy is now started using Start-Process and the error handling has been
      improved.
    - Robocopy now removes files at the destination path if they no longer exists
      at the source.
    - Robocopy copies using unbuffered I/O when available (recommended for large
      files).
  - Added a more descriptive text for the parameter `SourceCredential` to further
    explain how the parameter work.
  - BREAKING CHANGE: Removed parameter SourceFolder.
  - BREAKING CHANGE: Removed default value "$PSScriptRoot\..\..\" from parameter
    SourcePath.
  - Old code, that no longer filled any function, has been replaced.
    - Function `ResolvePath` has been replaced with
      `[Environment]::ExpandEnvironmentVariables($SourcePath)` so that environment
      variables still can be used in Source Path.
    - Function `NetUse` has been replaced with `New-SmbMapping` and
      `Remove-SmbMapping`.
  - Renamed function `GetSQLVersion` to `Get-SqlMajorVersion`.
  - BREAKING CHANGE: Renamed parameter PID to ProductKey to avoid collision with
    automatic variable $PID
- Changes to xSQLServerScript
  - All credential parameters now also has the type
    [System.Management.Automation.Credential()] to better work with PowerShell 4.0.
  - It is now possible to configure two instances on the same node, with the same
    script.
  - Added to the description text for the parameter `Credential` describing how
    to authenticate using Windows Authentication.
  - Added examples to show how to authenticate using either SQL or Windows
    authentication.
  - A recent issue showed that there is a known problem running this resource
    using PowerShell 4.0. For more information, see [issue #273](https://github.com/dsccommunity/SqlServerDsc/issues/273)
- Changes to xSQLServerFirewall
  - BREAKING CHANGE: Removed parameter SourceFolder.
  - BREAKING CHANGE: Removed default value "$PSScriptRoot\..\..\" from parameter
    SourcePath.
  - Old code, that no longer filled any function, has been replaced.
    - Function `ResolvePath` has been replaced with
     `[Environment]::ExpandEnvironmentVariables($SourcePath)` so that environment
    variables still can be used in Source Path.
  - Adding new optional parameter SourceCredential that can be used to authenticate
    against SourcePath.
  - Solved PSSA rules errors in the code.
  - Get-TargetResource no longer return $true when no products was installed.
- Changes to the unit test for resource
  - xSQLServerSetup
    - Added test coverage for helper function Copy-ItemWithRoboCopy
- Changes to xSQLServerLogin
  - Removed ShouldProcess statements
  - Added the ability to enforce password policies on SQL logins
- Added common test (xSQLServerCommon.Tests) for xSQLServer module
  - Now all markdown files will be style checked when tests are running in AppVeyor
    after sending in a pull request.
  - Now all [Examples](/source/Examples/Resources) will be tested by compiling
    to a .mof file after sending in a pull request.
- Changes to xSQLServerDatabaseOwner
  - The example 'SetDatabaseOwner' can now compile, it wrongly had a `DependsOn`
    in the example.
- Changes to SQLServerRole
  - The examples 'AddServerRole' and 'RemoveServerRole' can now compile, it wrongly
    had a `DependsOn` in the example.
- Changes to CONTRIBUTING.md
  - Added section 'Tests for examples files'
  - Added section 'Tests for style check of Markdown files'
  - Added section 'Documentation with Markdown'
  - Added texts to section 'Tests'
- Changes to xSQLServerHelper
  - added functions
    - Get-SqlDatabaseRecoveryModel
    - Set-SqlDatabaseRecoveryModel
- Examples
  - xSQLServerDatabaseRecoveryModel
    - 1-SetDatabaseRecoveryModel.ps1
  - xSQLServerDatabasePermission
    - 1-GrantDatabasePermissions.ps1
    - 2-RevokeDatabasePermissions.ps1
    - 3-DenyDatabasePermissions.ps1
  - xSQLServerFirewall
    - 1-CreateInboundFirewallRules
    - 2-RemoveInboundFirewallRules
- Added tests for resources
  - xSQLServerDatabaseRecoveryModel
  - xSQLServerDatabasePermissions
  - xSQLServerFirewall
- Changes to xSQLServerDatabaseRecoveryModel
  - BREAKING CHANGE: Renamed xSQLDatabaseRecoveryModel to
    xSQLServerDatabaseRecoveryModel to align with naming convention.
  - BREAKING CHANGE: The mandatory parameters now include SQLServer, and
    SQLInstanceName.
- Changes to xSQLServerDatabasePermission
  - BREAKING CHANGE: Renamed xSQLServerDatabasePermissions to
    xSQLServerDatabasePermission to align with naming convention.
  - BREAKING CHANGE: The mandatory parameters now include PermissionState,
    SQLServer, and SQLInstanceName.
- Added support for clustered installations to xSQLServerSetup
  - Migrated relevant code from xSQLServerFailoverClusterSetup
  - Removed Get-WmiObject usage
  - Clustered storage mapping now supports asymmetric cluster storage
  - Added support for multi-subnet clusters
  - Added localized error messages for cluster object mapping
  - Updated README.md to reflect new parameters
- Updated description for xSQLServerFailoverClusterSetup to indicate it is deprecated.
- xPDT helper module
  - Function GetxPDTVariable was removed since it no longer was used by any resources.
  - File xPDT.xml was removed since it was not used by any resources, and did not
    provide any value to the module.
- Changes xSQLServerHelper module
  - Removed the globally defined `$VerbosePreference = 'Continue'` from xSQLServerHelper.
  - Fixed a typo in a variable name in the function New-ListenerADObject.
  - Now Restart-SqlService will correctly show the services it restarts. Also
    fixed PSSA warnings.

## [4.0.0.0] - 2016-12-14

### Changed

- Fixes in xSQLServerConfiguration
  - Added support for clustered SQL instances.
  - BREAKING CHANGE: Updated parameters to align with other resources
    (SQLServer / SQLInstanceName).
  - Updated code to utilize CIM rather than WMI.
- Added tests for resources
  - xSQLServerConfiguration
  - xSQLServerSetup
  - xSQLServerDatabaseRole
  - xSQLAOGroupJoin
  - xSQLServerHelper and moved the existing tests for Restart-SqlService to it.
  - xSQLServerAlwaysOnService
- Fixes in xSQLAOGroupJoin
  - Availability Group name now appears in the error message for a failed.
    Availability Group join attempt.
  - Get-TargetResource now works with Get-DscConfiguration.
- Fixes in xSQLServerRole
  - Updated Ensure parameter to 'Present' default value.
  - Renamed helper functions _-SqlServerRole_ to _-SqlServerRoleMember_.
- Changes to xSQLAlias
  - Add UseDynamicTcpPort parameter for option "Dynamically determine port".
  - Change Get-WmiObject to Get-CimInstance in Resource and associated pester file.
- Added CHANGELOG.md file.
- Added issue template file (ISSUE\_TEMPLATE.md) for 'New Issue' and pull request
  template file (PULL\_REQUEST\_TEMPLATE.md) for 'New Pull Request'.
- Add Contributing.md file.
- Changes to xSQLServerSetup
  - Now `Features` parameter is case-insensitive.
- BREAKING CHANGE: Removed xSQLServerPowerPlan from this module. The resource has
  been moved to [ComputerManagementDsc](https://github.com/dsccommunity/ComputerManagementDsc)
  and is now called PowerPlan.
- Changes and enhancements in xSQLServerDatabaseRole
  - BREAKING CHANGE: Fixed so the same user can now be added to a role in one or
    more databases, and/or one or more instances. Now the parameters `SQLServer`
    and `SQLInstanceName` are mandatory.
  - Enhanced so the same user can now be added to more than one role
- BREAKING CHANGE: Renamed xSQLAlias to xSQLServerAlias to align with naming convention.
- Changes to xSQLServerAlwaysOnService
  - Added RestartTimeout parameter
  - Fixed bug where the SQL Agent service did not get restarted after the
    IsHadrEnabled property was set.
  - BREAKING CHANGE: The mandatory parameters now include Ensure, SQLServer, and
    SQLInstanceName. SQLServer and SQLInstanceName are keys which will be used to
    uniquely identify the resource which allows AlwaysOn to be enabled on multiple
    instances on the same machine.
- Moved Restart-SqlService from MSFT_xSQLServerConfiguration.psm1 to xSQLServerHelper.psm1.

## [3.0.0.0] - 2016-11-02

### Changed

- xSQLServerHelper
  - added functions
    - Test-SQLDscParameterState
    - Get-SqlDatabaseOwner
    - Set-SqlDatabaseOwner
- Examples
  - xSQLServerDatabaseOwner
    - 1-SetDatabaseOwner.ps1
- Added tests for resources
  - MSFT_xSQLServerDatabaseOwner

## [2.0.0.0] - 2016-09-21

### Changed

- Added resources
  - xSQLServerReplication
  - xSQLServerScript
  - xSQLAlias
  - xSQLServerRole
- Added tests for resources
  - xSQLServerPermission
  - xSQLServerEndpointState
  - xSQLServerEndpointPermission
  - xSQLServerAvailabilityGroupListener
  - xSQLServerLogin
  - xSQLAOGroupEnsure
  - xSQLAlias
  - xSQLServerRole
- Fixes in xSQLServerAvailabilityGroupListener
  - In one case the Get-method did not report that DHCP was configured.
  - Now the resource will throw 'Not supported' when IP is changed between Static
    and DHCP.
  - Fixed an issue where sometimes the listener wasn't removed.
  - Fixed the issue when trying to add a static IP to a listener was ignored.
- Fix in xSQLServerDatabase
  - Fixed so dropping a database no longer throws an error
  - BREAKING CHANGE: Fixed an issue where it was not possible to add the same
    database to two instances on the same server.
  - BREAKING CHANGE: The name of the parameter Database has changed. It is now
    called Name.
- Fixes in xSQLAOGroupEnsure
  - Added parameters to New-ListenerADObject to allow usage of a named instance.
  - pass setup credential correctly
- Changes to xSQLServerLogin
  - Fixed an issue when dropping logins.
  - BREAKING CHANGE: Fixed an issue where it was not possible to add the same
    login to two instances on the same server.
- Changes to xSQLServerMaxDop
  - BREAKING CHANGE: Made SQLInstance parameter a key so that multiple instances
    on the same server can be configured

## [1.8.0.0] - 2016-08-10

### Changed

- Converted appveyor.yml to install Pester from PSGallery instead of from Chocolatey.
- Added Support for SQL Server 2016
- xSQLAOGroupEnsure
  - Fixed spelling mistake in AutoBackupPreference property
  - Added BackupPriority property
- Added resources
  - xSQLServerPermission
  - xSQLServerEndpointState
  - xSQLServerEndpointPermission
  - xSQLServerAvailabilityGroupListener
- xSQLServerHelper
  - added functions
    - Import-SQLPSModule
    - Get-SQLPSInstanceName
    - Get-SQLPSInstance
    - Get-SQLAlwaysOnEndpoint
  - modified functions
    - New-TerminatingError - _added optional parameter `InnerException` to be able
    to give the user more information in the returned message_

## [1.7.0.0] - 2016-06-29

### Changed

- Resources Added
  - xSQLServerConfiguration

## [1.6.0.0] - 2016-05-18

### Changed

- Resources Added
  - xSQLAOGroupEnsure
  - xSQLAOGroupJoin
  - xWaitForAvailabilityGroup
  - xSQLServerEndPoint
  - xSQLServerAlwaysOnService
- xSQLServerHelper
  - added functions
    - Connect-SQL
    - New-VerboseMessage
    - Grant-ServerPerms
    - Grant-CNOPerms
    - New-ListenerADObject
- xSQLDatabaseRecoveryModel
  - Updated Verbose statements to use new function New-VerboseMessage
- xSQLServerDatabase
  - Updated Verbose statements to use new function New-VerboseMessage
  - Removed ConnectSQL function and replaced with new Connect-SQL function
- xSQLServerDatabaseOwner
  - Removed ConnectSQL function and replaced with new Connect-SQL function
- xSQLServerDatabasePermissions
  - Removed ConnectSQL function and replaced with new Connect-SQL function
- xSQLServerDatabaseRole
  - Removed ConnectSQL function and replaced with new Connect-SQL function
- xSQLServerLogin
  - Removed ConnectSQL function and replaced with new Connect-SQL function
- xSQLServerMaxDop
  - Updated Verbose statements to use new function New-VerboseMessage
  - Removed ConnectSQL function and replaced with new Connect-SQL function
- xSQLServerMemory
  - Updated Verbose statements to use new function New-VerboseMessage
  - Removed ConnectSQL function and replaced with new Connect-SQL function
- xSQLServerPowerPlan
  - Updated Verbose statements to use new function New-VerboseMessage
- Examples
  - Added xSQLServerConfiguration resource example

## [1.5.0.0] - 2016-03-30

### Changed

- Added new resource xSQLServerDatabase that allows adding an empty database to
  a server

## [1.4.0.0] - 2016-02-02

### Changed

- Resources Added
  - xSQLDatabaseRecoveryModeAdded
  - xSQLServerDatabaseOwner
  - xSQLServerDatabasePermissions
  - xSQLServerDatabaseRole
  - xSQLServerLogin
  - xSQLServerMaxDop
  - xSQLServerMemory
  - xSQLServerPowerPlan
  - xSQLServerDatabase
- xSQLServerSetup:
  - Corrected bug in GetFirstItemPropertyValue to correctly handle registry keys
    with only one value.
  - Added support for SQL Server
  - 2008 R2 installation
  - Removed default values for parameters, to avoid compatibility issues and setup
    errors
  - Added Replication sub feature detection
  - Added setup parameter BrowserSvcStartupType
  - Change SourceFolder to Source to allow for multi version Support
  - Add Source Credential for accessing source files
  - Add Parameters for SQL Server configuration
  - Add Parameters to SuppressReboot or ForceReboot
- xSQLServerFirewall
  - Removed default values for parameters, to avoid compatibility issues
  - Updated firewall rule name to not use 2012 version, since package supports 2008,
    2012 and 2014 versions
  - Additional of SQLHelper Function and error handling
  - Change SourceFolder to Source to allow for multi version Support
- xSQLServerNetwork
  - Added new resource that configures network settings.
  - Currently supports only tcp network protocol
  - Allows to enable and disable network protocol for specified instance service
  - Allows to set custom or dynamic port values
- xSQLServerRSSecureConnectionLevel
  - Additional of SQLHelper Function and error handling
- xSqlServerRSConfig
- xSQLServerFailoverClusterSetup
  - Additional of SQLHelper Function and error handling
  - Change SourceFolder to Source to allow for multi version Support
  - Add Parameters to SuppressReboot or ForceReboot
- Examples
  - Updated example files to use correct DebugMode parameter value ForceModuleImport,
    this is not boolean in WMF 5.0 RTM
  - Added xSQLServerNetwork example

## [1.3.0.0] - 2015-05-01

### Changed

- xSqlServerSetup
  - Make Features case-insensitive.

## [1.2.1.0] - 2015-04-23

### Changed

- Increased timeout for setup process to start to 60 seconds.

## [1.2.0.0] - 2014-12-18

### Changed

- Updated release with the following new resources
  - xSQLServerFailoverClusterSetup
  - xSQLServerRSConfig

## [1.1.0.0] - 2014-10-24

### Changed

- Initial release with the following resources
  - xSQLServerSetup
  - xSQLServerFirewall
  - xSQLServerRSSecureConnectionLevel<|MERGE_RESOLUTION|>--- conflicted
+++ resolved
@@ -7,13 +7,11 @@
 
 ### Added
 
-<<<<<<< HEAD
 - `SqlDatabase`
   - Added new class-based resource to create, modify, or remove databases on a
     SQL Server instance. Supports a comprehensive set of database properties
     that can be configured with `Set-SqlDscDatabaseProperty`
     ([issue #2174](https://github.com/dsccommunity/SqlServerDsc/issues/2174)).
-=======
 - Added public command `Get-SqlDscServerProtocolTcpIp` to retrieve TCP/IP address
   group information for SQL Server instances. Returns `ServerIPAddress` objects
   containing port configuration including `TcpPort`, `TcpDynamicPorts`, `Enabled`,
@@ -30,7 +28,6 @@
   - Added `Protocol` parameter to specify the network protocol when connecting.
   - Added `Port` parameter to specify the TCP port number when connecting.
     Connection strings now support the format `[protocol:]hostname[\instance][,port]`.
->>>>>>> 352435fa
 - `Install-SqlDscServer`
   - Added parameter `AllowDqRemoval` to the `Upgrade` parameter set
     ([issue #2155](https://github.com/dsccommunity/SqlServerDsc/issues/2155)).
