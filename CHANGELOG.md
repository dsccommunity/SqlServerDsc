# Change log for SqlServerDsc

The format is based on and uses the types of changes according to [Keep a Changelog](https://keepachangelog.com/en/1.0.0/),
and this project adheres to [Semantic Versioning](https://semver.org/spec/v2.0.0.html).

## [Unreleased]

### Fixed

- Make sure tests forcibly imports the module being tested to avoid AI failing
  when testing changes.
- Fixed Azure DevOps pipeline conditions that were preventing DSC resource
  integration tests from running when they should by removing incorrect quotes
  around boolean values.

### Added

- Added setup workflow for GitHub Copilot.
  - Switch the workflow to use Linux.
  - Attempt to unshallow the Copilot branch
  - Improved AI instructions.
  - Enhanced workflow with proper environment variable configuration and DSCv3 verification.
  - Fixed environment variable persistence by using $GITHUB_ENV instead of
    job-level env declaration.
- `Assert-SqlDscLogin`
  - Added new public command to validate that a specified SQL Server principal
    exists as a login, throwing a terminating error if it doesn't exist.
  - Supports pipeline input and provides detailed error messages with localization.
  - Uses `Test-SqlDscIsLogin` command for login validation following module patterns.
- `Get-SqlDscLogin`
  - Added new public command to get a SQL Server login from a Database Engine instance.
  - Returns a `Microsoft.SqlServer.Management.Smo.Login` object that represents
    the login.
  - Supports getting a specific login by name or all logins if no name is specified.
  - Includes a `-Refresh` parameter to refresh the server's login collection
    before retrieval.
<<<<<<< HEAD
- `Get-SqlDscRole`
  - Added new public command to get server roles from a SQL Server Database Engine instance.
  - Returns `Microsoft.SqlServer.Management.Smo.ServerRole` objects.
  - Supports getting a specific role by name or all roles if no name is specified.
  - Includes a `-Refresh` parameter to refresh the server's roles collection before retrieval.
- `New-SqlDscRole`
  - Added new public command to create new server roles in a SQL Server Database Engine instance.
  - Returns a `Microsoft.SqlServer.Management.Smo.ServerRole` object representing the created role.
  - Supports setting the role owner during creation.
  - Includes `-Force` parameter to bypass confirmation and `-Refresh` parameter for collection refresh.
  - Uses `SupportsShouldProcess` for safe role creation operations.
- `Remove-SqlDscRole`
  - Added new public command to remove server roles from a SQL Server Database Engine instance.
  - Supports removing roles by name using `-ServerObject` parameter set or by role object using `-RoleObject` parameter set.
  - Includes protection against removing built-in roles (throws error if `IsFixedRole` is true).
  - Includes `-Force` parameter to bypass confirmation and `-Refresh` parameter for collection refresh.
  - Uses `SupportsShouldProcess` with high impact for safe role removal operations.
=======
- `Remove-SqlDscLogin`
  - Added new public command to remove a SQL Server login from a Database
    Engine instance.
  - Supports removing a login by specifying a `ServerObject` and `Name`, or by
    passing a `LoginObject` through the pipeline.
  - Includes confirmation prompts with `-Force` parameter to bypass confirmation.
  - Includes a `-Refresh` parameter to refresh the server's login collection
    before attempting removal.
  - Provides detailed error messages with localization support.
- `New-SqlDscLogin`
  - Added new public command to create a new login on a SQL Server Database
    Engine instance.
  - Supports creating SQL Server logins, Windows user logins, Windows group
    logins, certificate-based logins, and asymmetric key-based logins.
  - Implements proper parameter sets to prevent combining hashed passwords
    with password policy options, following SQL Server restrictions.
>>>>>>> 43442316

### Changed

- Refactored GitHub Copilot workflow setup to be module-agnostic via MODULE_NAME
  environment variable, includes full-history detection, uses idempotent .NET
  tool install, and adds Linux dependency handling ([issue #2127](https://github.com/dsccommunity/SqlServerDsc/issues/2127)).
- Module now outputs a verbose message instead of a warning when the SMO
  dependency module is missing during import to work around a DSC v3 issue.
- VS Code tasks configuration was improved to support AI.
- `Prerequisites` tests
  - Added creation of `SqlIntegrationTest` local Windows user for integration testing.
- `tests/Integration/Commands/README.md`
  - Added documentation for `SqlIntegrationTest` user and
    `IntegrationTestSqlLogin` login.
  - Added run order information for `New-SqlDscLogin` integration test.
- `azure-pipelines.yml`
  - Remove `windows-2019` images fixes [#2106](https://github.com/dsccommunity/SqlServerDsc/issues/2106).
  - Move individual tasks to `windows-latest`.
  - Added integration tests for `Assert-SqlDscLogin` command in Group 2.
  - Added conditional logic to skip DSC resource integration tests when
    changes don't affect DSC resources, improving CI/CD performance for
    non-DSC changes.
- `SqlServerDsc.psd1`
  - Set `CmdletsToExport` to `*` in module manifest to fix issue [#2109](https://github.com/dsccommunity/SqlServerDsc/issues/2109).
- Added optimization for DSC resource integration tests
  - Created `.build/Test-ShouldRunDscResourceIntegrationTests.ps1` to analyze
    git changes and decide when DSC resource integration tests are needed.
  - DSC resource integration test stages now run only when changes affect DSC
    resources, public commands used by resources, or related components.
  - Unit tests, QA tests, and command integration tests continue to run for
    all changes.
- Bump actions/checkout task to v5.
- `.build/Test-ShouldRunDscResourceIntegrationTests.ps1`
  - Improved performance by adding an early optimization to check for changes
    under the configured SourcePath before expensive analysis.
  - Moved public command discovery to only run when source changes are detected.
- `.build/README.md`
  - Added flow diagram showing decision process for DSC resource integration tests.
  - Improved documentation with optimized analysis workflow description.
- DSC community style guidelines
  - Added requirement to follow guidelines over existing code patterns.

## [17.1.0] - 2025-05-22

### Removed

- SqlServerDsc
  - Revert workaround in GitHub Actions workflows as new version of ModuleBuilder
    was released.
- SqlServerDsc.Common
  - Removed the function `Get-RegistryPropertyValue`, `Format-Path` and
    `Test-PendingRestart` in favor of the commands with the same names in
    the module _DscResource.Common_.
- SqlRSSetup
  - The DSC resource has been refactored into a class-based resource.
    - The parameter `SourcePath` was replaced with `MediaPath`.
    - The parameter `IAcceptLicensTerms` was replaced with a boolean parameter
      `AcceptLicensingTerms`.
    - The parameter `SourceCredential` was removed. Because of this, the
      functionality that allowed copying the media from a UNC path using
      those credentials was also removed. If this was something you used,
      please open an issue.
    - The version validation no longer gets the current version from the
      installed package (using `Get-Package`), but instead from the registry.
    - Prior when install was successful, the resource checked whether there
      were any pending rename operations. Since the install returns 3010
      if a restart is needed it is now assumed that the setup process takes
      care of this. If that is not the case, and this check is needed, then
      open an issue to discuss in what cases this is needed.
    - The `Edition` option 'Development` was replaced by the value
      `Developer`.
    - The read-only properties `CurrentVersion`, `ServiceName` and `ErrorDumpDirectory`
      were removed.

### Added

- Public commands:
  - `Get-SqlDscInstalledInstance` to retrieve installed SQL instances.
  - `Get-SqlDscRSSetupConfiguration` to retrieve the setup configuration of
    SQL Server Reporting Services or Power BI Report Server ([issue #2072](https://github.com/dsccommunity/SqlServerDsc/issues/2072)).
    - Add additional properties to `Get-SqlDscRSSetupConfiguration` output.
  - `Install-SqlDscReportingService` to install SQL Server Reporting Services
    ([issue #2010](https://github.com/dsccommunity/SqlServerDsc/issues/2010)).
    - Add `PassThru` parameter to return exit code.
  - `Install-SqlDscBIReportServer` to install SQL Server BI Report Server.
    ([issue #2010](https://github.com/dsccommunity/SqlServerDsc/issues/2010)).
    - Add `PassThru` parameter to return exit code.
  - `Repair-SqlDscReportingService` to repair an already installed SQL Server
    Reporting Services ([issue #2064](https://github.com/dsccommunity/SqlServerDsc/issues/2064)).
    - Add `PassThru` parameter to return exit code.
  - `Repair-SqlDscBIReportServer` to repair an already installed SQL Server
    BI Report Server ([issue #2064](https://github.com/dsccommunity/SqlServerDsc/issues/2064)).
    - Add `PassThru` parameter to return exit code.
  - `Test-SqlDscRSInstalled` to test whether an instance is installed or not
     ([issue #2078](https://github.com/dsccommunity/SqlServerDsc/issues/2078)).
  - `Uninstall-SqlDscReportingService` to uninstall SQL Server Reporting
    Services ([issue #2065](https://github.com/dsccommunity/SqlServerDsc/issues/2065)).
    - Add `PassThru` parameter to return exit code.
  - `Uninstall-SqlDscBIReportServer` to uninstall SQL Server BI Report Server
    ([issue #2065](https://github.com/dsccommunity/SqlServerDsc/issues/2065)).
    - Add `PassThru` parameter to return exit code.
  - `ConvertTo-SqlDscEditionName` to return the edition name of the specified
    edition ID.
- Private function:
  - `Invoke-ReportServerSetupAction` to run setup actions for Reporting
    Services and Power BI Report Server.
- Added new instructions for GitHub Copilot that might assist when developing
  command and private functions in the module. More instructions should be
  added as needed to help generated code and tests.

### Changed

- SqlServerDsc
  - The examples that was located in the README in the examples folder has
    now been moved to the WikiSource folder. The examples are published to
    the repository Wiki. The README has been updated to link to the new
    location ([issue #2051](https://github.com/dsccommunity/SqlServerDsc/issues/2051)).
  - Integration test stages has been modified to split the testing into
    several different areas. The tests are dependent on this order:
    - Quality_Test_and_Unit_Test
    - Integration_Test_Commands_SqlServer
      - Integration_Test_Commands_ReportingServices
      - Integration_Test_Commands_BIReportServer
    - Integration_Test_Resources_SqlServer
      - Integration_Test_Resources_SqlServer_dbatools
      - Integration_Test_Resources_ReportingServices
        - Integration_Test_Resources_ReportingServices_dbatools
  - Update build script path in integration tests.
  - Fix style formatting in all PowerShell script files.
  - Update module description on GitHub, in the conceptual help, and in
    the module manifest.
  - Now integration tests will fail on an exception when the command `Test-DscConfiguration`
    is run.
  - Added Test-SqlDscIsRole to be used like Test-SqlDscIsLogin but tests
    for a server role as principal.
  - Refine and enhance clarity in Copilot instructions.
- SqlSetup
  - Fixed issue with AddNode where cluster IP information was not being passed to
    setup.exe ([issue #1171](https://github.com/dsccommunity/SqlServerDsc/issues/1171)).
- SqlRSSetup
  - The DSC resource has been refactored into a class-based resource.
- `Set-SqlDscServerPermission`
  - Added support for assigning permissions to a server role.

### Fixed

- Fixed workaround for the GitHub Actions to support building module in Windows
  PowerShell.
- Fix tests to redirect output streams correctly.
- SqlServerDsc
  - Fix localization tests.
  - Cleanup in unit tests for classes.
  - Cleanup in localization string files.
- `SqlAudit`
  - Fix localization strings in `Assert` method.
- `Save-SqlDscSqlServerMediaFile`
  - Fix localizations strings that used wrong keys.
  - Fix unit tests so they work cross-platform.
- `Install-SqlDscServer` and private function `Invoke-SetupAction`
  - Fix localization string keys naming.
  - Fix unit tests to use correct localization string names.
  - Remove redundant unit tests.
- `SqlConfiguration`
  - Change the alias command to real command name, to pass HQRM tests.
- `SqlDatabaseUser`
  - Change the alias command to real command name, to pass HQRM tests.
- `SqlMaxDop`
  - Change the alias command to real command name, to pass HQRM tests.
- `SqlMemory`
  - Change the alias command to real command name, to pass HQRM tests.
- `SqlReplication`
  - Change the alias command to real command name, to pass HQRM tests.
- `SqlRSSetup`
  - Change the alias command to real command name, to pass HQRM tests.
- `SqlServiceAccount`
  - Change the alias command to real command name, to pass HQRM tests.
- `Get-SqlDscRSSetupConfiguration`
  - The integration test was updated to verify so that the `CurrentVersion`
    and `ProductVersion` strings can be converted to valid versions and
    that they always are higher than what we expect.
- `SqlRS`
  - Re-enable integration tests.
- `SqlAG`
  - Fix SeedingMode existence condition.
- `SqlAGReplica`
  - Fix SeedingMode existence condition.

## [17.0.0] - 2024-09-30

### Added

- SqlSetup
  - Added new parameter ProductCoveredBySA which is introduced in SQL 2022.

### Added

- `Connect-SqlDscDatabaseEngine`
  - Added integration test for the command.
- `Uninstall-SqlDscServer`
  - Added integration test for the command.

### Changed

- SqlScript
  - BREAKING CHANGE: The parameter `Id` is now required to allow
    reuse of a script with different variables. Set this to a unique value.
    The information entered is never used to actually run the script
    ([issue #596](https://github.com/dsccommunity/SqlServerDsc/issues/596)).
  - Fix unit test to fully check Set-TargetResource using timeout.
- SqlScriptQuery
  - BREAKING CHANGE: The parameter `Id` is now required to allow
    reuse of a script with different variables. Set this to a unique value.
    The information entered is never used to actually run the script
    ([issue #596](https://github.com/dsccommunity/SqlServerDsc/issues/596)).
  - Fix unit test to fully check Set-TargetResource using timeout.
- SqlServerDsc
  - Replaced inline task `Package_Wiki_Content` with the one now available
    in the module _DscResource.DocGenerator_.
- `Connect-SqlDscDatabaseEngine`
  - Update comment-based help with more examples.
- SqlSetup
  - The parameter `SecurityMode` now only (correctly) allows the value
    `SQL` ([issue #1185](https://github.com/dsccommunity/SqlServerDsc/issues/1185)).

### Fixed

- SqlServerDsc
  - Fix issue template.
- `Connect-SqlDscDatabaseEngine`
  - Comment-based help for parameter `LoginType` was corrected.
  - An integration test now runs to test the command.
- SqlAudit
  - Fixed unit tests.
- SqlDatabaseMail
  - Fix unit test, removing `Assert-VerifiableMock` that was left over from
    Pester 5 conversion.

## [16.6.0] - 2024-05-17

### Added

- SqlServerDsc
  - Added build tasks to generate Wiki documentation for public commands.
  - Initial integration tests for commands.
- SqlDatabaseMail
  - Added the parameter `UseDefaultCredentials` to control use of the DatabaseEngine
    service account for SMTP server authentication.
- New public commands
  - `Save-SqlDscSqlServerMediaFile` - Downloads the content on the provided URL
    and if it is an executable it will use the executable to download the
    ISO image media.

### Fixed

- SqlServerDsc
  - `Get-SMOModuleCalculatedVersion`
    - Return SQLPS version as 12.0 instead of 120
  - `Get-SqlDscPreferredModule`
    - Fix sort to get the latest version
  - Public commands no handles when both `-Force` and `-Confirm $true`
    would be passed to command.
  - Enabled NUnit results for HQRM tests.
- `Assert-Feature`
  - Fixed unit tests.
- SqlAGReplica
  - Fix unit test FailedRemoveAvailabilityGroupReplica
- SqlAgentOperator
  - Integration test for changing e-mail address on an existing operator.
- `DatabasePermission`
  - New method ToString() for making verbose output better.
- `ServerPermission`
  - New method ToString() for making verbose output better.
- SqlAgDatabase
  - Remove unused help file ([issue #1745](https://github.com/dsccommunity/SqlServerDsc/issues/1745)).
- SqlDatabaseObjectPermission
  - Added `foreach` loop in `Get-TargetResource` to fix issues with `INSERT`
    permissions when it's not the only permission on the table ([issue [#2006](https://github.com/dsccommunity/SqlServerDsc/issues/2006)]).
- `Install-SqlDscServer`
  - No longer throws with duplicate parameter error if the parameter
    `ErrorAction` is passed to the command.
- `Add-SqlDscNode`
  - No longer throws with duplicate parameter error if the parameter
    `ErrorAction` is passed to the command.
- `Complete-SqlDscFailoverCluster`
  - No longer throws with duplicate parameter error if the parameter
    `ErrorAction` is passed to the command.
- `Complete-SqlDscImage`
  - No longer throws with duplicate parameter error if the parameter
    `ErrorAction` is passed to the command.
- `Initialize-SqlDscRebuildDatabase`
  - No longer throws with duplicate parameter error if the parameter
    `ErrorAction` is passed to the command.
- `Remove-SqlDscNode`
  - No longer throws with duplicate parameter error if the parameter
    `ErrorAction` is passed to the command.
- `Repair-SqlDscServer`
  - No longer throws with duplicate parameter error if the parameter
    `ErrorAction` is passed to the command.
- `Uninstall-SqlDscServer`
  - No longer throws with duplicate parameter error if the parameter
    `ErrorAction` is passed to the command.
- Private functions
  - `Invoke-SetupAction` no longer throws when secure strings is passed on
    Windows PowerShell.

### Changed

- SqlServerDsc
  - Updated pipeline files to support pre-releases with ModuleFast (when
    resolving dependencies).
  - Bump PSResourceGet to v1.0.0 (used when resolving dependencies).
  - Update markdown highlights with newly supported keywords.
  - Bump GitHub Action _Stale_ to v9.
  - Bump GitHub Action _CodeQL-Action_ to v3.
  - Documentation is now built using a separate meta task `docs`.
    It is run with the meta task `pack` which is run by the pipeline.
    To run the meta task `docs` the SMO assemblies must be loaded into the
    session, either by importing SqlServer module or loading SMO stubs.
  - QA test improved to speed up quality testing.
  - The pipeline test stages has been split into different stages.
- SqlAG
  - Converted unit test to Pester 5
  - DtcSupportEnabled option in Set-TargetResource and TestTargetResource
- SqlSetup
  - Updated integration tests to use PSResourceGet to download required modules.
- SqlRS
  - Integration tests for SQL Server 2022 has been temporarily disabled due
    to a unknown problem. More information in [issue #2009](https://github.com/dsccommunity/SqlServerDsc/issues/2009).

## [16.5.0] - 2023-10-05

### Fixed

- SqlDatabase
  - Add Version160 to CompatibilityLevel ValidateSet

### Added

- SqlServerDsc
  - Updated pipeline files to support ModuleFast and PSResourceGet.
  - `Get-SqlDscPreferredModule`
    - Optionally specify what version of the the SQL preferred module to
      be imported using the SMODefaultModuleVersion environment variable
      ([issue #1965](https://github.com/dsccommunity/SqlServerDsc/issues/1965)).
  - Now package the Wiki content and adds it as a GitHub Release asset so it
    is simpler to get the documentation for a specific version.
  - CODEOWNERS file was added to support automatically set reviewer.
- New private command:
  - Get-SMOModuleCalculatedVersion - Returns the version of the SMO module
    as a string. SQLPS version 120 and 130 do not have the correct version set,
    so the file path is used to calculate the version.
- SqlSetup
  - Added the parameter `SqlVersion` that can be used to set the SQL Server
    version to be installed instead of it looking for version in the setup
    executable of the SQL Server media. This parameter is not allowed for
    the setup action `Upgrade`, if specified it will throw an exception
    ([issue #1946](https://github.com/dsccommunity/SqlServerDsc/issues/1946)).

### Changed

- SqlRs
  - Updated examples to use xPSDesiredStateConfiguration instead of PSDScResources.
  - Updated integration tests to use xPSDesiredStateConfiguration instead of PSDScResources.
- SqlScript
  - Updated examples to use xPSDesiredStateConfiguration instead of PSDScResources.
  - Updated integration tests to use xPSDesiredStateConfiguration instead of PSDScResources.
- SqlScriptQuery
  - Updated examples to use xPSDesiredStateConfiguration instead of PSDScResources.
- SqlSetup
  - Updated examples to use xPSDesiredStateConfiguration instead of PSDScResources.
  - Updated integration tests to use xPSDesiredStateConfiguration instead of PSDScResources.
- SqlAlwaysOnService
  - Updated integration tests to use xPSDesiredStateConfiguration instead of PSDScResources.
- SqlLogin
  - Updated integration tests to use xPSDesiredStateConfiguration instead of PSDScResources.
- SqlReplication
  - Updated integration tests to use xPSDesiredStateConfiguration instead of PSDScResources.
- SqlRSSetup
  - Updated integration tests to use xPSDesiredStateConfiguration instead of PSDScResources.
- SqlServiceAccount
  - Updated integration tests to use xPSDesiredStateConfiguration instead of PSDScResources.
- SqlWindowsFirewall
  - Updated integration tests to use xPSDesiredStateConfiguration instead of PSDScResources.
- SqlServerDsc
  - `Get-SqlDscPreferredModule`
    - Now returns a PSModuleInfo object instead of just the module name.
  - `Import-SqlDscPreferredModule`
    - Handles PSModuleInfo objects from `Get-SqlDscPreferredModule` instead of strings.
    - Sets -ErrorAction 'Stop' on Get-SqlDscPreferredModule to throw an error if
      no SQL module is found. The script-terminating error is caught and made into
      a statement-terminating error.
  - Bump GitHub Action Checkout to v4.
- SqlAGListener
  - Made the resource cluster aware. When ProcessOnlyOnActiveNode is specified,
    the resource will only determine if a change is needed if the target node
    is the active host of the SQL Server instance ([issue #871](https://github.com/dsccommunity/SqlServerDsc/issues/871)).

### Remove

- SqlServerDsc
  - Removed PreferredModule_ModuleFound string in favor for more verbose PreferredModule_ModuleVersionFound.

## [16.4.0] - 2023-08-22

### Added

- SqlServerDsc
  - Added a new build task `fastbuild` that can be used during development
    process when there are no need to generate documentation.
  - Added new public command:
    - `Get-SqlDscConfigurationOption` - Returns the available configuration
      options that can be used with the DSC resource _SqlConfiguration_.

### Changed

- SqlServerDsc
  - Re-enable integration tests for dbatools.
  - Bumped dbatools to v2.0.1 for the integration tests.
  - Running PSScriptAnalyzer on the built module ([issue #1945](https://github.com/dsccommunity/SqlServerDsc/issues/1945)).
  - Fix header in unit tests that referenced the wrong path.
  - Fix a path in VS Code workspace settings to correctly use Script Analyzer on
    Linux and macOS.
  - Highlighted note comments throughout markdown and generated markdown.
- SqlServerDsc.Common
  - Fix unit tests so they work cross-platform.
- ScriptAnalyzer.Tests was fixed so they work cross-platform.
- SqlSetup
  - Highlighted a note in the README.md.
- SqlMemory
  - Highlighted an important note in the README.md.
- SqlMaxDop
  - Highlighted an important note in the README.md.
- `Get-SqlDscPreferredModule`
  - Fix unit tests so they work cross-platform.

### Fixed

- SqlServerDsc
  - Fix style changes in all private and public commands.
- `Import-SqlDscPreferredModule`
  - Now when parameter `Force` is passed the command correctly invoke
    `Get-SqlDscPreferredModule` using the parameter `Refresh`.
- SqlWindowsFirewall
  - Fix duplication of SQL Server Browser Firewall Rule when deploying
    Analysis Services feature ([issue #1942](https://github.com/dsccommunity/SqlServerDsc/issues/1942)).
- SqlLogin
  - Attempting to disable and already disabled login throws an error ([issue #1952](https://github.com/dsccommunity/SqlServerDsc/issues/1952)).
- `Install-SqlDscServer`
  - Now the parameter `InstanceName` can no longer be specified (as per
    the SQL Server documentation) for the setup action `PrepareImage`
    ([issue #1960](https://github.com/dsccommunity/SqlServerDsc/issues/1960)).

## [16.3.1] - 2023-05-06

### Changed

- SqlServerDsc
  - Temporary disable integration tests for dbatools.
- SqlAg
  - Added optional parameter `SeedingMode` that will set the SeedingMode for the
    SQL Server 2016 and higher. This parameter can only be used together with the
    module _SqlServer_ installed (tested  v21.0.17099). The parameter will be
    ignored if SQLPS module will be used.
- SqlAgReplica
  - Added optional parameter `SeedingMode` that will set the SeedingMode for the
    SQL Server 2016 and higher ([issue #487](https://github.com/dsccommunity/SqlServerDsc/issues/487)).
    This parameter can only be used together with the module _SqlServer_ installed
    (tested v21.0.17099). The parameter will be ignored if SQLPS module will be
    used.

### Fixed

- `Import-SqlDscPreferredModule`
  - Now the command does not fail when checking if SQLPS is loaded into the
    session ([issue #1928](https://github.com/dsccommunity/SqlServerDsc/issues/1928)).

## [16.3.0] - 2023-04-26

### Remove

- SqlServerDsc.Common
  - Removed the function `Invoke-Query`. It is replaced by the command
    `Invoke-SqlDscQuery` ([issue #1902](https://github.com/dsccommunity/SqlServerDsc/issues/1902)).

### Added

- New public commands:
  - `Disconnect-SqlDscDatabaseEngine` - Disconnects from a SQL Server instance
    that was previously connected to using `Connect-SqlDscDatabaseEngine`.
  - `Test-SqlDscIsSupportedFeature` - Evaluates if a feature is supported by a specific
    Microsoft SQL Server major version. _This command must be extended with_
    _a full list of when features were added and removed in each major_
    _version to fully work_.
- New private commands:
  - `ConvertTo-RedactedText` - Used to redact sensitive information from
    text that then can be used in console output like verbose messages.
  - `Get-FileVersionInformation` - Returns the version information
    for a file.
  - `Assert-Feature` - Throws an exception if a feature is not supported
    for a specific Microsoft SQL Server major version.
- SqlServerDsc.Common
  - `Connect-SQL`.
    - Add new parameter `Encrypt`.
- `Connect-SqlDscDatabaseEngine`
  - Add new parameter `Encrypt`.
- `Invoke-SqlDscQuery`
  - Add new parameter `Encrypt`.

### Changed

- Now able to use [DbaTools](https://dbatools.io) as a preferred module
  (with some restrictions).
- Gitversion no longer evaluates bumping major version using the word "major".
- Update private commands:
  - `Assert-SetupActionProperties` was changed to throw
    an exception when a feature is not supported (calls `Assert-Feature`).
    The private command is indirectly used by the setup action commands.
  - `Invoke-SetupAction` was changed to expand environment variables that
    is passed as the media path.
- SqlSetup
  - Update to support checking non-supported features using the command
    `SqlDscIsSupportedFeature` ([issue #1872](https://github.com/dsccommunity/SqlServerDsc/issues/1872)).
- Update SqlServerDsc.Common Module:
  - `Connect-SQL` - Function will now wait for the SMO Status property to be
    'Online' or throw an exception if time exceeds the statement timeout.
- SqlRS
  - Now uses the command `Invoke-SqlDscQuery` instead of `Invoke-SqlCmd`
   ([issue #1917](https://github.com/dsccommunity/SqlServerDsc/issues/1917)).
  - The parameter `Encrypt` has changed so that `Mandatory` or `Strict`
    will turn on encryption when connecting to the database instance.
- SqlDatabaseMail
  - Update integration tests to verify multiple instances of SqlDatabaseMail
    in the same configuration ([issue #1871](https://github.com/dsccommunity/SqlServerDsc/issues/1871)).
  - Changed comparison logic to use `Compare-DscParameterState` ([issue #1871](https://github.com/dsccommunity/SqlServerDsc/issues/1871)).
  - Return the correct profile name and mail server name from the current
    state ([issue #1871](https://github.com/dsccommunity/SqlServerDsc/issues/1871)).
- `Invoke-SqlDscQuery`
  - Now shows the correct instance name when called using a server object
    ([issue #1918](https://github.com/dsccommunity/SqlServerDsc/issues/1918)).
  - Correctly outputs query in verbose message when parameter `RedactText`
    is not passed.
- `Import-SqlDscPreferredModule`
  - Better handle preferred module and re-uses logic in `Get-SqlDscPreferredModule`.

## [16.2.0] - 2023-04-10

### Added

- SqlServerDsc
  - New GitHub Actions workflow that run PSScriptAnalyzer for PRs so any
    issues are shown directly in the PR's changed files ([issue #1860](https://github.com/dsccommunity/SqlServerDsc/issues/1860)).
  - Added a separate integration test jobs for SQL Server Reporting Services
    to be able to test configuring SQL Server Reportings Services using
    other values that the default values.
  - Now updates GitHub Actions automatically by allowing dependabot sending
    in pull requests.
  - New public command:
    - `Get-SqlDscPreferredModule` - Returns the name of the first available
      preferred module ([issue #1879](https://github.com/dsccommunity/SqlServerDsc/issues/1879)).
      - Re-using the command `Get-PSModulePath` from the module DscResource.Common.
- SqlSecureConnection
  - Added new parameter `ServerName` that will be used as the host name when
    restarting the SQL Server instance. The specified value should be the same
    name that is used in the certificate ([issue #1888](https://github.com/dsccommunity/SqlServerDsc/issues/1888)).
- SqlSetup
  - Added new parameter `ServerName` that will be used as the host name when
    evaluating the SQL Server instance. If using a secure connection the
    specified value should be the same name that is used in the certificate
    ([issue #1893](https://github.com/dsccommunity/SqlServerDsc/issues/1893)).

### Changed

- SqlServerDsc
  - Update `appveyor.yml` to use `dotnet tool install` to install _GitVersion_.
  - Re-enable integration tests for SqlRSSetup and SqlRS when running against
    SQL Server 2019 ([issue #1847](https://github.com/dsccommunity/SqlServerDsc/issues/1847)).
  - The private function `Import-SQLPSModule` was replaced throughout with
    the public command `Import-SqlDscPreferredModule` ([issue #1848](https://github.com/dsccommunity/SqlServerDsc/issues/1848)).
  - Removed the regular expression `features?` from the GitVersion configuration.
    Before, if a fix commit mentioned the word feature but means a SQL Server
    feature GitVersion would bump minor instead of patch number.
  - Update pipeline script that is used to resolve dependencies.
  - When running in Azure Pipelines any existing SqlServer module is removed
    before running integration tests, so the tests can update to latest version.
  - Now the new label 'command proposal' is an exempt for labeling issues stale.
  - Update the initializing header for all integration test to be equal to
    the unit tests.
  - Rename task jobs in Azure Pipelines ([issue #1881](https://github.com/dsccommunity/SqlServerDsc/issues/1881)).
  - Bump SqlServer version to 22.0.59 for integration tests for SQL Server 2022.
- `Get-SqlDscAudit`
  - The parameter `Name` is no longer mandatory. When left out all the current
    audits are returned ([issue #1812](https://github.com/dsccommunity/SqlServerDsc/issues/1812)).
- `Import-SqlDscPreferredModule`
  - Now correctly preserves paths that is set in the session for the environment
    variable `$env:PSModulePath`. If the module _SqlServer_ or _SQLPS_ are not
    found the command will populate the `$env:PSModulePath` with the
    unique paths from all targets; session, user, and machine. This is done
    so that any new path that was added to the machine or user target will
    also be set in the session.
  - Now imports the preferred module into the global scope so that MOF-based
    resources (that is in another module scope) can use the imported module.
  - Some code cleanup ([issue #1881](https://github.com/dsccommunity/SqlServerDsc/issues/1881)).
  - Refactor to re-use the command `Get-SqlDscPreferredModule`.
- SqlServerDsc.Common
  - `Restart-SqlService` no longer silently ignores errors that prevents
     the instance to go online. If the instance has not gone online during
     the timeout period the error thrown will no contain the last error
     reported by `Connect-SQL` ([issue #1891](https://github.com/dsccommunity/SqlServerDsc/issues/1891)).
  - `Invoke-SqlScript` no longer passes the parameter `Variable` to
    `Invoke-SqlCmd` if it is not set ([issue #1896](https://github.com/dsccommunity/SqlServerDsc/issues/1896)).
- `DatabasePermission`
  - Class was updated with the latest database permissions.

### Fixed

- `Assert-SetupActionProperties`
  - Now throws an exception if the setup action is `Install` and the feature
    analysis services is specified without the parameter `ASSysAdminAccounts`
    ([issue #1845](https://github.com/dsccommunity/SqlServerDsc/issues/1845)).
  - Now throws an exception if the setup action is `Install` and the feature
    database engine is specified without the parameter `SqlSysAdminAccounts`.
- `Invoke-SetupAction`
  - The parameter `SqlSysAdminAccounts` is no longer mandatory to allow
    installation where the database engine is not installed.
- `Install-SqlDscServer`
  - The parameter `SqlSysAdminAccounts` is no longer mandatory to allow
    installation where the database engine is not installed.
- `SqlRS`
  - Fixed issue of configuring reporting services ([issue #1868](https://github.com/dsccommunity/SqlServerDsc/issues/1868)).
  - Test renamed to `When Reports virtual directory is different` so it
    is more correct and not a duplicate.
  - Integration tests configuration names was renamed to better tell what
    the configuration does ([issue #1880](https://github.com/dsccommunity/SqlServerDsc/issues/1880)).
- SqlServerDsc.Common
  - The command `Restart-SqlService` was updated to correctly evaluate when
    the timeout value is reached ([issue #1889](https://github.com/dsccommunity/SqlServerDsc/issues/1889)).

## [16.1.0] - 2023-02-28

### Removed

- SqlServerDsc
  - Removed `Assert-ElevatedUser` from private functions ([issue #1797](https://github.com/dsccommunity/SqlServerDsc/issues/1797)).
    - `Assert-ElevatedUser` added to _DscResource.Common_ public functions
      ([issue #82](https://github.com/dsccommunity/DscResource.Common/issues/82)).
  - Removed `Test-IsNumericType` from private functions ([issue #1795](https://github.com/dsccommunity/SqlServerDsc/issues/1795)).
    - `Test-IsNumericType` added to _DscResource.Common_ public functions
    ([issue #87](https://github.com/dsccommunity/DscResource.Common/issues/87)).
  - Removed `Test-ServiceAccountRequirePassword` from private functions ([issue #1794](https://github.com/dsccommunity/SqlServerDsc/issues/1794)
    - Replaced by `Test-AccountRequirePassword` that was added to _DscResource.Common_
      public functions ([issue #93](https://github.com/dsccommunity/DscResource.Common/issues/93)).
  - Removed `Assert-RequiredCommandParameter` from private functions ([issue #1796](https://github.com/dsccommunity/SqlServerDsc/issues/1796)).
    - Replaced by `Assert-BoundParameter` (part of _DscResource.Common_)
      that had a new parameter set added ([issue #92](https://github.com/dsccommunity/DscResource.Common/issues/92)).
  - Removed private function `Test-ResourceDscPropertyIsAssigned` and
    `Test-ResourceHasDscProperty`. Both are replaced by `Test-DscProperty`
    which is now part of the module _DscResource.Common_.
  - Removed private function `Get-DscProperty`. It is replaced by `Get-DscProperty`
    which is now part of the module _DscResource.Common_.
  - The class `ResourceBase` and `Reason` has been removed, they are now
    part of the module _DscResource.Base_.
  - The enum `Ensure` has been removed, is is now part of the module
    _DscResource.Base_.
  - The private functions that the class `ResourceBase` depended on has been
    moved to the module _DscResource.Base_.
    - `ConvertFrom-CompareResult`
    - `ConvertTo-Reason`
    - `Get-ClassName`
    - `Get-LocalizedDataRecursive`
  - Added documentation how to generate stub modules for the unit tests.
    The documentation can be found in ['tests/Unit/Stubs`](https://github.com/dsccommunity/SqlServerDsc/tree/main/tests/Unit/Stubs).
  - SqlRSSetup and SqlRS
    - Removed the integration test when running against SQL Server 2019,
      due to the URL to download the Reporting Services 2019 executable
      no longer works.

### Added

- SqlServerDsc
  - The following private functions were added to the module (see comment-based
    help for more information):
    - `Assert-SetupActionProperties`
    - `Invoke-SetupAction`
    - `ConvertTo-ManagedServiceType`
    - `ConvertFrom-ManagedServiceType`
    - `Assert-ManagedServiceType`
  - The following public functions were added to the module (see comment-based
    help for more information):
    - `Install-SqlDscServer`
    - `Uninstall-SqlDscServer`
    - `Add-SqlDscNode`
    - `Remove-SqlDscNode`
    - `Repair-SqlDscServer`
    - `Complete-SqlDscImage`
    - `Complete-SqlDscFailoverCluster`
    - `Initialize-SqlDscRebuildDatabase`
    - `Import-SqlDscPreferredModule`
    - `Get-SqlDscManagedComputer`
    - `Get-SqlDscManagedComputerService`
    - `Get-SqlDscTraceFlag`
    - `Add-SqlDscTraceFlag`
    - `Remove-SqlDscTraceFlag`
    - `Set-SqlDscTraceFlag`
    - `Get-SqlDscStartupParameter`
    - `Set-SqlDscStartupParameter`
  - Added class `StartupParameters` which can parse the startup parameters
    of a manged computer service object.
  - Added class `SqlReason` to be used as the type of the DSC property `Reasons`
    for class-based resources.
  - New GitHub issue templates for proposing new public commands, proposing
    an enhancement to an existing command, or having a problem with an existing
    command.
  - Integration tests are now also run on SQL Server 2022 and SQL Server
    Reporting Services 2022.
  - Integration tests now wait for LCM after each It-block, not just at the
    end of a Context-block. Hopefully this will mitigate some of the intermittent
    errors we have seen when running the integration tests in the pipeline.
  - Use preview version of Pester to support the development of Pester as
    this is a code base with a diverse set of tests thar can help catch
    issues in Pester. If preview release of Pester prevents release we
    should temporary shift back to stable.
  - New QA tests for public commands and private functions.
- SqlDatabase
  - Added compatibility levels for SQL Server 2022 (major version 16).
- SqlSetup
  - Paths for SQL Server 2022 are correctly returned by Get.
- SqlRS
  - Added optional parameter `Encrypt`. Parameter `Encrypt` controls whether
    the connection used by `Invoke-SqlCmd should enforce encryption. This
    parameter can only be used together with the module _SqlServer_ v22.x
    (minimum v22.0.49-preview). The parameter will be ignored if an older
    major versions of the module _SqlServer_ is used.
- SqlScript
  - Added optional parameter `Encrypt`. Parameter `Encrypt` controls whether
    the connection used by `Invoke-SqlCmd should enforce encryption. This
    parameter can only be used together with the module _SqlServer_ v22.x
    (minimum v22.0.49-preview). The parameter will be ignored if an older
    major versions of the module _SqlServer_ is used.
- SqlScriptQuery
  - Added optional parameter `Encrypt`. Parameter `Encrypt` controls whether
    the connection used by `Invoke-SqlCmd should enforce encryption. This
    parameter can only be used together with the module _SqlServer_ v22.x
    (minimum v22.0.49-preview). The parameter will be ignored if an older
    major versions of the module _SqlServer_ is used.
- SqlTraceFlag
  - The resource is now tested with an integration tests ([issue #1835](https://github.com/dsccommunity/SqlServerDsc/issues/1835)).
  - A new parameter `ClearAllTraceFlags` was added so a configuration
    can enforce that there should be no trace flags.
- The public commands `Add-SqlDscNode`, `Complete-SqlDscFailoverCluster`,
  `Complete-SqlDscImage`, `Install-SqlDscServer`, and `Repair-SqlDscServer`
  now support the setup argument `ProductCoveredBySA` ([issue #1798](https://github.com/dsccommunity/SqlServerDsc/issues/1798)).

### Changed

- SqlServerDsc
  - Update Stale GitHub Action to v7.
  - Update to build module in separate folder under `output`.
  - Moved the build step of the pipeline to a Windows build worker when
    running in Azure DevOps.
  - Class-based resources now uses the parent class `ResourceBase` from the
    module _DscResource.Base_ ([issue #1790](https://github.com/dsccommunity/SqlServerDsc/issues/1790)).
  - Settings for the _Visual Studio Code_ extension _Pester Tests_ was changed
    to be able to run all unit tests, and all tests run by the extension
    are now run in a separate process to be able to handle changes in
    class-based resources.
  - The AppVeyor configuration file was updated to include the possibility
    to run integration tests for SQL Server 2022.
  - The AppVeyor configuration file was updated to include the possibility
    to run skip installing one or more SQL Server instances when debugging
    in AppVeyor to help maximize the time alloted be run.
  - The stubs in `SqlServerStub.psm1` are now based on the commands from the
    module SqlServer v22.0.49-preview.
  - The module will now call `Import-SqlDscPreferredModule` when the module
    is imported to make sure SqlServer (default preferred module) or SQLPS
    is loaded into the session. This will make it possible for classes and
    commands to use and return SQL types. If no module is found it will
    output a warning to install any of the dependent modules.
  - Add empty constructor to classes to be able to use Pester's new code
    coverage method. See more information can be found in [pester/Pester#2306](https://github.com/pester/Pester/issues/2306).
  - The type of the property `Reasons` was changed in the class-based resources.
    This resolves a problem when using two DSC resource modules that was
    using the same class-type for the property `Reasons`. Resolves the issues
    [issue #1831](https://github.com/dsccommunity/SqlServerDsc/issues/1831),
    [issue #1832](https://github.com/dsccommunity/SqlServerDsc/issues/1832),
    and [issue #1833](https://github.com/dsccommunity/SqlServerDsc/issues/1833).
- `Install-SqlServerDsc`
  - No longer throws an exception when parameter `AgtSvcAccount` is not specified.
- SqlAgReplica
  - Converted unit test to Pester 5.
  - `Update-AvailabilityGroupReplica` to trigger once within `Set-TargetResource`
    for all AvailabilityReplica changes.
- Private function `Invoke-SetupAction` ([issue #1798](https://github.com/dsccommunity/SqlServerDsc/issues/1798)).
  - Was changed to support the SQL Server 2022 GA feature `AzureExtension`
    (that replaced the feature name `ARC`).
  - Support the setup argument `ProductCoveredBySA`.
  - No longer supports the argument `OnBoardSQLToARC` as it was removed in
    SQL Server 2022 GA.
- `Install-SqlDscServer`
  - Was changed to support the SQL Server 2022 GA feature `AzureExtension`
    (that replaced the feature name `ARC`) ([issue #1798](https://github.com/dsccommunity/SqlServerDsc/issues/1798)).
- `Uninstall-SqlDscServer`
  - Was changed to support the SQL Server 2022 GA feature `AzureExtension`
    (that replaced the feature name `ARC`) ([issue #1798](https://github.com/dsccommunity/SqlServerDsc/issues/1798)).
  - Now support the argument `SuppressPrivacyStatementNotice` ([issue #1809](https://github.com/dsccommunity/SqlServerDsc/issues/1809)).
- `Import-SqlDscPreferredModule`
  - No longer tries to get the environment variables from the machine state
    when run on Linux or macOS. This will allow the unit tests to run
    cross-plattform.
- SqlReplication
  - The resource now supports SQL Server 2022. The resource will require
    the module _SqlServer_ v22.0.49-preview or newer when used against an
    SQL Server 2022 instance ([issue #1801](https://github.com/dsccommunity/SqlServerDsc/issues/1801)).
- SqlProtocol
  - The resource now supports SQL Server 2022. The resource will require
    the module _SqlServer_ v22.0.49-preview or newer when used against an
    SQL Server 2022 instance ([issue #1802](https://github.com/dsccommunity/SqlServerDsc/issues/1802)).
- SqlProtocolTcpIp
  - The resource now supports SQL Server 2022. The resource will require
    the module _SqlServer_ v22.0.49-preview or newer when used against an
    SQL Server 2022 instance ([issue #1805](https://github.com/dsccommunity/SqlServerDsc/issues/1805)).
- SqlServiceAccount
  - The resource now supports SQL Server 2022. The resource will require
    the module _SqlServer_ v22.0.49-preview or newer when used against an
    SQL Server 2022 instance ([issue #1800](https://github.com/dsccommunity/SqlServerDsc/issues/1800)).
- SqlSetup
  - Integration tests now used _SqlServer_ module version 22.0.49-preview
    when running against _SQL Server 2022_, when testing _SQL Server 2016_,
    _SQL Server 2017_, and _SQL Server 2019_ the module version 21.1.18256
    is used.
  - Integration tests now supports installing preview versions of the module
    _SqlServer_.
- SqlServerDsc.Common
  - `Import-SQLPSModule`
    - Small changed to the localized string verbose message when the preferred
      module (_SqlServer_) is not found.
  - `Invoke-SqlScript`
    - Added the optional parameter `Encrypt` which controls whether the connection
      used by `Invoke-SqlCmd` should enforce encryption. This parameter can
      only be used together with the module _SqlServer_ v22.x (minimum
      v22.0.49-preview). The parameter will be ignored if an older major
      versions of the module _SqlServer_ is used.
  - `Connect-SQL`
    - Was updated to handle both `-ErrorAction 'Stop'` and `-ErrorAction 'SilentlyContinue'`
      when passed to the command ([issue #1837](https://github.com/dsccommunity/SqlServerDsc/issues/1837)).
    - Now returns a more clear error message when the status of a database
      instance is not `Online`.
  - `Import-SQLPSModule`
    - The function was changed to call public command `Import-SqlDscPreferredModule`.
- SqlTraceFlag
  - The examples was updated to show that values should be passed as an array,
    even when there is only one value.
  - `Get-TargetResource` was updated to always return an array for parameter
    `TraceFlags`, `TraceFlagsToInclude`, and `TraceFlagsToInclude`. _The last_
    _two properties will always return an empty array._

### Fixed

- SqlServerDsc
  - Localized strings file `en-US/SqlServerDsc.strings.psd1` no longer
    referencing the wrong module in a comment.
- SqlAGReplica
  - No longer tries to enforce EndpointHostName when it is not part of the
    configuration ([issue #1821](https://github.com/dsccommunity/SqlServerDsc/issues/1821)).
  - Now `Get-TargetResource` always returns values for the properties `Name`
    and `AvailabilityGroupName` ([issue #1822](https://github.com/dsccommunity/SqlServerDsc/issues/1822)).
  - Now `Test-TargetResource` no longer test properties that cannot
    be enforced ([issue #1822](https://github.com/dsccommunity/SqlServerDsc/issues/1822)).
- SqlTraceFlag
  - `Set-TargetResource` was updated to handle a single trace flag in the
    current state ([issue #1834](https://github.com/dsccommunity/SqlServerDsc/issues/1834)).
  - `Set-TargetResource` was updated to correctly include or exclude a single
    flag ([issue #1834](https://github.com/dsccommunity/SqlServerDsc/issues/1834)).
- SqlAudit
  - Return the correct type for parameter `LogType` when calling method `Get()`.

## [16.0.0] - 2022-09-09

### Removed

- The deprecated DSC resource SqlDatabaseOwner have been removed _(and replaced_
  _by a property in [**SqlDatabase**](https://github.com/dsccommunity/SqlServerDsc/wiki/sqldatabase))_
  ([issue #1725](https://github.com/dsccommunity/SqlServerDsc/issues/1725)).
- The deprecated DSC resource SqlDatabaseRecoveryModel have been removed _(and_
  _replaced by a property in [**SqlDatabase**](https://github.com/dsccommunity/SqlServerDsc/wiki/sqldatabase))_
  ([issue #1725](https://github.com/dsccommunity/SqlServerDsc/issues/1725)).
- The deprecated DSC resource SqlServerEndpointState have been removed _(and_
  _replaced by a property in [**SqlEndpoint**](https://github.com/dsccommunity/SqlServerDsc/wiki/sqlendpoint))_
  ([issue #1725](https://github.com/dsccommunity/SqlServerDsc/issues/1725)).
- The deprecated DSC resource SqlServerNetwork have been removed _(and replaced by_
  _[**SqlProtocol**](https://github.com/dsccommunity/SqlServerDsc/wiki/sqlprotocol)_
  _and [**SqlProtocolTcpIp**](https://github.com/dsccommunity/SqlServerDsc/wiki/sqlprotocoltcpip))_
  ([issue #1725](https://github.com/dsccommunity/SqlServerDsc/issues/1725)).
- CommonTestHelper
  - Remove the helper function `Wait-ForIdleLcm` since it has been moved
    to the module _DscResource.Test_.
  - Remove the helper function `Get-InvalidOperationRecord` since it has
    been moved to the module _DscResource.Test_.
  - Remove the helper function `Get-InvalidResultRecord` since it has been
    moved to the module _DscResource.Test_.

### Added

- SqlServerDsc
  - Added recommended VS Code extensions.
    - Added settings for VS Code extension _Pester Test Adapter_.
  - Added new Script Analyzer rules from the module _Indented.ScriptAnalyzerRules_
    to help development and review process. The rules that did not contradict
    the existing DSC Community rules and style guideline were added.
  - Added the Visual Studio Code extension _Code Spell Checker_ to the list
    of recommended Visual Studio Code extensions.
  - Added a file `prefix.ps1` which content is placed first in the built module
    (.psm1). This file imports dependent modules, and imports localized strings
    used by private and public commands.
  - The following classes were added to the module:
    - `DatabasePermission` - complex type for the DSC resource SqlDatabasePermission.
    - `Ensure` - Enum to be used for the property `Ensure` in class-based
      resources.
    - `Reason` - Used by method `Get()` to return the reason a property is not
      in desired state.
    - `ResourceBase` - class that can be inherited by class-based resource and
      provides functionality meant simplify the creating of class-based resource.
    - `SqlResourceBase` - class that can be inherited by class-based resource and
      provides default DSC properties and method for get a `[Server]`-object.
    - `ServerPermission` - complex type for the DSC resource SqlPermission.
  - The following private functions were added to the module (see comment-based
    help for more information):
    - `ConvertFrom-CompareResult`
    - `ConvertTo-Reason`
    - `Get-ClassName`
    - `Get-DscProperty`
    - `Get-LocalizedDataRecursive`
    - `Test-ResourceHasDscProperty`
    - `Test-ResourceDscPropertyIsAssigned`
  - The following public functions were added to the module (see comment-based
    help for more information):
    - `Connect-SqlDscDatabaseEngine`
    - `ConvertFrom-SqlDscDatabasePermission`
    - `ConvertTo-SqlDscDatabasePermission`
    - `Get-SqlDscDatabasePermission`
    - `Set-SqlDscDatabasePermission`
    - `Test-SqlDscIsDatabasePrincipal`
    - `Test-SqlDscIsLogin`
    - `ConvertFrom-SqlDscServerPermission`
    - `ConvertTo-SqlDscServerPermission`
    - `Get-SqlDscServerPermission`
    - `Set-SqlDscServerPermission`
    - `Invoke-SqlDscQuery`
    - `Get-SqlDscAudit`
    - `New-SqlDscAudit`
    - `Set-SqlDscAudit`
    - `Remove-SqlDscAudit`
    - `Enable-SqlDscAudit`
    - `Disable-SqlDscAudit`
  - Support for debugging of integration tests in AppVeyor.
    - Only run for pull requests
  - Add new resource SqlAudit.
- CommonTestHelper
  - `Import-SqlModuleStub`
    - Added the optional parameter **PasThru** that, if used, will return the
      name of the stub module.
    - When removing stub modules from the session that is not supposed to
      be loaded, it uses `Get-Module -All` to look for previously loaded
      stub modules.
  - `Remove-SqlModuleStub`
    - Added a new helper function `Remove-SqlModuleStub` for tests to remove
      the PowerShell SqlServer stub module when a test has run.
- SqlWindowsFirewall
  - Added integration tests for SqlWindowsFirewall ([issue #747](https://github.com/dsccommunity/SqlServerDsc/issues/747)).
- `Get-DscProperty`
  - Added parameter `ExcludeName` to exclude property names from being returned.

### Changed

- SqlServerDsc
  - Updated pipeline to use the build worker image 'ubuntu-latest'.
  - Switch to installing GitVersion using 'dotnet tool install' ([issue #1732](https://github.com/dsccommunity/SqlServerDsc/issues/1732)).
  - Bumped Stale task to v5 in the GitHub workflow.
  - Make it possible to publish code coverage on failed test runs, and
    when re-run a fail job.
  - Exclude Script Analyzer rule **TypeNotFound** in the file `.vscode/analyzersettings.psd1`.
  - Update CONTRIBUTING.md describing error handling in commands and class-based
    resources.
  - The QA tests are now run in Windows PowerShell due to a bug in PowerShell 7
    that makes class-based resource using inheritance to not work.
  - The QA test are excluding the rule **TypeNotFound** because it cannot
    run on the source files (there is a new issue that is tracking so this
    rule is only run on the built module).
  - The Pester code coverage has been switched to use the older functionality
    that uses breakpoints to calculate coverage. Newer functionality sometimes
    throw an exception when used in conjunction with class-based resources.¨
  - SMO stubs (used in the unit tests)
    - Was updated to remove a bug related to the type `DatabasePermissionInfo`
      when used with the type `DatabasePermissionSet`.
      The stubs suggested that the property `PermissionType` (of type `DatabasePermissionSet`)
      in `DatabasePermissionInfo` should have been a array `DatabasePermissionSet[]`.
      This conflicted with real SMO as it does not pass an array, but instead
      a single `DatabasePermissionSet`. The stubs was modified to mimic the
      real SMO. At the same time some old mock code in the SMO stubs was removed
      as it was no longer in use.
    - Was updated to remove a bug related to the type `ServerPermissionInfo`
      when used with the type `ServerPermissionSet`. The stubs suggested that
      the property `PermissionType` (of type `ServerPermissionSet`)
      in `ServerPermissionInfo` should have been a array `ServerPermissionSet[]`.
      This conflicted with real SMO as it does not pass an array, but instead
      a single `ServerPermissionSet`. The stubs was modified to mimic the
      real SMO. At the same time some old mock code in the SMO stubs was removed
      as it was no longer in use.
  - Updated integration tests README.md to describe how to use Appveyor to
    debug integration tests.
- Wiki
  - add introduction and links to DSC technology
- SqlServerDsc.Common
  - The parameter `SetupCredential` of the function `Connect-SQL` was renamed
    to `Credential` and the parameter name `SetupCredential` was made a
    parameter alias.
- SqlLogin
  - BREAKING CHANGE: The parameters `LoginMustChangePassword`, `LoginPasswordExpirationEnabled`,
    and `LoginPasswordPolicyEnforced` no longer have a default value of `$true`.
    This means that when creating a new login, and not specifically setting
    these parameters to `$true` in the configuration, the login that is created
    will have these properties set to `$false`.
  - BREAKING CHANGE: `LoginMustChangePassword`, `LoginPasswordExpirationEnabled`,
    and `LoginPasswordPolicyEnforced` parameters no longer enforce default
    values ([issue #1669](https://github.com/dsccommunity/SqlServerDsc/issues/1669)).
- SqlServerDsc
  - All tests have been converted to run in Pester 5 (Pester 4 can no
    longer be supported) ([issue #1654](https://github.com/dsccommunity/SqlServerDsc/issues/1654)).
  - Pipeline build and deploy now runs on Ubuntu 18.04, see more information
    in https://github.com/actions/virtual-environments/issues/3287.
  - Update the pipeline file _azure-pipelines.yml_ to use the latest version
    from the Sampler project.
- SqlRs
  - BREAKING CHANGE: Now the Reporting Services is always restarted after
    the call to CIM method `SetDatabaseConnection` when setting up the
    Reporting Services. This so to try to finish the initialization of
    Reporting Services. This was prior only done for _SQL Server Reporting_
    _Services 2019_ ([issue #1721](https://github.com/dsccommunity/SqlServerDsc/issues/1721)).
  - Added some verbose messages to better indicate which CIM methods are run
    and when they are run.
  - Minor refactor to support running unit test with strict mode enabled.
- SqlLogin
  - Only enforces optional parameter `LoginType` when it is specified in the
    configuration.
  - Only enforces optional parameters `LoginPasswordExpirationEnabled` and
    `LoginPasswordPolicyEnforced` for a SQL login when the parameters are
    specified in the configuration.
  - A localized string for an error message was updated to correctly reflect
    the code that says that to use a SQL login the authentication mode must
    be either Mixed or Normal, prio it just stated Mixed.
- SqlSecureConnection
  - BREAKING CHANGE: Now `Get-TargetResource` returns the value `'Empty'`
    for the property thumbprint if there is no thumbprint set in the current
    state. Returning the value `'Empty'` was always intended, but it due to
    a bug it was never returned, but instead it returned an empty string
    or `$null` value.
- SqlWindowsFirewall
  - Now the property Features always return the features in the order
    'SQLENGINE', 'RS', 'AS', and 'IS' if they are installed.
- SqlAGListener
  - Removed unnecessary exception that is very unlikely to be thrown in
    `Set-TargetResource` and `Test-TargetResource`.
  - Simplified the logic that checks if the properties are in desired state
    as the new unit tests did not pass with the previous logic.
  - Updated the verbose message when the listener does not exist to write
    out the name of the listener that is meant to be updated, added, or
    dropped.
  - Only update values for the properties that are actually enforced by the
    configuration.
- SqlAGDatabase
  - Added StatementTimeout optional parameter with default value of 600 seconds
    (10 mins) to SqlAGDatabase to fix issue #1743. Users will be able to specify
    the backup and restore timeout with it.
- SqlDatabaseUser
  - `Test-TargetResource` returns true if the `IsUpdateable` property of the
    database is `$false` to resolve issue #1748.
- SqlDatabaseRole
  - `Test-TargetResource` returns true if the `IsUpdateable` property of the
    database is `$false` to resolve issue #1750.
- SqlAlwaysOnService
  - BREAKING CHANGE: The parameter `IsHadrEnabled` is no longer returned by
    `Get-TargetResource`. The `Ensure` parameter now returns `Present` if
    Always On High Availability Diaster Recovery is enabled and `Absent`
    if it is disabled.
- SqlDatabasePermission
  - BREAKING CHANGE: The resource has been refactored. The parameters
    `ParameterState` and `Permissions` has been replaced by parameters
    `Permission`, `PermissionToInclude`, and `PermissionToExclude`. These
    permissions parameters are now an instance of the type `DatabasePermission`.
    The type `DatabasePermission` contains two properties; `State` and
    `Permission`. This fixes issue [issue #1555](https://github.com/dsccommunity/SqlServerDsc/issues/1555).
  - The resource was refactored into a class-based resource.
  - Made the resource derive from `SqlResourceBase` to clean up the code
    a bit.
- SqlPermission
  - BREAKING CHANGE: The resource has been refactored. The parameters
    `Permissions` has been replaced by parameters `Permission`,
    `PermissionToInclude`, and `PermissionToExclude`. These permissions
    parameters are now an instance of the type `ServerPermission`.
    The type `ServerPermission` contains two properties; `State` and
    `Permission`. This closes the issue [issue #1761](https://github.com/dsccommunity/SqlServerDsc/issues/1761),
    it also fixes the issues [issue #1773](https://github.com/dsccommunity/SqlServerDsc/issues/1773),
    [issue #1704](https://github.com/dsccommunity/SqlServerDsc/issues/1704),
    and [issue #752](https://github.com/dsccommunity/SqlServerDsc/issues/752).
  - The resource was refactored into a class-based resource.
  - Made the resource derive from `SqlResourceBase` to clean up the code
    a bit.
- Class `ResourceBase`
  - Renamed the hidden property that derived classes can specify which properties
    to not enforce when comparing desired state against current state. New name
    of the hidden property is `ExcludeDscProperties`.
- SqlAudit
  - Fix documentation that contain minor style errors.

### Fixed

- SqlServerDsc
  - URLs the referenced TechNet in the documentation has been update to link to
    new pages at docs.microsoft.com.
  - Fix pipeline so code coverage is published on fail.
  - Remove duplicate deploy step (already present in `azure-pipelines.yml`).
- CommonTestHelper
  - The test helper function `Import-SqlModuleStub` was using wrong casing for
    one of the stub  modules which failed test when running cross plattform.
- SqlDatabaseObjectPermission
  - Fix for issue ([issue #1724](https://github.com/dsccommunity/SqlServerDsc/issues/1724)).
    - BREAKING CHANGE: Updated class DSC_DatabaseObjectPermission.
      - Changed Permission from an array to a string.
      - Updated Permission to a key property.
      - Updated Integration Tests to test permission grants on multiple objects.
- SqlProtocolTcpIp
  - Output verbose information in integration tests so it is shown what NICs
    are available and what IP address the tests will use.
- SqlAlias
  - Now the code passes strict mode during unit testing.
  - When an existing alias existed with a static TCP port but the desired
    state was to have a dynamic port, the function `Test-TargetResource` did
    not correctly return `$false`. Same for an alias that existed with a
    dynamic port but the desired state was to have a static port. Now the
    function `Test-TargetResource` returns `$false` in both these scenarios.
- SqlAgentOperator
  - In a certain case the `Test-TargetResource` function returned the wrong
    verbose message. If passing an e-mail address and the operator did not
    exist it would wrongly say operator exist but had wrong e-mail address.
    Truth was that the operator did not exist at all.
- SqlDatabaseMail
  - Improved the verification of an empty description so that it can handle
    both empty string and `$null`.
- SqlDatabaseRole
  - Some variables where not initialized correctly which was discovered when
    running the unit tests using strict mode. Now the variables are initialized
    and should not cause any issues in the object returned from the function
    `Get-TargetResource`.
- SqlEndpointPermission
  - Verbose messages did not use the correct variable name, so the messages
    did not contain the correct information.
  - Minor style guideline changes.
- SqlMaxDop
  - The function `Get-TargetResource` did not initialize some of the variables
    correctly which was discovered when running the unit tests using strict
    mode.
  - The function `Test-TargetResource` did not correctly evaluate if the
    node was the active node..
- SqlMemory
  - Now it possible to just set the minimum memory without it throwing because
    the maximum memory is not specified.
  - In a certain scenario the maximum memory would be enforced even if it was
    not specified in the configuration.
- SqlWindowsFirewall
  - Now the variables in `Get-TargetResource` are correctly initialized so
    they pass the new unit test that use strict mode.
  - The verbose message in `Test-TargetResource` did not use the correct
    variable name, so the message did not contain the correct information.
  - Removed unnecessary logic in `Set-TargetResource` that did just evaluated
    the same thing that the call to function `Get-TargetResource` already
    does.
- SqlSetup
  - Now the variables in `Set-TargetResource` are correctly initialized so
    they pass the new unit test that use strict mode.
  - Some verbose messages in `Get-TargetResource` wrongly reference a variable
    that was not available.
  - The loop that evaluates what features are installed did an unnecessary
    step for each iteration. A line of code was moved outside of the loop.
  - The `SourcePath` parameter is now mandatory for all `*-TargetResource`
    ([issue #1755](https://github.com/dsccommunity/SqlServerDsc/issues/1755)).
- SqlDatabasePermission
  - It is no longer possible to have one permission that has two different
    states in the same configuration, e.g. denying and granting `update`
    in the same configuration.
  - Fixed comment-based help and cleaned up comments.
  - Fix localized string that referenced 'user' instead of 'principal',
    and correct localized string ID for each string.
  - Fix comment-based help.
- SqlPermission
  - Fix comment-based help.
- `Set-SqlDscDatabasePermission`
  - Minor code cleanup.
- `ConvertTo-Reason`
  - Fix to handle `$null` values on Windows PowerShell.
  - If the property name contain the word 'Path' the value will be parsed to
    replace backslash or slashes at the end of the string, e.g. `'/myPath/'`
    will become `'/myPath'`.
- `ResourceBase`
  - Now handles `Ensure` correctly from derived `GetCurrentState()`. But
    requires that the `GetCurrentState()` only return key property if object
    is present, and does not return key property if object is absent.
    Optionally the resource's derived `GetCurrentState()` can handle `Ensure`
    itself.

## [15.2.0] - 2021-09-01

### Changed

- SqlServerDsc
  - Changed to the new GitHub deploy tasks that is required for the latest
    version of the Sampler module.
  - Updated pipeline configuration to align with the latest changes in [Sampler](https://github.com/gaelcolas/Sampler).
  - Update codecov.yml to support carry forward flags.
  - Updated pipelines files to latest from Sampler project.
  - Updated GitHub issue templates.
  - Remove pipeline jobs `Test_Integration_SQL2016`, `Test_Integration_SQL2017`,
    and `Test_Integration_SQL2019` and replaced with a single job
    `Test_Integration` ([issue #1713](https://github.com/dsccommunity/SqlServerDsc/issues/1713)).
  - Update HQRM tests to run on the VM image `windows-2022`.
  - Update unit tests to run on the VM image `windows-2022`.
  - Update integration tests to run both on Windows Server 2019 and Windows
    Server 2022 ([issue #1713](https://github.com/dsccommunity/SqlServerDsc/issues/1713)).
  - Switched to a new Linux build worker for the pipeline ([issue #1729](https://github.com/dsccommunity/SqlServerDsc/issues/1729)).
- SqlSetup
  - The helper function `Connect-SqlAnalysis` was using `LoadWithPartial()`
    to load the assembly _Microsoft.AnalysisServices_. On a node where multiple
    instances with different versions of SQL Server (regardless of features)
    is installed, this will result in the first assembly found in the
    GAC will be loaded into the session, not taking versions into account.
    This can result in an assembly version being loaded that is not compatible
    with the version of SQL Server it was meant to be used with.
    A new method of loading the assembly _Microsoft.AnalysisServices_ was
    introduced under a feature flag; `'AnalysisServicesConnection'`.
    This new functionality depends on the [SqlServer](https://www.powershellgallery.com/packages/SqlServer)
    module, and must be present on the node. The [SqlServer](https://www.powershellgallery.com/packages/SqlServer)
    module can be installed on the node by leveraging the new DSC resource
    `PSModule` in the [PowerShellGet](https://www.powershellgallery.com/packages/PowerShellGet/2.1.2)
    module (v2.1.2 and higher). This new method does not work with the
    SQLPS module due to the SQLPS module does not load the correct assembly,
    while [SqlServer](https://www.powershellgallery.com/packages/SqlServer)
    module (v21.1.18080 and above) does. The new functionality is used
    when the parameter `FeatureFlag` is set to `'AnalysisServicesConnection'`.
    This functionality will be the default in a future breaking release.
  - Under a feature flag `'AnalysisServicesConnection'`. The detection of
    a successful connection to the SQL Server Analysis Services has also been
    changed. Now it actually evaluates the property `Connected` of the returned
    `Microsoft.AnalysisServices.Server` object. The new functionality is used
    when the parameter `FeatureFlag` is set to `'AnalysisServicesConnection'`.
    This functionality will be the default in a future breaking release.
- SqlAgentAlert
  - Switched README file with SqlAgentFailsafe ([issue #1709](https://github.com/dsccommunity/SqlServerDsc/issues/1397)).
- SqlAgentFailsafe
  - Switched README file with SqlAgentAlert ([issue #1709](https://github.com/dsccommunity/SqlServerDsc/issues/1397)).

### Added

- SqlMemory
  - Added two new optional parameters MinMemoryPercent and MaxMemoryPercent.
    Provides the ability to set the minimum and/or maximum buffer pool used by
    the SQL Server instance as a percentage of total server memory.
    ([issue #1397](https://github.com/dsccommunity/SqlServerDsc/issues/1397)).
- SqlRSSetup
  - Integration tests now install _Microsoft SQL Server 2019 Reporting Services_
    ([issue #1717](https://github.com/dsccommunity/SqlServerDsc/issues/1717)).
- SqlRS
  - Integration tests now configures _Microsoft SQL Server 2019 Reporting Services_.

### Fixed

- SqlSetup
  - Fixed integration tests for SQL Server 2016 and SQL Server 2017.
- SqlServerDsc.Common
  - Fixed so that _CredScan_ no longer reports a password false-positive
    ([issue #1712](https://github.com/dsccommunity/SqlServerDsc/issues/1712)).
- SqlRS
  - Fixed SSRS 2019 initialization ([issue #1509](https://github.com/dsccommunity/SqlServerDsc/issues/1509)).
  - Fix a problem that did not correctly evaluate the `UseSSL` property against
    the current state.

## [15.1.1] - 2021-02-12

### Fixed

- SqlTraceFlag
  - Fixed `$null` reference error when no actual trace flags are present.
    Added two arrays to prevent a `$null` reference at compare-object
    ([issue #1688](https://github.com/dsccommunity/SqlServerDsc/issues/1688)).
- SqlServerDsc
  - Removed a left-over comment in the file `analyzersettings.psd1`.

## [15.1.0] - 2021-02-02

### Added

- SqlServerDsc
  - Added a new script analyzer rule to verify that `Import-SQLPSModule` or `Connect-SQL`
    (that implicitly calls `Import-SQLPSModule`) is present in each `Get-`, `Test-`,
    and `Set-TargetResource` function. If neither command is not needed then the
    analyzer rule should be overridden ([issue #1683](https://github.com/dsccommunity/SqlServerDsc/issues/1683)).
  - Added a new pipeline job that runs Script Analyzer on all PowerShell scripts
    in the source folder. The rules are defined by the Script Analyzer settings
    file `.vscode\analyzersettings.psd1` (which also the Visual Studio Code
    PowerShell extension uses).
  - Added unit tests and integration tests for SQL Server 2019
    ([issue #1310](https://github.com/dsccommunity/SqlServerDsc/issues/1310)).

### Changed

- SqlServerDsc
  - Suppressed new custom Script Analyzer rule `SqlServerDsc.AnalyzerRules\Measure-CommandsNeededToLoadSMO`
    for `Get-`, `Test-`, and `Set-TargetResource` functions in the resources.
- SqlLogin
  - Added functionality to throw exception if an update to the `LoginMustChangePassword`
    value on an existing SQL Login is attempted. This functionality is not supported
    by referenced, SQL Server Management Object (SMO), libraries and cannot be
    supported directly by this module.
  - Added integration tests to ensure that an added (or updated) `SqlLogin` can
    connect into a SQL instance once added (or updated).
  - Added integration tests to ensure that the default database connected to by
    a `SqlLogin` is the same as specified in the resource's `DefaultDatabase`
    property/parameter.
  - Amended how the interdependent, `PasswordExpirationEnabled` and `PasswordPolicyEnforced`
    properties/parameters are updated within the `SqlLogin` resource - Both values
    are now updated together if either one or both are not currently in the desired
    state. This change avoids exceptions thrown by transitions to valid, combinations
    of these properties that have to transition through an invalid combination (e.g.
    where `PasswordExpirationEnabled` is `$true` but `PasswordPolicyEnforced` is
    `$false`).
- SqlSetup
  - Minor refactor due to source code lint errors. The loop what evaluates
    the configuration parameters `*FailoverCluster` was change to a `foreach()`.

### Fixed

- SqlServerDsc
  - The component `gitversion` that is used in the pipeline was wrongly
    configured when the repository moved to the new default branch `main`.
    It no longer throws an error when using newer versions of GitVersion
    ([issue #1674](https://github.com/dsccommunity/SqlServerDsc/issues/1674)).
  - Minor lint errors throughout the repository.
- SqlLogin
  - Added integration tests to assert `LoginPasswordExpirationEnabled`,
  `LoginPasswordPolicyEnforced` and `LoginMustChangePassword` properties/parameters
  are applied and updated correctly. Similar integration tests also added to ensure
  the password of the `SqlLogin` is updated if the password within the `SqlCredential`
  value/object is changed ([issue #361](https://github.com/dsccommunity/SqlServerDsc/issues/361),
  [issue #1032](https://github.com/dsccommunity/SqlServerDsc/issues/1032) and
  [issue #1050](https://github.com/dsccommunity/SqlServerDsc/issues/1050)).
  - Updated `SqlLogin`, integration tests to make use of amended `Wait-ForIdleLcm`,
    helper function, `-Clear` switch usage to remove intermittent, integration
    test failures ([issue #1634](https://github.com/dsccommunity/SqlServerDsc/issues/1634)).
- SqlRSSetup
  - If parameter `SuppressRestart` is set to `$false` the `/norestart`
    argument is no longer wrongly added ([issue #1401](https://github.com/dsccommunity/SqlServerDsc/issues/1401)).
- SqlSetup
  - Added/corrected `InstallSharedDir`, property output when using SQL Server 2019.
- SqlTraceFlag
  - Fixed Assembly not loaded error ([issue #1680](https://github.com/dsccommunity/SqlServerDsc/issues/1680)).
- SqlDatabaseUser
  - Added parameter `ServerName` to the call of `Assert-SqlLogin`.
    `@PSBoundParameters` doesn't capture the default value of `ServerName`
    when it is not explicitly set by the caller ([issue #1647](https://github.com/dsccommunity/SqlServerDsc/issues/1647)).

## [15.0.1] - 2021-01-09

### Changed

- SqlServerDsc
  - Renamed `master` branch to `main` ([issue #1660](https://github.com/dsccommunity/SqlServerDsc/issues/1660)).
  - The module manifest property `DscResourcesToExport` now updates automatically
    using the pipeline.
  - Removed `Export-ModuleMember` from DSC resource that still had it.
  - The variable `$env:COMPUTERNAME` does not exist cross-platform which
    hinders development and testing on macOS and Linux. Instead the
    resources have been update to use the helper function `Get-ComputerName`
    which returns the current computer name cross-plattform.
  - Switch to GitHub Action Stale instead of GitHub App (Probot) Stale.

### Fixed

- SqlAGDatabase
  - Fix for issue ([issue #1492](https://github.com/dsccommunity/SqlServerDsc/issues/1492))
    added AutomaticSeeding for this resource. In Set-TargetResource added logic
    that looks at all replicas of an availability group. When automatic seeding
    is found, it will use that.
  - Lots of extra tests to check AutomaticSeeding.
  - The parameter `BackupPath` is still needed just in case a database never has
    been backed up before.
  - Fixed a typo.
- SqlMaxDop
  - Fixes ([issue #396](https://github.com/dsccommunity/SqlServerDsc/issues/396)).
    Added three return values in Get-Target resource.
- SqlProtocol
  - Changed KeepAlive Type from UInt16 to Int32 to reflect the actual WMI.ManagementObject
    Fixes #1645 ([issue #1645](https://github.com/dsccommunity/SqlServerDsc/issues/1645)).
  - The verbose messages now correctly show that `$env:COMPUTERNAME` is used
    to get or set the configuration, while parameter **ServerName** is used
    to restart the instance.
- SqlProtocolTcpIp
  - The verbose messages now correctly show that `$env:COMPUTERNAME` is used
    to get or set the configuration, while parameter **ServerName** is used
    to restart the instance.
- SqlDatabaseMail
  - Now if a non-mandatory property is not part of the configuration it will
    not be enforced ([issue #1661](https://github.com/dsccommunity/SqlServerDsc/issues/1661)).
- SqlSetup
  - When the SqlSetup detects that the expected components was not installed
    and consequently throws an exception, that exception message now presents
    a link to an article on how to find the SQL Server setup logs ([issue #1420](https://github.com/dsccommunity/SqlServerDsc/issues/1420)).
- SqlRSSetup
  - If parameter `EditionUpgrade` is set to `$false` the `/EditionUpgrade`
    argument is no longer wrongly added ([issue #1398](https://github.com/dsccommunity/SqlServerDsc/issues/1398)).
- SqlServerDsc.Common
  - Updated `Get-ServerProtocolObject`, helper function to ensure an exception is
    thrown if the specified instance cannot be obtained ([issue #1628](https://github.com/dsccommunity/SqlServerDsc/issues/1628)).

## [15.0.0] - 2020-12-06

### Added

- SqlServerDsc
  - Added new resource SqlTraceFlag to set or changes TraceFlags on SQL Server.
    This resource is based on @Zuldans code but with SqlServerDsc integrated SMO.
    Credits: https://github.com/Zuldan/cSQLServerTraceFlag
  - Added a lot of test scripts to validated the code.
- SqlEndpoint
  - Added support for the Service Broker Endpoint ([issue #498](https://github.com/dsccommunity/SqlServerDsc/issues/498)).
- SqlDatabaseRole
  - Added test to ensure Add-SqlDscDatabaseRoleMember throws the expected error
    ([issue #1620](https://github.com/dsccommunity/SqlServerDsc/issues/1620)).

### Changed

- SqlServerDsc
  - Updated code formatting using latest release of PSScriptAnalyzer.
  - The URLs in the CHANGELOG.md that was pointing to issues is now
    referencing the new repository name and URL.
- SqlServerDsc.Common
  - The helper function `Get-SqlInstanceMajorVersion` no longer have a default
    value for parameter **InstanceName** since the parameter is mandatory
    and it was never used.
- SqlReplication
  - The resource are now using the helper function `Get-SqlInstanceMajorVersion`
    ([issue #1408](https://github.com/dsccommunity/SqlServerDsc/issues/1408)).
- SqlRole
  - Major overhaul of resource.
  - BREAKING CHANGE: Removed decision making from get-TargetResource; this
    prevented a simple solution for issue #550. it now just tels if a role
    exists or not. And what members are in that role. MembersToInclude and
    MembersToExclude now always return $null.
  - Added sanitize function (`Get-CorrectedMemberParameters`) to make it
    so for the sysadmin role SA does not get altered ([issue #550](https://github.com/dsccommunity/SqlServerDsc/issues/550)).
  - Added lots of tests.
- SqlWaitForAG
  - BREAKING CHANGE: Fix for issue ([issue #1569](https://github.com/dsccommunity/SqlServerDsc/issues/1569))
    The resource now waits for the Availability Group to become Available.
  - Two parameters where added to test get and set resource at instance level.
- SqlSetup
  - Minor change to the evaluation of the parameter `BrowserSvcStartupType`,
    if it has an assigned a value or not.

### Fixed

- SqlDatabaseRole
  - Fixed check to see if the role and user existed in the database. The
    previous logic would always indicate the role or user was not found unless
    the role had the same name as the user. Also updated the
    DesiredMembersNotPresent string to be more accurate when an extra user is
    in the role ([issue #1487](https://github.com/dsccommunity/SqlServerDsc/issues/1487)).
- SqlAlwaysOnService
  - Updated Get-TargetResource to return all defined schema properties
    ([issue #150](https://github.com/dsccommunity/SqlServerDsc/issues/1501)).
- SqlSetup
  - Added a note to the documentation that the parameter `BrowserSvcStartupType`
    cannot be used for configurations that utilize the `'InstallFailoverCluster'`
    action ([issue #1627](https://github.com/dsccommunity/SqlServerDsc/issues/1627)).
- SqlDatabaseObjectPermission
  - Updated unit tests to remove errors relating to missing `Where()` method
    ([issue #1648](https://github.com/dsccommunity/SqlServerDsc/issues/1648)).

## [14.2.1] - 2020-08-14

### Changed

- SqlServerDsc
  - Document changes in the file `build.yml`.
  - The regular expression for `major-version-bump-message` in the file
    `GitVersion.yml` was changed to only raise major version when the
    commit message contain the phrase `breaking change`, or when it contain
    the word `breaking` or `major`.
- SqlSetup
  - Duplicate function Get-SqlMajorVersion was removed and instead the
    helper function `Get-FilePathMajorVersion` from the helper module
    SqlServerDsc.Common is used ([issue #1178](https://github.com/dsccommunity/SqlServerDsc/issues/1178)).
- SqlWindowsFirewall
  - Duplicate function Get-SqlMajorVersion was removed and instead the
    helper function `Get-FilePathMajorVersion` from the helper module
    SqlServerDsc.Common is used ([issue #1178](https://github.com/dsccommunity/SqlServerDsc/issues/1178)).
- SqlServerDsc.Common
  - Function `Get-FilePathMajorVersion` was added. The function `Get-SqlMajorVersion`
    from the resources _SqlSetup_ and _SqlWindowsFirewall_ was moved and
    renamed without any functional changes ([issue #1178](https://github.com/dsccommunity/SqlServerDsc/issues/1178)).

### Fixed

- SqlServerDsc
  - Removed helper functions that was moved to the module _DscResource.Common_.
    DSC resources using those functions are using them from the module
    _DscResource.Common_.
- SqlDatabaseObjectPermission
  - Fixed method invocation failed because of missing `Where()` method ([issue #1600](https://github.com/dsccommunity/SqlServerDsc/issues/1600)).
    - New integration tests to verify scenarios when passing a single permission.
  - To enforce a scenario where a permission must be changed from `'GrantWithGrant'`
    to `'Grant'` a new parameter **Force** was added ([issue #1602](https://github.com/dsccommunity/SqlServerDsc/issues/1602)).
    The parameter **Force** is used to enforce the desired state in those
    scenarios where revocations must be performed to enforce the desired
    state, even if that encompasses cascading revocations. If parameter
    **Force** is _not_ set to `$true` an exception is thrown in those
    scenarios where a revocation must be performed to enforce the desired
    state.
    - New integration tests to verify scenarios when current state for a
      permission is `'GrantWithGrant'` but desired state should be `'Grant'`.
- SqlSetup
  - The example `4-InstallNamedInstanceInFailoverClusterFirstNode.ps1` was
    updated to no longer reference the issue #405 and issue #444 in the
    comment-based help. The issues was fixed a while back and _SqlSetup_
    now supports the built-in parameter `PsDscRunAsCredential` ([issue #975](https://github.com/dsccommunity/SqlServerDsc/issues/975)).

## [14.2.0] - 2020-07-23

### Fixed

- SqlServerDsc
  - Updated comment-based help according to style guideline throughout
    ([issue #1500](https://github.com/dsccommunity/SqlServerDsc/issues/1500)).
  - Using Codecov carry forward flag because we are not sending code coverage
    report on each commit.
- CommonTestHelper
  - Minor style changes.
- SqlSetup
  - Updated the documentation with the currently supported features
    ([issue #1566](https://github.com/dsccommunity/SqlServerDsc/issues/1566)).
  - Update documentation around permissions in directory tree for Analysis Services
    ([issue #1443](https://github.com/dsccommunity/SqlServerDsc/issues/1443)).
  - Documented that on certain operating systems, when using least privilege
    for the service account, the security policy setting _Network access:_
    _Restrict clients allowed to make remote calls to SAM_ can result in
    a access denied error during install of the _SQL Server Database Engine_
    ([issue #1559](https://github.com/dsccommunity/SqlServerDsc/issues/1559)).
- SqlRole
  - Fixed the `ServerName` parameter to work with default value of
    `$env:COMPUTERNAME` ([issue #1592](https://github.com/dsccommunity/SqlServerDsc/issues/1592)).

## [14.1.0] - 2020-07-06

### Removed

- SqlServerDsc
  - Remove the file `.github/CONTRIBUTION.md` as it no longer filled any
    purpose as GitHub will find the CONTRIBUTION.md in the root folder
    directly now ([issue #1227](https://github.com/dsccommunity/SqlServerDsc/issues/1227)).

### Changed

- SqlServerDsc
  - Updated DSC resources parameter documentation.

### Fixed

- SqlServerDsc
  - Update resource parameter documentation ([issue #1568](https://github.com/dsccommunity/SqlServerDsc/issues/1568)).
    - Remove italic and inline code-block markdown code in documentation.
  - Documentation is now published to the GitHub Wiki.
    - Deploy task was updated with the correct name.
  - Minor changes too schema property descriptions to generate documentation
    correctly.
  - Updated task list in the PULL_REQUEST_TEMPLATE.md.
  - The documentation in CONTRIBUTING.md has been somewhat updated.
  - Update documentation around design pattern for accounts that does not
    use passwords ([issue #378](https://github.com/dsccommunity/SqlServerDsc/issues/378))
    and ([issue #1230](https://github.com/dsccommunity/SqlServerDsc/issues/1230)).
  - Updating the Integration Test README.md to better explain what the
    integration tests for SqlSetup, SqlRSSetup, and SqlRS does ([issue #1315](https://github.com/dsccommunity/SqlServerDsc/issues/1315)).
- SqlServerDsc.Common
  - Connect-UncPath
    - Now support to authenticate using both NetBIOS domain and Fully Qualified
      Domain Name (FQDN) ([issue #1223](https://github.com/dsccommunity/SqlServerDsc/issues/1223)).
  - Connect-SQL
    - Now support to authenticate using both NetBIOS domain and Fully Qualified
      Domain Name (FQDN) ([issue #1223](https://github.com/dsccommunity/SqlServerDsc/issues/1223)).
  - Connect-SQLAnalysis
    - Now support to authenticate using both NetBIOS domain and Fully Qualified
      Domain Name (FQDN) ([issue #1223](https://github.com/dsccommunity/SqlServerDsc/issues/1223)).
- SqlAGReplica
  - Update documentation with a requirement for SqlServer in certain circumstances
    ([issue #1033](https://github.com/dsccommunity/SqlServerDsc/issues/1033)).
- SqlRSSetup
  - There was a typo in the error message that was thrown when not passing
    either the `Edition` or `ProductKey` that could be misleading ([issue #1386](https://github.com/dsccommunity/SqlServerDsc/issues/1386)).
  - Updated the parameter descriptions for the parameters `Edition` and
    `ProductKey` that they are mutually exclusive ([issue #1386](https://github.com/dsccommunity/SqlServerDsc/issues/1386)).
- SqlWindowsFirewall
  - Now support to authenticate using both NetBIOS domain and Fully Qualified
    Domain Name (FQDN) ([issue #1223](https://github.com/dsccommunity/SqlServerDsc/issues/1223)).
- SqlDatabaseObjectPermission
  - Since the task that publish Wiki content was updated to correctly handle
    embedded instances the duplicate documentation was removed from the
    resource README.md, and some was added to the schema MOF parameter
    descriptions ([issue #1580](https://github.com/dsccommunity/SqlServerDsc/issues/1580)).
- SqlScript
  - Fixed the URLs in the parameter documentation ([issue #1582](https://github.com/dsccommunity/SqlServerDsc/issues/1582)).
- SqlScriptQuery
  - Fixed the URLs in the parameter documentation ([issue #1583](https://github.com/dsccommunity/SqlServerDsc/issues/1583)).

### Added

- SqlScript
  - Added the DisableVariables parameter ([issue #1422](https://github.com/dsccommunity/SqlServerDsc/issues/1422)).
- SqlScriptQuery
  - Added the DisableVariables parameter ([issue #1422](https://github.com/dsccommunity/SqlServerDsc/issues/1422)).

## [14.0.0] - 2020-06-12

### Remove

- SqlServerDsc
  - BREAKING CHANGE: Since the operating system Windows Server 2008 R2 and
    the product SQL Server 2008 R2 has gone end-of-life the DSC resources
    will no longer try to maintain compatibility with them. Moving forward,
    and including this release, there may be code changes that will break
    the resource on Windows Server 2008 R2 or with SQL Server 2008 R2
    ([issue #1514](https://github.com/dsccommunity/SqlServerDsc/issues/1514)).

### Deprecated

The documentation, examples, unit test, and integration tests have been
removed for these deprecated resources. These resources will be removed
in a future release.

- SqlDatabaseOwner
  - This resource is now deprecated. The functionality is now covered by
    a property in the resource _SqlDatabase_ ([issue #966](https://github.com/dsccommunity/SqlServerDsc/issues/966)).
- SqlDatabaseRecoveryModel
  - This resource is now deprecated. The functionality is now covered by
    a property in the resource _SqlDatabase_ ([issue #967](https://github.com/dsccommunity/SqlServerDsc/issues/967)).
- SqlServerEndpointState
  - This resource is now deprecated. The functionality is covered by a
    property in the resource _SqlEndpoint_ ([issue #968](https://github.com/dsccommunity/SqlServerDsc/issues/968)).
- SqlServerNetwork
  - This resource is now deprecated. The functionality is now covered by
    the resources _SqlProtocol_ and _SqlProtocolTcpIp_.

### Added

- SqlSetup
  - Added support for major version upgrade ([issue #1561](https://github.com/dsccommunity/SqlServerDsc/issues/1561)).
- SqlServerDsc
  - Added new resource SqlProtocol ([issue #1377](https://github.com/dsccommunity/SqlServerDsc/issues/1377)).
  - Added new resource SqlProtocolTcpIp ([issue #1378](https://github.com/dsccommunity/SqlServerDsc/issues/1378)).
  - Added new resource SqlDatabaseObjectPermission ([issue #1119](https://github.com/dsccommunity/SqlServerDsc/issues/1119)).
  - Fixing a problem with the latest ModuleBuild 1.7.0 that breaks the CI
    pipeline.
  - Prepare repository for auto-documentation by adding README.md to each
    resource folder with the content from the root README.md.
- SqlServerDsc.Common
  - Added function `Import-Assembly` that can help import an assembly
    into the PowerShell session.
  - Prepared unit tests to support Pester 5 so a minimal conversation
    is only needed later.
  - Updated `Import-SQLPSModule` to better support unit tests.
- CommonTestHelper
  - Added the functions `Get-InvalidOperationRecord` and `Get-InvalidResultRecord`
    that is needed for evaluate localized error message strings for unit tests.
- SqlEndpoint
  - BREAKING CHANGE: A new required property `EndpointType` was added to
    support different types of endpoints in the future. For now the only
    endpoint type that is supported is the database mirror endpoint type
    (`DatabaseMirroring`).
  - Added the property `State` to be able to specify if the endpoint should
    be running, stopped, or disabled. _This property was moved from the now_
    _deprecated DSC resource `SqlServerEndpointState`_.
- SqlSetup
  - A read only property `IsClustered` was added that can be used to determine
    if the instance is clustered.
  - Added the properties `NpEnabled` and `TcpEnabled` ([issue #1161](https://github.com/dsccommunity/SqlServerDsc/issues/1161)).
  - Added the property `UseEnglish` ([issue #1473](https://github.com/dsccommunity/SqlServerDsc/issues/1473)).
- SqlReplication
  - Add integration tests ([issue #755](https://github.com/dsccommunity/SqlServerDsc/issues/755).
- SqlDatabase
  - The property `OwnerName` was added.
- SqlDatabasePermission
  - Now possible to change permissions for database user-defined roles
    (e.g. public) and database application roles ([issue #1498](https://github.com/dsccommunity/SqlServerDsc/issues/1498).
- SqlServerDsc.Common
  - The helper function `Restart-SqlService` was improved to handle Failover
    Clusters better. Now the SQL Server service will only be taken offline
    and back online again if the service is online to begin with.
  - The helper function `Restart-SqlServer` learned the new parameter
    `OwnerNode`. The parameter `OwnerNode` takes an array of Cluster node
    names. Using this parameter the cluster group will only be taken
    offline and back online if the cluster group owner is one specified
    in this parameter.
  - The helper function `Compare-ResourcePropertyState` was improved to
    handle embedded instances by adding a parameter `CimInstanceKeyProperties`
    that can be used to identify the unique parameter for each embedded
    instance in a collection.
  - The helper function `Test-DscPropertyState` was improved to evaluate
    the properties in a single CIM instance or a collection of CIM instances
    by recursively call itself.
  - When the helper function `Test-DscPropertyState` evaluated an array
    the verbose messages was not very descriptive. Instead of outputting
    the side indicator from the compare it now outputs a descriptive
    message.

### Changed

- SqlServerDsc
  - BREAKING CHANGE: Some DSC resources have been renamed ([issue #1540](https://github.com/dsccommunity/SqlServerDsc/issues/1540)).
    - `SqlServerConfiguration` was renamed to `SqlConfiguration`.
    - `SqlServerDatabaseMail` was renamed to `SqlDatabaseMail`.
    - `SqlServerEndpoint` was renamed to `SqlEndpoint`.
    - `SqlServerEndpointPermission` was renamed to `SqlEndpointPermission`.
    - `SqlServerLogin` was renamed to `SqlLogin`.
    - `SqlServerMaxDop` was renamed to `SqlMaxDop`.
    - `SqlServerMemory` was renamed to `SqlMemory`.
    - `SqlServerPermission` was renamed to `SqlPermission`.
    - `SqlServerProtocol` was renamed to `SqlProtocol`.
    - `SqlServerProtocolTcpIp` was renamed to `SqlProtocolTcpIp`.
    - `SqlServerReplication` was renamed to `SqlReplication`.
    - `SqlServerRole` was renamed to `SqlRole`.
    - `SqlServerSecureConnection` was renamed to `SqlSecureConnection`.
  - Changed all resource prefixes from `MSFT_` to `DSC_` ([issue #1496](https://github.com/dsccommunity/SqlServerDsc/issues/1496)).
    _Deprecated resource has not changed prefix._
  - All resources are now using the common module DscResource.Common.
  - When a PR is labelled with 'ready for merge' it is no longer being
    marked as stale if the PR is not merged for 30 days (for example it is
    dependent on something else) ([issue #1504](https://github.com/dsccommunity/SqlServerDsc/issues/1504)).
  - Updated the CI pipeline to use latest version of the module ModuleBuilder.
  - Changed to use the property `NuGetVersionV2` from GitVersion in the
    CI pipeline.
  - The unit tests now run on PowerShell 7 to optimize the total run time.
- SqlServerDsc.Common
  - The helper function `Invoke-InstallationMediaCopy` was changed to
    handle a breaking change in PowerShell 7 ([issue #1530](https://github.com/dsccommunity/SqlServerDsc/issues/1530)).
  - Removed the local helper function `Set-PSModulePath` as it was
    implemented in the module DscResource.Common.
- CommonTestHelper
  - The test helper function `New-SQLSelfSignedCertificate` was changed
    to install the dependent module `PSPKI` through `RequiredModules.psd1`.
- SqlAlwaysOnService
  - BREAKING CHANGE: The parameter `ServerName` is now non-mandatory and
    defaults to `$env:COMPUTERNAME` ([issue #319](https://github.com/dsccommunity/SqlServerDsc/issues/319)).
  - Normalize parameter descriptive text for default values.
- SqlDatabase
  - BREAKING CHANGE: The parameter `ServerName` is now non-mandatory and
    defaults to `$env:COMPUTERNAME` ([issue #319](https://github.com/dsccommunity/SqlServerDsc/issues/319)).
  - BREAKING CHANGE: The non-mandatory parameters was removed from the
    function `Get-TargetResource` since they were not needed.
  - BREAKING CHANGE: The properties `CompatibilityLevel` and `Collation`
    are now only enforced if the are specified in the configuration.
  - Normalize parameter descriptive text for default values.
- SqlDatabaseDefaultLocation
  - BREAKING CHANGE: The parameter `ServerName` is now non-mandatory and
    defaults to `$env:COMPUTERNAME` ([issue #319](https://github.com/dsccommunity/SqlServerDsc/issues/319)).
  - Normalize parameter descriptive text for default values.
- SqlDatabaseOwner
  - BREAKING CHANGE: Database changed to DatabaseName for consistency with
    other modules ([issue #1484](https://github.com/dsccommunity/SqlServerDsc/issues/1484)).
- SqlDatabasePermission
  - BREAKING CHANGE: The parameter `ServerName` is now non-mandatory and
    defaults to `$env:COMPUTERNAME` ([issue #319](https://github.com/dsccommunity/SqlServerDsc/issues/319)).
  - Normalize parameter descriptive text for default values.
  - BREAKING CHANGE: Database changed to DatabaseName for consistency with
    other modules ([issue #1484](https://github.com/dsccommunity/SqlServerDsc/issues/1484)).
  - BREAKING CHANGE: The resource no longer create the database user if
    it does not exist. Use the resource _SqlDatabaseUser_ to enforce that
    the database user exist in the database prior to setting permissions
    using this resource ([issue #848](https://github.com/dsccommunity/SqlServerDsc/issues/848)).
  - BREAKING CHANGE: The resource no longer checks if a login exist so that
    it is possible to set permissions for database users that does not
    have a login, e.g. the database user 'guest' ([issue #1134](https://github.com/dsccommunity/SqlServerDsc/issues/1134)).
  - Updated examples.
  - Added integration tests ([issue #741](https://github.com/dsccommunity/SqlServerDsc/issues/741)).
  - Get-TargetResource will no longer throw an exception if the database
    does not exist.
- SqlDatabaseRecoveryModel
  - BREAKING CHANGE: The parameter `ServerName` is now non-mandatory and
    defaults to `$env:COMPUTERNAME` ([issue #319](https://github.com/dsccommunity/SqlServerDsc/issues/319)).
  - Normalize parameter descriptive text for default values.
- SqlDatabaseRole
  - BREAKING CHANGE: The parameter `ServerName` is now non-mandatory and
    defaults to `$env:COMPUTERNAME` ([issue #319](https://github.com/dsccommunity/SqlServerDsc/issues/319)).
  - Normalize parameter descriptive text for default values.
  - BREAKING CHANGE: Database changed to DatabaseName for consistency with
    other modules ([issue #1484](https://github.com/dsccommunity/SqlServerDsc/issues/1484)).
- SqlDatabaseUser
  - BREAKING CHANGE: The parameter `ServerName` is now non-mandatory and
    defaults to `$env:COMPUTERNAME` ([issue #319](https://github.com/dsccommunity/SqlServerDsc/issues/319)).
  - Normalize parameter descriptive text for default values.
- SqlScript
  - BREAKING CHANGE: The parameter `ServerInstance` is replaced by the two
    parameters `ServerName` and `InstanceName`. The parameter `InstanceName`
    is the only one mandatory which fixes the issue that it was possible to
    run the same script using different host names ([issue #925](https://github.com/dsccommunity/SqlServerDsc/issues/925)).
- SqlScriptQuery
  - BREAKING CHANGE: The parameter `ServerInstance` is replaced by the two
    parameters `ServerName` and `InstanceName`. The parameter `InstanceName`
    is the only one mandatory which fixes the issue that it was possible to
    run the same query using different host names ([issue #925](https://github.com/dsccommunity/SqlServerDsc/issues/925)).
- SqlConfiguration
  - BREAKING CHANGE: The parameter `ServerName` is now non-mandatory and
    defaults to `$env:COMPUTERNAME` ([issue #319](https://github.com/dsccommunity/SqlServerDsc/issues/319)).
  - Normalize parameter descriptive text for default values.
- SqlDatabaseMail
  - Normalize parameter descriptive text for default values.
- SqlEndpoint
  - BREAKING CHANGE: Now the properties are only enforced if they are
    specified in the configuration.
  - Normalize parameter descriptive text for default values.
- SqlEndpointPermission
  - BREAKING CHANGE: The parameter `ServerName` is now non-mandatory and
    defaults to `$env:COMPUTERNAME` ([issue #319](https://github.com/dsccommunity/SqlServerDsc/issues/319)).
  - Normalize parameter descriptive text for default values.
- SqlLogin
  - BREAKING CHANGE: The parameter `ServerName` is now non-mandatory and
    defaults to `$env:COMPUTERNAME` ([issue #319](https://github.com/dsccommunity/SqlServerDsc/issues/319)).
  - Normalize parameter descriptive text for default values.
- SqlRole
  - BREAKING CHANGE: The parameter `ServerName` is now non-mandatory and
    defaults to `$env:COMPUTERNAME` ([issue #319](https://github.com/dsccommunity/SqlServerDsc/issues/319)).
  - Normalize parameter descriptive text for default values.
- SqlServiceAccount
  - BREAKING CHANGE: The parameter `ServerName` is now non-mandatory and
    defaults to `$env:COMPUTERNAME` ([issue #319](https://github.com/dsccommunity/SqlServerDsc/issues/319)).
  - Normalize parameter descriptive text for default values.
- SqlSetup
  - BREAKING CHANGE: Now if the parameter `AgtSvcStartupType` is not specified
    in the configuration the resource will no longer by default add an
    argument to `setup.exe` with a value of `Automatic` for the argument
    `AGTSVCSTARTUPTYPE`. If the parameter `AgtSvcStartupType` is not specified
    in the configuration there will be no setup argument added at all
    ([issue #464](https://github.com/dsccommunity/SqlServerDsc/issues/464)).
  - BREAKING CHANGE: When installing a failover cluster the cluster
    validation is no longer skipped by default. To skip cluster validation
    the configuration must opt-in by specifying the following
    `SkipRule = 'Cluster_VerifyForErrors'` ([issue #335](https://github.com/dsccommunity/SqlServerDsc/issues/335)).
  - BREAKING CHANGE: Now, unless the parameter `SuppressReboot` is set to
    `$true`, the node will be restarted if the setup ends with the
    [error code 3010](https://docs.microsoft.com/en-us/previous-versions/tn-archive/bb418811(v=technet.10)#server-setup-fails-with-code-3010).
    Previously just a warning message was written ([issue #565](https://github.com/dsccommunity/SqlServerDsc/issues/565)).

### Fixed

- SqlServerDsc
  - The regular expression for `minor-version-bump-message` in the file
    `GitVersion.yml` was changed to only raise minor version when the
    commit message contain the word `add`, `adds`, `minor`, `feature`,
    or `features`.
  - Now code coverage is reported to Codecov, and a codecov.yml was added.
  - Updated to support DscResource.Common v0.7.1.
  - Changed to point to CONTRIBUTING.md on master branch to avoid "404 Page not found"
    ([issue #1508](https://github.com/dsccommunity/SqlServerDsc/issues/1508)).
- SqlAGDatabase
  - Fixed unit tests that failed intermittently when running unit tests
    in PowerShell 7 ([issue #1532](https://github.com/dsccommunity/SqlServerDsc/issues/1532)).
  - Minor code style issue changes.
- SqlAgentAlert
  - The parameter `ServerName` now throws when passing an empty string or
    null value (part of [issue #319](https://github.com/dsccommunity/SqlServerDsc/issues/319)).
- SqlAgentFailsafe
  - The parameter `ServerName` now throws when passing an empty string or
    null value (part of [issue #319](https://github.com/dsccommunity/SqlServerDsc/issues/319)).
- SqlAgentOperator
  - The parameter `ServerName` now throws when passing an empty string or
    null value (part of [issue #319](https://github.com/dsccommunity/SqlServerDsc/issues/319)).
- SqlAlias
  - BREAKING CHANGE: The parameter `ServerName` is now non-mandatory to
    prevent ping-pong behavior ([issue #1502](https://github.com/dsccommunity/SqlServerDsc/issues/1502)).
    The `ServerName` is not returned as an empty string when the protocol is
    Named Pipes.
- SqlDatabase
  - Fixed missing parameter `CompatibilityLevel` in the README.md (and
    updated the description in the schema.mof).
- SqlRs
  - Fix typo in the schema parameter `SuppressRestart` description
    and in the parameter description in the `README.md`.
- SqlDatabaseMail
  - The parameter `ServerName` now throws when passing an empty string or
    null value (part of [issue #319](https://github.com/dsccommunity/SqlServerDsc/issues/319)).
- SqlServerEndpoint
  - The parameter `ServerName` now throws when passing an empty string or
    null value (part of [issue #319](https://github.com/dsccommunity/SqlServerDsc/issues/319)).
- SqlEndpoint
  - The parameter `ServerName` now throws when passing an empty string or
    null value (part of [issue #319](https://github.com/dsccommunity/SqlServerDsc/issues/319)).
- SqlPermission
  - The parameter `ServerName` now throws when passing an empty string or
    null value (part of [issue #319](https://github.com/dsccommunity/SqlServerDsc/issues/319)).
- SqlReplication
  - Enhanced the exception handling so it shows the inner exception error
    message that have the actual error that occurred.
  - Corrected the examples.
- SqlSetup
  - Update integration tests to correctly detect sysadmins because of changes
    to the build worker.
  - The property `SqlTempdbLogFileGrowth` and `SqlTempdbFileGrowth` now returns
    the correct values. Previously the value of the growth was wrongly
    divided by 1KB even if the value was in percent. Now the value for growth
    is the sum of the average of MB and average of the percentage.
  - The function `Get-TargetResource` was changed so that the property
    `SQLTempDBDir` will now return the database `tempdb`'s property
    `PrimaryFilePath`.
  - BREAKING CHANGE: Logic that was under feature flag `DetectionSharedFeatures`
    was made the default and old logic that was used to detect shared features
    was removed ([issue #1290](https://github.com/dsccommunity/SqlServerDsc/issues/1290)).
    This was implemented because the previous implementation did not work
    fully with SQL Server 2017.
  - Much of the code was refactored into units (functions) to be easier to test.
    Due to the size of the code the unit tests ran for an abnormal long time,
    after this refactoring the unit tests runs much quicker.

## [13.5.0] - 2020-04-12

### Added

- SqlServerLogin
  - Added `DefaultDatabase` parameter ([issue #1474](https://github.com/dsccommunity/SqlServerDsc/issues/1474)).

### Changed

- SqlServerDsc
  - Update the CI pipeline files.
  - Only run CI pipeline on branch `master` when there are changes to files
    inside the `source` folder.
  - Replaced Microsoft-hosted agent (build image) `win1803` with `windows-2019`
    ([issue #1466](https://github.com/dsccommunity/SqlServerDsc/issues/1466)).

### Fixed

- SqlSetup
  - Refresh PowerShell drive list before attempting to resolve `setup.exe` path
    ([issue #1482](https://github.com/dsccommunity/SqlServerDsc/issues/1482)).
- SqlAG
  - Fix hashtables to align with style guideline ([issue #1437](https://github.com/dsccommunity/SqlServerDsc/issues/1437)).

## [13.4.0] - 2020-03-18

### Added

- SqlDatabase
  - Added ability to manage the Compatibility Level and Recovery Model of a database

### Changed

- SqlServerDsc
  - Azure Pipelines will no longer trigger on changes to just the CHANGELOG.md
    (when merging to master).
  - The deploy step is no longer run if the Azure DevOps organization URL
    does not contain 'dsccommunity'.
  - Changed the VS Code project settings to trim trailing whitespace for
    markdown files too.

## [13.3.0] - 2020-01-17

### Added

- SqlServerDsc
  - Added continuous delivery with a new CI pipeline.
    - Update build.ps1 from latest template.

### Changed

- SqlServerDsc
  - Add .gitattributes file to checkout file correctly with CRLF.
  - Updated .vscode/analyzersettings.psd1 file to correct use PSSA rules
    and custom rules in VS Code.
  - Fix hashtables to align with style guideline ([issue #1437](https://github.com/dsccommunity/SqlServerDsc/issues/1437)).
  - Updated most examples to remove the need for the variable `$ConfigurationData`,
    and fixed style issues.
  - Ignore commit in `GitVersion.yml` to force the correct initial release.
  - Set a display name on all the jobs and tasks in the CI pipeline.
  - Removing file 'Tests.depend.ps1' as it is no longer required.
- SqlServerMaxDop
  - Fix line endings in code which did not use the correct format.
- SqlAlwaysOnService
  - The integration test has been temporarily disabled because when
    the cluster feature is installed it requires a reboot on the
    Windows Server 2019 build worker.
- SqlDatabaseRole
  - Update unit test to have the correct description on the `Describe`-block
    for the test of `Set-TargetResource`.
- SqlServerRole
  - Add support for nested role membership ([issue #1452](https://github.com/dsccommunity/SqlServerDsc/issues/1452))
  - Removed use of case-sensitive Contains() function when evaluating role membership.
    ([issue #1153](https://github.com/dsccommunity/SqlServerDsc/issues/1153))
  - Refactored mocks and unit tests to increase performance. ([issue #979](https://github.com/dsccommunity/SqlServerDsc/issues/979))

### Fixed

- SqlServerDsc
  - Fixed unit tests to call the function `Invoke-TestSetup` outside the
    try-block.
  - Update GitVersion.yml with the correct regular expression.
  - Fix import statement in all tests, making sure it throws if module
    DscResource.Test cannot be imported.
- SqlAlwaysOnService
  - When failing to enable AlwaysOn the resource should now fail with an
    error ([issue #1190](https://github.com/dsccommunity/SqlServerDsc/issues/1190)).
- SqlAgListener
  - Fix IPv6 addresses failing Test-TargetResource after listener creation.

## [13.2.0.0] - 2019-09-18

### Changed

- Changes to SqlServerDsc
  - Fix keywords to lower-case to align with guideline.
  - Fix keywords to have space before a parenthesis to align with guideline.
  - Fix typo in SqlSetup strings ([issue #1419](https://github.com/dsccommunity/SqlServerDsc/issues/1419)).

## [13.1.0.0] - 2019-08-07

### Changed

- Changes to SqlServerDsc
  - New DSC resource SqlAgentFailsafe
  - New DSC resource SqlDatabaseUser ([issue #846](https://github.com/dsccommunity/SqlServerDsc/issues/846)).
    - Adds ability to create database users with more fine-grained control,
      e.g. re-mapping of orphaned logins or a different login. Supports
      creating a user with or without login name, and database users mapped
      to a certificate or asymmetric key.
  - Changes to helper function Invoke-Query
    - Fixes issues in [issue #1355](https://github.com/dsccommunity/SqlServerDsc/issues/1355).
    - Works together with Connect-SQL now.
    - Parameters now match that of Connect-SQL ([issue #1392](https://github.com/dsccommunity/SqlServerDsc/issues/1392)).
    - Can now pass in credentials.
    - Can now pass in 'Microsoft.SqlServer.Management.Smo.Server' object.
    - Can also pipe in 'Microsoft.SqlServer.Management.Smo.Server' object.
    - Can pipe Connect-SQL | Invoke-Query.
    - Added default values to Invoke-Query.
    - Now it will output verbose messages of the query that is run, so it
      not as quiet of what it is doing when a user asks for verbose output
      ([issue #1404](https://github.com/dsccommunity/SqlServerDsc/issues/1404)).
    - It is possible to redact text in the verbose output by providing
      strings in the new parameter `RedactText`.
  - Minor style fixes in unit tests.
  - Changes to helper function Connect-SQL
    - When impersonating WindowsUser credential use the NetworkCredential UserName.
    - Added additional verbose logging.
    - Connect-SQL now uses parameter sets to more intuitive evaluate that
      the correct parameters are used in different scenarios
      ([issue #1403](https://github.com/dsccommunity/SqlServerDsc/issues/1403)).
  - Changes to helper function Connect-SQLAnalysis
    - Parameters now match that of Connect-SQL ([issue #1392](https://github.com/dsccommunity/SqlServerDsc/issues/1392)).
  - Changes to helper function Restart-SqlService
    - Parameters now match that of Connect-SQL ([issue #1392](https://github.com/dsccommunity/SqlServerDsc/issues/1392)).
  - Changes to helper function Restart-ReportingServicesService
    - Parameters now match that of Connect-SQL ([issue #1392](https://github.com/dsccommunity/SqlServerDsc/issues/1392)).
  - Changes to helper function Split-FullSqlInstanceName
    - Parameters and function name changed to use correct casing.
  - Changes to helper function Get-SqlInstanceMajorVersion
    - Parameters now match that of Connect-SQL ([issue #1392](https://github.com/dsccommunity/SqlServerDsc/issues/1392)).
  - Changes to helper function Test-LoginEffectivePermissions
    - Parameters now match that of Connect-SQL ([issue #1392](https://github.com/dsccommunity/SqlServerDsc/issues/1392)).
  - Changes to helper function Test-AvailabilityReplicaSeedingModeAutomatic
    - Parameters now match that of Connect-SQL ([issue #1392](https://github.com/dsccommunity/SqlServerDsc/issues/1392)).
- Changes to SqlServerSecureConnection
  - Forced $Thumbprint to lowercase to fix [issue #1350](https://github.com/dsccommunity/SqlServerDsc/issues/1350).
  - Add parameter SuppressRestart with default value false.
    This allows users to suppress restarts after changes have been made.
    Changes will not take effect until the service has been restarted.
- Changes to SqlSetup
  - Correct minor style violation [issue #1387](https://github.com/dsccommunity/SqlServerDsc/issues/1387).
- Changes to SqlDatabase
  - Get-TargetResource now correctly return `$null` for the collation property
    when the database does not exist ([issue #1395](https://github.com/dsccommunity/SqlServerDsc/issues/1395)).
  - No longer enforces the collation property if the Collation parameter
    is not part of the configuration ([issue #1396](https://github.com/dsccommunity/SqlServerDsc/issues/1396)).
  - Updated resource description in README.md
  - Fix examples to use `PsDscRunAsCredential` ([issue #760](https://github.com/dsccommunity/SqlServerDsc/issues/760)).
  - Added integration tests ([issue #739](https://github.com/dsccommunity/SqlServerDsc/issues/739)).
  - Updated unit tests to the latest template ([issue #1068](https://github.com/dsccommunity/SqlServerDsc/issues/1068)).

## [13.0.0.0] - 2019-06-26

### Changed

- Changes to SqlServerDsc
  - Added SqlAgentAlert resource.
  - Opt-in to the common test 'Common Test - Validation Localization'.
  - Opt-in to the common test 'Common Test - Flagged Script Analyzer Rules'
    ([issue #1101](https://github.com/dsccommunity/SqlServerDsc/issues/1101)).
  - Removed the helper function `New-TerminatingError`, `New-WarningMessage`
    and `New-VerboseMessage` in favor of the the new
    [localization helper functions](https://github.com/dsccommunity/DscResources/blob/master/StyleGuidelines.md#localization).
  - Combine DscResource.LocalizationHelper and DscResource.Common into
    SqlServerDsc.Common ([issue #1357](https://github.com/dsccommunity/SqlServerDsc/issues/1357)).
  - Update Assert-TestEnvironment.ps1 to not error if strict mode is enabled
    and there are no missing dependencies ([issue #1368](https://github.com/dsccommunity/SqlServerDsc/issues/1368)).
- Changes to SqlServerDsc.Common
  - Added StatementTimeout to function 'Connect-SQL' with default 600 seconds (10mins).
  - Added StatementTimeout to function 'Invoke-Query' with default 600 seconds (10mins)
    ([issue #1358](https://github.com/dsccommunity/SqlServerDsc/issues/1358)).
  - Changes to helper function Connect-SQL
    - The function now make it more clear that when using the parameter
      `SetupCredential` is impersonates that user, and by default it does
      not impersonates a user but uses the credential that the resource
      is run as (for example the built-in credential parameter
      `PsDscRunAsCredential`). [@kungfu71186](https://github.com/kungfu71186)
    - Added parameter alias `-DatabaseCredential` for the parameter
      `-SetupCredential`. [@kungfu71186](https://github.com/kungfu71186)
- Changes to SqlAG
  - Added en-US localization.
- Changes to SqlAGReplica
  - Added en-US localization.
  - Improved verbose message output when creating availability group replica,
    removing a availability group replica, and joining the availability
    group replica to the availability group.
- Changes to SqlAlwaysOnService
  - Now outputs the correct verbose message when restarting the service.
- Changes to SqlServerMemory
  - Now outputs the correct verbose messages when calculating the dynamic
    memory, and when limiting maximum memory.
- Changes to SqlServerRole
  - Now outputs the correct verbose message when the members of a role is
    not in desired state.
- Changes to SqlAgentOperator
  - Fix minor issue that when unable to connect to an instance. Instead
    of showing a message saying that connect failed another unrelated
    error message could have been shown, because of an error in the code.
  - Fix typo in test it block.
- Changes to SqlDatabaseRole
  - BREAKING CHANGE: Refactored to enable creation/deletion of the database role
    itself as well as management of the role members. _Note that the resource no
    longer adds database users._ ([issue #845](https://github.com/dsccommunity/SqlServerDsc/issues/845),
    [issue #847](https://github.com/dsccommunity/SqlServerDsc/issues/847),
    [issue #1252](https://github.com/dsccommunity/SqlServerDsc/issues/1252),
    [issue #1339](https://github.com/dsccommunity/SqlServerDsc/issues/1339)).
    [Paul Shamus @pshamus](https://github.com/pshamus)
- Changes to SqlSetup
  - Add an Action type of 'Upgrade'. This will ask setup to do a version
    upgrade where possible ([issue #1368](https://github.com/dsccommunity/SqlServerDsc/issues/1368)).
  - Fix an error when testing for DQS installation ([issue #1368](https://github.com/dsccommunity/SqlServerDsc/issues/1368)).
  - Changed the logic of how default value of FailoverClusterGroupName is
    set since that was preventing the resource to be able to be debugged
    ([issue #448](https://github.com/dsccommunity/SqlServerDsc/issues/448)).
  - Added RSInstallMode parameter ([issue #1163](https://github.com/dsccommunity/SqlServerDsc/issues/1163)).
- Changes to SqlWindowsFirewall
  - Where a version upgrade has changed paths for a database engine, the
    existing firewall rule for that instance will be updated rather than
    another one created ([issue #1368](https://github.com/dsccommunity/SqlServerDsc/issues/1368)).
    Other firewall rules can be fixed to work in the same way later.
- Changes to SqlAGDatabase
  - Added new parameter 'ReplaceExisting' with default false.
    This allows forced restores when a database already exists on secondary.
  - Added StatementTimeout to Invoke-Query to fix Issue#1358
  - Fix issue where calling Get would return an error because the database
    name list may have been returned as a string instead of as a string array
    ([issue #1368](https://github.com/dsccommunity/SqlServerDsc/issues/1368)).

## [12.5.0.0] - 2019-05-15

### Changed

- Changes to SqlServerSecureConnection
  - Updated README and added example for SqlServerSecureConnection,
    instructing users to use the 'SYSTEM' service account instead of
    'LocalSystem'.
- Changes to SqlScript
  - Correctly passes the `$VerbosePreference` to the helper function
    `Invoke-SqlScript` so that `PRINT` statements is outputted correctly
    when verbose output is requested, e.g
    `Start-DscConfiguration -Verbose`.
  - Added en-US localization ([issue #624](https://github.com/dsccommunity/SqlServerDsc/issues/624)).
  - Added additional unit tests for code coverage.
- Changes to SqlScriptQuery
  - Correctly passes the `$VerbosePreference` to the helper function
    `Invoke-SqlScript` so that `PRINT` statements is outputted correctly
    when verbose output is requested, e.g
    `Start-DscConfiguration -Verbose`.
  - Added en-US localization.
  - Added additional unit tests for code coverage.
- Changes to SqlSetup
  - Concatenated Robocopy localization strings ([issue #694](https://github.com/dsccommunity/SqlServerDsc/issues/694)).
  - Made the error message more descriptive when the Set-TargetResource
    function calls the Test-TargetResource function to verify the desired
    state.
- Changes to SqlWaitForAG
  - Added en-US localization ([issue #625](https://github.com/dsccommunity/SqlServerDsc/issues/625)).
- Changes to SqlServerPermission
  - Added en-US localization ([issue #619](https://github.com/dsccommunity/SqlServerDsc/issues/619)).
- Changes to SqlServerMemory
  - Added en-US localization ([issue #617](https://github.com/dsccommunity/SqlServerDsc/issues/617)).
  - No longer will the resource set the MinMemory value if it was provided
    in a configuration that also set the `Ensure` parameter to 'Absent'
    ([issue #1329](https://github.com/dsccommunity/SqlServerDsc/issues/1329)).
  - Refactored unit tests to simplify them add add slightly more code
    coverage.
- Changes to SqlServerMaxDop
  - Added en-US localization ([issue #616](https://github.com/dsccommunity/SqlServerDsc/issues/616)).
- Changes to SqlRS
  - Reporting Services are restarted after changing settings, unless
    `$SuppressRestart` parameter is set ([issue #1331](https://github.com/dsccommunity/SqlServerDsc/issues/1331)).
    `$SuppressRestart` will also prevent Reporting Services restart after initialization.
  - Fixed one of the error handling to use localization, and made the
    error message more descriptive when the Set-TargetResource function
    calls the Test-TargetResource function to verify the desired
    state. _This was done prior to adding full en-US localization_.
  - Fixed ([issue #1258](https://github.com/dsccommunity/SqlServerDsc/issues/1258)).
    When initializing Reporting Services, there is no need to execute `InitializeReportServer`
    CIM method, since executing `SetDatabaseConnection` CIM method initializes
    Reporting Services.
  - [issue #864](https://github.com/dsccommunity/SqlServerDsc/issues/864) SqlRs
    can now initialize SSRS 2017 instances
- Changes to SqlServerLogin
  - Added en-US localization ([issue #615](https://github.com/dsccommunity/SqlServerDsc/issues/615)).
  - Added unit tests to improved code coverage.
- Changes to SqlWindowsFirewall
  - Added en-US localization ([issue #614](https://github.com/dsccommunity/SqlServerDsc/issues/614)).
- Changes to SqlServerEndpoint
  - Added en-US localization ([issue #611](https://github.com/dsccommunity/SqlServerDsc/issues/611)).
- Changes to SqlServerEndpointPermission
  - Added en-US localization ([issue #612](https://github.com/dsccommunity/SqlServerDsc/issues/612)).
- Changes to SqlServerEndpointState
  - Added en-US localization ([issue #613](https://github.com/dsccommunity/SqlServerDsc/issues/613)).
- Changes to SqlDatabaseRole
  - Added en-US localization ([issue #610](https://github.com/dsccommunity/SqlServerDsc/issues/610)).
- Changes to SqlDatabaseRecoveryModel
  - Added en-US localization ([issue #609](https://github.com/dsccommunity/SqlServerDsc/issues/609)).
- Changes to SqlDatabasePermission
  - Added en-US localization ([issue #608](https://github.com/dsccommunity/SqlServerDsc/issues/608)).
- Changes to SqlDatabaseOwner
  - Added en-US localization ([issue #607](https://github.com/dsccommunity/SqlServerDsc/issues/607)).
- Changes to SqlDatabase
  - Added en-US localization ([issue #606](https://github.com/dsccommunity/SqlServerDsc/issues/606)).
- Changes to SqlAGListener
  - Added en-US localization ([issue #604](https://github.com/dsccommunity/SqlServerDsc/issues/604)).
- Changes to SqlAlwaysOnService
  - Added en-US localization ([issue #603](https://github.com/dsccommunity/SqlServerDsc/issues/608)).
- Changes to SqlAlias
  - Added en-US localization ([issue #602](https://github.com/dsccommunity/SqlServerDsc/issues/602)).
  - Removed ShouldProcess for the code, since it has no purpose in a DSC
    resource ([issue #242](https://github.com/dsccommunity/SqlServerDsc/issues/242)).
- Changes to SqlServerReplication
  - Added en-US localization ([issue #620](https://github.com/dsccommunity/SqlServerDsc/issues/620)).
  - Refactored Get-TargetResource slightly so it provide better verbose
    messages.

## [12.4.0.0] - 2019-04-03

### Changed

- Changes to SqlServerDsc
  - Added new resources.
    - SqlRSSetup
  - Added helper module DscResource.Common from the repository
    DscResource.Template.
    - Moved all helper functions from SqlServerDscHelper.psm1 to DscResource.Common.
    - Renamed Test-SqlDscParameterState to Test-DscParameterState.
    - New-TerminatingError error text for a missing localized message now matches
      the output even if the "missing localized message" localized message is
      also missing.
  - Added helper module DscResource.LocalizationHelper from the repository
    DscResource.Template, this replaces the helper module CommonResourceHelper.psm1.
  - Cleaned up unit tests, mostly around loading cmdlet stubs and loading
    classes stubs, but also some tests that were using some odd variants.
  - Fix all integration tests according to issue [PowerShell/DscResource.Template#14](https://github.com/dsccommunity/DscResource.Template/issues/14).
- Changes to SqlServerMemory
  - Updated Cim Class to Win32_ComputerSystem (instead of Win32_PhysicalMemory)
    because the correct memory size was not being detected correctly on Azure VMs
    ([issue #914](https://github.com/dsccommunity/SqlServerDsc/issues/914)).
- Changes to SqlSetup
  - Split integration tests into two jobs, one for running integration tests
    for SQL Server 2016 and another for running integration test for
    SQL Server 2017 ([issue #858](https://github.com/dsccommunity/SqlServerDsc/issues/858)).
  - Localized messages for Master Data Services no longer start and end with
    single quote.
  - When installing features a verbose message is written if a feature is found
    to already be installed. It no longer quietly removes the feature from the
    `/FEATURES` argument.
  - Cleaned up a bit in the tests, removed excessive piping.
  - Fixed minor typo in examples.
  - A new optional parameter `FeatureFlag` parameter was added to control
    breaking changes. Functionality added under a feature flag can be
    toggled on or off, and could be changed later to be the default.
    This way we can also make more of the new functionalities the default
    in the same breaking change release ([issue #1105](https://github.com/dsccommunity/SqlServerDsc/issues/1105)).
  - Added a new way of detecting if the shared feature CONN (Client Tools
    Connectivity, and SQL Client Connectivity SDK), BC (Client Tools
    Backwards Compatibility), and SDK (Client Tools SDK) is installed or
    not. The new functionality is used when the parameter `FeatureFlag`
    is set to `'DetectionSharedFeatures'` ([issue #1105](https://github.com/dsccommunity/SqlServerDsc/issues/1105)).
  - Added a new helper function `Get-InstalledSharedFeatures` to move out
    some of the code from the `Get-TargetResource` to make unit testing
    easier and faster.
  - Changed the logic of 'Build the argument string to be passed to setup' to
    not quote the value if root directory is specified
    ([issue #1254](https://github.com/dsccommunity/SqlServerDsc/issues/1254)).
  - Moved some resource specific helper functions to the new helper module
    DscResource.Common so they can be shared with the new resource SqlRSSetup.
  - Improved verbose messages in Test-TargetResource function to more
    clearly tell if features are already installed or not.
  - Refactored unit tests for the functions Test-TargetResource and
    Set-TargetResource to improve testing speed.
  - Modified the Test-TargetResource and Set-TargetResource to not be
    case-sensitive when comparing feature names. _This was handled
    correctly in real-world scenarios, but failed when running the unit
    tests (and testing casing)._
- Changes to SqlAGDatabase
  - Fix MatchDatabaseOwner to check for CONTROL SERVER, IMPERSONATE LOGIN, or
    CONTROL LOGIN permission in addition to IMPERSONATE ANY LOGIN.
  - Update and fix MatchDatabaseOwner help text.
- Changes to SqlAG
  - Updated documentation on the behavior of defaults as they only apply when
    creating a group.
- Changes to SqlAGReplica
  - AvailabilityMode, BackupPriority, and FailoverMode defaults only apply when
    creating a replica not when making changes to an existing replica. Explicit
    parameters will still change existing replicas ([issue #1244](https://github.com/dsccommunity/SqlServerDsc/issues/1244)).
  - ReadOnlyRoutingList now gets updated without throwing an error on the first
    run ([issue #518](https://github.com/dsccommunity/SqlServerDsc/issues/518)).
  - Test-Resource fixed to report whether ReadOnlyRoutingList desired state
    has been reached correctly ([issue #1305](https://github.com/dsccommunity/SqlServerDsc/issues/1305)).
- Changes to SqlDatabaseDefaultLocation
  - No longer does the Test-TargetResource fail on the second test run
    when the backup file path was changed, and the path was ending with
    a backslash ([issue #1307](https://github.com/dsccommunity/SqlServerDsc/issues/1307)).

## [12.3.0.0] - 2019-02-20

### Changed

- Changes to SqlServerDsc
  - Reverting the change that was made as part of the
    [issue #1260](https://github.com/dsccommunity/SqlServerDsc/issues/1260)
    in the previous release, as it only mitigated the issue, it did not
    solve the issue.
  - Removed the container testing since that broke the integration tests,
    possible due to using excessive amount of memory on the AppVeyor build
    worker. This will make the unit tests to take a bit longer to run
    ([issue #1260](https://github.com/dsccommunity/SqlServerDsc/issues/1260)).
  - The unit tests and the integration tests are now run in two separate
    build workers in AppVeyor. One build worker runs the integration tests,
    while a second build worker runs the unit tests. The build workers runs
    in parallel on paid accounts, but sequentially on free accounts
    ([issue #1260](https://github.com/dsccommunity/SqlServerDsc/issues/1260)).
  - Clean up error handling in some of the integration tests that was
    part of a workaround for a bug in Pester. The bug is resolved, and
    the error handling is not again built into Pester.
  - Speeding up the AppVeyor tests by splitting the common tests in a
    separate build job.
  - Updated the appveyor.yml to have the correct build step, and also
    correct run the build step only in one of the jobs.
  - Update integration tests to use the new integration test template.
  - Added SqlAgentOperator resource.
- Changes to SqlServiceAccount
  - Fixed Get-ServiceObject when searching for Integration Services service.
    Unlike the rest of SQL Server services, the Integration Services service
    cannot be instanced, however you can have multiple versions installed.
    Get-Service object would return the correct service name that you
    are looking for, but it appends the version number at the end. Added
    parameter VersionNumber so the search would return the correct
    service name.
  - Added code to allow for using Managed Service Accounts.
  - Now the correct service type string value is returned by the function
    `Get-TargetResource`. Previously one value was passed in as a parameter
    (e.g. `DatabaseEngine`), but a different string value as returned
    (e.g. `SqlServer`). Now `Get-TargetResource` return the same values
    that can be passed as values in the parameter `ServiceType`
    ([issue #981](https://github.com/dsccommunity/SqlServerDsc/issues/981)).
- Changes to SqlServerLogin
  - Fixed issue in Test-TargetResource to valid password on disabled accounts
    ([issue #915](https://github.com/dsccommunity/SqlServerDsc/issues/915)).
  - Now when adding a login of type SqlLogin, and the SQL Server login mode
    is set to `'Integrated'`, an error is correctly thrown
    ([issue #1179](https://github.com/dsccommunity/SqlServerDsc/issues/1179)).
- Changes to SqlSetup
  - Updated the integration test to stop the named instance while installing
    the other instances to mitigate
    [issue #1260](https://github.com/dsccommunity/SqlServerDsc/issues/1260).
  - Add parameters to configure the 'tempdb' files during the installation of
    the instance. The new parameters are SqlTempdbFileCount, SqlTempdbFileSize,
    SqlTempdbFileGrowth, SqlTempdbLogFileSize and SqlTempdbLogFileGrowth
    ([issue #1167](https://github.com/dsccommunity/SqlServerDsc/issues/1167)).
- Changes to SqlServerEndpoint
  - Add the optional parameter Owner. The default owner remains the login used
    for the creation of the endpoint
    ([issue #1251](https://github.com/dsccommunity/SqlServerDsc/issues/1251)).
    [Maxime Daniou (@mdaniou)](https://github.com/mdaniou)
  - Add integration tests
    ([issue #744](https://github.com/dsccommunity/SqlServerDsc/issues/744)).
    [Maxime Daniou (@mdaniou)](https://github.com/mdaniou)

## [12.2.0.0] - 2019-01-09

### Changed

- Changes to SqlServerDsc
  - During testing in AppVeyor the Build Worker is restarted in the install
    step to make sure the are no residual changes left from a previous SQL
    Server install on the Build Worker done by the AppVeyor Team
    ([issue #1260](https://github.com/dsccommunity/SqlServerDsc/issues/1260)).
  - Code cleanup: Change parameter names of Connect-SQL to align with resources.
  - Updated README.md in the Examples folder.
    - Added a link to the new xADObjectPermissionEntry examples in
      ActiveDirectory, fixed a broken link and a typo.
      [Adam Rush (@adamrushuk)](https://github.com/adamrushuk)
- Change to SqlServerLogin so it doesn't check properties for absent logins.
  - Fix for ([issue #1096](https://github.com/dsccommunity/SqlServerDsc/issues/1096))

## [12.1.0.0] - 2018-10-24

### Changed

- Changes to SqlServerDsc
  - Add support for validating the code with the DSC ResourceKit
    Script Analyzer rules, both in Visual Studio Code and directly using
    `Invoke-ScriptAnalyzer`.
  - Opt-in for common test "Common Tests - Validate Markdown Links".
  - Updated broken links in `\README.md` and in `\Examples\README.md`
  - Opt-in for common test 'Common Tests - Relative Path Length'.
  - Updated the Installation section in the README.md.
  - Updated the Contributing section in the README.md after
    [Style Guideline and Best Practices guidelines](https://github.com/dsccommunity/DscResources/blob/master/StyleGuidelines.md)
    has merged into one document.
  - To speed up testing in AppVeyor, unit tests are now run in two containers.
  - Adding the PowerShell script `Assert-TestEnvironment.ps1` which
    must be run prior to running any unit tests locally with
    `Invoke-Pester`.
    Read more in the specific contributing guidelines, under the section
    [Unit Tests](https://github.com/dsccommunity/SqlServerDsc/blob/dev/CONTRIBUTING.md#unit-tests).
- Changes to SqlServerDscHelper
  - Fix style guideline lint errors.
  - Changes to Connect-SQL
    - Adding verbose message in Connect-SQL so it
      now shows the username that is connecting.
  - Changes to Import-SQLPS
    - Fixed so that when importing SQLPS it imports
      using the path (and not the .psd1 file).
    - Fixed so that the verbose message correctly
      shows the name, version and path when importing
      the module SQLPS (it did show correctly for the
      SqlServer module).
- Changes to SqlAg, SqlAGDatabase, and SqlAGReplica examples
  - Included configuration for SqlAlwaysOnService to enable
    High Availability Disaster Recovery on each node to avoid confusion
    ([issue #1182](https://github.com/dsccommunity/SqlServerDsc/issues/1182)).
- Changes to SqlServerDatabaseMail
  - Minor update to Ensure parameter description in the README.md.
- Changes to Write-ModuleStubFile.ps1
  - Create aliases for cmdlets in the stubbed module which have aliases
    ([issue #1224](https://github.com/dsccommunity/SqlServerDsc/issues/1224)).
    [Dan Reist (@randomnote1)](https://github.com/randomnote1)
  - Use a string builder to build the function stubs.
  - Fixed formatting issues for the function to work with modules other
    than SqlServer.
- New DSC resource SqlServerSecureConnection
  - New resource to configure a SQL Server instance for encrypted SQL
    connections.
- Changes to SqlAlwaysOnService
  - Updated integration tests to use NetworkingDsc
    ([issue #1129](https://github.com/dsccommunity/SqlServerDsc/issues/1129)).
- Changes to SqlServiceAccount
  - Fix unit tests that didn't mock some of the calls. It no longer fail
    when a SQL Server installation is not present on the node running the
    unit test ([issue #983](https://github.com/dsccommunity/SqlServerDsc/issues/983)).

## [12.0.0.0] - 2018-09-05

### Changed

- Changes to SqlServerDatabaseMail
  - DisplayName is now properly treated as display name
    for the originating email address ([issue #1200](https://github.com/dsccommunity/SqlServerDsc/issue/1200)).
    [Nick Reilingh (@NReilingh)](https://github.com/NReilingh)
    - DisplayName property now defaults to email address instead of server name.
    - Minor improvements to documentation.
- Changes to SqlAGDatabase
  - Corrected reference to "PsDscRunAsAccount" in documentation
    ([issue #1199](https://github.com/dsccommunity/SqlServerDsc/issues/1199)).
    [Nick Reilingh (@NReilingh)](https://github.com/NReilingh)
- Changes to SqlDatabaseOwner
  - BREAKING CHANGE: Support multiple instances on the same node.
    The parameter InstanceName is now Key and cannot be omitted
    ([issue #1197](https://github.com/dsccommunity/SqlServerDsc/issues/1197)).
- Changes to SqlSetup
  - Added new parameters to allow to define the startup types for the Sql Engine
    service, the Agent service, the Analysis service and the Integration Service.
    The new optional parameters are respectively SqlSvcStartupType, AgtSvcStartupType,
    AsSvcStartupType, IsSvcStartupType and RsSvcStartupType ([issue #1165](https://github.com/dsccommunity/SqlServerDsc/issues/1165).
    [Maxime Daniou (@mdaniou)](https://github.com/mdaniou)

## [11.4.0.0] - 2018-07-25

### Changed

- Changes to SqlServerDsc
  - Updated helper function Restart-SqlService to have to new optional parameters
    `SkipClusterCheck` and `SkipWaitForOnline`. This was to support more aspects
    of the resource SqlServerNetwork.
  - Updated helper function `Import-SQLPSModule`
    - To only import module if the
      module does not exist in the session.
    - To always import the latest version of 'SqlServer' or 'SQLPS' module, if
      more than one version exist on the target node. It will still prefer to
      use 'SqlServer' module.
  - Updated all the examples and integration tests to not use
    `PSDscAllowPlainTextPassword`, so examples using credentials or
    passwords by default are secure.
- Changes to SqlAlwaysOnService
  - Integration tests was updated to handle new IPv6 addresses on the AppVeyor
    build worker ([issue #1155](https://github.com/dsccommunity/SqlServerDsc/issues/1155)).
- Changes to SqlServerNetwork
  - Refactor SqlServerNetwork to not load assembly from GAC ([issue #1151](https://github.com/dsccommunity/SqlServerDsc/issues/1151)).
  - The resource now supports restarting the SQL Server service when both
    enabling and disabling the protocol.
  - Added integration tests for this resource
    ([issue #751](https://github.com/dsccommunity/SqlServerDsc/issues/751)).
- Changes to SqlAG
  - Removed excess `Import-SQLPSModule` call.
- Changes to SqlSetup
  - Now after a successful install the "SQL PowerShell module" is reevaluated and
    forced to be reimported into the session. This is to support that a never
    version of SQL Server was installed side-by-side so that SQLPS module should
    be used instead.

## [11.3.0.0] - 2018-06-13

### Changed

- Changes to SqlServerDsc
  - Moved decoration for integration test to resolve a breaking change in
    DscResource.Tests.
  - Activated the GitHub App Stale on the GitHub repository.
  - Added a CODE\_OF\_CONDUCT.md with the same content as in the README.md
    [issue #939](https://github.com/dsccommunity/SqlServerDsc/issues/939).
  - New resources:
    - Added SqlScriptQueryResource. [Chase Wilson (@chasewilson)](https://github.com/chasewilson)
  - Fix for issue #779 [Paul Kelly (@prkelly)](https://github.com/prkelly)

## [11.2.0.0] - 2018-05-02

- Changes to SqlServerDsc
  - Added new test helper functions in the CommonTestHelpers module. These are used
    by the integration tests.
    - **New-IntegrationLoopbackAdapter:** Installs the PowerShell module
      'LoopbackAdapter' from PowerShell Gallery and creates a new network
      loopback adapter.
    - **Remove-IntegrationLoopbackAdapter:** Removes a new network loopback adapter.
    - **Get-NetIPAddressNetwork:** Returns the IP network address from an IPv4 address
      and prefix length.
  - Enabled PSSA rule violations to fail build in the CI environment.
  - Renamed SqlServerDsc.psd1 to be consistent
    ([issue #1116](https://github.com/dsccommunity/SqlServerDsc/issues/1116)).
    [Glenn Sarti (@glennsarti)](https://github.com/glennsarti)
- Changes to Unit Tests
  - Updated
    the following resources unit test template to version 1.2.1
    - SqlWaitForAG ([issue #1088](https://github.com/dsccommunity/SqlServerDsc/issues/1088)).
      [Michael Fyffe (@TraGicCode)](https://github.com/TraGicCode)
- Changes to SqlAlwaysOnService
  - Updated the integration tests to use a loopback adapter to be less intrusive
    in the build worker environment.
  - Minor code cleanup in integration test, fixed the scope on variable.
- Changes to SqlSetup
  - Updated the integration tests to stop some services after each integration test.
    This is to save memory on the AppVeyor build worker.
  - Updated the integration tests to use a SQL Server 2016 Service Pack 1.
  - Fixed Script Analyzer rule error.
- Changes to SqlRS
  - Updated the integration tests to stop the Reporting Services service after
    the integration test. This is to save memory on the AppVeyor build worker.
  - The helper function `Restart-ReportingServicesService` should no longer timeout
    when restarting the service ([issue #1114](https://github.com/dsccommunity/SqlServerDsc/issues/1114)).
- Changes to SqlServiceAccount
  - Updated the integration tests to stop some services after each integration test.
    This is to save memory on the AppVeyor build worker.
- Changes to SqlServerDatabaseMail
  - Fixed Script Analyzer rule error.

## [11.1.0.0] - 2018-03-21

### Changed

- Changes to SqlServerDsc
  - Updated the PULL\_REQUEST\_TEMPLATE with an improved task list and modified
    some text to be clearer ([issue #973](https://github.com/dsccommunity/SqlServerDsc/issues/973)).
  - Updated the ISSUE_TEMPLATE to hopefully be more intuitive and easier to use.
  - Added information to ISSUE_TEMPLATE that issues must be reproducible in
    SqlServerDsc resource module (if running the older xSQLServer resource module)
    ([issue #1036](https://github.com/dsccommunity/SqlServerDsc/issues/1036)).
  - Updated ISSUE_TEMPLATE.md with a note about sensitive information ([issue #1092](https://github.com/dsccommunity/SqlServerDsc/issues/1092)).
- Changes to SqlServerLogin
  - [Claudio Spizzi (@claudiospizzi)](https://github.com/claudiospizzi): Fix password
    test fails for nativ sql users ([issue #1048](https://github.com/dsccommunity/SqlServerDsc/issues/1048)).
- Changes to SqlSetup
  - [Michael Fyffe (@TraGicCode)](https://github.com/TraGicCode): Clarify usage
    of 'SecurityMode' along with adding parameter validations for the only 2
    supported values ([issue #1010](https://github.com/dsccommunity/SqlServerDsc/issues/1010)).
  - Now accounts containing '$' will be able to be used for installing
    SQL Server. Although, if the account ends with '$' it is considered a
    Managed Service Account ([issue #1055](https://github.com/dsccommunity/SqlServerDsc/issues/1055)).
- Changes to Integration Tests
  - [Michael Fyffe (@TraGicCode)](https://github.com/TraGicCode): Replace xStorage
    dsc resource module with StorageDsc ([issue #1038](https://github.com/dsccommunity/SqlServerDsc/issues/1038)).
- Changes to Unit Tests
  - [Michael Fyffe (@TraGicCode)](https://github.com/TraGicCode): Updated
    the following resources unit test template to version 1.2.1
    - SqlAlias ([issue #999](https://github.com/dsccommunity/SqlServerDsc/issues/999)).
    - SqlWindowsFirewall ([issue #1089](https://github.com/dsccommunity/SqlServerDsc/issues/1089)).

## [11.0.0.0] - 2018-02-07

### Changed

- Changes to SqlServerDsc
  - BREAKING CHANGE: Resource SqlRSSecureConnectionLevel was remove
    ([issue #990](https://github.com/dsccommunity/SqlServerDsc/issues/990)).
    The parameter that was set using that resource has been merged into resource
    SqlRS as the parameter UseSsl. The UseSsl parameter is of type boolean. This
    change was made because from SQL Server 2008 R2 this value is made an on/off
    switch. Read more in the article [ConfigurationSetting Method - SetSecureConnectionLevel](https://docs.microsoft.com/en-us/sql/reporting-services/wmi-provider-library-reference/configurationsetting-method-setsecureconnectionlevel).
  - Updated so that named parameters are used for New-Object cmdlet. This was
    done to follow the style guideline.
  - Updated manifest and license to reflect the new year
    ([issue #965](https://github.com/dsccommunity/SqlServerDsc/issues/965)).
  - Added a README.md under Tests\Integration to help contributors to write
    integration tests.
  - Added 'Integration tests' section in the CONTRIBUTING.md.
  - The complete examples were removed. They were no longer accurate and some
    referenced resources that no longer exist. Accurate examples can be found
    in each specific resource example folder. Examples for installing Failover Cluster
    can be found in the resource examples folders in the xFailOverCluster
    resource module ([issue #462](https://github.com/dsccommunity/SqlServerDsc/issues/462)).
  - A README.md was created under the Examples folder to be used as reference how
    to install certain scenarios ([issue #462](https://github.com/dsccommunity/SqlServerDsc/issues/462)).
  - Removed the local specific common test for compiling examples in this repository
    and instead opted-in for the common test in the 'DscResource.Tests' repository
    ([issue #669](https://github.com/dsccommunity/SqlServerDsc/issues/669)).
  - Added new resource SqlServerDatabaseMail for configuring SQL Server
    Database Mail ([issue #155](https://github.com/dsccommunity/SqlServerDsc/issues/155)).
  - Updated the helper function Test-SQLDscParameterState to handle the
    data type UInt16.
  - Fixed typo in SqlServerDscCommon.Tests.
  - Updated README.md with known issue section for each resource.
  - Resources that did not have a description in the README.md now has one.
  - Resources that missed links to the examples in the README.md now has those
    links.
  - Style changes in all examples, removing type [System.Management.Automation.Credential()]
    from credential parameters ([issue #1003](https://github.com/dsccommunity/SqlServerDsc/issues/1003)),
    and renamed the credential parameter so it is not using abbreviation.
  - Updated the security token for AppVeyor status badge in README.md. When we
    renamed the repository the security token was changed
    ([issue #1012](https://github.com/dsccommunity/SqlServerDsc/issues/1012)).
  - Now the helper function Restart-SqlService, after restarting the SQL Server
    service, does not return until it can connect to the SQL Server instance, and
    the instance returns status 'Online' ([issue #1008](https://github.com/dsccommunity/SqlServerDsc/issues/1008)).
    If it fails to connect within the timeout period (defaults to 120 seconds) it
    throws an error.
  - Fixed typo in comment-base help for helper function Test-AvailabilityReplicaSeedingModeAutomatic.
  - Style cleanup in helper functions and tests.
- Changes to SqlAG
  - Fixed typos in tests.
  - Style cleanup in code and tests.
- Changes to SqlAGDatabase
  - Style cleanup in code and tests.
- Changes to SqlAGListener
  - Fixed typo in comment-based help.
  - Style cleanup in code and tests.
- Changes to SqlAGReplica
  - Minor code style cleanup. Removed unused variable and instead piped the cmdlet
    Join-SqlAvailabilityGroup to Out-Null.
  - Fixed minor typos in comment-based help.
  - Fixed minor typos in comment.
  - Style cleanup in code and tests.
  - Updated description for parameter Name in README.md and in comment-based help
    ([issue #1034](https://github.com/dsccommunity/SqlServerDsc/issues/1034)).
- Changes to SqlAlias
  - Fixed issue where exception was thrown if reg keys did not exist
    ([issue #949](https://github.com/dsccommunity/SqlServerDsc/issues/949)).
  - Style cleanup in tests.
- Changes to SqlAlwaysOnService
  - Refactor integration tests slightly to improve run time performance
    ([issue #1001](https://github.com/dsccommunity/SqlServerDsc/issues/1001)).
  - Style cleanup in code and tests.
- Changes to SqlDatabase
  - Fix minor Script Analyzer warning.
- Changes to SqlDatabaseDefaultLocation
  - Refactor integration tests slightly to improve run time performance
    ([issue #1001](https://github.com/dsccommunity/SqlServerDsc/issues/1001)).
  - Minor style cleanup of code in tests.
- Changes to SqlDatabaseRole
  - Style cleanup in tests.
- Changes to SqlRS
  - Replaced Get-WmiObject with Get-CimInstance to fix Script Analyzer warnings
    ([issue #264](https://github.com/dsccommunity/SqlServerDsc/issues/264)).
  - Refactored the resource to use Invoke-CimMethod.
  - Added parameter UseSsl which when set to $true forces connections to the
    Reporting Services to use SSL when connecting ([issue #990](https://github.com/dsccommunity/SqlServerDsc/issues/990)).
  - Added complete example for SqlRS (based on the integration tests)
    ([issue #634](https://github.com/dsccommunity/SqlServerDsc/issues/634)).
  - Refactor integration tests slightly to improve run time performance
    ([issue #1001](https://github.com/dsccommunity/SqlServerDsc/issues/1001)).
  - Style cleanup in code and tests.
- Changes to SqlScript
  - Style cleanup in tests.
  - Updated examples.
  - Added integration tests.
  - Fixed minor typos in comment-based help.
  - Added new example based on integration test.
- Changes to SqlServerConfiguration
  - Fixed minor typos in comment-based help.
  - Now the verbose message say what option is changing and to what value
    ([issue #1014](https://github.com/dsccommunity/SqlServerDsc/issues/1014)).
  - Changed the RestartTimeout parameter from type SInt32 to type UInt32.
  - Added localization ([issue #605](https://github.com/dsccommunity/SqlServerDsc/issues/605)).
  - Style cleanup in code and tests.
- Changes to SqlServerEndpoint
  - Updated README.md with links to the examples
    ([issue #504](https://github.com/dsccommunity/SqlServerDsc/issues/504)).
  - Style cleanup in tests.
- Changes to SqlServerLogin
  - Added integration tests ([issue #748](https://github.com/dsccommunity/SqlServerDsc/issues/748)).
  - Minor code style cleanup.
  - Removed unused variable and instead piped the helper function Connect-SQL to
    Out-Null.
  - Style cleanup in tests.
- Changes to SqlServerMaxDop
  - Minor style changes in the helper function Get-SqlDscDynamicMaxDop.
- Changes to SqlServerMemory
  - Style cleanup in code and tests.
- Changes to SqlServerPermission
  - Fixed minor typos in comment-based help.
  - Style cleanup in code.
- Changes to SqlServerReplication
  - Fixed minor typos in verbose messages.
  - Style cleanup in tests.
- Changes to SqlServerNetwork
  - Added sysadmin account parameter usage to the examples.
- Changes to SqlServerReplication
  - Fix Script Analyzer warning ([issue #263](https://github.com/dsccommunity/SqlServerDsc/issues/263)).
- Changes to SqlServerRole
  - Added localization ([issue #621](https://github.com/dsccommunity/SqlServerDsc/issues/621)).
  - Added integration tests ([issue #756](https://github.com/dsccommunity/SqlServerDsc/issues/756)).
  - Updated example to add two server roles in the same configuration.
  - Style cleanup in tests.
- Changes to SqlServiceAccount
  - Default services are now properly detected
    ([issue #930](https://github.com/dsccommunity/SqlServerDsc/issues/930)).
  - Made the description of parameter RestartService more descriptive
    ([issue #960](https://github.com/dsccommunity/SqlServerDsc/issues/960)).
  - Added a read-only parameter ServiceAccountName so that the service account
    name is correctly returned as a string ([issue #982](https://github.com/dsccommunity/SqlServerDsc/issues/982)).
  - Added integration tests ([issue #980](https://github.com/dsccommunity/SqlServerDsc/issues/980)).
  - The timing issue that the resource returned before SQL Server service was
    actually restarted has been solved by a change in the helper function
    Restart-SqlService ([issue #1008](https://github.com/dsccommunity/SqlServerDsc/issues/1008)).
    Now Restart-SqlService waits for the instance to return status 'Online' or
    throws an error saying it failed to connect within the timeout period.
  - Style cleanup in code and tests.
- Changes to SqlSetup
  - Added parameter `ASServerMode` to support installing Analysis Services in
    Multidimensional mode, Tabular mode and PowerPivot mode
    ([issue #388](https://github.com/dsccommunity/SqlServerDsc/issues/388)).
  - Added integration tests for testing Analysis Services Multidimensional mode
    and Tabular mode.
  - Cleaned up integration tests.
  - Added integration tests for installing a default instance of Database Engine.
  - Refactor integration tests slightly to improve run time performance
    ([issue #1001](https://github.com/dsccommunity/SqlServerDsc/issues/1001)).
  - Added PSSA rule 'PSUseDeclaredVarsMoreThanAssignments' override in the
    function Set-TargetResource for the variable $global:DSCMachineStatus.
  - Style cleanup in code and tests.
- Changes to SqlWaitForAG
  - Style cleanup in code.
- Changes to SqlWindowsFirewall
  - Fixed minor typos in comment-based help.
  - Style cleanup in code.

## [10.0.0.0] - 2017-12-14

### Changed

- BREAKING CHANGE: Resource module has been renamed to SqlServerDsc
  ([issue #916](https://github.com/dsccommunity/SqlServerDsc/issues/916)).
- BREAKING CHANGE: Significant rename to reduce length of resource names
  - See [issue #851](https://github.com/dsccommunity/SqlServerDsc/issues/851)
    for a complete table mapping rename changes.
  - Impact to all resources.
- Changes to CONTRIBUTING.md
  - Added details to the naming convention used in SqlServerDsc.
- Changes to SqlServerDsc
  - The examples in the root of the Examples folder are obsolete. A note was
    added to the comment-based help in each example stating it is obsolete.
    This is a temporary measure until they are replaced
    ([issue #904](https://github.com/dsccommunity/SqlServerDsc/issues/904)).
  - Added new common test (regression test) for validating the long path
    issue for compiling resources in Azure Automation.
  - Fix resources in alphabetical order in README.md ([issue #908](https://github.com/dsccommunity/SqlServerDsc/issues/908)).
- Changes to SqlAG
  - BREAKING CHANGE: Parameters SQLServer and SQLInstanceName has been renamed
    to ServerName and InstanceName respectively
    ([issue #308](https://github.com/dsccommunity/SqlServerDsc/issues/308)).
  - BREAKING CHANGE: The read-only property SQLServerNetName was removed in favor
    of EndpointHostName ([issue #924](https://github.com/dsccommunity/SqlServerDsc/issues/924)).
    Get-TargetResource will now return the value of property [NetName](https://docs.microsoft.com/en-us/dotnet/api/microsoft.sqlserver.management.smo.server.netname)
    for the property EndpointHostName.
- Changes to SqlAGDatabase
  - BREAKING CHANGE: Parameters SQLServer and SQLInstanceName has been renamed
    to ServerName and InstanceName respectively
    ([issue #308](https://github.com/dsccommunity/SqlServerDsc/issues/308)).
  - Changed the Get-MatchingDatabaseNames function to be case insensitive when
    matching database names ([issue #912](https://github.com/dsccommunity/SqlServerDsc/issues/912)).
- Changes to SqlAGListener
  - BREAKING CHANGE: Parameter NodeName has been renamed to ServerName
    ([issue #308](https://github.com/dsccommunity/SqlServerDsc/issues/308)).
- Changes to SqlAGReplica
  - BREAKING CHANGE: Parameters SQLServer and SQLInstanceName has been renamed
    to ServerName and InstanceName respectively
    ([issue #308](https://github.com/dsccommunity/SqlServerDsc/issues/308)).
  - BREAKING CHANGE: Parameters PrimaryReplicaSQLServer and PrimaryReplicaSQLInstanceName
    has been renamed to PrimaryReplicaServerName and PrimaryReplicaInstanceName
    respectively ([issue #922](https://github.com/dsccommunity/SqlServerDsc/issues/922)).
  - BREAKING CHANGE: The read-only property SQLServerNetName was removed in favor
    of EndpointHostName ([issue #924](https://github.com/dsccommunity/SqlServerDsc/issues/924)).
    Get-TargetResource will now return the value of property [NetName](https://docs.microsoft.com/en-us/dotnet/api/microsoft.sqlserver.management.smo.server.netname)
    for the property EndpointHostName.
- Changes to SqlAlwaysOnService
  - BREAKING CHANGE: Parameters SQLServer and SQLInstanceName has been renamed
    to ServerName and InstanceName respectively
    ([issue #308](https://github.com/dsccommunity/SqlServerDsc/issues/308)).
- Changes to SqlDatabase
  - BREAKING CHANGE: Parameters SQLServer and SQLInstanceName has been renamed
    to ServerName and InstanceName respectively
    ([issue #308](https://github.com/dsccommunity/SqlServerDsc/issues/308)).
- Changes SqlDatabaseDefaultLocation
  - BREAKING CHANGE: Parameters SQLServer and SQLInstanceName has been renamed
    to ServerName and InstanceName respectively
    ([issue #308](https://github.com/dsccommunity/SqlServerDsc/issues/308)).
- Changes to SqlDatabaseOwner
  - BREAKING CHANGE: Parameters SQLServer and SQLInstanceName has been renamed
    to ServerName and InstanceName respectively
    ([issue #308](https://github.com/dsccommunity/SqlServerDsc/issues/308)).
- Changes to SqlDatabasePermission
  - BREAKING CHANGE: Parameters SQLServer and SQLInstanceName has been renamed
    to ServerName and InstanceName respectively
    ([issue #308](https://github.com/dsccommunity/SqlServerDsc/issues/308)).
- Changes to SqlDatabaseRecoveryModel
  - BREAKING CHANGE: Parameters SQLServer and SQLInstanceName has been renamed
    to ServerName and InstanceName respectively
    ([issue #308](https://github.com/dsccommunity/SqlServerDsc/issues/308)).
- Changes to SqlDatabaseRole
  - BREAKING CHANGE: Parameters SQLServer and SQLInstanceName has been renamed
    to ServerName and InstanceName respectively
    ([issue #308](https://github.com/dsccommunity/SqlServerDsc/issues/308)).
- Changes to SqlRS
  - BREAKING CHANGE: Parameters RSSQLServer and RSSQLInstanceName has been renamed
    to DatabaseServerName and DatabaseInstanceName respectively
    ([issue #923](https://github.com/dsccommunity/SqlServerDsc/issues/923)).
- Changes to SqlServerConfiguration
  - BREAKING CHANGE: Parameters SQLServer and SQLInstanceName has been renamed
    to ServerName and InstanceName respectively
    ([issue #308](https://github.com/dsccommunity/SqlServerDsc/issues/308)).
- Changes to SqlServerEndpoint
  - BREAKING CHANGE: Parameters SQLServer and SQLInstanceName has been renamed
    to ServerName and InstanceName respectively
    ([issue #308](https://github.com/dsccommunity/SqlServerDsc/issues/308)).
- Changes to SqlServerEndpointPermission
  - BREAKING CHANGE: Parameter NodeName has been renamed to ServerName
    ([issue #308](https://github.com/dsccommunity/SqlServerDsc/issues/308)).
  - Now the examples files have a shorter name so that resources will not fail
    to compile in Azure Automation ([issue #934](https://github.com/dsccommunity/SqlServerDsc/issues/934)).
- Changes to SqlServerEndpointState
  - BREAKING CHANGE: Parameter NodeName has been renamed to ServerName
    ([issue #308](https://github.com/dsccommunity/SqlServerDsc/issues/308)).
- Changes to SqlServerLogin
  - BREAKING CHANGE: Parameters SQLServer and SQLInstanceName has been renamed
    to ServerName and InstanceName respectively
    ([issue #308](https://github.com/dsccommunity/SqlServerDsc/issues/308)).
- Changes to SqlServerMaxDop
  - BREAKING CHANGE: Parameters SQLServer and SQLInstanceName has been renamed
    to ServerName and InstanceName respectively
    ([issue #308](https://github.com/dsccommunity/SqlServerDsc/issues/308)).
- Changes to SqlServerMemory
  - BREAKING CHANGE: Parameters SQLServer and SQLInstanceName has been renamed
    to ServerName and InstanceName respectively
    ([issue #308](https://github.com/dsccommunity/SqlServerDsc/issues/308)).
- Changes to SqlServerNetwork
  - BREAKING CHANGE: Parameters SQLServer has been renamed to ServerName
    ([issue #308](https://github.com/dsccommunity/SqlServerDsc/issues/308)).
- Changes to SqlServerPermission
  - BREAKING CHANGE: Parameter NodeName has been renamed to ServerName
    ([issue #308](https://github.com/dsccommunity/SqlServerDsc/issues/308)).
- Changes to SqlServerRole
  - BREAKING CHANGE: Parameters SQLServer and SQLInstanceName has been renamed
    to ServerName and InstanceName respectively
    ([issue #308](https://github.com/dsccommunity/SqlServerDsc/issues/308)).
- Changes to SqlServerServiceAccount
  - BREAKING CHANGE: Parameters SQLServer and SQLInstanceName has been renamed
    to ServerName and InstanceName respectively
    ([issue #308](https://github.com/dsccommunity/SqlServerDsc/issues/308)).

## [9.0.0.0] - 2017-11-15

### Changed

- Changes to xSQLServer
  - Updated Pester syntax to v4
  - Fixes broken links to issues in the CHANGELOG.md.
- Changes to xSQLServerDatabase
  - Added parameter to specify collation for a database to be different from server
    collation ([issue #767](https://github.com/dsccommunity/SqlServerDsc/issues/767)).
  - Fixed unit tests for Get-TargetResource to ensure correctly testing return
    values ([issue #849](https://github.com/dsccommunity/SqlServerDsc/issues/849))
- Changes to xSQLServerAlwaysOnAvailabilityGroup
  - Refactored the unit tests to allow them to be more user friendly and to test
    additional SQLServer variations.
    - Each test will utilize the Import-SQLModuleStub to ensure the correct
      module is loaded ([issue #784](https://github.com/dsccommunity/SqlServerDsc/issues/784)).
  - Fixed an issue when setting the SQLServer parameter to a Fully Qualified
    Domain Name (FQDN) ([issue #468](https://github.com/dsccommunity/SqlServerDsc/issues/468)).
  - Fixed the logic so that if a parameter is not supplied to the resource, the
    resource will not attempt to apply the defaults on subsequent checks
    ([issue #517](https://github.com/dsccommunity/SqlServerDsc/issues/517)).
  - Made the resource cluster aware. When ProcessOnlyOnActiveNode is specified,
    the resource will only determine if a change is needed if the target node
    is the active host of the SQL Server instance ([issue #868](https://github.com/dsccommunity/SqlServerDsc/issues/868)).
- Changes to xSQLServerAlwaysOnAvailabilityGroupDatabaseMembership
  - Made the resource cluster aware. When ProcessOnlyOnActiveNode is specified,
    the resource will only determine if a change is needed if the target node
    is the active host of the SQL Server instance ([issue #869](https://github.com/dsccommunity/SqlServerDsc/issues/869)).
- Changes to xSQLServerAlwaysOnAvailabilityGroupReplica
  - Made the resource cluster aware. When ProcessOnlyOnActiveNode is specified,
    the resource will only determine if a change is needed if the target node is
    the active host of the SQL Server instance ([issue #870](https://github.com/dsccommunity/SqlServerDsc/issues/870)).
- Added the CommonTestHelper.psm1 to store common testing functions.
  - Added the Import-SQLModuleStub function to ensure the correct version of the
    module stubs are loaded ([issue #784](https://github.com/dsccommunity/SqlServerDsc/issues/784)).
- Changes to xSQLServerMemory
  - Made the resource cluster aware. When ProcessOnlyOnActiveNode is specified,
    the resource will only determine if a change is needed if the target node
    is the active host of the SQL Server instance ([issue #867](https://github.com/dsccommunity/SqlServerDsc/issues/867)).
- Changes to xSQLServerNetwork
  - BREAKING CHANGE: Renamed parameter TcpDynamicPorts to TcpDynamicPort and
    changed type to Boolean ([issue #534](https://github.com/dsccommunity/SqlServerDsc/issues/534)).
  - Resolved issue when switching from dynamic to static port.
    configuration ([issue #534](https://github.com/dsccommunity/SqlServerDsc/issues/534)).
  - Added localization (en-US) for all strings in resource and unit tests
    ([issue #618](https://github.com/dsccommunity/SqlServerDsc/issues/618)).
  - Updated examples to reflect new parameters.
- Changes to xSQLServerRSConfig
  - Added examples
- Added resource
  - xSQLServerDatabaseDefaultLocation
    ([issue #656](https://github.com/dsccommunity/SqlServerDsc/issues/656))
- Changes to xSQLServerEndpointPermission
  - Fixed a problem when running the tests locally in a PowerShell console it
    would ask for parameters ([issue #897](https://github.com/dsccommunity/SqlServerDsc/issues/897)).
- Changes to xSQLServerAvailabilityGroupListener
  - Fixed a problem when running the tests locally in a PowerShell console it
    would ask for parameters ([issue #897](https://github.com/dsccommunity/SqlServerDsc/issues/897)).
- Changes to xSQLServerMaxDop
  - Made the resource cluster aware. When ProcessOnlyOnActiveNode is specified,
    the resource will only determine if a change is needed if the target node
    is the active host of the SQL Server instance ([issue #882](https://github.com/dsccommunity/SqlServerDsc/issues/882)).

## [8.2.0.0] - 2017-10-05

### Changed

- Changes to xSQLServer
  - Updated appveyor.yml so that integration tests run in order and so that
    the SQLPS module folders are renamed to not disturb the units test, but
    can be renamed back by the integration tests xSQLServerSetup so that the
    integration tests can run successfully
    ([issue #774](https://github.com/dsccommunity/SqlServerDsc/issues/774)).
  - Changed so the maximum version to be installed is 4.0.6.0, when running unit
    tests in AppVeyor. Quick fix until we can resolve the unit tests (see
    [issue #807](https://github.com/dsccommunity/SqlServerDsc/issues/807)).
  - Moved the code block, that contains workarounds in appveyor.yml, so it is run
    during the install phase instead of the test phase.
  - Fix problem with tests breaking with Pester 4.0.7 ([issue #807](https://github.com/dsccommunity/SqlServerDsc/issues/807)).
- Changes to xSQLServerHelper
  - Changes to Connect-SQL and Import-SQLPSModule
    - Now it correctly loads the correct assemblies when SqlServer module is
      present ([issue #649](https://github.com/dsccommunity/SqlServerDsc/issues/649)).
    - Now SQLPS module will be correctly loaded (discovered) after installation
      of SQL Server. Previously resources depending on SQLPS module could fail
      because SQLPS was not found after installation because the PSModulePath
      environment variable in the (LCM) PowerShell session did not contain the new
      module path.
  - Added new helper function "Test-ClusterPermissions" ([issue #446](https://github.com/dsccommunity/SqlServerDsc/issues/446)).
- Changes to xSQLServerSetup
  - Fixed an issue with trailing slashes in the 'UpdateSource' property
    ([issue #720](https://github.com/dsccommunity/SqlServerDsc/issues/720)).
  - Fixed so that the integration test renames back the SQLPS module folders if
    they was renamed by AppVeyor (in the appveyor.yml file)
    ([issue #774](https://github.com/dsccommunity/SqlServerDsc/issues/774)).
  - Fixed so integration test does not write warnings when SQLPS module is loaded
    ([issue #798](https://github.com/dsccommunity/SqlServerDsc/issues/798)).
  - Changes to integration tests.
    - Moved the configuration block from the MSFT\_xSQLServerSetup.Integration.Tests.ps1
      to the MSFT\_xSQLServerSetup.config.ps1 to align with the other integration
      test. And also get most of the configuration in one place.
    - Changed the tests so that the local SqlInstall account is added as a member
      of the local administrators group.
    - Changed the tests so that the local SqlInstall account is added as a member
      of the system administrators in SQL Server (Database Engine) - needed for the
      xSQLServerAlwaysOnService integration tests.
    - Changed so that only one of the Modules-folder for the SQLPS PowerShell module
      for SQL Server 2016 is renamed back so it can be used with the integration
      tests. There was an issue when more than one SQLPS module was present (see
      more information in [issue #806](https://github.com/dsccommunity/SqlServerDsc/issues/806)).
    - Fixed wrong variable name for SQL service credential. It was using the
      integration test variable name instead of the parameter name.
    - Added ErrorAction 'Stop' to the cmdlet Start-DscConfiguration
      ([issue #824](https://github.com/dsccommunity/SqlServerDsc/issues/824)).
- Changes to xSQLServerAlwaysOnAvailabilityGroup
  - Change the check of the values entered as parameter for
    BasicAvailabilityGroup. It is a boolean, hence it was not possible to
    disable the feature.
  - Add possibility to enable/disable the feature DatabaseHealthTrigger
    (SQL Server 2016 or later only).
  - Add possibility to enable the feature DtcSupportEnabled (SQL Server 2016 or
    later only). The feature currently can't be altered once the Availability
    Group is created.
  - Use the new helper function "Test-ClusterPermissions".
  - Refactored the unit tests to allow them to be more user friendly.
  - Added the following read-only properties to the schema ([issue #476](https://github.com/dsccommunity/SqlServerDsc/issues/476))
    - EndpointPort
    - EndpointURL
    - SQLServerNetName
    - Version
  - Use the Get-PrimaryReplicaServerObject helper function.
- Changes to xSQLServerAlwaysOnAvailabilityGroupReplica
  - Fixed the formatting for the AvailabilityGroupNotFound error.
  - Added the following read-only properties to the schema ([issue #477](https://github.com/dsccommunity/SqlServerDsc/issues/477))
    - EndpointPort
    - EndpointURL
  - Use the new helper function "Test-ClusterPermissions".
  - Use the Get-PrimaryReplicaServerObject helper function
- Changes to xSQLServerHelper
  - Fixed Connect-SQL by ensuring the Status property returns 'Online' prior to
    returning the SQL Server object ([issue #333](https://github.com/dsccommunity/SqlServerDsc/issues/333)).
- Changes to xSQLServerRole
  - Running Get-DscConfiguration no longer throws an error saying property
    Members is not an array ([issue #790](https://github.com/dsccommunity/SqlServerDsc/issues/790)).
- Changes to xSQLServerMaxDop
  - Fixed error where Measure-Object cmdlet would fail claiming it could not
    find the specified property ([issue #801](https://github.com/dsccommunity/SqlServerDsc/issues/801))
- Changes to xSQLServerAlwaysOnService
  - Added integration test ([issue #736](https://github.com/dsccommunity/SqlServerDsc/issues/736)).
    - Added ErrorAction 'Stop' to the cmdlet Start-DscConfiguration
      ([issue #824](https://github.com/dsccommunity/SqlServerDsc/issues/824)).
- Changes to SMO.cs
  - Added default properties to the Server class
    - AvailabilityGroups
    - Databases
    - EndpointCollection
  - Added a new overload to the Login class
  - Added default properties to the AvailabilityReplicas class
    - AvailabilityDatabases
    - AvailabilityReplicas
- Added new resource xSQLServerAccount ([issue #706](https://github.com/dsccommunity/SqlServerDsc/issues/706))
  - Added localization support for all strings
  - Added examples for usage
- Changes to xSQLServerRSConfig
  - No longer returns a null value from Test-TargetResource when Reporting
    Services has not been initialized ([issue #822](https://github.com/dsccommunity/SqlServerDsc/issues/822)).
  - Fixed so that when two Reporting Services are installed for the same major
    version the resource does not throw an error ([issue #819](https://github.com/dsccommunity/SqlServerDsc/issues/819)).
  - Now the resource will restart the Reporting Services service after
    initializing ([issue #592](https://github.com/dsccommunity/SqlServerDsc/issues/592)).
    This will enable the Reports site to work.
  - Added integration test ([issue #753](https://github.com/dsccommunity/SqlServerDsc/issues/753)).
  - Added support for configuring URL reservations and virtual directory names
    ([issue #570](https://github.com/dsccommunity/SqlServerDsc/issues/570))
- Added resource
  - xSQLServerDatabaseDefaultLocation
    ([issue #656](https://github.com/dsccommunity/SqlServerDsc/issues/656))

## [8.1.0.0] - 2017-08-23

### Changed

- Changes to xSQLServer
  - Added back .markdownlint.json so that lint rule MD013 is enforced.
  - Change the module to use the image 'Visual Studio 2017' as the build worker
    image for AppVeyor (issue #685).
  - Minor style change in CommonResourceHelper. Added missing [Parameter()] on
    three parameters.
  - Minor style changes to the unit tests for CommonResourceHelper.
  - Changes to xSQLServerHelper
    - Added Swedish localization ([issue #695](https://github.com/dsccommunity/SqlServerDsc/issues/695)).
  - Opt-in for module files common tests ([issue #702](https://github.com/dsccommunity/SqlServerDsc/issues/702)).
    - Removed Byte Order Mark (BOM) from the files; CommonResourceHelper.psm1,
      MSFT\_xSQLServerAvailabilityGroupListener.psm1, MSFT\_xSQLServerConfiguration.psm1,
      MSFT\_xSQLServerEndpointPermission.psm1, MSFT\_xSQLServerEndpointState.psm1,
      MSFT\_xSQLServerNetwork.psm1, MSFT\_xSQLServerPermission.psm1,
      MSFT\_xSQLServerReplication.psm1, MSFT\_xSQLServerScript.psm1,
      SQLPSStub.psm1, SqlServerStub.psm1.
  - Opt-in for script files common tests ([issue #707](https://github.com/dsccommunity/SqlServerDsc/issues/707)).
    - Removed Byte Order Mark (BOM) from the files; DSCClusterSqlBuild.ps1,
      DSCFCISqlBuild.ps1, DSCSqlBuild.ps1, DSCSQLBuildEncrypted.ps1,
      SQLPush_SingleServer.ps1, 1-AddAvailabilityGroupListenerWithSameNameAsVCO.ps1,
      2-AddAvailabilityGroupListenerWithDifferentNameAsVCO.ps1,
      3-RemoveAvailabilityGroupListenerWithSameNameAsVCO.ps1,
      4-RemoveAvailabilityGroupListenerWithDifferentNameAsVCO.ps1,
      5-AddAvailabilityGroupListenerUsingDHCPWithDefaultServerSubnet.ps1,
      6-AddAvailabilityGroupListenerUsingDHCPWithSpecificSubnet.ps1,
      2-ConfigureInstanceToEnablePriorityBoost.ps1, 1-CreateEndpointWithDefaultValues.ps1,
      2-CreateEndpointWithSpecificPortAndIPAddress.ps1, 3-RemoveEndpoint.ps1,
      1-AddConnectPermission.ps1, 2-RemoveConnectPermission.ps1,
      3-AddConnectPermissionToAlwaysOnPrimaryAndSecondaryReplicaEachWithDifferentSqlServiceAccounts.ps1,
      4-RemoveConnectPermissionToAlwaysOnPrimaryAndSecondaryReplicaEachWithDifferentSqlServiceAccounts.ps1,
      1-MakeSureEndpointIsStarted.ps1, 2-MakeSureEndpointIsStopped.ps1,
      1-EnableTcpIpWithStaticPort.ps1, 2-EnableTcpIpWithDynamicPort.ps1,
      1-AddServerPermissionForLogin.ps1, 2-RemoveServerPermissionForLogin.ps1,
      1-ConfigureInstanceAsDistributor.ps1, 2-ConfigureInstanceAsPublisher.ps1,
      1-WaitForASingleClusterGroup.ps1, 2-WaitForMultipleClusterGroups.ps1.
  - Updated year to 2017 in license file ([issue #711](https://github.com/dsccommunity/SqlServerDsc/issues/711)).
  - Code style clean-up throughout the module to align against the Style Guideline.
  - Fixed typos and the use of wrong parameters in unit tests which was found
    after release of new version of Pester ([issue #773](https://github.com/dsccommunity/SqlServerDsc/issues/773)).
- Changes to xSQLServerAlwaysOnService
  - Added resource description in README.md.
  - Updated parameters descriptions in comment-based help, schema.mof and README.md.
  - Changed the datatype of the parameter to UInt32 so the same datatype is used
    in both the Get-/Test-/Set-TargetResource functions as in the schema.mof
    (issue #688).
  - Added read-only property IsHadrEnabled to schema.mof and the README.md
    (issue #687).
  - Minor cleanup of code.
  - Added examples (issue #633)
    - 1-EnableAlwaysOn.ps1
    - 2-DisableAlwaysOn.ps1
  - Fixed PS Script Analyzer errors ([issue #724](https://github.com/dsccommunity/SqlServerDsc/issues/724))
  - Casting the result of the property IsHadrEnabled to [System.Boolean] so that
    $null is never returned, which resulted in an exception ([issue #763](https://github.com/dsccommunity/SqlServerDsc/issues/763)).
- Changes to xSQLServerDatabasePermission
  - Fixed PS Script Analyzer errors ([issue #725](https://github.com/dsccommunity/SqlServerDsc/issues/725))
- Changes to xSQLServerScript
  - Fixed PS Script Analyzer errors ([issue #728](https://github.com/dsccommunity/SqlServerDsc/issues/728))
- Changes to xSQLServerSetup
  - Added Swedish localization ([issue #695](https://github.com/dsccommunity/SqlServerDsc/issues/695)).
  - Now Get-TargetResource correctly returns an array for property ASSysAdminAccounts,
    and no longer throws an error when there is just one Analysis Services
    administrator (issue #691).
  - Added a simple integration test ([issue #709](https://github.com/dsccommunity/SqlServerDsc/issues/709)).
  - Fixed PS Script Analyzer errors ([issue #729](https://github.com/dsccommunity/SqlServerDsc/issues/729))

## [8.0.0.0] - 2017-07-12

### Changed

- BREAKING CHANGE: The module now requires WMF 5.
  - This is required for class-based resources
- Added new resource
  - xSQLServerAlwaysOnAvailabilityGroupDatabaseMembership
  - Added localization support for all strings.
  - Refactored as a MOF based resource due to challenges with Pester and testing
    in Powershell 5.
- Changes to xSQLServer
  - BREAKING CHANGE: xSQLServer does no longer try to support WMF 4.0 (PowerShell
    4.0) (issue #574). Minimum supported version of WMF is now 5.0 (PowerShell 5.0).
  - BREAKING CHANGE: Removed deprecated resource xSQLAOGroupJoin (issue #457).
  - BREAKING CHANGE: Removed deprecated resource xSQLAOGroupEnsure (issue #456).
  - BREAKING CHANGE: Removed deprecated resource xSQLServerFailoverClusterSetup
    (issue #336).
  - Updated PULL\_REQUEST\_TEMPLATE adding comment block around text. Also
    rearranged and updated texts (issue #572).
  - Added common helper functions for HQRM localization, and added tests for the
    helper functions.
    - Get-LocalizedData
    - New-InvalidResultException
    - New-ObjectNotFoundException
    - New-InvalidOperationException
    - New-InvalidArgumentException
  - Updated CONTRIBUTING.md describing the new localization helper functions.
  - Fixed typos in xSQLServer.strings.psd1
  - Fixed CodeCov badge links in README.md so that they point to the correct branch.
  - Added VS Code workspace settings file with formatting settings matching the
    Style Guideline (issue #645). That will make it possible inside VS Code to press
    SHIFT+ALT+F, or press F1 and choose 'Format document' in the list. The
    PowerShell code will then be formatted according to the Style Guideline
    (although maybe not complete, but would help a long way).
    - Removed powershell.codeFormatting.alignPropertyValuePairs setting since
      it does not align with the style guideline.
    - Added powershell.codeFormatting.preset with a value of 'Custom' so that
      workspace formatting settings are honored (issue #665).
  - Fixed lint error MD013 and MD036 in README.md.
  - Updated .markdownlint.json to enable rule MD013 and MD036 to enforce those
    lint markdown rules in the common tests.
  - Fixed lint error MD013 in CHANGELOG.md.
  - Fixed lint error MD013 in CONTRIBUTING.md.
  - Added code block around types in README.md.
  - Updated copyright information in xSQLServer.psd1.
  - Opt-in for markdown common tests (issue #668).
    - The old markdown tests has been removed.
- Changes to xSQLServerHelper
  - Removed helper function Grant-ServerPerms because the deprecated resource that
    was using it was removed.
  - Removed helper function Grant-CNOPerms because the deprecated resource that
    was using it was removed.
  - Removed helper function New-ListenerADObject because the deprecated resource
    that was using it was removed.
  - Added tests for those helper functions that did not have tests.
  - Test-SQLDscParameterState helper function can now correctly pass a CimInstance
    as DesiredValue.
  - Test-SQLDscParameterState helper function will now output a warning message
    if the value type of a desired value is not supported.
  - Added localization to helper functions (issue #641).
    - Resolved the issue when using Write-Verbose in helper functions discussed
      in #641 where Write-Verbose wouldn't write out verbose messages unless using
      parameter Verbose.
    - Moved localization strings from xSQLServer.strings.psd1 to
      xSQLServerHelper.strings.psd1.
- Changes to xSQLServerSetup
  - BREAKING CHANGE: Replaced StartWin32Process helper function with the cmdlet
    Start-Process (issue #41, #93 and #126).
  - BREAKING CHANGE: The parameter SetupCredential has been removed since it is
    no longer needed. This is because the resource now support the built-in
    PsDscRunAsCredential.
  - BREAKING CHANGE: Now the resource supports using built-in PsDscRunAsCredential.
    If PsDscRunAsCredential is set, that username will be used as the first system
    administrator.
  - BREAKING CHANGE: If the parameter PsDscRunAsCredential are not assigned any
    credentials then the resource will start the setup process as the SYSTEM account.
    When installing as the SYSTEM account, then parameter SQLSysAdminAccounts and
    ASSysAdminAccounts must be specified when installing feature Database Engine
    and Analysis Services respectively.
  - When setup exits with the exit code 3010 a warning message is written to console
    telling that setup finished successfully, but a reboot is required (partly fixes
    issue #565).
  - When setup exits with an exit code other than 0 or 3010 a warning message is
    written to console telling that setup finished with an error (partly fixes
    issue #580).
  - Added a new parameter SetupProcessTimeout which defaults to 7200 seconds (2
    hours). If the setup process has not finished before the timeout value in
    SetupProcessTimeout an error will be thrown (issue #566).
  - Updated all examples to match the removal of SetupCredential.
  - Updated (removed) severe known issues in README.md for resource xSQLServerSetup.
  - Now all major version uses the same identifier to evaluate InstallSharedDir
    and InstallSharedWOWDir (issue #420).
  - Now setup arguments that contain no value will be ignored, for example when
    InstallSharedDir and
    InstallSharedWOWDir path is already present on the target node, because of a
    previous installation (issue #639).
  - Updated Get-TargetResource to correctly detect BOL, Conn, BC and other tools
    when they are installed without SQLENGINE (issue #591).
  - Now it can detect Documentation Components correctly after the change in
    issue #591 (issue #628)
  - Fixed bug that prevented Get-DscConfiguration from running without error. The
    return hash table fails if the $clusteredSqlIpAddress variable is not used.
    The schema expects a string array but it is initialized as just a null string,
    causing it to fail on Get-DscConfiguration (issue #393).
  - Added localization support for all strings.
  - Added a test to test some error handling for cluster installations.
  - Added support for MDS feature install (issue #486)
    - Fixed localization support for MDS feature (issue #671).
- Changes to xSQLServerRSConfig
  - BREAKING CHANGE: Removed `$SQLAdminCredential` parameter. Use common parameter
    `PsDscRunAsCredential` (WMF 5.0+) to run the resource under different credentials.
    `PsDscRunAsCredential` Windows account must be a sysadmin on SQL Server (issue
    #568).
  - In addition, the resource no longer uses `Invoke-Command` cmdlet that was used
    to impersonate the Windows user specified by `$SQLAdminCredential`. The call
    also needed CredSSP authentication to be enabled and configured on the target
    node, which complicated deployments in non-domain scenarios. Using
    `PsDscRunAsCredential` solves this problems for us.
  - Fixed virtual directory creation for SQL Server 2016 (issue #569).
  - Added unit tests (issue #295).
- Changes to xSQLServerDatabase
  - Changed the readme, SQLInstance should have been SQLInstanceName.
- Changes to xSQLServerScript
  - Fixed bug with schema and variable mismatch for the Credential/Username parameter
    in the return statement (issue #661).
  - Optional QueryTimeout parameter to specify sql script query execution timeout.
    Fixes issue #597
- Changes to xSQLServerAlwaysOnService
  - Fixed typos in localization strings and in tests.
- Changes to xSQLServerAlwaysOnAvailabilityGroup
  - Now it utilize the value of 'FailoverMode' to set the 'FailoverMode' property
    of the Availability Group instead of wrongly using the 'AvailabilityMode'
    property of the Availability Group.

## [7.1.0.0] - 2017-05-31

### Changed

- Changes to xSQLServerMemory
  - Changed the way SQLServer parameter is passed from Test-TargetResource to
    Get-TargetResource so that the default value isn't lost (issue #576).
  - Added condition to unit tests for when no SQLServer parameter is set.
- Changes to xSQLServerMaxDop
  - Changed the way SQLServer parameter is passed from Test-TargetResource to
    Get-TargetResource so that the default value isn't lost (issue #576).
  - Added condition to unit tests for when no SQLServer parameter is set.
- Changes to xWaitForAvailabilityGroup
  - Updated README.md with a description for the resources and revised the parameter
    descriptions.
  - The default value for RetryIntervalSec is now 20 seconds and the default value
    for RetryCount is now 30 times (issue #505).
  - Cleaned up code and fixed PSSA rules warnings (issue #268).
  - Added unit tests (issue #297).
  - Added descriptive text to README.md that the account that runs the resource
    must have permission to run the cmdlet Get-ClusterGroup (issue #307).
  - Added read-only parameter GroupExist which will return $true if the cluster
    role/group exist, otherwise it returns $false (issue #510).
  - Added examples.
- Changes to xSQLServerPermission
  - Cleaned up code, removed SupportsShouldProcess and fixed PSSA rules warnings
    (issue #241 and issue #262).
  - It is now possible to add permissions to two or more logins on the same instance
    (issue #526).
  - The parameter NodeName is no longer mandatory and has now the default value
    of $env:COMPUTERNAME.
  - The parameter Ensure now has a default value of 'Present'.
  - Updated README.md with a description for the resources and revised the parameter
    descriptions.
  - Removed dependency of SQLPS provider (issue #482).
  - Added ConnectSql permission. Now that permission can also be granted or revoked.
  - Updated note in resource description to also mention ConnectSql permission.
- Changes to xSQLServerHelper module
  - Removed helper function Get-SQLPSInstance and Get-SQLPSInstanceName because
    there is no resource using it any longer.
  - Added four new helper functions.
    - Register-SqlSmo, Register-SqlWmiManagement and Unregister-SqlAssemblies to
      handle the creation on the application domain and loading and unloading of
      the SMO and SqlWmiManagement assemblies.
    - Get-SqlInstanceMajorVersion to get the major SQL version for a specific instance.
  - Fixed typos in comment-based help
- Changes to xSQLServer
  - Fixed typos in markdown files; CHANGELOG, CONTRIBUTING, README and ISSUE_TEMPLATE.
  - Fixed typos in schema.mof files (and README.md).
  - Updated some parameter description in schema.mof files on those that was found
    was not equal to README.md.
- Changes to xSQLServerAlwaysOnService
  - Get-TargetResource should no longer fail silently with error 'Index operation
    failed; the array index evaluated to null.' (issue #519). Now if the
    Server.IsHadrEnabled property return neither $true or $false the
    Get-TargetResource function will throw an error.
- Changes to xSQLServerSetUp
  - Updated xSQLServerSetup Module Get-Resource method to fix (issue #516 and #490).
  - Added change to detect DQ, DQC, BOL, SDK features. Now the function
    Test-TargetResource returns true after calling set for DQ, DQC, BOL, SDK
    features (issue #516 and #490).
- Changes to xSQLServerAlwaysOnAvailabilityGroup
  - Updated to return the exception raised when an error is thrown.
- Changes to xSQLServerAlwaysOnAvailabilityGroupReplica
  - Updated to return the exception raised when an error is thrown.
  - Updated parameter description for parameter Name, so that it says it must be
    in the format SQLServer\InstanceName for named instance (issue #548).
- Changes to xSQLServerLogin
  - Added an optional boolean parameter Disabled. It can be used to enable/disable
    existing logins or create disabled logins (new logins are created as enabled
    by default).
- Changes to xSQLServerDatabaseRole
  - Updated variable passed to Microsoft.SqlServer.Management.Smo.User constructor
    to fix issue #530
- Changes to xSQLServerNetwork
  - Added optional parameter SQLServer with default value of $env:COMPUTERNAME
    (issue #528).
  - Added optional parameter RestartTimeout with default value of 120 seconds.
  - Now the resource supports restarting a sql server in a cluster (issue #527
    and issue #455).
  - Now the resource allows to set the parameter TcpDynamicPorts to a blank value
    (partly fixes issue #534). Setting a blank value for parameter TcpDynamicPorts
    together with a value for parameter TcpPort means that static port will be used.
  - Now the resource will not call Alter() in the Set-TargetResource when there
    is no change necessary (issue #537).
  - Updated example 1-EnableTcpIpOnCustomStaticPort.
  - Added unit tests (issue #294).
  - Refactored some of the code, cleaned up the rest and fixed PSSA rules warnings
    (issue #261).
  - If parameter TcpDynamicPort is set to '0' at the same time as TcpPort is set
    the resource will now throw an error (issue #535).
  - Added examples (issue #536).
  - When TcpDynamicPorts is set to '0' the Test-TargetResource function will no
    longer fail each time (issue #564).
- Changes to xSQLServerRSConfig
  - Replaced sqlcmd.exe usages with Invoke-SqlCmd calls (issue #567).
- Changes to xSQLServerDatabasePermission
  - Fixed code style, updated README.md and removed *-SqlDatabasePermission functions
    from xSQLServerHelper.psm1.
  - Added the option 'GrantWithGrant' with gives the user grant rights, together
    with the ability to grant others the same right.
  - Now the resource can revoke permission correctly (issue #454). When revoking
    'GrantWithGrant', both the grantee and all the other users the grantee has
    granted the same permission to, will also get their permission revoked.
  - Updated tests to cover Revoke().
- Changes to xSQLServerHelper
  - The missing helper function ('Test-SPDSCObjectHasProperty'), that was referenced
    in the helper function Test-SQLDscParameterState, is now incorporated into
    Test-SQLDscParameterState (issue #589).

## [7.0.0.0] - 2017-04-19

### Changed

- Examples
  - xSQLServerDatabaseRole
    - 1-AddDatabaseRole.ps1
    - 2-RemoveDatabaseRole.ps1
  - xSQLServerRole
    - 3-AddMembersToServerRole.ps1
    - 4-MembersToIncludeInServerRole.ps1
    - 5-MembersToExcludeInServerRole.ps1
  - xSQLServerSetup
    - 1-InstallDefaultInstanceSingleServer.ps1
    - 2-InstallNamedInstanceSingleServer.ps1
    - 3-InstallNamedInstanceSingleServerFromUncPathUsingSourceCredential.ps1
    - 4-InstallNamedInstanceInFailoverClusterFirstNode.ps1
    - 5-InstallNamedInstanceInFailoverClusterSecondNode.ps1
  - xSQLServerReplication
    - 1-ConfigureInstanceAsDistributor.ps1
    - 2-ConfigureInstanceAsPublisher.ps1
  - xSQLServerNetwork
    - 1-EnableTcpIpOnCustomStaticPort.ps1
  - xSQLServerAvailabilityGroupListener
    - 1-AddAvailabilityGroupListenerWithSameNameAsVCO.ps1
    - 2-AddAvailabilityGroupListenerWithDifferentNameAsVCO.ps1
    - 3-RemoveAvailabilityGroupListenerWithSameNameAsVCO.ps1
    - 4-RemoveAvailabilityGroupListenerWithDifferentNameAsVCO.ps1
    - 5-AddAvailabilityGroupListenerUsingDHCPWithDefaultServerSubnet.ps1
    - 6-AddAvailabilityGroupListenerUsingDHCPWithSpecificSubnet.ps1
  - xSQLServerEndpointPermission
    - 1-AddConnectPermission.ps1
    - 2-RemoveConnectPermission.ps1
    - 3-AddConnectPermissionToAlwaysOnPrimaryAndSecondaryReplicaEachWithDifferentSqlServiceAccounts.ps1
    - 4-RemoveConnectPermissionToAlwaysOnPrimaryAndSecondaryReplicaEachWithDifferentSqlServiceAccounts.ps1
  - xSQLServerPermission
    - 1-AddServerPermissionForLogin.ps1
    - 2-RemoveServerPermissionForLogin.ps1
  - xSQLServerEndpointState
    - 1-MakeSureEndpointIsStarted.ps1
    - 2-MakeSureEndpointIsStopped.ps1
  - xSQLServerConfiguration
    - 1-ConfigureTwoInstancesOnTheSameServerToEnableClr.ps1
    - 2-ConfigureInstanceToEnablePriorityBoost.ps1
  - xSQLServerEndpoint
    - 1-CreateEndpointWithDefaultValues.ps1
    - 2-CreateEndpointWithSpecificPortAndIPAddress.ps1
    - 3-RemoveEndpoint.ps1
- Changes to xSQLServerDatabaseRole
  - Fixed code style, added updated parameter descriptions to schema.mof and README.md.
- Changes to xSQLServer
  - Raised the CodeCov target to 70% which is the minimum and required target for
    HQRM resource.
- Changes to xSQLServerRole
  - **BREAKING CHANGE: The resource has been reworked in it's entirely.** Below
    is what has changed.
    - The mandatory parameters now also include ServerRoleName.
    - The ServerRole parameter was before an array of server roles, now this parameter
      is renamed to ServerRoleName and can only be set to one server role.
      - ServerRoleName are no longer limited to built-in server roles. To add members
        to a built-in server role, set ServerRoleName to the name of the built-in
        server role.
      - The ServerRoleName will be created when Ensure is set to 'Present' (if it
        does not already exist), or removed if Ensure is set to 'Absent'.
    - Three new parameters are added; Members, MembersToInclude and MembersToExclude.
      - Members can be set to one or more logins, and those will _replace all_ the
        memberships in the server role.
      - MembersToInclude and MembersToExclude can be set to one or more logins that
        will add or remove memberships, respectively, in the server role. MembersToInclude
        and MembersToExclude _can not_ be used at the same time as parameter Members.
        But both MembersToInclude and MembersToExclude can be used together at the
        same time.
- Changes to xSQLServerSetup
  - Added a note to the README.md saying that it is not possible to add or remove
    features from a SQL Server failover cluster (issue #433).
  - Changed so that it reports false if the desired state is not correct (issue #432).
    - Added a test to make sure we always return false if a SQL Server failover
      cluster is missing features.
  - Helper function Connect-SQLAnalysis
    - Now has correct error handling, and throw does not used the unknown named
      parameter '-Message' (issue #436)
    - Added tests for Connect-SQLAnalysis
    - Changed to localized error messages.
    - Minor changes to error handling.
  - This adds better support for Addnode (issue #369).
  - Now it skips cluster validation för add node (issue #442).
  - Now it ignores parameters that are not allowed for action Addnode (issue #441).
  - Added support for vNext CTP 1.4 (issue #472).
- Added new resource
  - xSQLServerAlwaysOnAvailabilityGroupReplica
- Changes to xSQLServerDatabaseRecoveryModel
  - Fixed code style, removed SQLServerDatabaseRecoveryModel functions from xSQLServerHelper.
- Changes to xSQLServerAlwaysOnAvailabilityGroup
  - Fixed the permissions check loop so that it exits the loop after the function
    determines the required permissions are in place.
- Changes to xSQLServerAvailabilityGroupListener
  - Removed the dependency of SQLPS provider (issue #460).
  - Cleaned up code.
  - Added test for more coverage.
  - Fixed PSSA rule warnings (issue #255).
  - Parameter Ensure now defaults to 'Present' (issue #450).
- Changes to xSQLServerFirewall
  - Now it will correctly create rules when the resource is used for two or more
    instances on the same server (issue #461).
- Changes to xSQLServerEndpointPermission
  - Added description to the README.md
  - Cleaned up code (issue #257 and issue #231)
  - Now the default value for Ensure is 'Present'.
  - Removed dependency of SQLPS provider (issue #483).
  - Refactored tests so they use less code.
- Changes to README.md
  - Adding deprecated tag to xSQLServerFailoverClusterSetup, xSQLAOGroupEnsure and
    xSQLAOGroupJoin in README.md so it it more clear that these resources has been
    replaced by xSQLServerSetup, xSQLServerAlwaysOnAvailabilityGroup and
    xSQLServerAlwaysOnAvailabilityGroupReplica respectively.
- Changes to xSQLServerEndpoint
  - BREAKING CHANGE: Now SQLInstanceName is mandatory, and is a key, so
    SQLInstanceName has no longer a default value (issue #279).
  - BREAKING CHANGE: Parameter AuthorizedUser has been removed (issue #466,
    issue #275 and issue #80). Connect permissions can be set using the resource
    xSQLServerEndpointPermission.
  - Optional parameter IpAddress has been added. Default is to listen on any
    valid IP-address. (issue #232)
  - Parameter Port now has a default value of 5022.
  - Parameter Ensure now defaults to 'Present'.
  - Resource now supports changing IP address and changing port.
  - Added unit tests (issue #289)
  - Added examples.
- Changes to xSQLServerEndpointState
  - Cleaned up code, removed SupportsShouldProcess and fixed PSSA rules warnings
    (issue #258 and issue #230).
  - Now the default value for the parameter State is 'Started'.
  - Updated README.md with a description for the resources and revised the
    parameter descriptions.
  - Removed dependency of SQLPS provider (issue #481).
  - The parameter NodeName is no longer mandatory and has now the default value
    of $env:COMPUTERNAME.
  - The parameter Name is now a key so it is now possible to change the state on
    more than one endpoint on the same instance. _Note: The resource still only
    supports Database Mirror endpoints at this time._
- Changes to xSQLServerHelper module
  - Removing helper function Get-SQLAlwaysOnEndpoint because there is no resource
    using it any longer.
  - BREAKING CHANGE: Changed helper function Import-SQLPSModule to support SqlServer
    module (issue #91). The SqlServer module is the preferred module so if it is
    found it will be used, and if not found an attempt will be done to load SQLPS
    module instead.
- Changes to xSQLServerScript
  - Updated tests for this resource, because they failed when Import-SQLPSModule
    was updated.

## [6.0.0.0] - 2017-03-08

### Changed

- Changes to xSQLServerConfiguration
  - BREAKING CHANGE: The parameter SQLInstanceName is now mandatory.
  - Resource can now be used to define the configuration of two or more different
    DB instances on the same server.
- Changes to xSQLServerRole
  - xSQLServerRole now correctly reports that the desired state is present when
    the login is already a member of the server roles.
- Added new resources
  - xSQLServerAlwaysOnAvailabilityGroup
- Changes to xSQLServerSetup
  - Properly checks for use of SQLSysAdminAccounts parameter in $PSBoundParameters.
    The test now also properly evaluates the setup argument for SQLSysAdminAccounts.
  - xSQLServerSetup should now function correctly for the InstallFailoverCluster
    action, and also supports cluster shared volumes. Note that the AddNode action
    is not currently working.
  - It now detects that feature Client Connectivity Tools (CONN) and Client
    Connectivity Backwards Compatibility Tools (BC) is installed.
  - Now it can correctly determine the right cluster when only parameter
    InstallSQLDataDir is assigned a path (issue #401).
  - Now the only mandatory path parameter is InstallSQLDataDir when installing
    Database Engine (issue #400).
  - It now can handle mandatory parameters, and are not using wildcard to find
    the variables containing paths (issue #394).
  - Changed so that instead of connection to localhost it is using $env:COMPUTERNAME
    as the host name to which it connects. And for cluster installation it uses
    the parameter FailoverClusterNetworkName as the host name to which it connects
    (issue #407).
  - When called with Action = 'PrepareFailoverCluster', the SQLSysAdminAccounts
    and FailoverClusterGroup parameters are no longer passed to the setup process
    (issues #410 and 411).
  - Solved the problem that InstanceDir and InstallSQLDataDir could not be set to
    just a qualifier, i.e 'E:' (issue #418). All paths (except SourcePath) can now
    be set to just the qualifier.
- Enables CodeCov.io code coverage reporting.
- Added badge for CodeCov.io to README.md.
- Examples
  - xSQLServerMaxDop
    - 1-SetMaxDopToOne.ps1
    - 2-SetMaxDopToAuto.ps1
    - 3-SetMaxDopToDefault.ps1
  - xSQLServerMemory
    - 1-SetMaxMemoryTo12GB.ps1
    - 2-SetMaxMemoryToAuto.ps1
    - 3-SetMinMaxMemoryToAuto.ps1
    - 4-SetMaxMemoryToDefault.ps1
  - xSQLServerDatabase
    - 1-CreateDatabase.ps1
    - 2-DeleteDatabase.ps1
- Added tests for resources
  - xSQLServerMaxDop
  - xSQLServerMemory
- Changes to xSQLServerMemory
  - BREAKING CHANGE: The mandatory parameter now include SQLInstanceName. The
    DynamicAlloc parameter is no longer mandatory
- Changes to xSQLServerDatabase
  - When the system is not in desired state the Test-TargetResource will now output
    verbose messages saying so.
- Changes to xSQLServerDatabaseOwner
  - Fixed code style, added updated parameter descriptions to schema.mof and README.md.

## [5.0.0.0] - 2017-01-25

### Changed

- Improvements how tests are initiated in AppVeyor
  - Removed previous workaround (issue #201) from unit tests.
  - Changes in appveyor.yml so that SQL modules are removed before common test is
    run.
  - Now the deploy step are no longer failing when merging code into Dev. Neither
    is the deploy step failing if a contributor had AppVeyor connected to the fork
    of xSQLServer and pushing code to the fork.
- Changes to README.md
  - Changed the contributing section to help new contributors.
  - Added links for each resource so it is easier to navigate to the parameter list
    for each resource.
  - Moved the list of resources in alphabetical order.
  - Moved each resource parameter list into alphabetical order.
  - Removed old text mentioning System Center.
  - Now the correct product name is written in the installation section, and a typo
    was also fixed.
  - Fixed a typo in the Requirements section.
  - Added link to Examples folder in the Examples section.
  - Change the layout of the README.md to closer match the one of PSDscResources
  - Added more detailed text explaining what operating systems WMF5.0 can be installed
    on.
  - Verified all resource schema files with the README.md and fixed some errors
    (descriptions was not verified).
  - Added security requirements section for resource xSQLServerEndpoint and
    xSQLAOGroupEnsure.
- Changes to xSQLServerSetup
  - The resource no longer uses Win32_Product WMI class when evaluating if
    SQL Server Management Studio is installed. See article
    [kb974524](https://support.microsoft.com/en-us/kb/974524) for more information.
  - Now it uses CIM cmdlets to get information from WMI classes.
  - Resolved all of the PSScriptAnalyzer warnings that was triggered in the common
    tests.
  - Improvement for service accounts to enable support for Managed Service Accounts
    as well as other nt authority accounts
  - Changes to the helper function Copy-ItemWithRoboCopy
    - Robocopy is now started using Start-Process and the error handling has been
      improved.
    - Robocopy now removes files at the destination path if they no longer exists
      at the source.
    - Robocopy copies using unbuffered I/O when available (recommended for large
      files).
  - Added a more descriptive text for the parameter `SourceCredential` to further
    explain how the parameter work.
  - BREAKING CHANGE: Removed parameter SourceFolder.
  - BREAKING CHANGE: Removed default value "$PSScriptRoot\..\..\" from parameter
    SourcePath.
  - Old code, that no longer filled any function, has been replaced.
    - Function `ResolvePath` has been replaced with
      `[Environment]::ExpandEnvironmentVariables($SourcePath)` so that environment
      variables still can be used in Source Path.
    - Function `NetUse` has been replaced with `New-SmbMapping` and
      `Remove-SmbMapping`.
  - Renamed function `GetSQLVersion` to `Get-SqlMajorVersion`.
  - BREAKING CHANGE: Renamed parameter PID to ProductKey to avoid collision with
    automatic variable $PID
- Changes to xSQLServerScript
  - All credential parameters now also has the type
    [System.Management.Automation.Credential()] to better work with PowerShell 4.0.
  - It is now possible to configure two instances on the same node, with the same
    script.
  - Added to the description text for the parameter `Credential` describing how
    to authenticate using Windows Authentication.
  - Added examples to show how to authenticate using either SQL or Windows
    authentication.
  - A recent issue showed that there is a known problem running this resource
    using PowerShell 4.0. For more information, see [issue #273](https://github.com/dsccommunity/SqlServerDsc/issues/273)
- Changes to xSQLServerFirewall
  - BREAKING CHANGE: Removed parameter SourceFolder.
  - BREAKING CHANGE: Removed default value "$PSScriptRoot\..\..\" from parameter
    SourcePath.
  - Old code, that no longer filled any function, has been replaced.
    - Function `ResolvePath` has been replaced with
     `[Environment]::ExpandEnvironmentVariables($SourcePath)` so that environment
    variables still can be used in Source Path.
  - Adding new optional parameter SourceCredential that can be used to authenticate
    against SourcePath.
  - Solved PSSA rules errors in the code.
  - Get-TargetResource no longer return $true when no products was installed.
- Changes to the unit test for resource
  - xSQLServerSetup
    - Added test coverage for helper function Copy-ItemWithRoboCopy
- Changes to xSQLServerLogin
  - Removed ShouldProcess statements
  - Added the ability to enforce password policies on SQL logins
- Added common test (xSQLServerCommon.Tests) for xSQLServer module
  - Now all markdown files will be style checked when tests are running in AppVeyor
    after sending in a pull request.
  - Now all [Examples](/source/Examples/Resources) will be tested by compiling
    to a .mof file after sending in a pull request.
- Changes to xSQLServerDatabaseOwner
  - The example 'SetDatabaseOwner' can now compile, it wrongly had a `DependsOn`
    in the example.
- Changes to SQLServerRole
  - The examples 'AddServerRole' and 'RemoveServerRole' can now compile, it wrongly
    had a `DependsOn` in the example.
- Changes to CONTRIBUTING.md
  - Added section 'Tests for examples files'
  - Added section 'Tests for style check of Markdown files'
  - Added section 'Documentation with Markdown'
  - Added texts to section 'Tests'
- Changes to xSQLServerHelper
  - added functions
    - Get-SqlDatabaseRecoveryModel
    - Set-SqlDatabaseRecoveryModel
- Examples
  - xSQLServerDatabaseRecoveryModel
    - 1-SetDatabaseRecoveryModel.ps1
  - xSQLServerDatabasePermission
    - 1-GrantDatabasePermissions.ps1
    - 2-RevokeDatabasePermissions.ps1
    - 3-DenyDatabasePermissions.ps1
  - xSQLServerFirewall
    - 1-CreateInboundFirewallRules
    - 2-RemoveInboundFirewallRules
- Added tests for resources
  - xSQLServerDatabaseRecoveryModel
  - xSQLServerDatabasePermissions
  - xSQLServerFirewall
- Changes to xSQLServerDatabaseRecoveryModel
  - BREAKING CHANGE: Renamed xSQLDatabaseRecoveryModel to
    xSQLServerDatabaseRecoveryModel to align with naming convention.
  - BREAKING CHANGE: The mandatory parameters now include SQLServer, and
    SQLInstanceName.
- Changes to xSQLServerDatabasePermission
  - BREAKING CHANGE: Renamed xSQLServerDatabasePermissions to
    xSQLServerDatabasePermission to align with naming convention.
  - BREAKING CHANGE: The mandatory parameters now include PermissionState,
    SQLServer, and SQLInstanceName.
- Added support for clustered installations to xSQLServerSetup
  - Migrated relevant code from xSQLServerFailoverClusterSetup
  - Removed Get-WmiObject usage
  - Clustered storage mapping now supports asymmetric cluster storage
  - Added support for multi-subnet clusters
  - Added localized error messages for cluster object mapping
  - Updated README.md to reflect new parameters
- Updated description for xSQLServerFailoverClusterSetup to indicate it is deprecated.
- xPDT helper module
  - Function GetxPDTVariable was removed since it no longer was used by any resources.
  - File xPDT.xml was removed since it was not used by any resources, and did not
    provide any value to the module.
- Changes xSQLServerHelper module
  - Removed the globally defined `$VerbosePreference = 'Continue'` from xSQLServerHelper.
  - Fixed a typo in a variable name in the function New-ListenerADObject.
  - Now Restart-SqlService will correctly show the services it restarts. Also
    fixed PSSA warnings.

## [4.0.0.0] - 2016-12-14

### Changed

- Fixes in xSQLServerConfiguration
  - Added support for clustered SQL instances.
  - BREAKING CHANGE: Updated parameters to align with other resources
    (SQLServer / SQLInstanceName).
  - Updated code to utilize CIM rather than WMI.
- Added tests for resources
  - xSQLServerConfiguration
  - xSQLServerSetup
  - xSQLServerDatabaseRole
  - xSQLAOGroupJoin
  - xSQLServerHelper and moved the existing tests for Restart-SqlService to it.
  - xSQLServerAlwaysOnService
- Fixes in xSQLAOGroupJoin
  - Availability Group name now appears in the error message for a failed.
    Availability Group join attempt.
  - Get-TargetResource now works with Get-DscConfiguration.
- Fixes in xSQLServerRole
  - Updated Ensure parameter to 'Present' default value.
  - Renamed helper functions _-SqlServerRole_ to _-SqlServerRoleMember_.
- Changes to xSQLAlias
  - Add UseDynamicTcpPort parameter for option "Dynamically determine port".
  - Change Get-WmiObject to Get-CimInstance in Resource and associated pester file.
- Added CHANGELOG.md file.
- Added issue template file (ISSUE\_TEMPLATE.md) for 'New Issue' and pull request
  template file (PULL\_REQUEST\_TEMPLATE.md) for 'New Pull Request'.
- Add Contributing.md file.
- Changes to xSQLServerSetup
  - Now `Features` parameter is case-insensitive.
- BREAKING CHANGE: Removed xSQLServerPowerPlan from this module. The resource has
  been moved to [ComputerManagementDsc](https://github.com/dsccommunity/ComputerManagementDsc)
  and is now called PowerPlan.
- Changes and enhancements in xSQLServerDatabaseRole
  - BREAKING CHANGE: Fixed so the same user can now be added to a role in one or
    more databases, and/or one or more instances. Now the parameters `SQLServer`
    and `SQLInstanceName` are mandatory.
  - Enhanced so the same user can now be added to more than one role
- BREAKING CHANGE: Renamed xSQLAlias to xSQLServerAlias to align with naming convention.
- Changes to xSQLServerAlwaysOnService
  - Added RestartTimeout parameter
  - Fixed bug where the SQL Agent service did not get restarted after the
    IsHadrEnabled property was set.
  - BREAKING CHANGE: The mandatory parameters now include Ensure, SQLServer, and
    SQLInstanceName. SQLServer and SQLInstanceName are keys which will be used to
    uniquely identify the resource which allows AlwaysOn to be enabled on multiple
    instances on the same machine.
- Moved Restart-SqlService from MSFT_xSQLServerConfiguration.psm1 to xSQLServerHelper.psm1.

## [3.0.0.0] - 2016-11-02

### Changed

- xSQLServerHelper
  - added functions
    - Test-SQLDscParameterState
    - Get-SqlDatabaseOwner
    - Set-SqlDatabaseOwner
- Examples
  - xSQLServerDatabaseOwner
    - 1-SetDatabaseOwner.ps1
- Added tests for resources
  - MSFT_xSQLServerDatabaseOwner

## [2.0.0.0] - 2016-09-21

### Changed

- Added resources
  - xSQLServerReplication
  - xSQLServerScript
  - xSQLAlias
  - xSQLServerRole
- Added tests for resources
  - xSQLServerPermission
  - xSQLServerEndpointState
  - xSQLServerEndpointPermission
  - xSQLServerAvailabilityGroupListener
  - xSQLServerLogin
  - xSQLAOGroupEnsure
  - xSQLAlias
  - xSQLServerRole
- Fixes in xSQLServerAvailabilityGroupListener
  - In one case the Get-method did not report that DHCP was configured.
  - Now the resource will throw 'Not supported' when IP is changed between Static
    and DHCP.
  - Fixed an issue where sometimes the listener wasn't removed.
  - Fixed the issue when trying to add a static IP to a listener was ignored.
- Fix in xSQLServerDatabase
  - Fixed so dropping a database no longer throws an error
  - BREAKING CHANGE: Fixed an issue where it was not possible to add the same
    database to two instances on the same server.
  - BREAKING CHANGE: The name of the parameter Database has changed. It is now
    called Name.
- Fixes in xSQLAOGroupEnsure
  - Added parameters to New-ListenerADObject to allow usage of a named instance.
  - pass setup credential correctly
- Changes to xSQLServerLogin
  - Fixed an issue when dropping logins.
  - BREAKING CHANGE: Fixed an issue where it was not possible to add the same
    login to two instances on the same server.
- Changes to xSQLServerMaxDop
  - BREAKING CHANGE: Made SQLInstance parameter a key so that multiple instances
    on the same server can be configured

## [1.8.0.0] - 2016-08-10

### Changed

- Converted appveyor.yml to install Pester from PSGallery instead of from Chocolatey.
- Added Support for SQL Server 2016
- xSQLAOGroupEnsure
  - Fixed spelling mistake in AutoBackupPreference property
  - Added BackupPriority property
- Added resources
  - xSQLServerPermission
  - xSQLServerEndpointState
  - xSQLServerEndpointPermission
  - xSQLServerAvailabilityGroupListener
- xSQLServerHelper
  - added functions
    - Import-SQLPSModule
    - Get-SQLPSInstanceName
    - Get-SQLPSInstance
    - Get-SQLAlwaysOnEndpoint
  - modified functions
    - New-TerminatingError - _added optional parameter `InnerException` to be able
    to give the user more information in the returned message_

## [1.7.0.0] - 2016-06-29

### Changed

- Resources Added
  - xSQLServerConfiguration

## [1.6.0.0] - 2016-05-18

### Changed

- Resources Added
  - xSQLAOGroupEnsure
  - xSQLAOGroupJoin
  - xWaitForAvailabilityGroup
  - xSQLServerEndPoint
  - xSQLServerAlwaysOnService
- xSQLServerHelper
  - added functions
    - Connect-SQL
    - New-VerboseMessage
    - Grant-ServerPerms
    - Grant-CNOPerms
    - New-ListenerADObject
- xSQLDatabaseRecoveryModel
  - Updated Verbose statements to use new function New-VerboseMessage
- xSQLServerDatabase
  - Updated Verbose statements to use new function New-VerboseMessage
  - Removed ConnectSQL function and replaced with new Connect-SQL function
- xSQLServerDatabaseOwner
  - Removed ConnectSQL function and replaced with new Connect-SQL function
- xSQLServerDatabasePermissions
  - Removed ConnectSQL function and replaced with new Connect-SQL function
- xSQLServerDatabaseRole
  - Removed ConnectSQL function and replaced with new Connect-SQL function
- xSQLServerLogin
  - Removed ConnectSQL function and replaced with new Connect-SQL function
- xSQLServerMaxDop
  - Updated Verbose statements to use new function New-VerboseMessage
  - Removed ConnectSQL function and replaced with new Connect-SQL function
- xSQLServerMemory
  - Updated Verbose statements to use new function New-VerboseMessage
  - Removed ConnectSQL function and replaced with new Connect-SQL function
- xSQLServerPowerPlan
  - Updated Verbose statements to use new function New-VerboseMessage
- Examples
  - Added xSQLServerConfiguration resource example

## [1.5.0.0] - 2016-03-30

### Changed

- Added new resource xSQLServerDatabase that allows adding an empty database to
  a server

## [1.4.0.0] - 2016-02-02

### Changed

- Resources Added
  - xSQLDatabaseRecoveryModeAdded
  - xSQLServerDatabaseOwner
  - xSQLServerDatabasePermissions
  - xSQLServerDatabaseRole
  - xSQLServerLogin
  - xSQLServerMaxDop
  - xSQLServerMemory
  - xSQLServerPowerPlan
  - xSQLServerDatabase
- xSQLServerSetup:
  - Corrected bug in GetFirstItemPropertyValue to correctly handle registry keys
    with only one value.
  - Added support for SQL Server
  - 2008 R2 installation
  - Removed default values for parameters, to avoid compatibility issues and setup
    errors
  - Added Replication sub feature detection
  - Added setup parameter BrowserSvcStartupType
  - Change SourceFolder to Source to allow for multi version Support
  - Add Source Credential for accessing source files
  - Add Parameters for SQL Server configuration
  - Add Parameters to SuppressReboot or ForceReboot
- xSQLServerFirewall
  - Removed default values for parameters, to avoid compatibility issues
  - Updated firewall rule name to not use 2012 version, since package supports 2008,
    2012 and 2014 versions
  - Additional of SQLHelper Function and error handling
  - Change SourceFolder to Source to allow for multi version Support
- xSQLServerNetwork
  - Added new resource that configures network settings.
  - Currently supports only tcp network protocol
  - Allows to enable and disable network protocol for specified instance service
  - Allows to set custom or dynamic port values
- xSQLServerRSSecureConnectionLevel
  - Additional of SQLHelper Function and error handling
- xSqlServerRSConfig
- xSQLServerFailoverClusterSetup
  - Additional of SQLHelper Function and error handling
  - Change SourceFolder to Source to allow for multi version Support
  - Add Parameters to SuppressReboot or ForceReboot
- Examples
  - Updated example files to use correct DebugMode parameter value ForceModuleImport,
    this is not boolean in WMF 5.0 RTM
  - Added xSQLServerNetwork example

## [1.3.0.0] - 2015-05-01

### Changed

- xSqlServerSetup
  - Make Features case-insensitive.

## [1.2.1.0] - 2015-04-23

### Changed

- Increased timeout for setup process to start to 60 seconds.

## [1.2.0.0] - 2014-12-18

### Changed

- Updated release with the following new resources
  - xSQLServerFailoverClusterSetup
  - xSQLServerRSConfig

## [1.1.0.0] - 2014-10-24

### Changed

- Initial release with the following resources
  - xSQLServerSetup
  - xSQLServerFirewall
  - xSQLServerRSSecureConnectionLevel<|MERGE_RESOLUTION|>--- conflicted
+++ resolved
@@ -34,7 +34,6 @@
   - Supports getting a specific login by name or all logins if no name is specified.
   - Includes a `-Refresh` parameter to refresh the server's login collection
     before retrieval.
-<<<<<<< HEAD
 - `Get-SqlDscRole`
   - Added new public command to get server roles from a SQL Server Database Engine instance.
   - Returns `Microsoft.SqlServer.Management.Smo.ServerRole` objects.
@@ -52,7 +51,6 @@
   - Includes protection against removing built-in roles (throws error if `IsFixedRole` is true).
   - Includes `-Force` parameter to bypass confirmation and `-Refresh` parameter for collection refresh.
   - Uses `SupportsShouldProcess` with high impact for safe role removal operations.
-=======
 - `Remove-SqlDscLogin`
   - Added new public command to remove a SQL Server login from a Database
     Engine instance.
@@ -69,7 +67,6 @@
     logins, certificate-based logins, and asymmetric key-based logins.
   - Implements proper parameter sets to prevent combining hashed passwords
     with password policy options, following SQL Server restrictions.
->>>>>>> 43442316
 
 ### Changed
 
