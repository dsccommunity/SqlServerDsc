# Change log for SqlServerDsc

The format is based on and uses the types of changes according to [Keep a Changelog](https://keepachangelog.com/en/1.0.0/),
and this project adheres to [Semantic Versioning](https://semver.org/spec/v2.0.0.html).

## [Unreleased]

### Remove

- SqlServerDsc.Common
  - Removed the function `Invoke-Query`. It is replaced by the command
    `Invoke-SqlDscQuery` ([issue #1902](https://github.com/dsccommunity/SqlServerDsc/issues/1902)).

### Added

- New public commands:
  - `Disconnect-SqlDscDatabaseEngine` - Disconnects from a SQL Server instance
    that was previously connected to using `Connect-SqlDscDatabaseEngine`.
  - `Test-SqlDscIsSupportedFeature` - Evaluates if a feature is supported by a specific
    Microsoft SQL Server major version. _This command must be extended with_
    _a full list of when features were added and removed in each major_
    _version to fully work_.
- New private commands:
  - `ConvertTo-RedactedText` - Used to redact sensitive information from
    text that then can be used in console output like verbose messages.
  - `Get-FileVersionInformation` - Returns the version information
    for a file.
  - `Assert-Feature` - Throws an exception if a feature is not supported
    for a specific Microsoft SQL Server major version.
- SqlServerDsc.Common
  - `Connect-SQL`.
    - Add new parameter `Encrypt`.
- `Connect-SqlDscDatabaseEngine`
  - Add new parameter `Encrypt`.
- `Invoke-SqlDscQuery`
  - Add new parameter `Encrypt`.

### Changed

- Now able to use [DbaTools](https://dbatools.io) as a preferred module
  (with some restrictions).
- Gitversion no longer evaluates bumping major version using the word "major".
- Update private commands:
  - `Assert-SetupActionProperties` was changed to throw
    an exception when a feature is not supported (calls `Assert-Feature`).
    The private command is indirectly used by the setup action commands.
  - `Invoke-SetupAction` was changed to expand environment variables that
    is passed as the media path.
- SqlSetup
  - Update to support checking non-supported features using the command
    `SqlDscIsSupportedFeature` ([issue #1872](https://github.com/dsccommunity/SqlServerDsc/issues/1872)).
<<<<<<< HEAD
- Update SqlServerDsc.Common Module:
  - `Connect-SQL` - Function will now wait for the SMO Status property to be
    'Online' or throw an exception if time exceeds the statement timeout.
=======
- SqlRS
  - Now uses the command `Invoke-SqlDscQuery` instead of `Invoke-SqlCmd`
   ([issue #1917](https://github.com/dsccommunity/SqlServerDsc/issues/1917)).
  - The parameter `Encrypt` has changed so that `Mandatory` or `Strict`
    will turn on encryption when connecting to the database instance.
- `Invoke-SqlDscQuery`
  - Now shows the correct instance name when called using a server object
    ([issue #1918](https://github.com/dsccommunity/SqlServerDsc/issues/1918)).
  - Correctly outputs query in verbose message when parameter `RedactText`
    is not passed.
>>>>>>> 43a080ed

## [16.2.0] - 2023-04-10

### Added

- SqlServerDsc
  - New GitHub Actions workflow that run PSScriptAnalyzer for PRs so any
    issues are shown directly in the PR's changed files ([issue #1860](https://github.com/dsccommunity/SqlServerDsc/issues/1860)).
  - Added a separate integration test jobs for SQL Server Reporting Services
    to be able to test configuring SQL Server Reportings Services using
    other values that the default values.
  - Now updates GitHub Actions automatically by allowing dependabot sending
    in pull requests.
  - New public command:
    - `Get-SqlDscPreferredModule` - Returns the name of the first available
      preferred module ([issue #1879](https://github.com/dsccommunity/SqlServerDsc/issues/1879)).
      - Re-using the command `Get-PSModulePath` from the module DscResource.Common.
- SqlSecureConnection
  - Added new parameter `ServerName` that will be used as the host name when
    restarting the SQL Server instance. The specified value should be the same
    name that is used in the certificate ([issue #1888](https://github.com/dsccommunity/SqlServerDsc/issues/1888)).
- SqlSetup
  - Added new parameter `ServerName` that will be used as the host name when
    evaluating the SQL Server instance. If using a secure connection the
    specified value should be the same name that is used in the certificate
    ([issue #1893](https://github.com/dsccommunity/SqlServerDsc/issues/1893)).

### Changed

- SqlServerDsc
  - Update `appveyor.yml` to use `dotnet tool install` to install _GitVersion_.
  - Re-enable integration tests for SqlRSSetup and SqlRS when running against
    SQL Server 2019 ([issue #1847](https://github.com/dsccommunity/SqlServerDsc/issues/1847)).
  - The private function `Import-SQLPSModule` was replaced throughout with
    the public command `Import-SqlDscPreferredModule` ([issue #1848](https://github.com/dsccommunity/SqlServerDsc/issues/1848)).
  - Removed the regular expression `features?` from the GitVersion configuration.
    Before, if a fix commit mentioned the word feature but means a SQL Server
    feature GitVersion would bump minor instead of patch number.
  - Update pipeline script that is used to resolve dependencies.
  - When running in Azure Pipelines any existing SqlServer module is removed
    before running integration tests, so the tests can update to latest version.
  - Now the new label 'command proposal' is an exempt for labeling issues stale.
  - Update the initializing header for all integration test to be equal to
    the unit tests.
  - Rename task jobs in Azure Pipelines ([issue #1881](https://github.com/dsccommunity/SqlServerDsc/issues/1881)).
  - Bump SqlServer version to 22.0.59 for integration tests for SQL Server 2022.
- `Get-SqlDscAudit`
  - The parameter `Name` is no longer mandatory. When left out all the current
    audits are returned ([issue #1812](https://github.com/dsccommunity/SqlServerDsc/issues/1812)).
- `Import-SqlDscPreferredModule`
  - Now correctly preserves paths that is set in the session for the environment
    variable `$env:PSModulePath`. If the module _SqlServer_ or _SQLPS_ are not
    found the command will populate the `$env:PSModulePath` with the
    unique paths from all targets; session, user, and machine. This is done
    so that any new path that was added to the machine or user target will
    also be set in the session.
  - Now imports the preferred module into the global scope so that MOF-based
    resources (that is in another module scope) can use the imported module.
  - Some code cleanup ([issue #1881](https://github.com/dsccommunity/SqlServerDsc/issues/1881)).
  - Refactor to re-use the command `Get-SqlDscPreferredModule`.
- SqlServerDsc.Common
  - `Restart-SqlService` no longer silently ignores errors that prevents
     the instance to go online. If the instance has not gone online during
     the timeout period the error thrown will no contain the last error
     reported by `Connect-SQL` ([issue #1891](https://github.com/dsccommunity/SqlServerDsc/issues/1891)).
  - `Invoke-SqlScript` no longer passes the parameter `Variable` to
    `Invoke-SqlCmd` if it is not set ([issue #1896](https://github.com/dsccommunity/SqlServerDsc/issues/1896)).
- `DatabasePermission`
  - Class was updated with the latest database permissions.

### Fixed

- `Assert-SetupActionProperties`
  - Now throws an exception if the setup action is `Install` and the feature
    analysis services is specified without the parameter `ASSysAdminAccounts`
    ([issue #1845](https://github.com/dsccommunity/SqlServerDsc/issues/1845)).
  - Now throws an exception if the setup action is `Install` and the feature
    database engine is specified without the parameter `SqlSysAdminAccounts`.
- `Invoke-SetupAction`
  - The parameter `SqlSysAdminAccounts` is no longer mandatory to allow
    installation where the database engine is not installed.
- `Install-SqlDscServer`
  - The parameter `SqlSysAdminAccounts` is no longer mandatory to allow
    installation where the database engine is not installed.
- `SqlRS`
  - Fixed issue of configuring reporting services ([issue #1868](https://github.com/dsccommunity/SqlServerDsc/issues/1868)).
  - Test renamed to `When Reports virtual directory is different` so it
    is more correct and not a duplicate.
  - Integration tests configuration names was renamed to better tell what
    the configuration does ([issue #1880](https://github.com/dsccommunity/SqlServerDsc/issues/1880)).
- SqlServerDsc.Common
  - The command `Restart-SqlService` was updated to correctly evaluate when
    the timeout value is reached ([issue #1889](https://github.com/dsccommunity/SqlServerDsc/issues/1889)).

## [16.1.0] - 2023-02-28

### Removed

- SqlServerDsc
  - Removed `Assert-ElevatedUser` from private functions ([issue #1797](https://github.com/dsccommunity/SqlServerDsc/issues/1797)).
    - `Assert-ElevatedUser` added to _DscResource.Common_ public functions
      ([issue #82](https://github.com/dsccommunity/DscResource.Common/issues/82)).
  - Removed `Test-IsNumericType` from private functions ([issue #1795](https://github.com/dsccommunity/SqlServerDsc/issues/1795)).
    - `Test-IsNumericType` added to _DscResource.Common_ public functions
    ([issue #87](https://github.com/dsccommunity/DscResource.Common/issues/87)).
  - Removed `Test-ServiceAccountRequirePassword` from private functions ([issue #1794](https://github.com/dsccommunity/SqlServerDsc/issues/1794)
    - Replaced by `Test-AccountRequirePassword` that was added to _DscResource.Common_
      public functions ([issue #93](https://github.com/dsccommunity/DscResource.Common/issues/93)).
  - Removed `Assert-RequiredCommandParameter` from private functions ([issue #1796](https://github.com/dsccommunity/SqlServerDsc/issues/1796)).
    - Replaced by `Assert-BoundParameter` (part of _DscResource.Common_)
      that had a new parameter set added ([issue #92](https://github.com/dsccommunity/DscResource.Common/issues/92)).
  - Removed private function `Test-ResourceDscPropertyIsAssigned` and
    `Test-ResourceHasDscProperty`. Both are replaced by `Test-DscProperty`
    which is now part of the module _DscResource.Common_.
  - Removed private function `Get-DscProperty`. It is replaced by `Get-DscProperty`
    which is now part of the module _DscResource.Common_.
  - The class `ResourceBase` and `Reason` has been removed, they are now
    part of the module _DscResource.Base_.
  - The enum `Ensure` has been removed, is is now part of the module
    _DscResource.Base_.
  - The private functions that the class `ResourceBase` depended on has been
    moved to the module _DscResource.Base_.
    - `ConvertFrom-CompareResult`
    - `ConvertTo-Reason`
    - `Get-ClassName`
    - `Get-LocalizedDataRecursive`
  - Added documentation how to generate stub modules for the unit tests.
    The documentation can be found in ['tests/Unit/Stubs`](https://github.com/dsccommunity/SqlServerDsc/tree/main/tests/Unit/Stubs).
  - SqlRSSetup and SqlRS
    - Removed the integration test when running against SQL Server 2019,
      due to the URL to download the Reporting Services 2019 executable
      no longer works.

### Added

- SqlServerDsc
  - The following private functions were added to the module (see comment-based
    help for more information):
    - `Assert-SetupActionProperties`
    - `Invoke-SetupAction`
    - `ConvertTo-ManagedServiceType`
    - `ConvertFrom-ManagedServiceType`
    - `Assert-ManagedServiceType`
  - The following public functions were added to the module (see comment-based
    help for more information):
    - `Install-SqlDscServer`
    - `Uninstall-SqlDscServer`
    - `Add-SqlDscNode`
    - `Remove-SqlDscNode`
    - `Repair-SqlDscServer`
    - `Complete-SqlDscImage`
    - `Complete-SqlDscFailoverCluster`
    - `Initialize-SqlDscRebuildDatabase`
    - `Import-SqlDscPreferredModule`
    - `Get-SqlDscManagedComputer`
    - `Get-SqlDscManagedComputerService`
    - `Get-SqlDscTraceFlag`
    - `Add-SqlDscTraceFlag`
    - `Remove-SqlDscTraceFlag`
    - `Set-SqlDscTraceFlag`
    - `Get-SqlDscStartupParameter`
    - `Set-SqlDscStartupParameter`
  - Added class `StartupParameters` which can parse the startup parameters
    of a manged computer service object.
  - Added class `SqlReason` to be used as the type of the DSC property `Reasons`
    for class-based resources.
  - New GitHub issue templates for proposing new public commands, proposing
    an enhancement to an existing command, or having a problem with an existing
    command.
  - Integration tests are now also run on SQL Server 2022 and SQL Server
    Reporting Services 2022.
  - Integration tests now wait for LCM after each It-block, not just at the
    end of a Context-block. Hopefully this will mitigate some of the intermittent
    errors we have seen when running the integration tests in the pipeline.
  - Use preview version of Pester to support the development of Pester as
    this is a code base with a diverse set of tests thar can help catch
    issues in Pester. If preview release of Pester prevents release we
    should temporary shift back to stable.
  - New QA tests for public commands and private functions.
- SqlDatabase
  - Added compatibility levels for SQL Server 2022 (major version 16).
- SqlSetup
  - Paths for SQL Server 2022 are correctly returned by Get.
- SqlRS
  - Added optional parameter `Encrypt`. Parameter `Encrypt` controls whether
    the connection used by `Invoke-SqlCmd should enforce encryption. This
    parameter can only be used together with the module _SqlServer_ v22.x
    (minimum v22.0.49-preview). The parameter will be ignored if an older
    major versions of the module _SqlServer_ is used.
- SqlScript
  - Added optional parameter `Encrypt`. Parameter `Encrypt` controls whether
    the connection used by `Invoke-SqlCmd should enforce encryption. This
    parameter can only be used together with the module _SqlServer_ v22.x
    (minimum v22.0.49-preview). The parameter will be ignored if an older
    major versions of the module _SqlServer_ is used.
- SqlScriptQuery
  - Added optional parameter `Encrypt`. Parameter `Encrypt` controls whether
    the connection used by `Invoke-SqlCmd should enforce encryption. This
    parameter can only be used together with the module _SqlServer_ v22.x
    (minimum v22.0.49-preview). The parameter will be ignored if an older
    major versions of the module _SqlServer_ is used.
- SqlTraceFlag
  - The resource is now tested with an integration tests ([issue #1835](https://github.com/dsccommunity/SqlServerDsc/issues/1835)).
  - A new parameter `ClearAllTraceFlags` was added so a configuration
    can enforce that there should be no trace flags.
- The public commands `Add-SqlDscNode`, `Complete-SqlDscFailoverCluster`,
  `Complete-SqlDscImage`, `Install-SqlDscServer`, and `Repair-SqlDscServer`
  now support the setup argument `ProductCoveredBySA` ([issue #1798](https://github.com/dsccommunity/SqlServerDsc/issues/1798)).

### Changed

- SqlServerDsc
  - Update Stale GitHub Action to v7.
  - Update to build module in separate folder under `output`.
  - Moved the build step of the pipeline to a Windows build worker when
    running in Azure DevOps.
  - Class-based resources now uses the parent class `ResourceBase` from the
    module _DscResource.Base_ ([issue #1790](https://github.com/dsccommunity/SqlServerDsc/issues/1790)).
  - Settings for the _Visual Studio Code_ extension _Pester Tests_ was changed
    to be able to run all unit tests, and all tests run by the extension
    are now run in a separate process to be able to handle changes in
    class-based resources.
  - The AppVeyor configuration file was updated to include the possibility
    to run integration tests for SQL Server 2022.
  - The AppVeyor configuration file was updated to include the possibility
    to run skip installing one or more SQL Server instances when debugging
    in AppVeyor to help maximize the time alloted be run.
  - The stubs in `SqlServerStub.psm1` are now based on the commands from the
    module SqlServer v22.0.49-preview.
  - The module will now call `Import-SqlDscPreferredModule` when the module
    is imported to make sure SqlServer (default preferred module) or SQLPS
    is loaded into the session. This will make it possible for classes and
    commands to use and return SQL types. If no module is found it will
    output a warning to install any of the dependent modules.
  - Add empty constructor to classes to be able to use Pester's new code
    coverage method. See more information can be found in [pester/Pester#2306](https://github.com/pester/Pester/issues/2306).
  - The type of the property `Reasons` was changed in the class-based resources.
    This resolves a problem when using two DSC resource modules that was
    using the same class-type for the property `Reasons`. Resolves the issues
    [issue #1831](https://github.com/dsccommunity/SqlServerDsc/issues/1831),
    [issue #1832](https://github.com/dsccommunity/SqlServerDsc/issues/1832),
    and [issue #1833](https://github.com/dsccommunity/SqlServerDsc/issues/1833).
- `Install-SqlServerDsc`
  - No longer throws an exception when parameter `AgtSvcAccount` is not specified.
- SqlAgReplica
  - Converted unit test to Pester 5.
  - `Update-AvailabilityGroupReplica` to trigger once within `Set-TargetResource`
    for all AvailabilityReplica changes.
- Private function `Invoke-SetupAction` ([issue #1798](https://github.com/dsccommunity/SqlServerDsc/issues/1798)).
  - Was changed to support the SQL Server 2022 GA feature `AzureExtension`
    (that replaced the feature name `ARC`).
  - Support the setup argument `ProductCoveredBySA`.
  - No longer supports the argument `OnBoardSQLToARC` as it was removed in
    SQL Server 2022 GA.
- `Install-SqlDscServer`
  - Was changed to support the SQL Server 2022 GA feature `AzureExtension`
    (that replaced the feature name `ARC`) ([issue #1798](https://github.com/dsccommunity/SqlServerDsc/issues/1798)).
- `Uninstall-SqlDscServer`
  - Was changed to support the SQL Server 2022 GA feature `AzureExtension`
    (that replaced the feature name `ARC`) ([issue #1798](https://github.com/dsccommunity/SqlServerDsc/issues/1798)).
  - Now support the argument `SuppressPrivacyStatementNotice` ([issue #1809](https://github.com/dsccommunity/SqlServerDsc/issues/1809)).
- `Import-SqlDscPreferredModule`
  - No longer tries to get the environment variables from the machine state
    when run on Linux or macOS. This will allow the unit tests to run
    cross-plattform.
- SqlReplication
  - The resource now supports SQL Server 2022. The resource will require
    the module _SqlServer_ v22.0.49-preview or newer when used against an
    SQL Server 2022 instance ([issue #1801](https://github.com/dsccommunity/SqlServerDsc/issues/1801)).
- SqlProtocol
  - The resource now supports SQL Server 2022. The resource will require
    the module _SqlServer_ v22.0.49-preview or newer when used against an
    SQL Server 2022 instance ([issue #1802](https://github.com/dsccommunity/SqlServerDsc/issues/1802)).
- SqlProtocolTcpIp
  - The resource now supports SQL Server 2022. The resource will require
    the module _SqlServer_ v22.0.49-preview or newer when used against an
    SQL Server 2022 instance ([issue #1805](https://github.com/dsccommunity/SqlServerDsc/issues/1805)).
- SqlServiceAccount
  - The resource now supports SQL Server 2022. The resource will require
    the module _SqlServer_ v22.0.49-preview or newer when used against an
    SQL Server 2022 instance ([issue #1800](https://github.com/dsccommunity/SqlServerDsc/issues/1800)).
- SqlSetup
  - Integration tests now used _SqlServer_ module version 22.0.49-preview
    when running against _SQL Server 2022_, when testing _SQL Server 2016_,
    _SQL Server 2017_, and _SQL Server 2019_ the module version 21.1.18256
    is used.
  - Integration tests now supports installing preview versions of the module
    _SqlServer_.
- SqlServerDsc.Common
  - `Import-SQLPSModule`
    - Small changed to the localized string verbose message when the preferred
      module (_SqlServer_) is not found.
  - `Invoke-SqlScript`
    - Added the optional parameter `Encrypt` which controls whether the connection
      used by `Invoke-SqlCmd` should enforce encryption. This parameter can
      only be used together with the module _SqlServer_ v22.x (minimum
      v22.0.49-preview). The parameter will be ignored if an older major
      versions of the module _SqlServer_ is used.
  - `Connect-SQL`
    - Was updated to handle both `-ErrorAction 'Stop'` and `-ErrorAction 'SilentlyContinue'`
      when passed to the command ([issue #1837](https://github.com/dsccommunity/SqlServerDsc/issues/1837)).
    - Now returns a more clear error message when the status of a database
      instance is not `Online`.
  - `Import-SQLPSModule`
    - The function was changed to call public command `Import-SqlDscPreferredModule`.
- SqlTraceFlag
  - The examples was updated to show that values should be passed as an array,
    even when there is only one value.
  - `Get-TargetResource` was updated to always return an array for parameter
    `TraceFlags`, `TraceFlagsToInclude`, and `TraceFlagsToInclude`. _The last_
    _two properties will always return an empty array._

### Fixed

- SqlServerDsc
  - Localized strings file `en-US/SqlServerDsc.strings.psd1` no longer
    referencing the wrong module in a comment.
- SqlAGReplica
  - No longer tries to enforce EndpointHostName when it is not part of the
    configuration ([issue #1821](https://github.com/dsccommunity/SqlServerDsc/issues/1821)).
  - Now `Get-TargetResource` always returns values for the properties `Name`
    and `AvailabilityGroupName` ([issue #1822](https://github.com/dsccommunity/SqlServerDsc/issues/1822)).
  - Now `Test-TargetResource` no longer test properties that cannot
    be enforced ([issue #1822](https://github.com/dsccommunity/SqlServerDsc/issues/1822)).
- SqlTraceFlag
  - `Set-TargetResource` was updated to handle a single trace flag in the
    current state ([issue #1834](https://github.com/dsccommunity/SqlServerDsc/issues/1834)).
  - `Set-TargetResource` was updated to correctly include or exclude a single
    flag ([issue #1834](https://github.com/dsccommunity/SqlServerDsc/issues/1834)).
- SqlAudit
  - Return the correct type for parameter `LogType` when calling method `Get()`.

## [16.0.0] - 2022-09-09

### Removed

- The deprecated DSC resource SqlDatabaseOwner have been removed _(and replaced_
  _by a property in [**SqlDatabase**](https://github.com/dsccommunity/SqlServerDsc/wiki/sqldatabase))_
  ([issue #1725](https://github.com/dsccommunity/SqlServerDsc/issues/1725)).
- The deprecated DSC resource SqlDatabaseRecoveryModel have been removed _(and_
  _replaced by a property in [**SqlDatabase**](https://github.com/dsccommunity/SqlServerDsc/wiki/sqldatabase))_
  ([issue #1725](https://github.com/dsccommunity/SqlServerDsc/issues/1725)).
- The deprecated DSC resource SqlServerEndpointState have been removed _(and_
  _replaced by a property in [**SqlEndpoint**](https://github.com/dsccommunity/SqlServerDsc/wiki/sqlendpoint))_
  ([issue #1725](https://github.com/dsccommunity/SqlServerDsc/issues/1725)).
- The deprecated DSC resource SqlServerNetwork have been removed _(and replaced by_
  _[**SqlProtocol**](https://github.com/dsccommunity/SqlServerDsc/wiki/sqlprotocol)_
  _and [**SqlProtocolTcpIp**](https://github.com/dsccommunity/SqlServerDsc/wiki/sqlprotocoltcpip))_
  ([issue #1725](https://github.com/dsccommunity/SqlServerDsc/issues/1725)).
- CommonTestHelper
  - Remove the helper function `Wait-ForIdleLcm` since it has been moved
    to the module _DscResource.Test_.
  - Remove the helper function `Get-InvalidOperationRecord` since it has
    been moved to the module _DscResource.Test_.
  - Remove the helper function `Get-InvalidResultRecord` since it has been
    moved to the module _DscResource.Test_.

### Added

- SqlServerDsc
  - Added recommended VS Code extensions.
    - Added settings for VS Code extension _Pester Test Adapter_.
  - Added new Script Analyzer rules from the module _Indented.ScriptAnalyzerRules_
    to help development and review process. The rules that did not contradict
    the existing DSC Community rules and style guideline were added.
  - Added the Visual Studio Code extension _Code Spell Checker_ to the list
    of recommended Visual Studio Code extensions.
  - Added a file `prefix.ps1` which content is placed first in the built module
    (.psm1). This file imports dependent modules, and imports localized strings
    used by private and public commands.
  - The following classes were added to the module:
    - `DatabasePermission` - complex type for the DSC resource SqlDatabasePermission.
    - `Ensure` - Enum to be used for the property `Ensure` in class-based
      resources.
    - `Reason` - Used by method `Get()` to return the reason a property is not
      in desired state.
    - `ResourceBase` - class that can be inherited by class-based resource and
      provides functionality meant simplify the creating of class-based resource.
    - `SqlResourceBase` - class that can be inherited by class-based resource and
      provides default DSC properties and method for get a `[Server]`-object.
    - `ServerPermission` - complex type for the DSC resource SqlPermission.
  - The following private functions were added to the module (see comment-based
    help for more information):
    - `ConvertFrom-CompareResult`
    - `ConvertTo-Reason`
    - `Get-ClassName`
    - `Get-DscProperty`
    - `Get-LocalizedDataRecursive`
    - `Test-ResourceHasDscProperty`
    - `Test-ResourceDscPropertyIsAssigned`
  - The following public functions were added to the module (see comment-based
    help for more information):
    - `Connect-SqlDscDatabaseEngine`
    - `ConvertFrom-SqlDscDatabasePermission`
    - `ConvertTo-SqlDscDatabasePermission`
    - `Get-SqlDscDatabasePermission`
    - `Set-SqlDscDatabasePermission`
    - `Test-SqlDscIsDatabasePrincipal`
    - `Test-SqlDscIsLogin`
    - `ConvertFrom-SqlDscServerPermission`
    - `ConvertTo-SqlDscServerPermission`
    - `Get-SqlDscServerPermission`
    - `Set-SqlDscServerPermission`
    - `Invoke-SqlDscQuery`
    - `Get-SqlDscAudit`
    - `New-SqlDscAudit`
    - `Set-SqlDscAudit`
    - `Remove-SqlDscAudit`
    - `Enable-SqlDscAudit`
    - `Disable-SqlDscAudit`
  - Support for debugging of integration tests in AppVeyor.
    - Only run for pull requests
  - Add new resource SqlAudit.
- CommonTestHelper
  - `Import-SqlModuleStub`
    - Added the optional parameter **PasThru** that, if used, will return the
      name of the stub module.
    - When removing stub modules from the session that is not supposed to
      be loaded, it uses `Get-Module -All` to look for previously loaded
      stub modules.
  - `Remove-SqlModuleStub`
    - Added a new helper function `Remove-SqlModuleStub` for tests to remove
      the PowerShell SqlServer stub module when a test has run.
- SqlWindowsFirewall
  - Added integration tests for SqlWindowsFirewall ([issue #747](https://github.com/dsccommunity/SqlServerDsc/issues/747)).
- `Get-DscProperty`
  - Added parameter `ExcludeName` to exclude property names from being returned.

### Changed

- SqlServerDsc
  - Updated pipeline to use the build worker image 'ubuntu-latest'.
  - Switch to installing GitVersion using 'dotnet tool install' ([issue #1732](https://github.com/dsccommunity/SqlServerDsc/issues/1732)).
  - Bumped Stale task to v5 in the GitHub workflow.
  - Make it possible to publish code coverage on failed test runs, and
    when re-run a fail job.
  - Exclude Script Analyzer rule **TypeNotFound** in the file `.vscode/analyzersettings.psd1`.
  - Update CONTRIBUTING.md describing error handling in commands and class-based
    resources.
  - The QA tests are now run in Windows PowerShell due to a bug in PowerShell 7
    that makes class-based resource using inheritance to not work.
  - The QA test are excluding the rule **TypeNotFound** because it cannot
    run on the source files (there is a new issue that is tracking so this
    rule is only run on the built module).
  - The Pester code coverage has been switched to use the older functionality
    that uses breakpoints to calculate coverage. Newer functionality sometimes
    throw an exception when used in conjunction with class-based resources.¨
  - SMO stubs (used in the unit tests)
    - Was updated to remove a bug related to the type `DatabasePermissionInfo`
      when used with the type `DatabasePermissionSet`.
      The stubs suggested that the property `PermissionType` (of type `DatabasePermissionSet`)
      in `DatabasePermissionInfo` should have been a array `DatabasePermissionSet[]`.
      This conflicted with real SMO as it does not pass an array, but instead
      a single `DatabasePermissionSet`. The stubs was modified to mimic the
      real SMO. At the same time some old mock code in the SMO stubs was removed
      as it was no longer in use.
    - Was updated to remove a bug related to the type `ServerPermissionInfo`
      when used with the type `ServerPermissionSet`. The stubs suggested that
      the property `PermissionType` (of type `ServerPermissionSet`)
      in `ServerPermissionInfo` should have been a array `ServerPermissionSet[]`.
      This conflicted with real SMO as it does not pass an array, but instead
      a single `ServerPermissionSet`. The stubs was modified to mimic the
      real SMO. At the same time some old mock code in the SMO stubs was removed
      as it was no longer in use.
  - Updated integration tests README.md to describe how to use Appveyor to
    debug integration tests.
- Wiki
  - add introduction and links to DSC technology
- SqlServerDsc.Common
  - The parameter `SetupCredential` of the function `Connect-SQL` was renamed
    to `Credential` and the parameter name `SetupCredential` was made a
    parameter alias.
- SqlLogin
  - BREAKING CHANGE: The parameters `LoginMustChangePassword`, `LoginPasswordExpirationEnabled`,
    and `LoginPasswordPolicyEnforced` no longer have a default value of `$true`.
    This means that when creating a new login, and not specifically setting
    these parameters to `$true` in the configuration, the login that is created
    will have these properties set to `$false`.
  - BREAKING CHANGE: `LoginMustChangePassword`, `LoginPasswordExpirationEnabled`,
    and `LoginPasswordPolicyEnforced` parameters no longer enforce default
    values ([issue #1669](https://github.com/dsccommunity/SqlServerDsc/issues/1669)).
- SqlServerDsc
  - All tests have been converted to run in Pester 5 (Pester 4 can no
    longer be supported) ([issue #1654](https://github.com/dsccommunity/SqlServerDsc/issues/1654)).
  - Pipeline build and deploy now runs on Ubuntu 18.04, see more information
    in https://github.com/actions/virtual-environments/issues/3287.
  - Update the pipeline file _azure-pipelines.yml_ to use the latest version
    from the Sampler project.
- SqlRs
  - BREAKING CHANGE: Now the Reporting Services is always restarted after
    the call to CIM method `SetDatabaseConnection` when setting up the
    Reporting Services. This so to try to finish the initialization of
    Reporting Services. This was prior only done for _SQL Server Reporting_
    _Services 2019_ ([issue #1721](https://github.com/dsccommunity/SqlServerDsc/issues/1721)).
  - Added some verbose messages to better indicate which CIM methods are run
    and when they are run.
  - Minor refactor to support running unit test with strict mode enabled.
- SqlLogin
  - Only enforces optional parameter `LoginType` when it is specified in the
    configuration.
  - Only enforces optional parameters `LoginPasswordExpirationEnabled` and
    `LoginPasswordPolicyEnforced` for a SQL login when the parameters are
    specified in the configuration.
  - A localized string for an error message was updated to correctly reflect
    the code that says that to use a SQL login the authentication mode must
    be either Mixed or Normal, prio it just stated Mixed.
- SqlSecureConnection
  - BREAKING CHANGE: Now `Get-TargetResource` returns the value `'Empty'`
    for the property thumbprint if there is no thumbprint set in the current
    state. Returning the value `'Empty'` was always intended, but it due to
    a bug it was never returned, but instead it returned an empty string
    or `$null` value.
- SqlWindowsFirewall
  - Now the property Features always return the features in the order
    'SQLENGINE', 'RS', 'AS', and 'IS' if they are installed.
- SqlAGListener
  - Removed unnecessary exception that is very unlikely to be thrown in
    `Set-TargetResource` and `Test-TargetResource`.
  - Simplified the logic that checks if the properties are in desired state
    as the new unit tests did not pass with the previous logic.
  - Updated the verbose message when the listener does not exist to write
    out the name of the listener that is meant to be updated, added, or
    dropped.
  - Only update values for the properties that are actually enforced by the
    configuration.
- SqlAGDatabase
  - Added StatementTimeout optional parameter with default value of 600 seconds
    (10 mins) to SqlAGDatabase to fix issue #1743. Users will be able to specify
    the backup and restore timeout with it.
- SqlDatabaseUser
  - `Test-TargetResource` returns true if the `IsUpdateable` property of the
    database is `$false` to resolve issue #1748.
- SqlDatabaseRole
  - `Test-TargetResource` returns true if the `IsUpdateable` property of the
    database is `$false` to resolve issue #1750.
- SqlAlwaysOnService
  - BREAKING CHANGE: The parameter `IsHadrEnabled` is no longer returned by
    `Get-TargetResource`. The `Ensure` parameter now returns `Present` if
    Always On High Availability Diaster Recovery is enabled and `Absent`
    if it is disabled.
- SqlDatabasePermission
  - BREAKING CHANGE: The resource has been refactored. The parameters
    `ParameterState` and `Permissions` has been replaced by parameters
    `Permission`, `PermissionToInclude`, and `PermissionToExclude`. These
    permissions parameters are now an instance of the type `DatabasePermission`.
    The type `DatabasePermission` contains two properties; `State` and
    `Permission`. This fixes issue [issue #1555](https://github.com/dsccommunity/SqlServerDsc/issues/1555).
  - The resource was refactored into a class-based resource.
  - Made the resource derive from `SqlResourceBase` to clean up the code
    a bit.
- SqlPermission
  - BREAKING CHANGE: The resource has been refactored. The parameters
    `Permissions` has been replaced by parameters `Permission`,
    `PermissionToInclude`, and `PermissionToExclude`. These permissions
    parameters are now an instance of the type `ServerPermission`.
    The type `ServerPermission` contains two properties; `State` and
    `Permission`. This closes the issue [issue #1761](https://github.com/dsccommunity/SqlServerDsc/issues/1761),
    it also fixes the issues [issue #1773](https://github.com/dsccommunity/SqlServerDsc/issues/1773),
    [issue #1704](https://github.com/dsccommunity/SqlServerDsc/issues/1704),
    and [issue #752](https://github.com/dsccommunity/SqlServerDsc/issues/752).
  - The resource was refactored into a class-based resource.
  - Made the resource derive from `SqlResourceBase` to clean up the code
    a bit.
- Class `ResourceBase`
  - Renamed the hidden property that derived classes can specify which properties
    to not enforce when comparing desired state against current state. New name
    of the hidden property is `ExcludeDscProperties`.
- SqlAudit
  - Fix documentation that contain minor style errors.

### Fixed

- SqlServerDsc
  - URLs the referenced TechNet in the documentation has been update to link to
    new pages at docs.microsoft.com.
  - Fix pipeline so code coverage is published on fail.
  - Remove duplicate deploy step (already present in `azure-pipelines.yml`).
- CommonTestHelper
  - The test helper function `Import-SqlModuleStub` was using wrong casing for
    one of the stub  modules which failed test when running cross plattform.
- SqlDatabaseObjectPermission
  - Fix for issue ([issue #1724](https://github.com/dsccommunity/SqlServerDsc/issues/1724)).
    - BREAKING CHANGE: Updated class DSC_DatabaseObjectPermission.
      - Changed Permission from an array to a string.
      - Updated Permission to a key property.
      - Updated Integration Tests to test permission grants on multiple objects.
- SqlProtocolTcpIp
  - Output verbose information in integration tests so it is shown what NICs
    are available and what IP address the tests will use.
- SqlAlias
  - Now the code passes strict mode during unit testing.
  - When an existing alias existed with a static TCP port but the desired
    state was to have a dynamic port, the function `Test-TargetResource` did
    not correctly return `$false`. Same for an alias that existed with a
    dynamic port but the desired state was to have a static port. Now the
    function `Test-TargetResource` returns `$false` in both these scenarios.
- SqlAgentOperator
  - In a certain case the `Test-TargetResource` function returned the wrong
    verbose message. If passing an e-mail address and the operator did not
    exist it would wrongly say operator exist but had wrong e-mail address.
    Truth was that the operator did not exist at all.
- SqlDatabaseMail
  - Improved the verification of an empty description so that it can handle
    both empty string and `$null`.
- SqlDatabaseRole
  - Some variables where not initialized correctly which was discovered when
    running the unit tests using strict mode. Now the variables are initialized
    and should not cause any issues in the object returned from the function
    `Get-TargetResource`.
- SqlEndpointPermission
  - Verbose messages did not use the correct variable name, so the messages
    did not contain the correct information.
  - Minor style guideline changes.
- SqlMaxDop
  - The function `Get-TargetResource` did not initialize some of the variables
    correctly which was discovered when running the unit tests using strict
    mode.
  - The function `Test-TargetResource` did not correctly evaluate if the
    node was the active node..
- SqlMemory
  - Now it possible to just set the minimum memory without it throwing because
    the maximum memory is not specified.
  - In a certain scenario the maximum memory would be enforced even if it was
    not specified in the configuration.
- SqlWindowsFirewall
  - Now the variables in `Get-TargetResource` are correctly initialized so
    they pass the new unit test that use strict mode.
  - The verbose message in `Test-TargetResource` did not use the correct
    variable name, so the message did not contain the correct information.
  - Removed unnecessary logic in `Set-TargetResource` that did just evaluated
    the same thing that the call to function `Get-TargetResource` already
    does.
- SqlSetup
  - Now the variables in `Set-TargetResource` are correctly initialized so
    they pass the new unit test that use strict mode.
  - Some verbose messages in `Get-TargetResource` wrongly reference a variable
    that was not available.
  - The loop that evaluates what features are installed did an unnecessary
    step for each iteration. A line of code was moved outside of the loop.
  - The `SourcePath` parameter is now mandatory for all `*-TargetResource`
    ([issue #1755](https://github.com/dsccommunity/SqlServerDsc/issues/1755)).
- SqlDatabasePermission
  - It is no longer possible to have one permission that has two different
    states in the same configuration, e.g. denying and granting `update`
    in the same configuration.
  - Fixed comment-based help and cleaned up comments.
  - Fix localized string that referenced 'user' instead of 'principal',
    and correct localized string ID for each string.
  - Fix comment-based help.
- SqlPermission
  - Fix comment-based help.
- `Set-SqlDscDatabasePermission`
  - Minor code cleanup.
- `ConvertTo-Reason`
  - Fix to handle `$null` values on Windows PowerShell.
  - If the property name contain the word 'Path' the value will be parsed to
    replace backslash or slashes at the end of the string, e.g. `'/myPath/'`
    will become `'/myPath'`.
- `ResourceBase`
  - Now handles `Ensure` correctly from derived `GetCurrentState()`. But
    requires that the `GetCurrentState()` only return key property if object
    is present, and does not return key property if object is absent.
    Optionally the resource's derived `GetCurrentState()` can handle `Ensure`
    itself.

## [15.2.0] - 2021-09-01

### Changed

- SqlServerDsc
  - Changed to the new GitHub deploy tasks that is required for the latest
    version of the Sampler module.
  - Updated pipeline configuration to align with the latest changes in [Sampler](https://github.com/gaelcolas/Sampler).
  - Update codecov.yml to support carry forward flags.
  - Updated pipelines files to latest from Sampler project.
  - Updated GitHub issue templates.
  - Remove pipeline jobs `Test_Integration_SQL2016`, `Test_Integration_SQL2017`,
    and `Test_Integration_SQL2019` and replaced with a single job
    `Test_Integration` ([issue #1713](https://github.com/dsccommunity/SqlServerDsc/issues/1713)).
  - Update HQRM tests to run on the VM image `windows-2022`.
  - Update unit tests to run on the VM image `windows-2022`.
  - Update integration tests to run both on Windows Server 2019 and Windows
    Server 2022 ([issue #1713](https://github.com/dsccommunity/SqlServerDsc/issues/1713)).
  - Switched to a new Linux build worker for the pipeline ([issue #1729](https://github.com/dsccommunity/SqlServerDsc/issues/1729)).
- SqlSetup
  - The helper function `Connect-SqlAnalysis` was using `LoadWithPartial()`
    to load the assembly _Microsoft.AnalysisServices_. On a node where multiple
    instances with different versions of SQL Server (regardless of features)
    is installed, this will result in the first assembly found in the
    GAC will be loaded into the session, not taking versions into account.
    This can result in an assembly version being loaded that is not compatible
    with the version of SQL Server it was meant to be used with.
    A new method of loading the assembly _Microsoft.AnalysisServices_ was
    introduced under a feature flag; `'AnalysisServicesConnection'`.
    This new functionality depends on the [SqlServer](https://www.powershellgallery.com/packages/SqlServer)
    module, and must be present on the node. The [SqlServer](https://www.powershellgallery.com/packages/SqlServer)
    module can be installed on the node by leveraging the new DSC resource
    `PSModule` in the [PowerShellGet](https://www.powershellgallery.com/packages/PowerShellGet/2.1.2)
    module (v2.1.2 and higher). This new method does not work with the
    SQLPS module due to the SQLPS module does not load the correct assembly,
    while [SqlServer](https://www.powershellgallery.com/packages/SqlServer)
    module (v21.1.18080 and above) does. The new functionality is used
    when the parameter `FeatureFlag` is set to `'AnalysisServicesConnection'`.
    This functionality will be the default in a future breaking release.
  - Under a feature flag `'AnalysisServicesConnection'`. The detection of
    a successful connection to the SQL Server Analysis Services has also been
    changed. Now it actually evaluates the property `Connected` of the returned
    `Microsoft.AnalysisServices.Server` object. The new functionality is used
    when the parameter `FeatureFlag` is set to `'AnalysisServicesConnection'`.
    This functionality will be the default in a future breaking release.
- SqlAgentAlert
  - Switched README file with SqlAgentFailsafe ([issue #1709](https://github.com/dsccommunity/SqlServerDsc/issues/1397)).
- SqlAgentFailsafe
  - Switched README file with SqlAgentAlert ([issue #1709](https://github.com/dsccommunity/SqlServerDsc/issues/1397)).

### Added

- SqlMemory
  - Added two new optional parameters MinMemoryPercent and MaxMemoryPercent.
    Provides the ability to set the minimum and/or maximum buffer pool used by
    the SQL Server instance as a percentage of total server memory.
    ([issue #1397](https://github.com/dsccommunity/SqlServerDsc/issues/1397)).
- SqlRSSetup
  - Integration tests now install _Microsoft SQL Server 2019 Reporting Services_
    ([issue #1717](https://github.com/dsccommunity/SqlServerDsc/issues/1717)).
- SqlRS
  - Integration tests now configures _Microsoft SQL Server 2019 Reporting Services_.

### Fixed

- SqlSetup
  - Fixed integration tests for SQL Server 2016 and SQL Server 2017.
- SqlServerDsc.Common
  - Fixed so that _CredScan_ no longer reports a password false-positive
    ([issue #1712](https://github.com/dsccommunity/SqlServerDsc/issues/1712)).
- SqlRS
  - Fixed SSRS 2019 initialization ([issue #1509](https://github.com/dsccommunity/SqlServerDsc/issues/1509)).
  - Fix a problem that did not correctly evaluate the `UseSSL` property against
    the current state.

## [15.1.1] - 2021-02-12

### Fixed

- SqlTraceFlag
  - Fixed `$null` reference error when no actual trace flags are present.
    Added two arrays to prevent a `$null` reference at compare-object
    ([issue #1688](https://github.com/dsccommunity/SqlServerDsc/issues/1688)).
- SqlServerDsc
  - Removed a left-over comment in the file `analyzersettings.psd1`.

## [15.1.0] - 2021-02-02

### Added

- SqlServerDsc
  - Added a new script analyzer rule to verify that `Import-SQLPSModule` or `Connect-SQL`
    (that implicitly calls `Import-SQLPSModule`) is present in each `Get-`, `Test-`,
    and `Set-TargetResource` function. If neither command is not needed then the
    analyzer rule should be overridden ([issue #1683](https://github.com/dsccommunity/SqlServerDsc/issues/1683)).
  - Added a new pipeline job that runs Script Analyzer on all PowerShell scripts
    in the source folder. The rules are defined by the Script Analyzer settings
    file `.vscode\analyzersettings.psd1` (which also the Visual Studio Code
    PowerShell extension uses).
  - Added unit tests and integration tests for SQL Server 2019
    ([issue #1310](https://github.com/dsccommunity/SqlServerDsc/issues/1310)).

### Changed

- SqlServerDsc
  - Suppressed new custom Script Analyzer rule `SqlServerDsc.AnalyzerRules\Measure-CommandsNeededToLoadSMO`
    for `Get-`, `Test-`, and `Set-TargetResource` functions in the resources.
- SqlLogin
  - Added functionality to throw exception if an update to the `LoginMustChangePassword`
    value on an existing SQL Login is attempted. This functionality is not supported
    by referenced, SQL Server Management Object (SMO), libraries and cannot be
    supported directly by this module.
  - Added integration tests to ensure that an added (or updated) `SqlLogin` can
    connect into a SQL instance once added (or updated).
  - Added integration tests to ensure that the default database connected to by
    a `SqlLogin` is the same as specified in the resource's `DefaultDatabase`
    property/parameter.
  - Amended how the interdependent, `PasswordExpirationEnabled` and `PasswordPolicyEnforced`
    properties/parameters are updated within the `SqlLogin` resource - Both values
    are now updated together if either one or both are not currently in the desired
    state. This change avoids exceptions thrown by transitions to valid, combinations
    of these properties that have to transition through an invalid combination (e.g.
    where `PasswordExpirationEnabled` is `$true` but `PasswordPolicyEnforced` is
    `$false`).
- SqlSetup
  - Minor refactor due to source code lint errors. The loop what evaluates
    the configuration parameters `*FailoverCluster` was change to a `foreach()`.

### Fixed

- SqlServerDsc
  - The component `gitversion` that is used in the pipeline was wrongly
    configured when the repository moved to the new default branch `main`.
    It no longer throws an error when using newer versions of GitVersion
    ([issue #1674](https://github.com/dsccommunity/SqlServerDsc/issues/1674)).
  - Minor lint errors throughout the repository.
- SqlLogin
  - Added integration tests to assert `LoginPasswordExpirationEnabled`,
  `LoginPasswordPolicyEnforced` and `LoginMustChangePassword` properties/parameters
  are applied and updated correctly. Similar integration tests also added to ensure
  the password of the `SqlLogin` is updated if the password within the `SqlCredential`
  value/object is changed ([issue #361](https://github.com/dsccommunity/SqlServerDsc/issues/361),
  [issue #1032](https://github.com/dsccommunity/SqlServerDsc/issues/1032) and
  [issue #1050](https://github.com/dsccommunity/SqlServerDsc/issues/1050)).
  - Updated `SqlLogin`, integration tests to make use of amended `Wait-ForIdleLcm`,
    helper function, `-Clear` switch usage to remove intermittent, integration
    test failures ([issue #1634](https://github.com/dsccommunity/SqlServerDsc/issues/1634)).
- SqlRSSetup
  - If parameter `SuppressRestart` is set to `$false` the `/norestart`
    argument is no longer wrongly added ([issue #1401](https://github.com/dsccommunity/SqlServerDsc/issues/1401)).
- SqlSetup
  - Added/corrected `InstallSharedDir`, property output when using SQL Server 2019.
- SqlTraceFlag
  - Fixed Assembly not loaded error ([issue #1680](https://github.com/dsccommunity/SqlServerDsc/issues/1680)).
- SqlDatabaseUser
  - Added parameter `ServerName` to the call of `Assert-SqlLogin`.
    `@PSBoundParameters` doesn't capture the default value of `ServerName`
    when it is not explicitly set by the caller ([issue #1647](https://github.com/dsccommunity/SqlServerDsc/issues/1647)).

## [15.0.1] - 2021-01-09

### Changed

- SqlServerDsc
  - Renamed `master` branch to `main` ([issue #1660](https://github.com/dsccommunity/SqlServerDsc/issues/1660)).
  - The module manifest property `DscResourcesToExport` now updates automatically
    using the pipeline.
  - Removed `Export-ModuleMember` from DSC resource that still had it.
  - The variable `$env:COMPUTERNAME` does not exist cross-platform which
    hinders development and testing on macOS and Linux. Instead the
    resources have been update to use the helper function `Get-ComputerName`
    which returns the current computer name cross-plattform.
  - Switch to GitHub Action Stale instead of GitHub App (Probot) Stale.

### Fixed

- SqlAGDatabase
  - Fix for issue ([issue #1492](https://github.com/dsccommunity/SqlServerDsc/issues/1492))
    added AutomaticSeeding for this resource. In Set-TargetResource added logic
    that looks at all replicas of an availability group. When automatic seeding
    is found, it will use that.
  - Lots of extra tests to check AutomaticSeeding.
  - The parameter `BackupPath` is still needed just in case a database never has
    been backed up before.
  - Fixed a typo.
- SqlMaxDop
  - Fixes ([issue #396](https://github.com/dsccommunity/SqlServerDsc/issues/396)).
    Added three return values in Get-Target resource.
- SqlProtocol
  - Changed KeepAlive Type from UInt16 to Int32 to reflect the actual WMI.ManagementObject
    Fixes #1645 ([issue #1645](https://github.com/dsccommunity/SqlServerDsc/issues/1645)).
  - The verbose messages now correctly show that `$env:COMPUTERNAME` is used
    to get or set the configuration, while parameter **ServerName** is used
    to restart the instance.
- SqlProtocolTcpIp
  - The verbose messages now correctly show that `$env:COMPUTERNAME` is used
    to get or set the configuration, while parameter **ServerName** is used
    to restart the instance.
- SqlDatabaseMail
  - Now if a non-mandatory property is not part of the configuration it will
    not be enforced ([issue #1661](https://github.com/dsccommunity/SqlServerDsc/issues/1661)).
- SqlSetup
  - When the SqlSetup detects that the expected components was not installed
    and consequently throws an exception, that exception message now presents
    a link to an article on how to find the SQL Server setup logs ([issue #1420](https://github.com/dsccommunity/SqlServerDsc/issues/1420)).
- SqlRSSetup
  - If parameter `EditionUpgrade` is set to `$false` the `/EditionUpgrade`
    argument is no longer wrongly added ([issue #1398](https://github.com/dsccommunity/SqlServerDsc/issues/1398)).
- SqlServerDsc.Common
  - Updated `Get-ServerProtocolObject`, helper function to ensure an exception is
    thrown if the specified instance cannot be obtained ([issue #1628](https://github.com/dsccommunity/SqlServerDsc/issues/1628)).

## [15.0.0] - 2020-12-06

### Added

- SqlServerDsc
  - Added new resource SqlTraceFlag to set or changes TraceFlags on SQL Server.
    This resource is based on @Zuldans code but with SqlServerDsc integrated SMO.
    Credits: https://github.com/Zuldan/cSQLServerTraceFlag
  - Added a lot of test scripts to validated the code.
- SqlEndpoint
  - Added support for the Service Broker Endpoint ([issue #498](https://github.com/dsccommunity/SqlServerDsc/issues/498)).
- SqlDatabaseRole
  - Added test to ensure Add-SqlDscDatabaseRoleMember throws the expected error
    ([issue #1620](https://github.com/dsccommunity/SqlServerDsc/issues/1620)).

### Changed

- SqlServerDsc
  - Updated code formatting using latest release of PSScriptAnalyzer.
  - The URLs in the CHANGELOG.md that was pointing to issues is now
    referencing the new repository name and URL.
- SqlServerDsc.Common
  - The helper function `Get-SqlInstanceMajorVersion` no longer have a default
    value for parameter **InstanceName** since the parameter is mandatory
    and it was never used.
- SqlReplication
  - The resource are now using the helper function `Get-SqlInstanceMajorVersion`
    ([issue #1408](https://github.com/dsccommunity/SqlServerDsc/issues/1408)).
- SqlRole
  - Major overhaul of resource.
  - BREAKING CHANGE: Removed decision making from get-TargetResource; this
    prevented a simple solution for issue #550. it now just tels if a role
    exists or not. And what members are in that role. MembersToInclude and
    MembersToExclude now always return $null.
  - Added sanitize function (`Get-CorrectedMemberParameters`) to make it
    so for the sysadmin role SA does not get altered ([issue #550](https://github.com/dsccommunity/SqlServerDsc/issues/550)).
  - Added lots of tests.
- SqlWaitForAG
  - BREAKING CHANGE: Fix for issue ([issue #1569](https://github.com/dsccommunity/SqlServerDsc/issues/1569))
    The resource now waits for the Availability Group to become Available.
  - Two parameters where added to test get and set resource at instance level.
- SqlSetup
  - Minor change to the evaluation of the parameter `BrowserSvcStartupType`,
    if it has an assigned a value or not.

### Fixed

- SqlDatabaseRole
  - Fixed check to see if the role and user existed in the database. The
    previous logic would always indicate the role or user was not found unless
    the role had the same name as the user. Also updated the
    DesiredMembersNotPresent string to be more accurate when an extra user is
    in the role ([issue #1487](https://github.com/dsccommunity/SqlServerDsc/issues/1487)).
- SqlAlwaysOnService
  - Updated Get-TargetResource to return all defined schema properties
    ([issue #150](https://github.com/dsccommunity/SqlServerDsc/issues/1501)).
- SqlSetup
  - Added a note to the documentation that the parameter `BrowserSvcStartupType`
    cannot be used for configurations that utilize the `'InstallFailoverCluster'`
    action ([issue #1627](https://github.com/dsccommunity/SqlServerDsc/issues/1627)).
- SqlDatabaseObjectPermission
  - Updated unit tests to remove errors relating to missing `Where()` method
    ([issue #1648](https://github.com/dsccommunity/SqlServerDsc/issues/1648)).

## [14.2.1] - 2020-08-14

### Changed

- SqlServerDsc
  - Document changes in the file `build.yml`.
  - The regular expression for `major-version-bump-message` in the file
    `GitVersion.yml` was changed to only raise major version when the
    commit message contain the phrase `breaking change`, or when it contain
    the word `breaking` or `major`.
- SqlSetup
  - Duplicate function Get-SqlMajorVersion was removed and instead the
    helper function `Get-FilePathMajorVersion` from the helper module
    SqlServerDsc.Common is used ([issue #1178](https://github.com/dsccommunity/SqlServerDsc/issues/1178)).
- SqlWindowsFirewall
  - Duplicate function Get-SqlMajorVersion was removed and instead the
    helper function `Get-FilePathMajorVersion` from the helper module
    SqlServerDsc.Common is used ([issue #1178](https://github.com/dsccommunity/SqlServerDsc/issues/1178)).
- SqlServerDsc.Common
  - Function `Get-FilePathMajorVersion` was added. The function `Get-SqlMajorVersion`
    from the resources _SqlSetup_ and _SqlWindowsFirewall_ was moved and
    renamed without any functional changes ([issue #1178](https://github.com/dsccommunity/SqlServerDsc/issues/1178)).

### Fixed

- SqlServerDsc
  - Removed helper functions that was moved to the module _DscResource.Common_.
    DSC resources using those functions are using them from the module
    _DscResource.Common_.
- SqlDatabaseObjectPermission
  - Fixed method invocation failed because of missing `Where()` method ([issue #1600](https://github.com/dsccommunity/SqlServerDsc/issues/1600)).
    - New integration tests to verify scenarios when passing a single permission.
  - To enforce a scenario where a permission must be changed from `'GrantWithGrant'`
    to `'Grant'` a new parameter **Force** was added ([issue #1602](https://github.com/dsccommunity/SqlServerDsc/issues/1602)).
    The parameter **Force** is used to enforce the desired state in those
    scenarios where revocations must be performed to enforce the desired
    state, even if that encompasses cascading revocations. If parameter
    **Force** is _not_ set to `$true` an exception is thrown in those
    scenarios where a revocation must be performed to enforce the desired
    state.
    - New integration tests to verify scenarios when current state for a
      permission is `'GrantWithGrant'` but desired state should be `'Grant'`.
- SqlSetup
  - The example `4-InstallNamedInstanceInFailoverClusterFirstNode.ps1` was
    updated to no longer reference the issue #405 and issue #444 in the
    comment-based help. The issues was fixed a while back and _SqlSetup_
    now supports the built-in parameter `PsDscRunAsCredential` ([issue #975](https://github.com/dsccommunity/SqlServerDsc/issues/975)).

## [14.2.0] - 2020-07-23

### Fixed

- SqlServerDsc
  - Updated comment-based help according to style guideline throughout
    ([issue #1500](https://github.com/dsccommunity/SqlServerDsc/issues/1500)).
  - Using Codecov carry forward flag because we are not sending code coverage
    report on each commit.
- CommonTestHelper
  - Minor style changes.
- SqlSetup
  - Updated the documentation with the currently supported features
    ([issue #1566](https://github.com/dsccommunity/SqlServerDsc/issues/1566)).
  - Update documentation around permissions in directory tree for Analysis Services
    ([issue #1443](https://github.com/dsccommunity/SqlServerDsc/issues/1443)).
  - Documented that on certain operating systems, when using least privilege
    for the service account, the security policy setting _Network access:_
    _Restrict clients allowed to make remote calls to SAM_ can result in
    a access denied error during install of the _SQL Server Database Engine_
    ([issue #1559](https://github.com/dsccommunity/SqlServerDsc/issues/1559)).
- SqlRole
  - Fixed the `ServerName` parameter to work with default value of
    `$env:COMPUTERNAME` ([issue #1592](https://github.com/dsccommunity/SqlServerDsc/issues/1592)).

## [14.1.0] - 2020-07-06

### Removed

- SqlServerDsc
  - Remove the file `.github/CONTRIBUTION.md` as it no longer filled any
    purpose as GitHub will find the CONTRIBUTION.md in the root folder
    directly now ([issue #1227](https://github.com/dsccommunity/SqlServerDsc/issues/1227)).

### Changed

- SqlServerDsc
  - Updated DSC resources parameter documentation.

### Fixed

- SqlServerDsc
  - Update resource parameter documentation ([issue #1568](https://github.com/dsccommunity/SqlServerDsc/issues/1568)).
    - Remove italic and inline code-block markdown code in documentation.
  - Documentation is now published to the GitHub Wiki.
    - Deploy task was updated with the correct name.
  - Minor changes too schema property descriptions to generate documentation
    correctly.
  - Updated task list in the PULL_REQUEST_TEMPLATE.md.
  - The documentation in CONTRIBUTING.md has been somewhat updated.
  - Update documentation around design pattern for accounts that does not
    use passwords ([issue #378](https://github.com/dsccommunity/SqlServerDsc/issues/378))
    and ([issue #1230](https://github.com/dsccommunity/SqlServerDsc/issues/1230)).
  - Updating the Integration Test README.md to better explain what the
    integration tests for SqlSetup, SqlRSSetup, and SqlRS does ([issue #1315](https://github.com/dsccommunity/SqlServerDsc/issues/1315)).
- SqlServerDsc.Common
  - Connect-UncPath
    - Now support to authenticate using both NetBIOS domain and Fully Qualified
      Domain Name (FQDN) ([issue #1223](https://github.com/dsccommunity/SqlServerDsc/issues/1223)).
  - Connect-SQL
    - Now support to authenticate using both NetBIOS domain and Fully Qualified
      Domain Name (FQDN) ([issue #1223](https://github.com/dsccommunity/SqlServerDsc/issues/1223)).
  - Connect-SQLAnalysis
    - Now support to authenticate using both NetBIOS domain and Fully Qualified
      Domain Name (FQDN) ([issue #1223](https://github.com/dsccommunity/SqlServerDsc/issues/1223)).
- SqlAGReplica
  - Update documentation with a requirement for SqlServer in certain circumstances
    ([issue #1033](https://github.com/dsccommunity/SqlServerDsc/issues/1033)).
- SqlRSSetup
  - There was a typo in the error message that was thrown when not passing
    either the `Edition` or `ProductKey` that could be misleading ([issue #1386](https://github.com/dsccommunity/SqlServerDsc/issues/1386)).
  - Updated the parameter descriptions for the parameters `Edition` and
    `ProductKey` that they are mutually exclusive ([issue #1386](https://github.com/dsccommunity/SqlServerDsc/issues/1386)).
- SqlWindowsFirewall
  - Now support to authenticate using both NetBIOS domain and Fully Qualified
    Domain Name (FQDN) ([issue #1223](https://github.com/dsccommunity/SqlServerDsc/issues/1223)).
- SqlDatabaseObjectPermission
  - Since the task that publish Wiki content was updated to correctly handle
    embedded instances the duplicate documentation was removed from the
    resource README.md, and some was added to the schema MOF parameter
    descriptions ([issue #1580](https://github.com/dsccommunity/SqlServerDsc/issues/1580)).
- SqlScript
  - Fixed the URLs in the parameter documentation ([issue #1582](https://github.com/dsccommunity/SqlServerDsc/issues/1582)).
- SqlScriptQuery
  - Fixed the URLs in the parameter documentation ([issue #1583](https://github.com/dsccommunity/SqlServerDsc/issues/1583)).

### Added

- SqlScript
  - Added the DisableVariables parameter ([issue #1422](https://github.com/dsccommunity/SqlServerDsc/issues/1422)).
- SqlScriptQuery
  - Added the DisableVariables parameter ([issue #1422](https://github.com/dsccommunity/SqlServerDsc/issues/1422)).

## [14.0.0] - 2020-06-12

### Remove

- SqlServerDsc
  - BREAKING CHANGE: Since the operating system Windows Server 2008 R2 and
    the product SQL Server 2008 R2 has gone end-of-life the DSC resources
    will no longer try to maintain compatibility with them. Moving forward,
    and including this release, there may be code changes that will break
    the resource on Windows Server 2008 R2 or with SQL Server 2008 R2
    ([issue #1514](https://github.com/dsccommunity/SqlServerDsc/issues/1514)).

### Deprecated

The documentation, examples, unit test, and integration tests have been
removed for these deprecated resources. These resources will be removed
in a future release.

- SqlDatabaseOwner
  - This resource is now deprecated. The functionality is now covered by
    a property in the resource _SqlDatabase_ ([issue #966](https://github.com/dsccommunity/SqlServerDsc/issues/966)).
- SqlDatabaseRecoveryModel
  - This resource is now deprecated. The functionality is now covered by
    a property in the resource _SqlDatabase_ ([issue #967](https://github.com/dsccommunity/SqlServerDsc/issues/967)).
- SqlServerEndpointState
  - This resource is now deprecated. The functionality is covered by a
    property in the resource _SqlEndpoint_ ([issue #968](https://github.com/dsccommunity/SqlServerDsc/issues/968)).
- SqlServerNetwork
  - This resource is now deprecated. The functionality is now covered by
    the resources _SqlProtocol_ and _SqlProtocolTcpIp_.

### Added

- SqlSetup
  - Added support for major version upgrade ([issue #1561](https://github.com/dsccommunity/SqlServerDsc/issues/1561)).
- SqlServerDsc
  - Added new resource SqlProtocol ([issue #1377](https://github.com/dsccommunity/SqlServerDsc/issues/1377)).
  - Added new resource SqlProtocolTcpIp ([issue #1378](https://github.com/dsccommunity/SqlServerDsc/issues/1378)).
  - Added new resource SqlDatabaseObjectPermission ([issue #1119](https://github.com/dsccommunity/SqlServerDsc/issues/1119)).
  - Fixing a problem with the latest ModuleBuild 1.7.0 that breaks the CI
    pipeline.
  - Prepare repository for auto-documentation by adding README.md to each
    resource folder with the content from the root README.md.
- SqlServerDsc.Common
  - Added function `Import-Assembly` that can help import an assembly
    into the PowerShell session.
  - Prepared unit tests to support Pester 5 so a minimal conversation
    is only needed later.
  - Updated `Import-SQLPSModule` to better support unit tests.
- CommonTestHelper
  - Added the functions `Get-InvalidOperationRecord` and `Get-InvalidResultRecord`
    that is needed for evaluate localized error message strings for unit tests.
- SqlEndpoint
  - BREAKING CHANGE: A new required property `EndpointType` was added to
    support different types of endpoints in the future. For now the only
    endpoint type that is supported is the database mirror endpoint type
    (`DatabaseMirroring`).
  - Added the property `State` to be able to specify if the endpoint should
    be running, stopped, or disabled. _This property was moved from the now_
    _deprecated DSC resource `SqlServerEndpointState`_.
- SqlSetup
  - A read only property `IsClustered` was added that can be used to determine
    if the instance is clustered.
  - Added the properties `NpEnabled` and `TcpEnabled` ([issue #1161](https://github.com/dsccommunity/SqlServerDsc/issues/1161)).
  - Added the property `UseEnglish` ([issue #1473](https://github.com/dsccommunity/SqlServerDsc/issues/1473)).
- SqlReplication
  - Add integration tests ([issue #755](https://github.com/dsccommunity/SqlServerDsc/issues/755).
- SqlDatabase
  - The property `OwnerName` was added.
- SqlDatabasePermission
  - Now possible to change permissions for database user-defined roles
    (e.g. public) and database application roles ([issue #1498](https://github.com/dsccommunity/SqlServerDsc/issues/1498).
- SqlServerDsc.Common
  - The helper function `Restart-SqlService` was improved to handle Failover
    Clusters better. Now the SQL Server service will only be taken offline
    and back online again if the service is online to begin with.
  - The helper function `Restart-SqlServer` learned the new parameter
    `OwnerNode`. The parameter `OwnerNode` takes an array of Cluster node
    names. Using this parameter the cluster group will only be taken
    offline and back online if the cluster group owner is one specified
    in this parameter.
  - The helper function `Compare-ResourcePropertyState` was improved to
    handle embedded instances by adding a parameter `CimInstanceKeyProperties`
    that can be used to identify the unique parameter for each embedded
    instance in a collection.
  - The helper function `Test-DscPropertyState` was improved to evaluate
    the properties in a single CIM instance or a collection of CIM instances
    by recursively call itself.
  - When the helper function `Test-DscPropertyState` evaluated an array
    the verbose messages was not very descriptive. Instead of outputting
    the side indicator from the compare it now outputs a descriptive
    message.

### Changed

- SqlServerDsc
  - BREAKING CHANGE: Some DSC resources have been renamed ([issue #1540](https://github.com/dsccommunity/SqlServerDsc/issues/1540)).
    - `SqlServerConfiguration` was renamed to `SqlConfiguration`.
    - `SqlServerDatabaseMail` was renamed to `SqlDatabaseMail`.
    - `SqlServerEndpoint` was renamed to `SqlEndpoint`.
    - `SqlServerEndpointPermission` was renamed to `SqlEndpointPermission`.
    - `SqlServerLogin` was renamed to `SqlLogin`.
    - `SqlServerMaxDop` was renamed to `SqlMaxDop`.
    - `SqlServerMemory` was renamed to `SqlMemory`.
    - `SqlServerPermission` was renamed to `SqlPermission`.
    - `SqlServerProtocol` was renamed to `SqlProtocol`.
    - `SqlServerProtocolTcpIp` was renamed to `SqlProtocolTcpIp`.
    - `SqlServerReplication` was renamed to `SqlReplication`.
    - `SqlServerRole` was renamed to `SqlRole`.
    - `SqlServerSecureConnection` was renamed to `SqlSecureConnection`.
  - Changed all resource prefixes from `MSFT_` to `DSC_` ([issue #1496](https://github.com/dsccommunity/SqlServerDsc/issues/1496)).
    _Deprecated resource has not changed prefix._
  - All resources are now using the common module DscResource.Common.
  - When a PR is labelled with 'ready for merge' it is no longer being
    marked as stale if the PR is not merged for 30 days (for example it is
    dependent on something else) ([issue #1504](https://github.com/dsccommunity/SqlServerDsc/issues/1504)).
  - Updated the CI pipeline to use latest version of the module ModuleBuilder.
  - Changed to use the property `NuGetVersionV2` from GitVersion in the
    CI pipeline.
  - The unit tests now run on PowerShell 7 to optimize the total run time.
- SqlServerDsc.Common
  - The helper function `Invoke-InstallationMediaCopy` was changed to
    handle a breaking change in PowerShell 7 ([issue #1530](https://github.com/dsccommunity/SqlServerDsc/issues/1530)).
  - Removed the local helper function `Set-PSModulePath` as it was
    implemented in the module DscResource.Common.
- CommonTestHelper
  - The test helper function `New-SQLSelfSignedCertificate` was changed
    to install the dependent module `PSPKI` through `RequiredModules.psd1`.
- SqlAlwaysOnService
  - BREAKING CHANGE: The parameter `ServerName` is now non-mandatory and
    defaults to `$env:COMPUTERNAME` ([issue #319](https://github.com/dsccommunity/SqlServerDsc/issues/319)).
  - Normalize parameter descriptive text for default values.
- SqlDatabase
  - BREAKING CHANGE: The parameter `ServerName` is now non-mandatory and
    defaults to `$env:COMPUTERNAME` ([issue #319](https://github.com/dsccommunity/SqlServerDsc/issues/319)).
  - BREAKING CHANGE: The non-mandatory parameters was removed from the
    function `Get-TargetResource` since they were not needed.
  - BREAKING CHANGE: The properties `CompatibilityLevel` and `Collation`
    are now only enforced if the are specified in the configuration.
  - Normalize parameter descriptive text for default values.
- SqlDatabaseDefaultLocation
  - BREAKING CHANGE: The parameter `ServerName` is now non-mandatory and
    defaults to `$env:COMPUTERNAME` ([issue #319](https://github.com/dsccommunity/SqlServerDsc/issues/319)).
  - Normalize parameter descriptive text for default values.
- SqlDatabaseOwner
  - BREAKING CHANGE: Database changed to DatabaseName for consistency with
    other modules ([issue #1484](https://github.com/dsccommunity/SqlServerDsc/issues/1484)).
- SqlDatabasePermission
  - BREAKING CHANGE: The parameter `ServerName` is now non-mandatory and
    defaults to `$env:COMPUTERNAME` ([issue #319](https://github.com/dsccommunity/SqlServerDsc/issues/319)).
  - Normalize parameter descriptive text for default values.
  - BREAKING CHANGE: Database changed to DatabaseName for consistency with
    other modules ([issue #1484](https://github.com/dsccommunity/SqlServerDsc/issues/1484)).
  - BREAKING CHANGE: The resource no longer create the database user if
    it does not exist. Use the resource _SqlDatabaseUser_ to enforce that
    the database user exist in the database prior to setting permissions
    using this resource ([issue #848](https://github.com/dsccommunity/SqlServerDsc/issues/848)).
  - BREAKING CHANGE: The resource no longer checks if a login exist so that
    it is possible to set permissions for database users that does not
    have a login, e.g. the database user 'guest' ([issue #1134](https://github.com/dsccommunity/SqlServerDsc/issues/1134)).
  - Updated examples.
  - Added integration tests ([issue #741](https://github.com/dsccommunity/SqlServerDsc/issues/741)).
  - Get-TargetResource will no longer throw an exception if the database
    does not exist.
- SqlDatabaseRecoveryModel
  - BREAKING CHANGE: The parameter `ServerName` is now non-mandatory and
    defaults to `$env:COMPUTERNAME` ([issue #319](https://github.com/dsccommunity/SqlServerDsc/issues/319)).
  - Normalize parameter descriptive text for default values.
- SqlDatabaseRole
  - BREAKING CHANGE: The parameter `ServerName` is now non-mandatory and
    defaults to `$env:COMPUTERNAME` ([issue #319](https://github.com/dsccommunity/SqlServerDsc/issues/319)).
  - Normalize parameter descriptive text for default values.
  - BREAKING CHANGE: Database changed to DatabaseName for consistency with
    other modules ([issue #1484](https://github.com/dsccommunity/SqlServerDsc/issues/1484)).
- SqlDatabaseUser
  - BREAKING CHANGE: The parameter `ServerName` is now non-mandatory and
    defaults to `$env:COMPUTERNAME` ([issue #319](https://github.com/dsccommunity/SqlServerDsc/issues/319)).
  - Normalize parameter descriptive text for default values.
- SqlScript
  - BREAKING CHANGE: The parameter `ServerInstance` is replaced by the two
    parameters `ServerName` and `InstanceName`. The parameter `InstanceName`
    is the only one mandatory which fixes the issue that it was possible to
    run the same script using different host names ([issue #925](https://github.com/dsccommunity/SqlServerDsc/issues/925)).
- SqlScriptQuery
  - BREAKING CHANGE: The parameter `ServerInstance` is replaced by the two
    parameters `ServerName` and `InstanceName`. The parameter `InstanceName`
    is the only one mandatory which fixes the issue that it was possible to
    run the same query using different host names ([issue #925](https://github.com/dsccommunity/SqlServerDsc/issues/925)).
- SqlConfiguration
  - BREAKING CHANGE: The parameter `ServerName` is now non-mandatory and
    defaults to `$env:COMPUTERNAME` ([issue #319](https://github.com/dsccommunity/SqlServerDsc/issues/319)).
  - Normalize parameter descriptive text for default values.
- SqlDatabaseMail
  - Normalize parameter descriptive text for default values.
- SqlEndpoint
  - BREAKING CHANGE: Now the properties are only enforced if they are
    specified in the configuration.
  - Normalize parameter descriptive text for default values.
- SqlEndpointPermission
  - BREAKING CHANGE: The parameter `ServerName` is now non-mandatory and
    defaults to `$env:COMPUTERNAME` ([issue #319](https://github.com/dsccommunity/SqlServerDsc/issues/319)).
  - Normalize parameter descriptive text for default values.
- SqlLogin
  - BREAKING CHANGE: The parameter `ServerName` is now non-mandatory and
    defaults to `$env:COMPUTERNAME` ([issue #319](https://github.com/dsccommunity/SqlServerDsc/issues/319)).
  - Normalize parameter descriptive text for default values.
- SqlRole
  - BREAKING CHANGE: The parameter `ServerName` is now non-mandatory and
    defaults to `$env:COMPUTERNAME` ([issue #319](https://github.com/dsccommunity/SqlServerDsc/issues/319)).
  - Normalize parameter descriptive text for default values.
- SqlServiceAccount
  - BREAKING CHANGE: The parameter `ServerName` is now non-mandatory and
    defaults to `$env:COMPUTERNAME` ([issue #319](https://github.com/dsccommunity/SqlServerDsc/issues/319)).
  - Normalize parameter descriptive text for default values.
- SqlSetup
  - BREAKING CHANGE: Now if the parameter `AgtSvcStartupType` is not specified
    in the configuration the resource will no longer by default add an
    argument to `setup.exe` with a value of `Automatic` for the argument
    `AGTSVCSTARTUPTYPE`. If the parameter `AgtSvcStartupType` is not specified
    in the configuration there will be no setup argument added at all
    ([issue #464](https://github.com/dsccommunity/SqlServerDsc/issues/464)).
  - BREAKING CHANGE: When installing a failover cluster the cluster
    validation is no longer skipped by default. To skip cluster validation
    the configuration must opt-in by specifying the following
    `SkipRule = 'Cluster_VerifyForErrors'` ([issue #335](https://github.com/dsccommunity/SqlServerDsc/issues/335)).
  - BREAKING CHANGE: Now, unless the parameter `SuppressReboot` is set to
    `$true`, the node will be restarted if the setup ends with the
    [error code 3010](https://docs.microsoft.com/en-us/previous-versions/tn-archive/bb418811(v=technet.10)#server-setup-fails-with-code-3010).
    Previously just a warning message was written ([issue #565](https://github.com/dsccommunity/SqlServerDsc/issues/565)).

### Fixed

- SqlServerDsc
  - The regular expression for `minor-version-bump-message` in the file
    `GitVersion.yml` was changed to only raise minor version when the
    commit message contain the word `add`, `adds`, `minor`, `feature`,
    or `features`.
  - Now code coverage is reported to Codecov, and a codecov.yml was added.
  - Updated to support DscResource.Common v0.7.1.
  - Changed to point to CONTRIBUTING.md on master branch to avoid "404 Page not found"
    ([issue #1508](https://github.com/dsccommunity/SqlServerDsc/issues/1508)).
- SqlAGDatabase
  - Fixed unit tests that failed intermittently when running unit tests
    in PowerShell 7 ([issue #1532](https://github.com/dsccommunity/SqlServerDsc/issues/1532)).
  - Minor code style issue changes.
- SqlAgentAlert
  - The parameter `ServerName` now throws when passing an empty string or
    null value (part of [issue #319](https://github.com/dsccommunity/SqlServerDsc/issues/319)).
- SqlAgentFailsafe
  - The parameter `ServerName` now throws when passing an empty string or
    null value (part of [issue #319](https://github.com/dsccommunity/SqlServerDsc/issues/319)).
- SqlAgentOperator
  - The parameter `ServerName` now throws when passing an empty string or
    null value (part of [issue #319](https://github.com/dsccommunity/SqlServerDsc/issues/319)).
- SqlAlias
  - BREAKING CHANGE: The parameter `ServerName` is now non-mandatory to
    prevent ping-pong behavior ([issue #1502](https://github.com/dsccommunity/SqlServerDsc/issues/1502)).
    The `ServerName` is not returned as an empty string when the protocol is
    Named Pipes.
- SqlDatabase
  - Fixed missing parameter `CompatibilityLevel` in the README.md (and
    updated the description in the schema.mof).
- SqlRs
  - Fix typo in the schema parameter `SuppressRestart` description
    and in the parameter description in the `README.md`.
- SqlDatabaseMail
  - The parameter `ServerName` now throws when passing an empty string or
    null value (part of [issue #319](https://github.com/dsccommunity/SqlServerDsc/issues/319)).
- SqlServerEndpoint
  - The parameter `ServerName` now throws when passing an empty string or
    null value (part of [issue #319](https://github.com/dsccommunity/SqlServerDsc/issues/319)).
- SqlEndpoint
  - The parameter `ServerName` now throws when passing an empty string or
    null value (part of [issue #319](https://github.com/dsccommunity/SqlServerDsc/issues/319)).
- SqlPermission
  - The parameter `ServerName` now throws when passing an empty string or
    null value (part of [issue #319](https://github.com/dsccommunity/SqlServerDsc/issues/319)).
- SqlReplication
  - Enhanced the exception handling so it shows the inner exception error
    message that have the actual error that occurred.
  - Corrected the examples.
- SqlSetup
  - Update integration tests to correctly detect sysadmins because of changes
    to the build worker.
  - The property `SqlTempdbLogFileGrowth` and `SqlTempdbFileGrowth` now returns
    the correct values. Previously the value of the growth was wrongly
    divided by 1KB even if the value was in percent. Now the value for growth
    is the sum of the average of MB and average of the percentage.
  - The function `Get-TargetResource` was changed so that the property
    `SQLTempDBDir` will now return the database `tempdb`'s property
    `PrimaryFilePath`.
  - BREAKING CHANGE: Logic that was under feature flag `DetectionSharedFeatures`
    was made the default and old logic that was used to detect shared features
    was removed ([issue #1290](https://github.com/dsccommunity/SqlServerDsc/issues/1290)).
    This was implemented because the previous implementation did not work
    fully with SQL Server 2017.
  - Much of the code was refactored into units (functions) to be easier to test.
    Due to the size of the code the unit tests ran for an abnormal long time,
    after this refactoring the unit tests runs much quicker.

## [13.5.0] - 2020-04-12

### Added

- SqlServerLogin
  - Added `DefaultDatabase` parameter ([issue #1474](https://github.com/dsccommunity/SqlServerDsc/issues/1474)).

### Changed

- SqlServerDsc
  - Update the CI pipeline files.
  - Only run CI pipeline on branch `master` when there are changes to files
    inside the `source` folder.
  - Replaced Microsoft-hosted agent (build image) `win1803` with `windows-2019`
    ([issue #1466](https://github.com/dsccommunity/SqlServerDsc/issues/1466)).

### Fixed

- SqlSetup
  - Refresh PowerShell drive list before attempting to resolve `setup.exe` path
    ([issue #1482](https://github.com/dsccommunity/SqlServerDsc/issues/1482)).
- SqlAG
  - Fix hashtables to align with style guideline ([issue #1437](https://github.com/dsccommunity/SqlServerDsc/issues/1437)).

## [13.4.0] - 2020-03-18

### Added

- SqlDatabase
  - Added ability to manage the Compatibility Level and Recovery Model of a database

### Changed

- SqlServerDsc
  - Azure Pipelines will no longer trigger on changes to just the CHANGELOG.md
    (when merging to master).
  - The deploy step is no longer run if the Azure DevOps organization URL
    does not contain 'dsccommunity'.
  - Changed the VS Code project settings to trim trailing whitespace for
    markdown files too.

## [13.3.0] - 2020-01-17

### Added

- SqlServerDsc
  - Added continuous delivery with a new CI pipeline.
    - Update build.ps1 from latest template.

### Changed

- SqlServerDsc
  - Add .gitattributes file to checkout file correctly with CRLF.
  - Updated .vscode/analyzersettings.psd1 file to correct use PSSA rules
    and custom rules in VS Code.
  - Fix hashtables to align with style guideline ([issue #1437](https://github.com/dsccommunity/SqlServerDsc/issues/1437)).
  - Updated most examples to remove the need for the variable `$ConfigurationData`,
    and fixed style issues.
  - Ignore commit in `GitVersion.yml` to force the correct initial release.
  - Set a display name on all the jobs and tasks in the CI pipeline.
  - Removing file 'Tests.depend.ps1' as it is no longer required.
- SqlServerMaxDop
  - Fix line endings in code which did not use the correct format.
- SqlAlwaysOnService
  - The integration test has been temporarily disabled because when
    the cluster feature is installed it requires a reboot on the
    Windows Server 2019 build worker.
- SqlDatabaseRole
  - Update unit test to have the correct description on the `Describe`-block
    for the test of `Set-TargetResource`.
- SqlServerRole
  - Add support for nested role membership ([issue #1452](https://github.com/dsccommunity/SqlServerDsc/issues/1452))
  - Removed use of case-sensitive Contains() function when evaluating role membership.
    ([issue #1153](https://github.com/dsccommunity/SqlServerDsc/issues/1153))
  - Refactored mocks and unit tests to increase performance. ([issue #979](https://github.com/dsccommunity/SqlServerDsc/issues/979))

### Fixed

- SqlServerDsc
  - Fixed unit tests to call the function `Invoke-TestSetup` outside the
    try-block.
  - Update GitVersion.yml with the correct regular expression.
  - Fix import statement in all tests, making sure it throws if module
    DscResource.Test cannot be imported.
- SqlAlwaysOnService
  - When failing to enable AlwaysOn the resource should now fail with an
    error ([issue #1190](https://github.com/dsccommunity/SqlServerDsc/issues/1190)).
- SqlAgListener
  - Fix IPv6 addresses failing Test-TargetResource after listener creation.

## [13.2.0.0] - 2019-09-18

### Changed

- Changes to SqlServerDsc
  - Fix keywords to lower-case to align with guideline.
  - Fix keywords to have space before a parenthesis to align with guideline.
  - Fix typo in SqlSetup strings ([issue #1419](https://github.com/dsccommunity/SqlServerDsc/issues/1419)).

## [13.1.0.0] - 2019-08-07

### Changed

- Changes to SqlServerDsc
  - New DSC resource SqlAgentFailsafe
  - New DSC resource SqlDatabaseUser ([issue #846](https://github.com/dsccommunity/SqlServerDsc/issues/846)).
    - Adds ability to create database users with more fine-grained control,
      e.g. re-mapping of orphaned logins or a different login. Supports
      creating a user with or without login name, and database users mapped
      to a certificate or asymmetric key.
  - Changes to helper function Invoke-Query
    - Fixes issues in [issue #1355](https://github.com/dsccommunity/SqlServerDsc/issues/1355).
    - Works together with Connect-SQL now.
    - Parameters now match that of Connect-SQL ([issue #1392](https://github.com/dsccommunity/SqlServerDsc/issues/1392)).
    - Can now pass in credentials.
    - Can now pass in 'Microsoft.SqlServer.Management.Smo.Server' object.
    - Can also pipe in 'Microsoft.SqlServer.Management.Smo.Server' object.
    - Can pipe Connect-SQL | Invoke-Query.
    - Added default values to Invoke-Query.
    - Now it will output verbose messages of the query that is run, so it
      not as quiet of what it is doing when a user asks for verbose output
      ([issue #1404](https://github.com/dsccommunity/SqlServerDsc/issues/1404)).
    - It is possible to redact text in the verbose output by providing
      strings in the new parameter `RedactText`.
  - Minor style fixes in unit tests.
  - Changes to helper function Connect-SQL
    - When impersonating WindowsUser credential use the NetworkCredential UserName.
    - Added additional verbose logging.
    - Connect-SQL now uses parameter sets to more intuitive evaluate that
      the correct parameters are used in different scenarios
      ([issue #1403](https://github.com/dsccommunity/SqlServerDsc/issues/1403)).
  - Changes to helper function Connect-SQLAnalysis
    - Parameters now match that of Connect-SQL ([issue #1392](https://github.com/dsccommunity/SqlServerDsc/issues/1392)).
  - Changes to helper function Restart-SqlService
    - Parameters now match that of Connect-SQL ([issue #1392](https://github.com/dsccommunity/SqlServerDsc/issues/1392)).
  - Changes to helper function Restart-ReportingServicesService
    - Parameters now match that of Connect-SQL ([issue #1392](https://github.com/dsccommunity/SqlServerDsc/issues/1392)).
  - Changes to helper function Split-FullSqlInstanceName
    - Parameters and function name changed to use correct casing.
  - Changes to helper function Get-SqlInstanceMajorVersion
    - Parameters now match that of Connect-SQL ([issue #1392](https://github.com/dsccommunity/SqlServerDsc/issues/1392)).
  - Changes to helper function Test-LoginEffectivePermissions
    - Parameters now match that of Connect-SQL ([issue #1392](https://github.com/dsccommunity/SqlServerDsc/issues/1392)).
  - Changes to helper function Test-AvailabilityReplicaSeedingModeAutomatic
    - Parameters now match that of Connect-SQL ([issue #1392](https://github.com/dsccommunity/SqlServerDsc/issues/1392)).
- Changes to SqlServerSecureConnection
  - Forced $Thumbprint to lowercase to fix [issue #1350](https://github.com/dsccommunity/SqlServerDsc/issues/1350).
  - Add parameter SuppressRestart with default value false.
    This allows users to suppress restarts after changes have been made.
    Changes will not take effect until the service has been restarted.
- Changes to SqlSetup
  - Correct minor style violation [issue #1387](https://github.com/dsccommunity/SqlServerDsc/issues/1387).
- Changes to SqlDatabase
  - Get-TargetResource now correctly return `$null` for the collation property
    when the database does not exist ([issue #1395](https://github.com/dsccommunity/SqlServerDsc/issues/1395)).
  - No longer enforces the collation property if the Collation parameter
    is not part of the configuration ([issue #1396](https://github.com/dsccommunity/SqlServerDsc/issues/1396)).
  - Updated resource description in README.md
  - Fix examples to use `PsDscRunAsCredential` ([issue #760](https://github.com/dsccommunity/SqlServerDsc/issues/760)).
  - Added integration tests ([issue #739](https://github.com/dsccommunity/SqlServerDsc/issues/739)).
  - Updated unit tests to the latest template ([issue #1068](https://github.com/dsccommunity/SqlServerDsc/issues/1068)).

## [13.0.0.0] - 2019-06-26

### Changed

- Changes to SqlServerDsc
  - Added SqlAgentAlert resource.
  - Opt-in to the common test 'Common Test - Validation Localization'.
  - Opt-in to the common test 'Common Test - Flagged Script Analyzer Rules'
    ([issue #1101](https://github.com/dsccommunity/SqlServerDsc/issues/1101)).
  - Removed the helper function `New-TerminatingError`, `New-WarningMessage`
    and `New-VerboseMessage` in favor of the the new
    [localization helper functions](https://github.com/dsccommunity/DscResources/blob/master/StyleGuidelines.md#localization).
  - Combine DscResource.LocalizationHelper and DscResource.Common into
    SqlServerDsc.Common ([issue #1357](https://github.com/dsccommunity/SqlServerDsc/issues/1357)).
  - Update Assert-TestEnvironment.ps1 to not error if strict mode is enabled
    and there are no missing dependencies ([issue #1368](https://github.com/dsccommunity/SqlServerDsc/issues/1368)).
- Changes to SqlServerDsc.Common
  - Added StatementTimeout to function 'Connect-SQL' with default 600 seconds (10mins).
  - Added StatementTimeout to function 'Invoke-Query' with default 600 seconds (10mins)
    ([issue #1358](https://github.com/dsccommunity/SqlServerDsc/issues/1358)).
  - Changes to helper function Connect-SQL
    - The function now make it more clear that when using the parameter
      `SetupCredential` is impersonates that user, and by default it does
      not impersonates a user but uses the credential that the resource
      is run as (for example the built-in credential parameter
      `PsDscRunAsCredential`). [@kungfu71186](https://github.com/kungfu71186)
    - Added parameter alias `-DatabaseCredential` for the parameter
      `-SetupCredential`. [@kungfu71186](https://github.com/kungfu71186)
- Changes to SqlAG
  - Added en-US localization.
- Changes to SqlAGReplica
  - Added en-US localization.
  - Improved verbose message output when creating availability group replica,
    removing a availability group replica, and joining the availability
    group replica to the availability group.
- Changes to SqlAlwaysOnService
  - Now outputs the correct verbose message when restarting the service.
- Changes to SqlServerMemory
  - Now outputs the correct verbose messages when calculating the dynamic
    memory, and when limiting maximum memory.
- Changes to SqlServerRole
  - Now outputs the correct verbose message when the members of a role is
    not in desired state.
- Changes to SqlAgentOperator
  - Fix minor issue that when unable to connect to an instance. Instead
    of showing a message saying that connect failed another unrelated
    error message could have been shown, because of an error in the code.
  - Fix typo in test it block.
- Changes to SqlDatabaseRole
  - BREAKING CHANGE: Refactored to enable creation/deletion of the database role
    itself as well as management of the role members. _Note that the resource no
    longer adds database users._ ([issue #845](https://github.com/dsccommunity/SqlServerDsc/issues/845),
    [issue #847](https://github.com/dsccommunity/SqlServerDsc/issues/847),
    [issue #1252](https://github.com/dsccommunity/SqlServerDsc/issues/1252),
    [issue #1339](https://github.com/dsccommunity/SqlServerDsc/issues/1339)).
    [Paul Shamus @pshamus](https://github.com/pshamus)
- Changes to SqlSetup
  - Add an Action type of 'Upgrade'. This will ask setup to do a version
    upgrade where possible ([issue #1368](https://github.com/dsccommunity/SqlServerDsc/issues/1368)).
  - Fix an error when testing for DQS installation ([issue #1368](https://github.com/dsccommunity/SqlServerDsc/issues/1368)).
  - Changed the logic of how default value of FailoverClusterGroupName is
    set since that was preventing the resource to be able to be debugged
    ([issue #448](https://github.com/dsccommunity/SqlServerDsc/issues/448)).
  - Added RSInstallMode parameter ([issue #1163](https://github.com/dsccommunity/SqlServerDsc/issues/1163)).
- Changes to SqlWindowsFirewall
  - Where a version upgrade has changed paths for a database engine, the
    existing firewall rule for that instance will be updated rather than
    another one created ([issue #1368](https://github.com/dsccommunity/SqlServerDsc/issues/1368)).
    Other firewall rules can be fixed to work in the same way later.
- Changes to SqlAGDatabase
  - Added new parameter 'ReplaceExisting' with default false.
    This allows forced restores when a database already exists on secondary.
  - Added StatementTimeout to Invoke-Query to fix Issue#1358
  - Fix issue where calling Get would return an error because the database
    name list may have been returned as a string instead of as a string array
    ([issue #1368](https://github.com/dsccommunity/SqlServerDsc/issues/1368)).

## [12.5.0.0] - 2019-05-15

### Changed

- Changes to SqlServerSecureConnection
  - Updated README and added example for SqlServerSecureConnection,
    instructing users to use the 'SYSTEM' service account instead of
    'LocalSystem'.
- Changes to SqlScript
  - Correctly passes the `$VerbosePreference` to the helper function
    `Invoke-SqlScript` so that `PRINT` statements is outputted correctly
    when verbose output is requested, e.g
    `Start-DscConfiguration -Verbose`.
  - Added en-US localization ([issue #624](https://github.com/dsccommunity/SqlServerDsc/issues/624)).
  - Added additional unit tests for code coverage.
- Changes to SqlScriptQuery
  - Correctly passes the `$VerbosePreference` to the helper function
    `Invoke-SqlScript` so that `PRINT` statements is outputted correctly
    when verbose output is requested, e.g
    `Start-DscConfiguration -Verbose`.
  - Added en-US localization.
  - Added additional unit tests for code coverage.
- Changes to SqlSetup
  - Concatenated Robocopy localization strings ([issue #694](https://github.com/dsccommunity/SqlServerDsc/issues/694)).
  - Made the error message more descriptive when the Set-TargetResource
    function calls the Test-TargetResource function to verify the desired
    state.
- Changes to SqlWaitForAG
  - Added en-US localization ([issue #625](https://github.com/dsccommunity/SqlServerDsc/issues/625)).
- Changes to SqlServerPermission
  - Added en-US localization ([issue #619](https://github.com/dsccommunity/SqlServerDsc/issues/619)).
- Changes to SqlServerMemory
  - Added en-US localization ([issue #617](https://github.com/dsccommunity/SqlServerDsc/issues/617)).
  - No longer will the resource set the MinMemory value if it was provided
    in a configuration that also set the `Ensure` parameter to 'Absent'
    ([issue #1329](https://github.com/dsccommunity/SqlServerDsc/issues/1329)).
  - Refactored unit tests to simplify them add add slightly more code
    coverage.
- Changes to SqlServerMaxDop
  - Added en-US localization ([issue #616](https://github.com/dsccommunity/SqlServerDsc/issues/616)).
- Changes to SqlRS
  - Reporting Services are restarted after changing settings, unless
    `$SuppressRestart` parameter is set ([issue #1331](https://github.com/dsccommunity/SqlServerDsc/issues/1331)).
    `$SuppressRestart` will also prevent Reporting Services restart after initialization.
  - Fixed one of the error handling to use localization, and made the
    error message more descriptive when the Set-TargetResource function
    calls the Test-TargetResource function to verify the desired
    state. _This was done prior to adding full en-US localization_.
  - Fixed ([issue #1258](https://github.com/dsccommunity/SqlServerDsc/issues/1258)).
    When initializing Reporting Services, there is no need to execute `InitializeReportServer`
    CIM method, since executing `SetDatabaseConnection` CIM method initializes
    Reporting Services.
  - [issue #864](https://github.com/dsccommunity/SqlServerDsc/issues/864) SqlRs
    can now initialize SSRS 2017 instances
- Changes to SqlServerLogin
  - Added en-US localization ([issue #615](https://github.com/dsccommunity/SqlServerDsc/issues/615)).
  - Added unit tests to improved code coverage.
- Changes to SqlWindowsFirewall
  - Added en-US localization ([issue #614](https://github.com/dsccommunity/SqlServerDsc/issues/614)).
- Changes to SqlServerEndpoint
  - Added en-US localization ([issue #611](https://github.com/dsccommunity/SqlServerDsc/issues/611)).
- Changes to SqlServerEndpointPermission
  - Added en-US localization ([issue #612](https://github.com/dsccommunity/SqlServerDsc/issues/612)).
- Changes to SqlServerEndpointState
  - Added en-US localization ([issue #613](https://github.com/dsccommunity/SqlServerDsc/issues/613)).
- Changes to SqlDatabaseRole
  - Added en-US localization ([issue #610](https://github.com/dsccommunity/SqlServerDsc/issues/610)).
- Changes to SqlDatabaseRecoveryModel
  - Added en-US localization ([issue #609](https://github.com/dsccommunity/SqlServerDsc/issues/609)).
- Changes to SqlDatabasePermission
  - Added en-US localization ([issue #608](https://github.com/dsccommunity/SqlServerDsc/issues/608)).
- Changes to SqlDatabaseOwner
  - Added en-US localization ([issue #607](https://github.com/dsccommunity/SqlServerDsc/issues/607)).
- Changes to SqlDatabase
  - Added en-US localization ([issue #606](https://github.com/dsccommunity/SqlServerDsc/issues/606)).
- Changes to SqlAGListener
  - Added en-US localization ([issue #604](https://github.com/dsccommunity/SqlServerDsc/issues/604)).
- Changes to SqlAlwaysOnService
  - Added en-US localization ([issue #603](https://github.com/dsccommunity/SqlServerDsc/issues/608)).
- Changes to SqlAlias
  - Added en-US localization ([issue #602](https://github.com/dsccommunity/SqlServerDsc/issues/602)).
  - Removed ShouldProcess for the code, since it has no purpose in a DSC
    resource ([issue #242](https://github.com/dsccommunity/SqlServerDsc/issues/242)).
- Changes to SqlServerReplication
  - Added en-US localization ([issue #620](https://github.com/dsccommunity/SqlServerDsc/issues/620)).
  - Refactored Get-TargetResource slightly so it provide better verbose
    messages.

## [12.4.0.0] - 2019-04-03

### Changed

- Changes to SqlServerDsc
  - Added new resources.
    - SqlRSSetup
  - Added helper module DscResource.Common from the repository
    DscResource.Template.
    - Moved all helper functions from SqlServerDscHelper.psm1 to DscResource.Common.
    - Renamed Test-SqlDscParameterState to Test-DscParameterState.
    - New-TerminatingError error text for a missing localized message now matches
      the output even if the "missing localized message" localized message is
      also missing.
  - Added helper module DscResource.LocalizationHelper from the repository
    DscResource.Template, this replaces the helper module CommonResourceHelper.psm1.
  - Cleaned up unit tests, mostly around loading cmdlet stubs and loading
    classes stubs, but also some tests that were using some odd variants.
  - Fix all integration tests according to issue [PowerShell/DscResource.Template#14](https://github.com/dsccommunity/DscResource.Template/issues/14).
- Changes to SqlServerMemory
  - Updated Cim Class to Win32_ComputerSystem (instead of Win32_PhysicalMemory)
    because the correct memory size was not being detected correctly on Azure VMs
    ([issue #914](https://github.com/dsccommunity/SqlServerDsc/issues/914)).
- Changes to SqlSetup
  - Split integration tests into two jobs, one for running integration tests
    for SQL Server 2016 and another for running integration test for
    SQL Server 2017 ([issue #858](https://github.com/dsccommunity/SqlServerDsc/issues/858)).
  - Localized messages for Master Data Services no longer start and end with
    single quote.
  - When installing features a verbose message is written if a feature is found
    to already be installed. It no longer quietly removes the feature from the
    `/FEATURES` argument.
  - Cleaned up a bit in the tests, removed excessive piping.
  - Fixed minor typo in examples.
  - A new optional parameter `FeatureFlag` parameter was added to control
    breaking changes. Functionality added under a feature flag can be
    toggled on or off, and could be changed later to be the default.
    This way we can also make more of the new functionalities the default
    in the same breaking change release ([issue #1105](https://github.com/dsccommunity/SqlServerDsc/issues/1105)).
  - Added a new way of detecting if the shared feature CONN (Client Tools
    Connectivity, and SQL Client Connectivity SDK), BC (Client Tools
    Backwards Compatibility), and SDK (Client Tools SDK) is installed or
    not. The new functionality is used when the parameter `FeatureFlag`
    is set to `'DetectionSharedFeatures'` ([issue #1105](https://github.com/dsccommunity/SqlServerDsc/issues/1105)).
  - Added a new helper function `Get-InstalledSharedFeatures` to move out
    some of the code from the `Get-TargetResource` to make unit testing
    easier and faster.
  - Changed the logic of 'Build the argument string to be passed to setup' to
    not quote the value if root directory is specified
    ([issue #1254](https://github.com/dsccommunity/SqlServerDsc/issues/1254)).
  - Moved some resource specific helper functions to the new helper module
    DscResource.Common so they can be shared with the new resource SqlRSSetup.
  - Improved verbose messages in Test-TargetResource function to more
    clearly tell if features are already installed or not.
  - Refactored unit tests for the functions Test-TargetResource and
    Set-TargetResource to improve testing speed.
  - Modified the Test-TargetResource and Set-TargetResource to not be
    case-sensitive when comparing feature names. _This was handled
    correctly in real-world scenarios, but failed when running the unit
    tests (and testing casing)._
- Changes to SqlAGDatabase
  - Fix MatchDatabaseOwner to check for CONTROL SERVER, IMPERSONATE LOGIN, or
    CONTROL LOGIN permission in addition to IMPERSONATE ANY LOGIN.
  - Update and fix MatchDatabaseOwner help text.
- Changes to SqlAG
  - Updated documentation on the behavior of defaults as they only apply when
    creating a group.
- Changes to SqlAGReplica
  - AvailabilityMode, BackupPriority, and FailoverMode defaults only apply when
    creating a replica not when making changes to an existing replica. Explicit
    parameters will still change existing replicas ([issue #1244](https://github.com/dsccommunity/SqlServerDsc/issues/1244)).
  - ReadOnlyRoutingList now gets updated without throwing an error on the first
    run ([issue #518](https://github.com/dsccommunity/SqlServerDsc/issues/518)).
  - Test-Resource fixed to report whether ReadOnlyRoutingList desired state
    has been reached correctly ([issue #1305](https://github.com/dsccommunity/SqlServerDsc/issues/1305)).
- Changes to SqlDatabaseDefaultLocation
  - No longer does the Test-TargetResource fail on the second test run
    when the backup file path was changed, and the path was ending with
    a backslash ([issue #1307](https://github.com/dsccommunity/SqlServerDsc/issues/1307)).

## [12.3.0.0] - 2019-02-20

### Changed

- Changes to SqlServerDsc
  - Reverting the change that was made as part of the
    [issue #1260](https://github.com/dsccommunity/SqlServerDsc/issues/1260)
    in the previous release, as it only mitigated the issue, it did not
    solve the issue.
  - Removed the container testing since that broke the integration tests,
    possible due to using excessive amount of memory on the AppVeyor build
    worker. This will make the unit tests to take a bit longer to run
    ([issue #1260](https://github.com/dsccommunity/SqlServerDsc/issues/1260)).
  - The unit tests and the integration tests are now run in two separate
    build workers in AppVeyor. One build worker runs the integration tests,
    while a second build worker runs the unit tests. The build workers runs
    in parallel on paid accounts, but sequentially on free accounts
    ([issue #1260](https://github.com/dsccommunity/SqlServerDsc/issues/1260)).
  - Clean up error handling in some of the integration tests that was
    part of a workaround for a bug in Pester. The bug is resolved, and
    the error handling is not again built into Pester.
  - Speeding up the AppVeyor tests by splitting the common tests in a
    separate build job.
  - Updated the appveyor.yml to have the correct build step, and also
    correct run the build step only in one of the jobs.
  - Update integration tests to use the new integration test template.
  - Added SqlAgentOperator resource.
- Changes to SqlServiceAccount
  - Fixed Get-ServiceObject when searching for Integration Services service.
    Unlike the rest of SQL Server services, the Integration Services service
    cannot be instanced, however you can have multiple versions installed.
    Get-Service object would return the correct service name that you
    are looking for, but it appends the version number at the end. Added
    parameter VersionNumber so the search would return the correct
    service name.
  - Added code to allow for using Managed Service Accounts.
  - Now the correct service type string value is returned by the function
    `Get-TargetResource`. Previously one value was passed in as a parameter
    (e.g. `DatabaseEngine`), but a different string value as returned
    (e.g. `SqlServer`). Now `Get-TargetResource` return the same values
    that can be passed as values in the parameter `ServiceType`
    ([issue #981](https://github.com/dsccommunity/SqlServerDsc/issues/981)).
- Changes to SqlServerLogin
  - Fixed issue in Test-TargetResource to valid password on disabled accounts
    ([issue #915](https://github.com/dsccommunity/SqlServerDsc/issues/915)).
  - Now when adding a login of type SqlLogin, and the SQL Server login mode
    is set to `'Integrated'`, an error is correctly thrown
    ([issue #1179](https://github.com/dsccommunity/SqlServerDsc/issues/1179)).
- Changes to SqlSetup
  - Updated the integration test to stop the named instance while installing
    the other instances to mitigate
    [issue #1260](https://github.com/dsccommunity/SqlServerDsc/issues/1260).
  - Add parameters to configure the 'tempdb' files during the installation of
    the instance. The new parameters are SqlTempdbFileCount, SqlTempdbFileSize,
    SqlTempdbFileGrowth, SqlTempdbLogFileSize and SqlTempdbLogFileGrowth
    ([issue #1167](https://github.com/dsccommunity/SqlServerDsc/issues/1167)).
- Changes to SqlServerEndpoint
  - Add the optional parameter Owner. The default owner remains the login used
    for the creation of the endpoint
    ([issue #1251](https://github.com/dsccommunity/SqlServerDsc/issues/1251)).
    [Maxime Daniou (@mdaniou)](https://github.com/mdaniou)
  - Add integration tests
    ([issue #744](https://github.com/dsccommunity/SqlServerDsc/issues/744)).
    [Maxime Daniou (@mdaniou)](https://github.com/mdaniou)

## [12.2.0.0] - 2019-01-09

### Changed

- Changes to SqlServerDsc
  - During testing in AppVeyor the Build Worker is restarted in the install
    step to make sure the are no residual changes left from a previous SQL
    Server install on the Build Worker done by the AppVeyor Team
    ([issue #1260](https://github.com/dsccommunity/SqlServerDsc/issues/1260)).
  - Code cleanup: Change parameter names of Connect-SQL to align with resources.
  - Updated README.md in the Examples folder.
    - Added a link to the new xADObjectPermissionEntry examples in
      ActiveDirectory, fixed a broken link and a typo.
      [Adam Rush (@adamrushuk)](https://github.com/adamrushuk)
- Change to SqlServerLogin so it doesn't check properties for absent logins.
  - Fix for ([issue #1096](https://github.com/dsccommunity/SqlServerDsc/issues/1096))

## [12.1.0.0] - 2018-10-24

### Changed

- Changes to SqlServerDsc
  - Add support for validating the code with the DSC ResourceKit
    Script Analyzer rules, both in Visual Studio Code and directly using
    `Invoke-ScriptAnalyzer`.
  - Opt-in for common test "Common Tests - Validate Markdown Links".
  - Updated broken links in `\README.md` and in `\Examples\README.md`
  - Opt-in for common test 'Common Tests - Relative Path Length'.
  - Updated the Installation section in the README.md.
  - Updated the Contributing section in the README.md after
    [Style Guideline and Best Practices guidelines](https://github.com/dsccommunity/DscResources/blob/master/StyleGuidelines.md)
    has merged into one document.
  - To speed up testing in AppVeyor, unit tests are now run in two containers.
  - Adding the PowerShell script `Assert-TestEnvironment.ps1` which
    must be run prior to running any unit tests locally with
    `Invoke-Pester`.
    Read more in the specific contributing guidelines, under the section
    [Unit Tests](https://github.com/dsccommunity/SqlServerDsc/blob/dev/CONTRIBUTING.md#unit-tests).
- Changes to SqlServerDscHelper
  - Fix style guideline lint errors.
  - Changes to Connect-SQL
    - Adding verbose message in Connect-SQL so it
      now shows the username that is connecting.
  - Changes to Import-SQLPS
    - Fixed so that when importing SQLPS it imports
      using the path (and not the .psd1 file).
    - Fixed so that the verbose message correctly
      shows the name, version and path when importing
      the module SQLPS (it did show correctly for the
      SqlServer module).
- Changes to SqlAg, SqlAGDatabase, and SqlAGReplica examples
  - Included configuration for SqlAlwaysOnService to enable
    High Availability Disaster Recovery on each node to avoid confusion
    ([issue #1182](https://github.com/dsccommunity/SqlServerDsc/issues/1182)).
- Changes to SqlServerDatabaseMail
  - Minor update to Ensure parameter description in the README.md.
- Changes to Write-ModuleStubFile.ps1
  - Create aliases for cmdlets in the stubbed module which have aliases
    ([issue #1224](https://github.com/dsccommunity/SqlServerDsc/issues/1224)).
    [Dan Reist (@randomnote1)](https://github.com/randomnote1)
  - Use a string builder to build the function stubs.
  - Fixed formatting issues for the function to work with modules other
    than SqlServer.
- New DSC resource SqlServerSecureConnection
  - New resource to configure a SQL Server instance for encrypted SQL
    connections.
- Changes to SqlAlwaysOnService
  - Updated integration tests to use NetworkingDsc
    ([issue #1129](https://github.com/dsccommunity/SqlServerDsc/issues/1129)).
- Changes to SqlServiceAccount
  - Fix unit tests that didn't mock some of the calls. It no longer fail
    when a SQL Server installation is not present on the node running the
    unit test ([issue #983](https://github.com/dsccommunity/SqlServerDsc/issues/983)).

## [12.0.0.0] - 2018-09-05

### Changed

- Changes to SqlServerDatabaseMail
  - DisplayName is now properly treated as display name
    for the originating email address ([issue #1200](https://github.com/dsccommunity/SqlServerDsc/issue/1200)).
    [Nick Reilingh (@NReilingh)](https://github.com/NReilingh)
    - DisplayName property now defaults to email address instead of server name.
    - Minor improvements to documentation.
- Changes to SqlAGDatabase
  - Corrected reference to "PsDscRunAsAccount" in documentation
    ([issue #1199](https://github.com/dsccommunity/SqlServerDsc/issues/1199)).
    [Nick Reilingh (@NReilingh)](https://github.com/NReilingh)
- Changes to SqlDatabaseOwner
  - BREAKING CHANGE: Support multiple instances on the same node.
    The parameter InstanceName is now Key and cannot be omitted
    ([issue #1197](https://github.com/dsccommunity/SqlServerDsc/issues/1197)).
- Changes to SqlSetup
  - Added new parameters to allow to define the startup types for the Sql Engine
    service, the Agent service, the Analysis service and the Integration Service.
    The new optional parameters are respectively SqlSvcStartupType, AgtSvcStartupType,
    AsSvcStartupType, IsSvcStartupType and RsSvcStartupType ([issue #1165](https://github.com/dsccommunity/SqlServerDsc/issues/1165).
    [Maxime Daniou (@mdaniou)](https://github.com/mdaniou)

## [11.4.0.0] - 2018-07-25

### Changed

- Changes to SqlServerDsc
  - Updated helper function Restart-SqlService to have to new optional parameters
    `SkipClusterCheck` and `SkipWaitForOnline`. This was to support more aspects
    of the resource SqlServerNetwork.
  - Updated helper function `Import-SQLPSModule`
    - To only import module if the
      module does not exist in the session.
    - To always import the latest version of 'SqlServer' or 'SQLPS' module, if
      more than one version exist on the target node. It will still prefer to
      use 'SqlServer' module.
  - Updated all the examples and integration tests to not use
    `PSDscAllowPlainTextPassword`, so examples using credentials or
    passwords by default are secure.
- Changes to SqlAlwaysOnService
  - Integration tests was updated to handle new IPv6 addresses on the AppVeyor
    build worker ([issue #1155](https://github.com/dsccommunity/SqlServerDsc/issues/1155)).
- Changes to SqlServerNetwork
  - Refactor SqlServerNetwork to not load assembly from GAC ([issue #1151](https://github.com/dsccommunity/SqlServerDsc/issues/1151)).
  - The resource now supports restarting the SQL Server service when both
    enabling and disabling the protocol.
  - Added integration tests for this resource
    ([issue #751](https://github.com/dsccommunity/SqlServerDsc/issues/751)).
- Changes to SqlAG
  - Removed excess `Import-SQLPSModule` call.
- Changes to SqlSetup
  - Now after a successful install the "SQL PowerShell module" is reevaluated and
    forced to be reimported into the session. This is to support that a never
    version of SQL Server was installed side-by-side so that SQLPS module should
    be used instead.

## [11.3.0.0] - 2018-06-13

### Changed

- Changes to SqlServerDsc
  - Moved decoration for integration test to resolve a breaking change in
    DscResource.Tests.
  - Activated the GitHub App Stale on the GitHub repository.
  - Added a CODE\_OF\_CONDUCT.md with the same content as in the README.md
    [issue #939](https://github.com/dsccommunity/SqlServerDsc/issues/939).
  - New resources:
    - Added SqlScriptQueryResource. [Chase Wilson (@chasewilson)](https://github.com/chasewilson)
  - Fix for issue #779 [Paul Kelly (@prkelly)](https://github.com/prkelly)

## [11.2.0.0] - 2018-05-02

- Changes to SqlServerDsc
  - Added new test helper functions in the CommonTestHelpers module. These are used
    by the integration tests.
    - **New-IntegrationLoopbackAdapter:** Installs the PowerShell module
      'LoopbackAdapter' from PowerShell Gallery and creates a new network
      loopback adapter.
    - **Remove-IntegrationLoopbackAdapter:** Removes a new network loopback adapter.
    - **Get-NetIPAddressNetwork:** Returns the IP network address from an IPv4 address
      and prefix length.
  - Enabled PSSA rule violations to fail build in the CI environment.
  - Renamed SqlServerDsc.psd1 to be consistent
    ([issue #1116](https://github.com/dsccommunity/SqlServerDsc/issues/1116)).
    [Glenn Sarti (@glennsarti)](https://github.com/glennsarti)
- Changes to Unit Tests
  - Updated
    the following resources unit test template to version 1.2.1
    - SqlWaitForAG ([issue #1088](https://github.com/dsccommunity/SqlServerDsc/issues/1088)).
      [Michael Fyffe (@TraGicCode)](https://github.com/TraGicCode)
- Changes to SqlAlwaysOnService
  - Updated the integration tests to use a loopback adapter to be less intrusive
    in the build worker environment.
  - Minor code cleanup in integration test, fixed the scope on variable.
- Changes to SqlSetup
  - Updated the integration tests to stop some services after each integration test.
    This is to save memory on the AppVeyor build worker.
  - Updated the integration tests to use a SQL Server 2016 Service Pack 1.
  - Fixed Script Analyzer rule error.
- Changes to SqlRS
  - Updated the integration tests to stop the Reporting Services service after
    the integration test. This is to save memory on the AppVeyor build worker.
  - The helper function `Restart-ReportingServicesService` should no longer timeout
    when restarting the service ([issue #1114](https://github.com/dsccommunity/SqlServerDsc/issues/1114)).
- Changes to SqlServiceAccount
  - Updated the integration tests to stop some services after each integration test.
    This is to save memory on the AppVeyor build worker.
- Changes to SqlServerDatabaseMail
  - Fixed Script Analyzer rule error.

## [11.1.0.0] - 2018-03-21

### Changed

- Changes to SqlServerDsc
  - Updated the PULL\_REQUEST\_TEMPLATE with an improved task list and modified
    some text to be clearer ([issue #973](https://github.com/dsccommunity/SqlServerDsc/issues/973)).
  - Updated the ISSUE_TEMPLATE to hopefully be more intuitive and easier to use.
  - Added information to ISSUE_TEMPLATE that issues must be reproducible in
    SqlServerDsc resource module (if running the older xSQLServer resource module)
    ([issue #1036](https://github.com/dsccommunity/SqlServerDsc/issues/1036)).
  - Updated ISSUE_TEMPLATE.md with a note about sensitive information ([issue #1092](https://github.com/dsccommunity/SqlServerDsc/issues/1092)).
- Changes to SqlServerLogin
  - [Claudio Spizzi (@claudiospizzi)](https://github.com/claudiospizzi): Fix password
    test fails for nativ sql users ([issue #1048](https://github.com/dsccommunity/SqlServerDsc/issues/1048)).
- Changes to SqlSetup
  - [Michael Fyffe (@TraGicCode)](https://github.com/TraGicCode): Clarify usage
    of 'SecurityMode' along with adding parameter validations for the only 2
    supported values ([issue #1010](https://github.com/dsccommunity/SqlServerDsc/issues/1010)).
  - Now accounts containing '$' will be able to be used for installing
    SQL Server. Although, if the account ends with '$' it is considered a
    Managed Service Account ([issue #1055](https://github.com/dsccommunity/SqlServerDsc/issues/1055)).
- Changes to Integration Tests
  - [Michael Fyffe (@TraGicCode)](https://github.com/TraGicCode): Replace xStorage
    dsc resource module with StorageDsc ([issue #1038](https://github.com/dsccommunity/SqlServerDsc/issues/1038)).
- Changes to Unit Tests
  - [Michael Fyffe (@TraGicCode)](https://github.com/TraGicCode): Updated
    the following resources unit test template to version 1.2.1
    - SqlAlias ([issue #999](https://github.com/dsccommunity/SqlServerDsc/issues/999)).
    - SqlWindowsFirewall ([issue #1089](https://github.com/dsccommunity/SqlServerDsc/issues/1089)).

## [11.0.0.0] - 2018-02-07

### Changed

- Changes to SqlServerDsc
  - BREAKING CHANGE: Resource SqlRSSecureConnectionLevel was remove
    ([issue #990](https://github.com/dsccommunity/SqlServerDsc/issues/990)).
    The parameter that was set using that resource has been merged into resource
    SqlRS as the parameter UseSsl. The UseSsl parameter is of type boolean. This
    change was made because from SQL Server 2008 R2 this value is made an on/off
    switch. Read more in the article [ConfigurationSetting Method - SetSecureConnectionLevel](https://docs.microsoft.com/en-us/sql/reporting-services/wmi-provider-library-reference/configurationsetting-method-setsecureconnectionlevel).
  - Updated so that named parameters are used for New-Object cmdlet. This was
    done to follow the style guideline.
  - Updated manifest and license to reflect the new year
    ([issue #965](https://github.com/dsccommunity/SqlServerDsc/issues/965)).
  - Added a README.md under Tests\Integration to help contributors to write
    integration tests.
  - Added 'Integration tests' section in the CONTRIBUTING.md.
  - The complete examples were removed. They were no longer accurate and some
    referenced resources that no longer exist. Accurate examples can be found
    in each specific resource example folder. Examples for installing Failover Cluster
    can be found in the resource examples folders in the xFailOverCluster
    resource module ([issue #462](https://github.com/dsccommunity/SqlServerDsc/issues/462)).
  - A README.md was created under the Examples folder to be used as reference how
    to install certain scenarios ([issue #462](https://github.com/dsccommunity/SqlServerDsc/issues/462)).
  - Removed the local specific common test for compiling examples in this repository
    and instead opted-in for the common test in the 'DscResource.Tests' repository
    ([issue #669](https://github.com/dsccommunity/SqlServerDsc/issues/669)).
  - Added new resource SqlServerDatabaseMail for configuring SQL Server
    Database Mail ([issue #155](https://github.com/dsccommunity/SqlServerDsc/issues/155)).
  - Updated the helper function Test-SQLDscParameterState to handle the
    data type UInt16.
  - Fixed typo in SqlServerDscCommon.Tests.
  - Updated README.md with known issue section for each resource.
  - Resources that did not have a description in the README.md now has one.
  - Resources that missed links to the examples in the README.md now has those
    links.
  - Style changes in all examples, removing type [System.Management.Automation.Credential()]
    from credential parameters ([issue #1003](https://github.com/dsccommunity/SqlServerDsc/issues/1003)),
    and renamed the credential parameter so it is not using abbreviation.
  - Updated the security token for AppVeyor status badge in README.md. When we
    renamed the repository the security token was changed
    ([issue #1012](https://github.com/dsccommunity/SqlServerDsc/issues/1012)).
  - Now the helper function Restart-SqlService, after restarting the SQL Server
    service, does not return until it can connect to the SQL Server instance, and
    the instance returns status 'Online' ([issue #1008](https://github.com/dsccommunity/SqlServerDsc/issues/1008)).
    If it fails to connect within the timeout period (defaults to 120 seconds) it
    throws an error.
  - Fixed typo in comment-base help for helper function Test-AvailabilityReplicaSeedingModeAutomatic.
  - Style cleanup in helper functions and tests.
- Changes to SqlAG
  - Fixed typos in tests.
  - Style cleanup in code and tests.
- Changes to SqlAGDatabase
  - Style cleanup in code and tests.
- Changes to SqlAGListener
  - Fixed typo in comment-based help.
  - Style cleanup in code and tests.
- Changes to SqlAGReplica
  - Minor code style cleanup. Removed unused variable and instead piped the cmdlet
    Join-SqlAvailabilityGroup to Out-Null.
  - Fixed minor typos in comment-based help.
  - Fixed minor typos in comment.
  - Style cleanup in code and tests.
  - Updated description for parameter Name in README.md and in comment-based help
    ([issue #1034](https://github.com/dsccommunity/SqlServerDsc/issues/1034)).
- Changes to SqlAlias
  - Fixed issue where exception was thrown if reg keys did not exist
    ([issue #949](https://github.com/dsccommunity/SqlServerDsc/issues/949)).
  - Style cleanup in tests.
- Changes to SqlAlwaysOnService
  - Refactor integration tests slightly to improve run time performance
    ([issue #1001](https://github.com/dsccommunity/SqlServerDsc/issues/1001)).
  - Style cleanup in code and tests.
- Changes to SqlDatabase
  - Fix minor Script Analyzer warning.
- Changes to SqlDatabaseDefaultLocation
  - Refactor integration tests slightly to improve run time performance
    ([issue #1001](https://github.com/dsccommunity/SqlServerDsc/issues/1001)).
  - Minor style cleanup of code in tests.
- Changes to SqlDatabaseRole
  - Style cleanup in tests.
- Changes to SqlRS
  - Replaced Get-WmiObject with Get-CimInstance to fix Script Analyzer warnings
    ([issue #264](https://github.com/dsccommunity/SqlServerDsc/issues/264)).
  - Refactored the resource to use Invoke-CimMethod.
  - Added parameter UseSsl which when set to $true forces connections to the
    Reporting Services to use SSL when connecting ([issue #990](https://github.com/dsccommunity/SqlServerDsc/issues/990)).
  - Added complete example for SqlRS (based on the integration tests)
    ([issue #634](https://github.com/dsccommunity/SqlServerDsc/issues/634)).
  - Refactor integration tests slightly to improve run time performance
    ([issue #1001](https://github.com/dsccommunity/SqlServerDsc/issues/1001)).
  - Style cleanup in code and tests.
- Changes to SqlScript
  - Style cleanup in tests.
  - Updated examples.
  - Added integration tests.
  - Fixed minor typos in comment-based help.
  - Added new example based on integration test.
- Changes to SqlServerConfiguration
  - Fixed minor typos in comment-based help.
  - Now the verbose message say what option is changing and to what value
    ([issue #1014](https://github.com/dsccommunity/SqlServerDsc/issues/1014)).
  - Changed the RestartTimeout parameter from type SInt32 to type UInt32.
  - Added localization ([issue #605](https://github.com/dsccommunity/SqlServerDsc/issues/605)).
  - Style cleanup in code and tests.
- Changes to SqlServerEndpoint
  - Updated README.md with links to the examples
    ([issue #504](https://github.com/dsccommunity/SqlServerDsc/issues/504)).
  - Style cleanup in tests.
- Changes to SqlServerLogin
  - Added integration tests ([issue #748](https://github.com/dsccommunity/SqlServerDsc/issues/748)).
  - Minor code style cleanup.
  - Removed unused variable and instead piped the helper function Connect-SQL to
    Out-Null.
  - Style cleanup in tests.
- Changes to SqlServerMaxDop
  - Minor style changes in the helper function Get-SqlDscDynamicMaxDop.
- Changes to SqlServerMemory
  - Style cleanup in code and tests.
- Changes to SqlServerPermission
  - Fixed minor typos in comment-based help.
  - Style cleanup in code.
- Changes to SqlServerReplication
  - Fixed minor typos in verbose messages.
  - Style cleanup in tests.
- Changes to SqlServerNetwork
  - Added sysadmin account parameter usage to the examples.
- Changes to SqlServerReplication
  - Fix Script Analyzer warning ([issue #263](https://github.com/dsccommunity/SqlServerDsc/issues/263)).
- Changes to SqlServerRole
  - Added localization ([issue #621](https://github.com/dsccommunity/SqlServerDsc/issues/621)).
  - Added integration tests ([issue #756](https://github.com/dsccommunity/SqlServerDsc/issues/756)).
  - Updated example to add two server roles in the same configuration.
  - Style cleanup in tests.
- Changes to SqlServiceAccount
  - Default services are now properly detected
    ([issue #930](https://github.com/dsccommunity/SqlServerDsc/issues/930)).
  - Made the description of parameter RestartService more descriptive
    ([issue #960](https://github.com/dsccommunity/SqlServerDsc/issues/960)).
  - Added a read-only parameter ServiceAccountName so that the service account
    name is correctly returned as a string ([issue #982](https://github.com/dsccommunity/SqlServerDsc/issues/982)).
  - Added integration tests ([issue #980](https://github.com/dsccommunity/SqlServerDsc/issues/980)).
  - The timing issue that the resource returned before SQL Server service was
    actually restarted has been solved by a change in the helper function
    Restart-SqlService ([issue #1008](https://github.com/dsccommunity/SqlServerDsc/issues/1008)).
    Now Restart-SqlService waits for the instance to return status 'Online' or
    throws an error saying it failed to connect within the timeout period.
  - Style cleanup in code and tests.
- Changes to SqlSetup
  - Added parameter `ASServerMode` to support installing Analysis Services in
    Multidimensional mode, Tabular mode and PowerPivot mode
    ([issue #388](https://github.com/dsccommunity/SqlServerDsc/issues/388)).
  - Added integration tests for testing Analysis Services Multidimensional mode
    and Tabular mode.
  - Cleaned up integration tests.
  - Added integration tests for installing a default instance of Database Engine.
  - Refactor integration tests slightly to improve run time performance
    ([issue #1001](https://github.com/dsccommunity/SqlServerDsc/issues/1001)).
  - Added PSSA rule 'PSUseDeclaredVarsMoreThanAssignments' override in the
    function Set-TargetResource for the variable $global:DSCMachineStatus.
  - Style cleanup in code and tests.
- Changes to SqlWaitForAG
  - Style cleanup in code.
- Changes to SqlWindowsFirewall
  - Fixed minor typos in comment-based help.
  - Style cleanup in code.

## [10.0.0.0] - 2017-12-14

### Changed

- BREAKING CHANGE: Resource module has been renamed to SqlServerDsc
  ([issue #916](https://github.com/dsccommunity/SqlServerDsc/issues/916)).
- BREAKING CHANGE: Significant rename to reduce length of resource names
  - See [issue #851](https://github.com/dsccommunity/SqlServerDsc/issues/851)
    for a complete table mapping rename changes.
  - Impact to all resources.
- Changes to CONTRIBUTING.md
  - Added details to the naming convention used in SqlServerDsc.
- Changes to SqlServerDsc
  - The examples in the root of the Examples folder are obsolete. A note was
    added to the comment-based help in each example stating it is obsolete.
    This is a temporary measure until they are replaced
    ([issue #904](https://github.com/dsccommunity/SqlServerDsc/issues/904)).
  - Added new common test (regression test) for validating the long path
    issue for compiling resources in Azure Automation.
  - Fix resources in alphabetical order in README.md ([issue #908](https://github.com/dsccommunity/SqlServerDsc/issues/908)).
- Changes to SqlAG
  - BREAKING CHANGE: Parameters SQLServer and SQLInstanceName has been renamed
    to ServerName and InstanceName respectively
    ([issue #308](https://github.com/dsccommunity/SqlServerDsc/issues/308)).
  - BREAKING CHANGE: The read-only property SQLServerNetName was removed in favor
    of EndpointHostName ([issue #924](https://github.com/dsccommunity/SqlServerDsc/issues/924)).
    Get-TargetResource will now return the value of property [NetName](https://docs.microsoft.com/en-us/dotnet/api/microsoft.sqlserver.management.smo.server.netname)
    for the property EndpointHostName.
- Changes to SqlAGDatabase
  - BREAKING CHANGE: Parameters SQLServer and SQLInstanceName has been renamed
    to ServerName and InstanceName respectively
    ([issue #308](https://github.com/dsccommunity/SqlServerDsc/issues/308)).
  - Changed the Get-MatchingDatabaseNames function to be case insensitive when
    matching database names ([issue #912](https://github.com/dsccommunity/SqlServerDsc/issues/912)).
- Changes to SqlAGListener
  - BREAKING CHANGE: Parameter NodeName has been renamed to ServerName
    ([issue #308](https://github.com/dsccommunity/SqlServerDsc/issues/308)).
- Changes to SqlAGReplica
  - BREAKING CHANGE: Parameters SQLServer and SQLInstanceName has been renamed
    to ServerName and InstanceName respectively
    ([issue #308](https://github.com/dsccommunity/SqlServerDsc/issues/308)).
  - BREAKING CHANGE: Parameters PrimaryReplicaSQLServer and PrimaryReplicaSQLInstanceName
    has been renamed to PrimaryReplicaServerName and PrimaryReplicaInstanceName
    respectively ([issue #922](https://github.com/dsccommunity/SqlServerDsc/issues/922)).
  - BREAKING CHANGE: The read-only property SQLServerNetName was removed in favor
    of EndpointHostName ([issue #924](https://github.com/dsccommunity/SqlServerDsc/issues/924)).
    Get-TargetResource will now return the value of property [NetName](https://docs.microsoft.com/en-us/dotnet/api/microsoft.sqlserver.management.smo.server.netname)
    for the property EndpointHostName.
- Changes to SqlAlwaysOnService
  - BREAKING CHANGE: Parameters SQLServer and SQLInstanceName has been renamed
    to ServerName and InstanceName respectively
    ([issue #308](https://github.com/dsccommunity/SqlServerDsc/issues/308)).
- Changes to SqlDatabase
  - BREAKING CHANGE: Parameters SQLServer and SQLInstanceName has been renamed
    to ServerName and InstanceName respectively
    ([issue #308](https://github.com/dsccommunity/SqlServerDsc/issues/308)).
- Changes SqlDatabaseDefaultLocation
  - BREAKING CHANGE: Parameters SQLServer and SQLInstanceName has been renamed
    to ServerName and InstanceName respectively
    ([issue #308](https://github.com/dsccommunity/SqlServerDsc/issues/308)).
- Changes to SqlDatabaseOwner
  - BREAKING CHANGE: Parameters SQLServer and SQLInstanceName has been renamed
    to ServerName and InstanceName respectively
    ([issue #308](https://github.com/dsccommunity/SqlServerDsc/issues/308)).
- Changes to SqlDatabasePermission
  - BREAKING CHANGE: Parameters SQLServer and SQLInstanceName has been renamed
    to ServerName and InstanceName respectively
    ([issue #308](https://github.com/dsccommunity/SqlServerDsc/issues/308)).
- Changes to SqlDatabaseRecoveryModel
  - BREAKING CHANGE: Parameters SQLServer and SQLInstanceName has been renamed
    to ServerName and InstanceName respectively
    ([issue #308](https://github.com/dsccommunity/SqlServerDsc/issues/308)).
- Changes to SqlDatabaseRole
  - BREAKING CHANGE: Parameters SQLServer and SQLInstanceName has been renamed
    to ServerName and InstanceName respectively
    ([issue #308](https://github.com/dsccommunity/SqlServerDsc/issues/308)).
- Changes to SqlRS
  - BREAKING CHANGE: Parameters RSSQLServer and RSSQLInstanceName has been renamed
    to DatabaseServerName and DatabaseInstanceName respectively
    ([issue #923](https://github.com/dsccommunity/SqlServerDsc/issues/923)).
- Changes to SqlServerConfiguration
  - BREAKING CHANGE: Parameters SQLServer and SQLInstanceName has been renamed
    to ServerName and InstanceName respectively
    ([issue #308](https://github.com/dsccommunity/SqlServerDsc/issues/308)).
- Changes to SqlServerEndpoint
  - BREAKING CHANGE: Parameters SQLServer and SQLInstanceName has been renamed
    to ServerName and InstanceName respectively
    ([issue #308](https://github.com/dsccommunity/SqlServerDsc/issues/308)).
- Changes to SqlServerEndpointPermission
  - BREAKING CHANGE: Parameter NodeName has been renamed to ServerName
    ([issue #308](https://github.com/dsccommunity/SqlServerDsc/issues/308)).
  - Now the examples files have a shorter name so that resources will not fail
    to compile in Azure Automation ([issue #934](https://github.com/dsccommunity/SqlServerDsc/issues/934)).
- Changes to SqlServerEndpointState
  - BREAKING CHANGE: Parameter NodeName has been renamed to ServerName
    ([issue #308](https://github.com/dsccommunity/SqlServerDsc/issues/308)).
- Changes to SqlServerLogin
  - BREAKING CHANGE: Parameters SQLServer and SQLInstanceName has been renamed
    to ServerName and InstanceName respectively
    ([issue #308](https://github.com/dsccommunity/SqlServerDsc/issues/308)).
- Changes to SqlServerMaxDop
  - BREAKING CHANGE: Parameters SQLServer and SQLInstanceName has been renamed
    to ServerName and InstanceName respectively
    ([issue #308](https://github.com/dsccommunity/SqlServerDsc/issues/308)).
- Changes to SqlServerMemory
  - BREAKING CHANGE: Parameters SQLServer and SQLInstanceName has been renamed
    to ServerName and InstanceName respectively
    ([issue #308](https://github.com/dsccommunity/SqlServerDsc/issues/308)).
- Changes to SqlServerNetwork
  - BREAKING CHANGE: Parameters SQLServer has been renamed to ServerName
    ([issue #308](https://github.com/dsccommunity/SqlServerDsc/issues/308)).
- Changes to SqlServerPermission
  - BREAKING CHANGE: Parameter NodeName has been renamed to ServerName
    ([issue #308](https://github.com/dsccommunity/SqlServerDsc/issues/308)).
- Changes to SqlServerRole
  - BREAKING CHANGE: Parameters SQLServer and SQLInstanceName has been renamed
    to ServerName and InstanceName respectively
    ([issue #308](https://github.com/dsccommunity/SqlServerDsc/issues/308)).
- Changes to SqlServerServiceAccount
  - BREAKING CHANGE: Parameters SQLServer and SQLInstanceName has been renamed
    to ServerName and InstanceName respectively
    ([issue #308](https://github.com/dsccommunity/SqlServerDsc/issues/308)).

## [9.0.0.0] - 2017-11-15

### Changed

- Changes to xSQLServer
  - Updated Pester syntax to v4
  - Fixes broken links to issues in the CHANGELOG.md.
- Changes to xSQLServerDatabase
  - Added parameter to specify collation for a database to be different from server
    collation ([issue #767](https://github.com/dsccommunity/SqlServerDsc/issues/767)).
  - Fixed unit tests for Get-TargetResource to ensure correctly testing return
    values ([issue #849](https://github.com/dsccommunity/SqlServerDsc/issues/849))
- Changes to xSQLServerAlwaysOnAvailabilityGroup
  - Refactored the unit tests to allow them to be more user friendly and to test
    additional SQLServer variations.
    - Each test will utilize the Import-SQLModuleStub to ensure the correct
      module is loaded ([issue #784](https://github.com/dsccommunity/SqlServerDsc/issues/784)).
  - Fixed an issue when setting the SQLServer parameter to a Fully Qualified
    Domain Name (FQDN) ([issue #468](https://github.com/dsccommunity/SqlServerDsc/issues/468)).
  - Fixed the logic so that if a parameter is not supplied to the resource, the
    resource will not attempt to apply the defaults on subsequent checks
    ([issue #517](https://github.com/dsccommunity/SqlServerDsc/issues/517)).
  - Made the resource cluster aware. When ProcessOnlyOnActiveNode is specified,
    the resource will only determine if a change is needed if the target node
    is the active host of the SQL Server instance ([issue #868](https://github.com/dsccommunity/SqlServerDsc/issues/868)).
- Changes to xSQLServerAlwaysOnAvailabilityGroupDatabaseMembership
  - Made the resource cluster aware. When ProcessOnlyOnActiveNode is specified,
    the resource will only determine if a change is needed if the target node
    is the active host of the SQL Server instance ([issue #869](https://github.com/dsccommunity/SqlServerDsc/issues/869)).
- Changes to xSQLServerAlwaysOnAvailabilityGroupReplica
  - Made the resource cluster aware. When ProcessOnlyOnActiveNode is specified,
    the resource will only determine if a change is needed if the target node is
    the active host of the SQL Server instance ([issue #870](https://github.com/dsccommunity/SqlServerDsc/issues/870)).
- Added the CommonTestHelper.psm1 to store common testing functions.
  - Added the Import-SQLModuleStub function to ensure the correct version of the
    module stubs are loaded ([issue #784](https://github.com/dsccommunity/SqlServerDsc/issues/784)).
- Changes to xSQLServerMemory
  - Made the resource cluster aware. When ProcessOnlyOnActiveNode is specified,
    the resource will only determine if a change is needed if the target node
    is the active host of the SQL Server instance ([issue #867](https://github.com/dsccommunity/SqlServerDsc/issues/867)).
- Changes to xSQLServerNetwork
  - BREAKING CHANGE: Renamed parameter TcpDynamicPorts to TcpDynamicPort and
    changed type to Boolean ([issue #534](https://github.com/dsccommunity/SqlServerDsc/issues/534)).
  - Resolved issue when switching from dynamic to static port.
    configuration ([issue #534](https://github.com/dsccommunity/SqlServerDsc/issues/534)).
  - Added localization (en-US) for all strings in resource and unit tests
    ([issue #618](https://github.com/dsccommunity/SqlServerDsc/issues/618)).
  - Updated examples to reflect new parameters.
- Changes to xSQLServerRSConfig
  - Added examples
- Added resource
  - xSQLServerDatabaseDefaultLocation
    ([issue #656](https://github.com/dsccommunity/SqlServerDsc/issues/656))
- Changes to xSQLServerEndpointPermission
  - Fixed a problem when running the tests locally in a PowerShell console it
    would ask for parameters ([issue #897](https://github.com/dsccommunity/SqlServerDsc/issues/897)).
- Changes to xSQLServerAvailabilityGroupListener
  - Fixed a problem when running the tests locally in a PowerShell console it
    would ask for parameters ([issue #897](https://github.com/dsccommunity/SqlServerDsc/issues/897)).
- Changes to xSQLServerMaxDop
  - Made the resource cluster aware. When ProcessOnlyOnActiveNode is specified,
    the resource will only determine if a change is needed if the target node
    is the active host of the SQL Server instance ([issue #882](https://github.com/dsccommunity/SqlServerDsc/issues/882)).

## [8.2.0.0] - 2017-10-05

### Changed

- Changes to xSQLServer
  - Updated appveyor.yml so that integration tests run in order and so that
    the SQLPS module folders are renamed to not disturb the units test, but
    can be renamed back by the integration tests xSQLServerSetup so that the
    integration tests can run successfully
    ([issue #774](https://github.com/dsccommunity/SqlServerDsc/issues/774)).
  - Changed so the maximum version to be installed is 4.0.6.0, when running unit
    tests in AppVeyor. Quick fix until we can resolve the unit tests (see
    [issue #807](https://github.com/dsccommunity/SqlServerDsc/issues/807)).
  - Moved the code block, that contains workarounds in appveyor.yml, so it is run
    during the install phase instead of the test phase.
  - Fix problem with tests breaking with Pester 4.0.7 ([issue #807](https://github.com/dsccommunity/SqlServerDsc/issues/807)).
- Changes to xSQLServerHelper
  - Changes to Connect-SQL and Import-SQLPSModule
    - Now it correctly loads the correct assemblies when SqlServer module is
      present ([issue #649](https://github.com/dsccommunity/SqlServerDsc/issues/649)).
    - Now SQLPS module will be correctly loaded (discovered) after installation
      of SQL Server. Previously resources depending on SQLPS module could fail
      because SQLPS was not found after installation because the PSModulePath
      environment variable in the (LCM) PowerShell session did not contain the new
      module path.
  - Added new helper function "Test-ClusterPermissions" ([issue #446](https://github.com/dsccommunity/SqlServerDsc/issues/446)).
- Changes to xSQLServerSetup
  - Fixed an issue with trailing slashes in the 'UpdateSource' property
    ([issue #720](https://github.com/dsccommunity/SqlServerDsc/issues/720)).
  - Fixed so that the integration test renames back the SQLPS module folders if
    they was renamed by AppVeyor (in the appveyor.yml file)
    ([issue #774](https://github.com/dsccommunity/SqlServerDsc/issues/774)).
  - Fixed so integration test does not write warnings when SQLPS module is loaded
    ([issue #798](https://github.com/dsccommunity/SqlServerDsc/issues/798)).
  - Changes to integration tests.
    - Moved the configuration block from the MSFT\_xSQLServerSetup.Integration.Tests.ps1
      to the MSFT\_xSQLServerSetup.config.ps1 to align with the other integration
      test. And also get most of the configuration in one place.
    - Changed the tests so that the local SqlInstall account is added as a member
      of the local administrators group.
    - Changed the tests so that the local SqlInstall account is added as a member
      of the system administrators in SQL Server (Database Engine) - needed for the
      xSQLServerAlwaysOnService integration tests.
    - Changed so that only one of the Modules-folder for the SQLPS PowerShell module
      for SQL Server 2016 is renamed back so it can be used with the integration
      tests. There was an issue when more than one SQLPS module was present (see
      more information in [issue #806](https://github.com/dsccommunity/SqlServerDsc/issues/806)).
    - Fixed wrong variable name for SQL service credential. It was using the
      integration test variable name instead of the parameter name.
    - Added ErrorAction 'Stop' to the cmdlet Start-DscConfiguration
      ([issue #824](https://github.com/dsccommunity/SqlServerDsc/issues/824)).
- Changes to xSQLServerAlwaysOnAvailabilityGroup
  - Change the check of the values entered as parameter for
    BasicAvailabilityGroup. It is a boolean, hence it was not possible to
    disable the feature.
  - Add possibility to enable/disable the feature DatabaseHealthTrigger
    (SQL Server 2016 or later only).
  - Add possibility to enable the feature DtcSupportEnabled (SQL Server 2016 or
    later only). The feature currently can't be altered once the Availability
    Group is created.
  - Use the new helper function "Test-ClusterPermissions".
  - Refactored the unit tests to allow them to be more user friendly.
  - Added the following read-only properties to the schema ([issue #476](https://github.com/dsccommunity/SqlServerDsc/issues/476))
    - EndpointPort
    - EndpointURL
    - SQLServerNetName
    - Version
  - Use the Get-PrimaryReplicaServerObject helper function.
- Changes to xSQLServerAlwaysOnAvailabilityGroupReplica
  - Fixed the formatting for the AvailabilityGroupNotFound error.
  - Added the following read-only properties to the schema ([issue #477](https://github.com/dsccommunity/SqlServerDsc/issues/477))
    - EndpointPort
    - EndpointURL
  - Use the new helper function "Test-ClusterPermissions".
  - Use the Get-PrimaryReplicaServerObject helper function
- Changes to xSQLServerHelper
  - Fixed Connect-SQL by ensuring the Status property returns 'Online' prior to
    returning the SQL Server object ([issue #333](https://github.com/dsccommunity/SqlServerDsc/issues/333)).
- Changes to xSQLServerRole
  - Running Get-DscConfiguration no longer throws an error saying property
    Members is not an array ([issue #790](https://github.com/dsccommunity/SqlServerDsc/issues/790)).
- Changes to xSQLServerMaxDop
  - Fixed error where Measure-Object cmdlet would fail claiming it could not
    find the specified property ([issue #801](https://github.com/dsccommunity/SqlServerDsc/issues/801))
- Changes to xSQLServerAlwaysOnService
  - Added integration test ([issue #736](https://github.com/dsccommunity/SqlServerDsc/issues/736)).
    - Added ErrorAction 'Stop' to the cmdlet Start-DscConfiguration
      ([issue #824](https://github.com/dsccommunity/SqlServerDsc/issues/824)).
- Changes to SMO.cs
  - Added default properties to the Server class
    - AvailabilityGroups
    - Databases
    - EndpointCollection
  - Added a new overload to the Login class
  - Added default properties to the AvailabilityReplicas class
    - AvailabilityDatabases
    - AvailabilityReplicas
- Added new resource xSQLServerAccount ([issue #706](https://github.com/dsccommunity/SqlServerDsc/issues/706))
  - Added localization support for all strings
  - Added examples for usage
- Changes to xSQLServerRSConfig
  - No longer returns a null value from Test-TargetResource when Reporting
    Services has not been initialized ([issue #822](https://github.com/dsccommunity/SqlServerDsc/issues/822)).
  - Fixed so that when two Reporting Services are installed for the same major
    version the resource does not throw an error ([issue #819](https://github.com/dsccommunity/SqlServerDsc/issues/819)).
  - Now the resource will restart the Reporting Services service after
    initializing ([issue #592](https://github.com/dsccommunity/SqlServerDsc/issues/592)).
    This will enable the Reports site to work.
  - Added integration test ([issue #753](https://github.com/dsccommunity/SqlServerDsc/issues/753)).
  - Added support for configuring URL reservations and virtual directory names
    ([issue #570](https://github.com/dsccommunity/SqlServerDsc/issues/570))
- Added resource
  - xSQLServerDatabaseDefaultLocation
    ([issue #656](https://github.com/dsccommunity/SqlServerDsc/issues/656))

## [8.1.0.0] - 2017-08-23

### Changed

- Changes to xSQLServer
  - Added back .markdownlint.json so that lint rule MD013 is enforced.
  - Change the module to use the image 'Visual Studio 2017' as the build worker
    image for AppVeyor (issue #685).
  - Minor style change in CommonResourceHelper. Added missing [Parameter()] on
    three parameters.
  - Minor style changes to the unit tests for CommonResourceHelper.
  - Changes to xSQLServerHelper
    - Added Swedish localization ([issue #695](https://github.com/dsccommunity/SqlServerDsc/issues/695)).
  - Opt-in for module files common tests ([issue #702](https://github.com/dsccommunity/SqlServerDsc/issues/702)).
    - Removed Byte Order Mark (BOM) from the files; CommonResourceHelper.psm1,
      MSFT\_xSQLServerAvailabilityGroupListener.psm1, MSFT\_xSQLServerConfiguration.psm1,
      MSFT\_xSQLServerEndpointPermission.psm1, MSFT\_xSQLServerEndpointState.psm1,
      MSFT\_xSQLServerNetwork.psm1, MSFT\_xSQLServerPermission.psm1,
      MSFT\_xSQLServerReplication.psm1, MSFT\_xSQLServerScript.psm1,
      SQLPSStub.psm1, SqlServerStub.psm1.
  - Opt-in for script files common tests ([issue #707](https://github.com/dsccommunity/SqlServerDsc/issues/707)).
    - Removed Byte Order Mark (BOM) from the files; DSCClusterSqlBuild.ps1,
      DSCFCISqlBuild.ps1, DSCSqlBuild.ps1, DSCSQLBuildEncrypted.ps1,
      SQLPush_SingleServer.ps1, 1-AddAvailabilityGroupListenerWithSameNameAsVCO.ps1,
      2-AddAvailabilityGroupListenerWithDifferentNameAsVCO.ps1,
      3-RemoveAvailabilityGroupListenerWithSameNameAsVCO.ps1,
      4-RemoveAvailabilityGroupListenerWithDifferentNameAsVCO.ps1,
      5-AddAvailabilityGroupListenerUsingDHCPWithDefaultServerSubnet.ps1,
      6-AddAvailabilityGroupListenerUsingDHCPWithSpecificSubnet.ps1,
      2-ConfigureInstanceToEnablePriorityBoost.ps1, 1-CreateEndpointWithDefaultValues.ps1,
      2-CreateEndpointWithSpecificPortAndIPAddress.ps1, 3-RemoveEndpoint.ps1,
      1-AddConnectPermission.ps1, 2-RemoveConnectPermission.ps1,
      3-AddConnectPermissionToAlwaysOnPrimaryAndSecondaryReplicaEachWithDifferentSqlServiceAccounts.ps1,
      4-RemoveConnectPermissionToAlwaysOnPrimaryAndSecondaryReplicaEachWithDifferentSqlServiceAccounts.ps1,
      1-MakeSureEndpointIsStarted.ps1, 2-MakeSureEndpointIsStopped.ps1,
      1-EnableTcpIpWithStaticPort.ps1, 2-EnableTcpIpWithDynamicPort.ps1,
      1-AddServerPermissionForLogin.ps1, 2-RemoveServerPermissionForLogin.ps1,
      1-ConfigureInstanceAsDistributor.ps1, 2-ConfigureInstanceAsPublisher.ps1,
      1-WaitForASingleClusterGroup.ps1, 2-WaitForMultipleClusterGroups.ps1.
  - Updated year to 2017 in license file ([issue #711](https://github.com/dsccommunity/SqlServerDsc/issues/711)).
  - Code style clean-up throughout the module to align against the Style Guideline.
  - Fixed typos and the use of wrong parameters in unit tests which was found
    after release of new version of Pester ([issue #773](https://github.com/dsccommunity/SqlServerDsc/issues/773)).
- Changes to xSQLServerAlwaysOnService
  - Added resource description in README.md.
  - Updated parameters descriptions in comment-based help, schema.mof and README.md.
  - Changed the datatype of the parameter to UInt32 so the same datatype is used
    in both the Get-/Test-/Set-TargetResource functions as in the schema.mof
    (issue #688).
  - Added read-only property IsHadrEnabled to schema.mof and the README.md
    (issue #687).
  - Minor cleanup of code.
  - Added examples (issue #633)
    - 1-EnableAlwaysOn.ps1
    - 2-DisableAlwaysOn.ps1
  - Fixed PS Script Analyzer errors ([issue #724](https://github.com/dsccommunity/SqlServerDsc/issues/724))
  - Casting the result of the property IsHadrEnabled to [System.Boolean] so that
    $null is never returned, which resulted in an exception ([issue #763](https://github.com/dsccommunity/SqlServerDsc/issues/763)).
- Changes to xSQLServerDatabasePermission
  - Fixed PS Script Analyzer errors ([issue #725](https://github.com/dsccommunity/SqlServerDsc/issues/725))
- Changes to xSQLServerScript
  - Fixed PS Script Analyzer errors ([issue #728](https://github.com/dsccommunity/SqlServerDsc/issues/728))
- Changes to xSQLServerSetup
  - Added Swedish localization ([issue #695](https://github.com/dsccommunity/SqlServerDsc/issues/695)).
  - Now Get-TargetResource correctly returns an array for property ASSysAdminAccounts,
    and no longer throws an error when there is just one Analysis Services
    administrator (issue #691).
  - Added a simple integration test ([issue #709](https://github.com/dsccommunity/SqlServerDsc/issues/709)).
  - Fixed PS Script Analyzer errors ([issue #729](https://github.com/dsccommunity/SqlServerDsc/issues/729))

## [8.0.0.0] - 2017-07-12

### Changed

- BREAKING CHANGE: The module now requires WMF 5.
  - This is required for class-based resources
- Added new resource
  - xSQLServerAlwaysOnAvailabilityGroupDatabaseMembership
  - Added localization support for all strings.
  - Refactored as a MOF based resource due to challenges with Pester and testing
    in Powershell 5.
- Changes to xSQLServer
  - BREAKING CHANGE: xSQLServer does no longer try to support WMF 4.0 (PowerShell
    4.0) (issue #574). Minimum supported version of WMF is now 5.0 (PowerShell 5.0).
  - BREAKING CHANGE: Removed deprecated resource xSQLAOGroupJoin (issue #457).
  - BREAKING CHANGE: Removed deprecated resource xSQLAOGroupEnsure (issue #456).
  - BREAKING CHANGE: Removed deprecated resource xSQLServerFailoverClusterSetup
    (issue #336).
  - Updated PULL\_REQUEST\_TEMPLATE adding comment block around text. Also
    rearranged and updated texts (issue #572).
  - Added common helper functions for HQRM localization, and added tests for the
    helper functions.
    - Get-LocalizedData
    - New-InvalidResultException
    - New-ObjectNotFoundException
    - New-InvalidOperationException
    - New-InvalidArgumentException
  - Updated CONTRIBUTING.md describing the new localization helper functions.
  - Fixed typos in xSQLServer.strings.psd1
  - Fixed CodeCov badge links in README.md so that they point to the correct branch.
  - Added VS Code workspace settings file with formatting settings matching the
    Style Guideline (issue #645). That will make it possible inside VS Code to press
    SHIFT+ALT+F, or press F1 and choose 'Format document' in the list. The
    PowerShell code will then be formatted according to the Style Guideline
    (although maybe not complete, but would help a long way).
    - Removed powershell.codeFormatting.alignPropertyValuePairs setting since
      it does not align with the style guideline.
    - Added powershell.codeFormatting.preset with a value of 'Custom' so that
      workspace formatting settings are honored (issue #665).
  - Fixed lint error MD013 and MD036 in README.md.
  - Updated .markdownlint.json to enable rule MD013 and MD036 to enforce those
    lint markdown rules in the common tests.
  - Fixed lint error MD013 in CHANGELOG.md.
  - Fixed lint error MD013 in CONTRIBUTING.md.
  - Added code block around types in README.md.
  - Updated copyright information in xSQLServer.psd1.
  - Opt-in for markdown common tests (issue #668).
    - The old markdown tests has been removed.
- Changes to xSQLServerHelper
  - Removed helper function Grant-ServerPerms because the deprecated resource that
    was using it was removed.
  - Removed helper function Grant-CNOPerms because the deprecated resource that
    was using it was removed.
  - Removed helper function New-ListenerADObject because the deprecated resource
    that was using it was removed.
  - Added tests for those helper functions that did not have tests.
  - Test-SQLDscParameterState helper function can now correctly pass a CimInstance
    as DesiredValue.
  - Test-SQLDscParameterState helper function will now output a warning message
    if the value type of a desired value is not supported.
  - Added localization to helper functions (issue #641).
    - Resolved the issue when using Write-Verbose in helper functions discussed
      in #641 where Write-Verbose wouldn't write out verbose messages unless using
      parameter Verbose.
    - Moved localization strings from xSQLServer.strings.psd1 to
      xSQLServerHelper.strings.psd1.
- Changes to xSQLServerSetup
  - BREAKING CHANGE: Replaced StartWin32Process helper function with the cmdlet
    Start-Process (issue #41, #93 and #126).
  - BREAKING CHANGE: The parameter SetupCredential has been removed since it is
    no longer needed. This is because the resource now support the built-in
    PsDscRunAsCredential.
  - BREAKING CHANGE: Now the resource supports using built-in PsDscRunAsCredential.
    If PsDscRunAsCredential is set, that username will be used as the first system
    administrator.
  - BREAKING CHANGE: If the parameter PsDscRunAsCredential are not assigned any
    credentials then the resource will start the setup process as the SYSTEM account.
    When installing as the SYSTEM account, then parameter SQLSysAdminAccounts and
    ASSysAdminAccounts must be specified when installing feature Database Engine
    and Analysis Services respectively.
  - When setup exits with the exit code 3010 a warning message is written to console
    telling that setup finished successfully, but a reboot is required (partly fixes
    issue #565).
  - When setup exits with an exit code other than 0 or 3010 a warning message is
    written to console telling that setup finished with an error (partly fixes
    issue #580).
  - Added a new parameter SetupProcessTimeout which defaults to 7200 seconds (2
    hours). If the setup process has not finished before the timeout value in
    SetupProcessTimeout an error will be thrown (issue #566).
  - Updated all examples to match the removal of SetupCredential.
  - Updated (removed) severe known issues in README.md for resource xSQLServerSetup.
  - Now all major version uses the same identifier to evaluate InstallSharedDir
    and InstallSharedWOWDir (issue #420).
  - Now setup arguments that contain no value will be ignored, for example when
    InstallSharedDir and
    InstallSharedWOWDir path is already present on the target node, because of a
    previous installation (issue #639).
  - Updated Get-TargetResource to correctly detect BOL, Conn, BC and other tools
    when they are installed without SQLENGINE (issue #591).
  - Now it can detect Documentation Components correctly after the change in
    issue #591 (issue #628)
  - Fixed bug that prevented Get-DscConfiguration from running without error. The
    return hash table fails if the $clusteredSqlIpAddress variable is not used.
    The schema expects a string array but it is initialized as just a null string,
    causing it to fail on Get-DscConfiguration (issue #393).
  - Added localization support for all strings.
  - Added a test to test some error handling for cluster installations.
  - Added support for MDS feature install (issue #486)
    - Fixed localization support for MDS feature (issue #671).
- Changes to xSQLServerRSConfig
  - BREAKING CHANGE: Removed `$SQLAdminCredential` parameter. Use common parameter
    `PsDscRunAsCredential` (WMF 5.0+) to run the resource under different credentials.
    `PsDscRunAsCredential` Windows account must be a sysadmin on SQL Server (issue
    #568).
  - In addition, the resource no longer uses `Invoke-Command` cmdlet that was used
    to impersonate the Windows user specified by `$SQLAdminCredential`. The call
    also needed CredSSP authentication to be enabled and configured on the target
    node, which complicated deployments in non-domain scenarios. Using
    `PsDscRunAsCredential` solves this problems for us.
  - Fixed virtual directory creation for SQL Server 2016 (issue #569).
  - Added unit tests (issue #295).
- Changes to xSQLServerDatabase
  - Changed the readme, SQLInstance should have been SQLInstanceName.
- Changes to xSQLServerScript
  - Fixed bug with schema and variable mismatch for the Credential/Username parameter
    in the return statement (issue #661).
  - Optional QueryTimeout parameter to specify sql script query execution timeout.
    Fixes issue #597
- Changes to xSQLServerAlwaysOnService
  - Fixed typos in localization strings and in tests.
- Changes to xSQLServerAlwaysOnAvailabilityGroup
  - Now it utilize the value of 'FailoverMode' to set the 'FailoverMode' property
    of the Availability Group instead of wrongly using the 'AvailabilityMode'
    property of the Availability Group.

## [7.1.0.0] - 2017-05-31

### Changed

- Changes to xSQLServerMemory
  - Changed the way SQLServer parameter is passed from Test-TargetResource to
    Get-TargetResource so that the default value isn't lost (issue #576).
  - Added condition to unit tests for when no SQLServer parameter is set.
- Changes to xSQLServerMaxDop
  - Changed the way SQLServer parameter is passed from Test-TargetResource to
    Get-TargetResource so that the default value isn't lost (issue #576).
  - Added condition to unit tests for when no SQLServer parameter is set.
- Changes to xWaitForAvailabilityGroup
  - Updated README.md with a description for the resources and revised the parameter
    descriptions.
  - The default value for RetryIntervalSec is now 20 seconds and the default value
    for RetryCount is now 30 times (issue #505).
  - Cleaned up code and fixed PSSA rules warnings (issue #268).
  - Added unit tests (issue #297).
  - Added descriptive text to README.md that the account that runs the resource
    must have permission to run the cmdlet Get-ClusterGroup (issue #307).
  - Added read-only parameter GroupExist which will return $true if the cluster
    role/group exist, otherwise it returns $false (issue #510).
  - Added examples.
- Changes to xSQLServerPermission
  - Cleaned up code, removed SupportsShouldProcess and fixed PSSA rules warnings
    (issue #241 and issue #262).
  - It is now possible to add permissions to two or more logins on the same instance
    (issue #526).
  - The parameter NodeName is no longer mandatory and has now the default value
    of $env:COMPUTERNAME.
  - The parameter Ensure now has a default value of 'Present'.
  - Updated README.md with a description for the resources and revised the parameter
    descriptions.
  - Removed dependency of SQLPS provider (issue #482).
  - Added ConnectSql permission. Now that permission can also be granted or revoked.
  - Updated note in resource description to also mention ConnectSql permission.
- Changes to xSQLServerHelper module
  - Removed helper function Get-SQLPSInstance and Get-SQLPSInstanceName because
    there is no resource using it any longer.
  - Added four new helper functions.
    - Register-SqlSmo, Register-SqlWmiManagement and Unregister-SqlAssemblies to
      handle the creation on the application domain and loading and unloading of
      the SMO and SqlWmiManagement assemblies.
    - Get-SqlInstanceMajorVersion to get the major SQL version for a specific instance.
  - Fixed typos in comment-based help
- Changes to xSQLServer
  - Fixed typos in markdown files; CHANGELOG, CONTRIBUTING, README and ISSUE_TEMPLATE.
  - Fixed typos in schema.mof files (and README.md).
  - Updated some parameter description in schema.mof files on those that was found
    was not equal to README.md.
- Changes to xSQLServerAlwaysOnService
  - Get-TargetResource should no longer fail silently with error 'Index operation
    failed; the array index evaluated to null.' (issue #519). Now if the
    Server.IsHadrEnabled property return neither $true or $false the
    Get-TargetResource function will throw an error.
- Changes to xSQLServerSetUp
  - Updated xSQLServerSetup Module Get-Resource method to fix (issue #516 and #490).
  - Added change to detect DQ, DQC, BOL, SDK features. Now the function
    Test-TargetResource returns true after calling set for DQ, DQC, BOL, SDK
    features (issue #516 and #490).
- Changes to xSQLServerAlwaysOnAvailabilityGroup
  - Updated to return the exception raised when an error is thrown.
- Changes to xSQLServerAlwaysOnAvailabilityGroupReplica
  - Updated to return the exception raised when an error is thrown.
  - Updated parameter description for parameter Name, so that it says it must be
    in the format SQLServer\InstanceName for named instance (issue #548).
- Changes to xSQLServerLogin
  - Added an optional boolean parameter Disabled. It can be used to enable/disable
    existing logins or create disabled logins (new logins are created as enabled
    by default).
- Changes to xSQLServerDatabaseRole
  - Updated variable passed to Microsoft.SqlServer.Management.Smo.User constructor
    to fix issue #530
- Changes to xSQLServerNetwork
  - Added optional parameter SQLServer with default value of $env:COMPUTERNAME
    (issue #528).
  - Added optional parameter RestartTimeout with default value of 120 seconds.
  - Now the resource supports restarting a sql server in a cluster (issue #527
    and issue #455).
  - Now the resource allows to set the parameter TcpDynamicPorts to a blank value
    (partly fixes issue #534). Setting a blank value for parameter TcpDynamicPorts
    together with a value for parameter TcpPort means that static port will be used.
  - Now the resource will not call Alter() in the Set-TargetResource when there
    is no change necessary (issue #537).
  - Updated example 1-EnableTcpIpOnCustomStaticPort.
  - Added unit tests (issue #294).
  - Refactored some of the code, cleaned up the rest and fixed PSSA rules warnings
    (issue #261).
  - If parameter TcpDynamicPort is set to '0' at the same time as TcpPort is set
    the resource will now throw an error (issue #535).
  - Added examples (issue #536).
  - When TcpDynamicPorts is set to '0' the Test-TargetResource function will no
    longer fail each time (issue #564).
- Changes to xSQLServerRSConfig
  - Replaced sqlcmd.exe usages with Invoke-SqlCmd calls (issue #567).
- Changes to xSQLServerDatabasePermission
  - Fixed code style, updated README.md and removed *-SqlDatabasePermission functions
    from xSQLServerHelper.psm1.
  - Added the option 'GrantWithGrant' with gives the user grant rights, together
    with the ability to grant others the same right.
  - Now the resource can revoke permission correctly (issue #454). When revoking
    'GrantWithGrant', both the grantee and all the other users the grantee has
    granted the same permission to, will also get their permission revoked.
  - Updated tests to cover Revoke().
- Changes to xSQLServerHelper
  - The missing helper function ('Test-SPDSCObjectHasProperty'), that was referenced
    in the helper function Test-SQLDscParameterState, is now incorporated into
    Test-SQLDscParameterState (issue #589).

## [7.0.0.0] - 2017-04-19

### Changed

- Examples
  - xSQLServerDatabaseRole
    - 1-AddDatabaseRole.ps1
    - 2-RemoveDatabaseRole.ps1
  - xSQLServerRole
    - 3-AddMembersToServerRole.ps1
    - 4-MembersToIncludeInServerRole.ps1
    - 5-MembersToExcludeInServerRole.ps1
  - xSQLServerSetup
    - 1-InstallDefaultInstanceSingleServer.ps1
    - 2-InstallNamedInstanceSingleServer.ps1
    - 3-InstallNamedInstanceSingleServerFromUncPathUsingSourceCredential.ps1
    - 4-InstallNamedInstanceInFailoverClusterFirstNode.ps1
    - 5-InstallNamedInstanceInFailoverClusterSecondNode.ps1
  - xSQLServerReplication
    - 1-ConfigureInstanceAsDistributor.ps1
    - 2-ConfigureInstanceAsPublisher.ps1
  - xSQLServerNetwork
    - 1-EnableTcpIpOnCustomStaticPort.ps1
  - xSQLServerAvailabilityGroupListener
    - 1-AddAvailabilityGroupListenerWithSameNameAsVCO.ps1
    - 2-AddAvailabilityGroupListenerWithDifferentNameAsVCO.ps1
    - 3-RemoveAvailabilityGroupListenerWithSameNameAsVCO.ps1
    - 4-RemoveAvailabilityGroupListenerWithDifferentNameAsVCO.ps1
    - 5-AddAvailabilityGroupListenerUsingDHCPWithDefaultServerSubnet.ps1
    - 6-AddAvailabilityGroupListenerUsingDHCPWithSpecificSubnet.ps1
  - xSQLServerEndpointPermission
    - 1-AddConnectPermission.ps1
    - 2-RemoveConnectPermission.ps1
    - 3-AddConnectPermissionToAlwaysOnPrimaryAndSecondaryReplicaEachWithDifferentSqlServiceAccounts.ps1
    - 4-RemoveConnectPermissionToAlwaysOnPrimaryAndSecondaryReplicaEachWithDifferentSqlServiceAccounts.ps1
  - xSQLServerPermission
    - 1-AddServerPermissionForLogin.ps1
    - 2-RemoveServerPermissionForLogin.ps1
  - xSQLServerEndpointState
    - 1-MakeSureEndpointIsStarted.ps1
    - 2-MakeSureEndpointIsStopped.ps1
  - xSQLServerConfiguration
    - 1-ConfigureTwoInstancesOnTheSameServerToEnableClr.ps1
    - 2-ConfigureInstanceToEnablePriorityBoost.ps1
  - xSQLServerEndpoint
    - 1-CreateEndpointWithDefaultValues.ps1
    - 2-CreateEndpointWithSpecificPortAndIPAddress.ps1
    - 3-RemoveEndpoint.ps1
- Changes to xSQLServerDatabaseRole
  - Fixed code style, added updated parameter descriptions to schema.mof and README.md.
- Changes to xSQLServer
  - Raised the CodeCov target to 70% which is the minimum and required target for
    HQRM resource.
- Changes to xSQLServerRole
  - **BREAKING CHANGE: The resource has been reworked in it's entirely.** Below
    is what has changed.
    - The mandatory parameters now also include ServerRoleName.
    - The ServerRole parameter was before an array of server roles, now this parameter
      is renamed to ServerRoleName and can only be set to one server role.
      - ServerRoleName are no longer limited to built-in server roles. To add members
        to a built-in server role, set ServerRoleName to the name of the built-in
        server role.
      - The ServerRoleName will be created when Ensure is set to 'Present' (if it
        does not already exist), or removed if Ensure is set to 'Absent'.
    - Three new parameters are added; Members, MembersToInclude and MembersToExclude.
      - Members can be set to one or more logins, and those will _replace all_ the
        memberships in the server role.
      - MembersToInclude and MembersToExclude can be set to one or more logins that
        will add or remove memberships, respectively, in the server role. MembersToInclude
        and MembersToExclude _can not_ be used at the same time as parameter Members.
        But both MembersToInclude and MembersToExclude can be used together at the
        same time.
- Changes to xSQLServerSetup
  - Added a note to the README.md saying that it is not possible to add or remove
    features from a SQL Server failover cluster (issue #433).
  - Changed so that it reports false if the desired state is not correct (issue #432).
    - Added a test to make sure we always return false if a SQL Server failover
      cluster is missing features.
  - Helper function Connect-SQLAnalysis
    - Now has correct error handling, and throw does not used the unknown named
      parameter '-Message' (issue #436)
    - Added tests for Connect-SQLAnalysis
    - Changed to localized error messages.
    - Minor changes to error handling.
  - This adds better support for Addnode (issue #369).
  - Now it skips cluster validation för add node (issue #442).
  - Now it ignores parameters that are not allowed for action Addnode (issue #441).
  - Added support for vNext CTP 1.4 (issue #472).
- Added new resource
  - xSQLServerAlwaysOnAvailabilityGroupReplica
- Changes to xSQLServerDatabaseRecoveryModel
  - Fixed code style, removed SQLServerDatabaseRecoveryModel functions from xSQLServerHelper.
- Changes to xSQLServerAlwaysOnAvailabilityGroup
  - Fixed the permissions check loop so that it exits the loop after the function
    determines the required permissions are in place.
- Changes to xSQLServerAvailabilityGroupListener
  - Removed the dependency of SQLPS provider (issue #460).
  - Cleaned up code.
  - Added test for more coverage.
  - Fixed PSSA rule warnings (issue #255).
  - Parameter Ensure now defaults to 'Present' (issue #450).
- Changes to xSQLServerFirewall
  - Now it will correctly create rules when the resource is used for two or more
    instances on the same server (issue #461).
- Changes to xSQLServerEndpointPermission
  - Added description to the README.md
  - Cleaned up code (issue #257 and issue #231)
  - Now the default value for Ensure is 'Present'.
  - Removed dependency of SQLPS provider (issue #483).
  - Refactored tests so they use less code.
- Changes to README.md
  - Adding deprecated tag to xSQLServerFailoverClusterSetup, xSQLAOGroupEnsure and
    xSQLAOGroupJoin in README.md so it it more clear that these resources has been
    replaced by xSQLServerSetup, xSQLServerAlwaysOnAvailabilityGroup and
    xSQLServerAlwaysOnAvailabilityGroupReplica respectively.
- Changes to xSQLServerEndpoint
  - BREAKING CHANGE: Now SQLInstanceName is mandatory, and is a key, so
    SQLInstanceName has no longer a default value (issue #279).
  - BREAKING CHANGE: Parameter AuthorizedUser has been removed (issue #466,
    issue #275 and issue #80). Connect permissions can be set using the resource
    xSQLServerEndpointPermission.
  - Optional parameter IpAddress has been added. Default is to listen on any
    valid IP-address. (issue #232)
  - Parameter Port now has a default value of 5022.
  - Parameter Ensure now defaults to 'Present'.
  - Resource now supports changing IP address and changing port.
  - Added unit tests (issue #289)
  - Added examples.
- Changes to xSQLServerEndpointState
  - Cleaned up code, removed SupportsShouldProcess and fixed PSSA rules warnings
    (issue #258 and issue #230).
  - Now the default value for the parameter State is 'Started'.
  - Updated README.md with a description for the resources and revised the
    parameter descriptions.
  - Removed dependency of SQLPS provider (issue #481).
  - The parameter NodeName is no longer mandatory and has now the default value
    of $env:COMPUTERNAME.
  - The parameter Name is now a key so it is now possible to change the state on
    more than one endpoint on the same instance. _Note: The resource still only
    supports Database Mirror endpoints at this time._
- Changes to xSQLServerHelper module
  - Removing helper function Get-SQLAlwaysOnEndpoint because there is no resource
    using it any longer.
  - BREAKING CHANGE: Changed helper function Import-SQLPSModule to support SqlServer
    module (issue #91). The SqlServer module is the preferred module so if it is
    found it will be used, and if not found an attempt will be done to load SQLPS
    module instead.
- Changes to xSQLServerScript
  - Updated tests for this resource, because they failed when Import-SQLPSModule
    was updated.

## [6.0.0.0] - 2017-03-08

### Changed

- Changes to xSQLServerConfiguration
  - BREAKING CHANGE: The parameter SQLInstanceName is now mandatory.
  - Resource can now be used to define the configuration of two or more different
    DB instances on the same server.
- Changes to xSQLServerRole
  - xSQLServerRole now correctly reports that the desired state is present when
    the login is already a member of the server roles.
- Added new resources
  - xSQLServerAlwaysOnAvailabilityGroup
- Changes to xSQLServerSetup
  - Properly checks for use of SQLSysAdminAccounts parameter in $PSBoundParameters.
    The test now also properly evaluates the setup argument for SQLSysAdminAccounts.
  - xSQLServerSetup should now function correctly for the InstallFailoverCluster
    action, and also supports cluster shared volumes. Note that the AddNode action
    is not currently working.
  - It now detects that feature Client Connectivity Tools (CONN) and Client
    Connectivity Backwards Compatibility Tools (BC) is installed.
  - Now it can correctly determine the right cluster when only parameter
    InstallSQLDataDir is assigned a path (issue #401).
  - Now the only mandatory path parameter is InstallSQLDataDir when installing
    Database Engine (issue #400).
  - It now can handle mandatory parameters, and are not using wildcard to find
    the variables containing paths (issue #394).
  - Changed so that instead of connection to localhost it is using $env:COMPUTERNAME
    as the host name to which it connects. And for cluster installation it uses
    the parameter FailoverClusterNetworkName as the host name to which it connects
    (issue #407).
  - When called with Action = 'PrepareFailoverCluster', the SQLSysAdminAccounts
    and FailoverClusterGroup parameters are no longer passed to the setup process
    (issues #410 and 411).
  - Solved the problem that InstanceDir and InstallSQLDataDir could not be set to
    just a qualifier, i.e 'E:' (issue #418). All paths (except SourcePath) can now
    be set to just the qualifier.
- Enables CodeCov.io code coverage reporting.
- Added badge for CodeCov.io to README.md.
- Examples
  - xSQLServerMaxDop
    - 1-SetMaxDopToOne.ps1
    - 2-SetMaxDopToAuto.ps1
    - 3-SetMaxDopToDefault.ps1
  - xSQLServerMemory
    - 1-SetMaxMemoryTo12GB.ps1
    - 2-SetMaxMemoryToAuto.ps1
    - 3-SetMinMaxMemoryToAuto.ps1
    - 4-SetMaxMemoryToDefault.ps1
  - xSQLServerDatabase
    - 1-CreateDatabase.ps1
    - 2-DeleteDatabase.ps1
- Added tests for resources
  - xSQLServerMaxDop
  - xSQLServerMemory
- Changes to xSQLServerMemory
  - BREAKING CHANGE: The mandatory parameter now include SQLInstanceName. The
    DynamicAlloc parameter is no longer mandatory
- Changes to xSQLServerDatabase
  - When the system is not in desired state the Test-TargetResource will now output
    verbose messages saying so.
- Changes to xSQLServerDatabaseOwner
  - Fixed code style, added updated parameter descriptions to schema.mof and README.md.

## [5.0.0.0] - 2017-01-25

### Changed

- Improvements how tests are initiated in AppVeyor
  - Removed previous workaround (issue #201) from unit tests.
  - Changes in appveyor.yml so that SQL modules are removed before common test is
    run.
  - Now the deploy step are no longer failing when merging code into Dev. Neither
    is the deploy step failing if a contributor had AppVeyor connected to the fork
    of xSQLServer and pushing code to the fork.
- Changes to README.md
  - Changed the contributing section to help new contributors.
  - Added links for each resource so it is easier to navigate to the parameter list
    for each resource.
  - Moved the list of resources in alphabetical order.
  - Moved each resource parameter list into alphabetical order.
  - Removed old text mentioning System Center.
  - Now the correct product name is written in the installation section, and a typo
    was also fixed.
  - Fixed a typo in the Requirements section.
  - Added link to Examples folder in the Examples section.
  - Change the layout of the README.md to closer match the one of PSDscResources
  - Added more detailed text explaining what operating systems WMF5.0 can be installed
    on.
  - Verified all resource schema files with the README.md and fixed some errors
    (descriptions was not verified).
  - Added security requirements section for resource xSQLServerEndpoint and
    xSQLAOGroupEnsure.
- Changes to xSQLServerSetup
  - The resource no longer uses Win32_Product WMI class when evaluating if
    SQL Server Management Studio is installed. See article
    [kb974524](https://support.microsoft.com/en-us/kb/974524) for more information.
  - Now it uses CIM cmdlets to get information from WMI classes.
  - Resolved all of the PSScriptAnalyzer warnings that was triggered in the common
    tests.
  - Improvement for service accounts to enable support for Managed Service Accounts
    as well as other nt authority accounts
  - Changes to the helper function Copy-ItemWithRoboCopy
    - Robocopy is now started using Start-Process and the error handling has been
      improved.
    - Robocopy now removes files at the destination path if they no longer exists
      at the source.
    - Robocopy copies using unbuffered I/O when available (recommended for large
      files).
  - Added a more descriptive text for the parameter `SourceCredential` to further
    explain how the parameter work.
  - BREAKING CHANGE: Removed parameter SourceFolder.
  - BREAKING CHANGE: Removed default value "$PSScriptRoot\..\..\" from parameter
    SourcePath.
  - Old code, that no longer filled any function, has been replaced.
    - Function `ResolvePath` has been replaced with
      `[Environment]::ExpandEnvironmentVariables($SourcePath)` so that environment
      variables still can be used in Source Path.
    - Function `NetUse` has been replaced with `New-SmbMapping` and
      `Remove-SmbMapping`.
  - Renamed function `GetSQLVersion` to `Get-SqlMajorVersion`.
  - BREAKING CHANGE: Renamed parameter PID to ProductKey to avoid collision with
    automatic variable $PID
- Changes to xSQLServerScript
  - All credential parameters now also has the type
    [System.Management.Automation.Credential()] to better work with PowerShell 4.0.
  - It is now possible to configure two instances on the same node, with the same
    script.
  - Added to the description text for the parameter `Credential` describing how
    to authenticate using Windows Authentication.
  - Added examples to show how to authenticate using either SQL or Windows
    authentication.
  - A recent issue showed that there is a known problem running this resource
    using PowerShell 4.0. For more information, see [issue #273](https://github.com/dsccommunity/SqlServerDsc/issues/273)
- Changes to xSQLServerFirewall
  - BREAKING CHANGE: Removed parameter SourceFolder.
  - BREAKING CHANGE: Removed default value "$PSScriptRoot\..\..\" from parameter
    SourcePath.
  - Old code, that no longer filled any function, has been replaced.
    - Function `ResolvePath` has been replaced with
     `[Environment]::ExpandEnvironmentVariables($SourcePath)` so that environment
    variables still can be used in Source Path.
  - Adding new optional parameter SourceCredential that can be used to authenticate
    against SourcePath.
  - Solved PSSA rules errors in the code.
  - Get-TargetResource no longer return $true when no products was installed.
- Changes to the unit test for resource
  - xSQLServerSetup
    - Added test coverage for helper function Copy-ItemWithRoboCopy
- Changes to xSQLServerLogin
  - Removed ShouldProcess statements
  - Added the ability to enforce password policies on SQL logins
- Added common test (xSQLServerCommon.Tests) for xSQLServer module
  - Now all markdown files will be style checked when tests are running in AppVeyor
    after sending in a pull request.
  - Now all [Examples](/source/Examples/Resources) will be tested by compiling
    to a .mof file after sending in a pull request.
- Changes to xSQLServerDatabaseOwner
  - The example 'SetDatabaseOwner' can now compile, it wrongly had a `DependsOn`
    in the example.
- Changes to SQLServerRole
  - The examples 'AddServerRole' and 'RemoveServerRole' can now compile, it wrongly
    had a `DependsOn` in the example.
- Changes to CONTRIBUTING.md
  - Added section 'Tests for examples files'
  - Added section 'Tests for style check of Markdown files'
  - Added section 'Documentation with Markdown'
  - Added texts to section 'Tests'
- Changes to xSQLServerHelper
  - added functions
    - Get-SqlDatabaseRecoveryModel
    - Set-SqlDatabaseRecoveryModel
- Examples
  - xSQLServerDatabaseRecoveryModel
    - 1-SetDatabaseRecoveryModel.ps1
  - xSQLServerDatabasePermission
    - 1-GrantDatabasePermissions.ps1
    - 2-RevokeDatabasePermissions.ps1
    - 3-DenyDatabasePermissions.ps1
  - xSQLServerFirewall
    - 1-CreateInboundFirewallRules
    - 2-RemoveInboundFirewallRules
- Added tests for resources
  - xSQLServerDatabaseRecoveryModel
  - xSQLServerDatabasePermissions
  - xSQLServerFirewall
- Changes to xSQLServerDatabaseRecoveryModel
  - BREAKING CHANGE: Renamed xSQLDatabaseRecoveryModel to
    xSQLServerDatabaseRecoveryModel to align with naming convention.
  - BREAKING CHANGE: The mandatory parameters now include SQLServer, and
    SQLInstanceName.
- Changes to xSQLServerDatabasePermission
  - BREAKING CHANGE: Renamed xSQLServerDatabasePermissions to
    xSQLServerDatabasePermission to align with naming convention.
  - BREAKING CHANGE: The mandatory parameters now include PermissionState,
    SQLServer, and SQLInstanceName.
- Added support for clustered installations to xSQLServerSetup
  - Migrated relevant code from xSQLServerFailoverClusterSetup
  - Removed Get-WmiObject usage
  - Clustered storage mapping now supports asymmetric cluster storage
  - Added support for multi-subnet clusters
  - Added localized error messages for cluster object mapping
  - Updated README.md to reflect new parameters
- Updated description for xSQLServerFailoverClusterSetup to indicate it is deprecated.
- xPDT helper module
  - Function GetxPDTVariable was removed since it no longer was used by any resources.
  - File xPDT.xml was removed since it was not used by any resources, and did not
    provide any value to the module.
- Changes xSQLServerHelper module
  - Removed the globally defined `$VerbosePreference = 'Continue'` from xSQLServerHelper.
  - Fixed a typo in a variable name in the function New-ListenerADObject.
  - Now Restart-SqlService will correctly show the services it restarts. Also
    fixed PSSA warnings.

## [4.0.0.0] - 2016-12-14

### Changed

- Fixes in xSQLServerConfiguration
  - Added support for clustered SQL instances.
  - BREAKING CHANGE: Updated parameters to align with other resources
    (SQLServer / SQLInstanceName).
  - Updated code to utilize CIM rather than WMI.
- Added tests for resources
  - xSQLServerConfiguration
  - xSQLServerSetup
  - xSQLServerDatabaseRole
  - xSQLAOGroupJoin
  - xSQLServerHelper and moved the existing tests for Restart-SqlService to it.
  - xSQLServerAlwaysOnService
- Fixes in xSQLAOGroupJoin
  - Availability Group name now appears in the error message for a failed.
    Availability Group join attempt.
  - Get-TargetResource now works with Get-DscConfiguration.
- Fixes in xSQLServerRole
  - Updated Ensure parameter to 'Present' default value.
  - Renamed helper functions _-SqlServerRole_ to _-SqlServerRoleMember_.
- Changes to xSQLAlias
  - Add UseDynamicTcpPort parameter for option "Dynamically determine port".
  - Change Get-WmiObject to Get-CimInstance in Resource and associated pester file.
- Added CHANGELOG.md file.
- Added issue template file (ISSUE\_TEMPLATE.md) for 'New Issue' and pull request
  template file (PULL\_REQUEST\_TEMPLATE.md) for 'New Pull Request'.
- Add Contributing.md file.
- Changes to xSQLServerSetup
  - Now `Features` parameter is case-insensitive.
- BREAKING CHANGE: Removed xSQLServerPowerPlan from this module. The resource has
  been moved to [ComputerManagementDsc](https://github.com/dsccommunity/ComputerManagementDsc)
  and is now called PowerPlan.
- Changes and enhancements in xSQLServerDatabaseRole
  - BREAKING CHANGE: Fixed so the same user can now be added to a role in one or
    more databases, and/or one or more instances. Now the parameters `SQLServer`
    and `SQLInstanceName` are mandatory.
  - Enhanced so the same user can now be added to more than one role
- BREAKING CHANGE: Renamed xSQLAlias to xSQLServerAlias to align with naming convention.
- Changes to xSQLServerAlwaysOnService
  - Added RestartTimeout parameter
  - Fixed bug where the SQL Agent service did not get restarted after the
    IsHadrEnabled property was set.
  - BREAKING CHANGE: The mandatory parameters now include Ensure, SQLServer, and
    SQLInstanceName. SQLServer and SQLInstanceName are keys which will be used to
    uniquely identify the resource which allows AlwaysOn to be enabled on multiple
    instances on the same machine.
- Moved Restart-SqlService from MSFT_xSQLServerConfiguration.psm1 to xSQLServerHelper.psm1.

## [3.0.0.0] - 2016-11-02

### Changed

- xSQLServerHelper
  - added functions
    - Test-SQLDscParameterState
    - Get-SqlDatabaseOwner
    - Set-SqlDatabaseOwner
- Examples
  - xSQLServerDatabaseOwner
    - 1-SetDatabaseOwner.ps1
- Added tests for resources
  - MSFT_xSQLServerDatabaseOwner

## [2.0.0.0] - 2016-09-21

### Changed

- Added resources
  - xSQLServerReplication
  - xSQLServerScript
  - xSQLAlias
  - xSQLServerRole
- Added tests for resources
  - xSQLServerPermission
  - xSQLServerEndpointState
  - xSQLServerEndpointPermission
  - xSQLServerAvailabilityGroupListener
  - xSQLServerLogin
  - xSQLAOGroupEnsure
  - xSQLAlias
  - xSQLServerRole
- Fixes in xSQLServerAvailabilityGroupListener
  - In one case the Get-method did not report that DHCP was configured.
  - Now the resource will throw 'Not supported' when IP is changed between Static
    and DHCP.
  - Fixed an issue where sometimes the listener wasn't removed.
  - Fixed the issue when trying to add a static IP to a listener was ignored.
- Fix in xSQLServerDatabase
  - Fixed so dropping a database no longer throws an error
  - BREAKING CHANGE: Fixed an issue where it was not possible to add the same
    database to two instances on the same server.
  - BREAKING CHANGE: The name of the parameter Database has changed. It is now
    called Name.
- Fixes in xSQLAOGroupEnsure
  - Added parameters to New-ListenerADObject to allow usage of a named instance.
  - pass setup credential correctly
- Changes to xSQLServerLogin
  - Fixed an issue when dropping logins.
  - BREAKING CHANGE: Fixed an issue where it was not possible to add the same
    login to two instances on the same server.
- Changes to xSQLServerMaxDop
  - BREAKING CHANGE: Made SQLInstance parameter a key so that multiple instances
    on the same server can be configured

## [1.8.0.0] - 2016-08-10

### Changed

- Converted appveyor.yml to install Pester from PSGallery instead of from Chocolatey.
- Added Support for SQL Server 2016
- xSQLAOGroupEnsure
  - Fixed spelling mistake in AutoBackupPreference property
  - Added BackupPriority property
- Added resources
  - xSQLServerPermission
  - xSQLServerEndpointState
  - xSQLServerEndpointPermission
  - xSQLServerAvailabilityGroupListener
- xSQLServerHelper
  - added functions
    - Import-SQLPSModule
    - Get-SQLPSInstanceName
    - Get-SQLPSInstance
    - Get-SQLAlwaysOnEndpoint
  - modified functions
    - New-TerminatingError - _added optional parameter `InnerException` to be able
    to give the user more information in the returned message_

## [1.7.0.0] - 2016-06-29

### Changed

- Resources Added
  - xSQLServerConfiguration

## [1.6.0.0] - 2016-05-18

### Changed

- Resources Added
  - xSQLAOGroupEnsure
  - xSQLAOGroupJoin
  - xWaitForAvailabilityGroup
  - xSQLServerEndPoint
  - xSQLServerAlwaysOnService
- xSQLServerHelper
  - added functions
    - Connect-SQL
    - New-VerboseMessage
    - Grant-ServerPerms
    - Grant-CNOPerms
    - New-ListenerADObject
- xSQLDatabaseRecoveryModel
  - Updated Verbose statements to use new function New-VerboseMessage
- xSQLServerDatabase
  - Updated Verbose statements to use new function New-VerboseMessage
  - Removed ConnectSQL function and replaced with new Connect-SQL function
- xSQLServerDatabaseOwner
  - Removed ConnectSQL function and replaced with new Connect-SQL function
- xSQLServerDatabasePermissions
  - Removed ConnectSQL function and replaced with new Connect-SQL function
- xSQLServerDatabaseRole
  - Removed ConnectSQL function and replaced with new Connect-SQL function
- xSQLServerLogin
  - Removed ConnectSQL function and replaced with new Connect-SQL function
- xSQLServerMaxDop
  - Updated Verbose statements to use new function New-VerboseMessage
  - Removed ConnectSQL function and replaced with new Connect-SQL function
- xSQLServerMemory
  - Updated Verbose statements to use new function New-VerboseMessage
  - Removed ConnectSQL function and replaced with new Connect-SQL function
- xSQLServerPowerPlan
  - Updated Verbose statements to use new function New-VerboseMessage
- Examples
  - Added xSQLServerConfiguration resource example

## [1.5.0.0] - 2016-03-30

### Changed

- Added new resource xSQLServerDatabase that allows adding an empty database to
  a server

## [1.4.0.0] - 2016-02-02

### Changed

- Resources Added
  - xSQLDatabaseRecoveryModeAdded
  - xSQLServerDatabaseOwner
  - xSQLServerDatabasePermissions
  - xSQLServerDatabaseRole
  - xSQLServerLogin
  - xSQLServerMaxDop
  - xSQLServerMemory
  - xSQLServerPowerPlan
  - xSQLServerDatabase
- xSQLServerSetup:
  - Corrected bug in GetFirstItemPropertyValue to correctly handle registry keys
    with only one value.
  - Added support for SQL Server
  - 2008 R2 installation
  - Removed default values for parameters, to avoid compatibility issues and setup
    errors
  - Added Replication sub feature detection
  - Added setup parameter BrowserSvcStartupType
  - Change SourceFolder to Source to allow for multi version Support
  - Add Source Credential for accessing source files
  - Add Parameters for SQL Server configuration
  - Add Parameters to SuppressReboot or ForceReboot
- xSQLServerFirewall
  - Removed default values for parameters, to avoid compatibility issues
  - Updated firewall rule name to not use 2012 version, since package supports 2008,
    2012 and 2014 versions
  - Additional of SQLHelper Function and error handling
  - Change SourceFolder to Source to allow for multi version Support
- xSQLServerNetwork
  - Added new resource that configures network settings.
  - Currently supports only tcp network protocol
  - Allows to enable and disable network protocol for specified instance service
  - Allows to set custom or dynamic port values
- xSQLServerRSSecureConnectionLevel
  - Additional of SQLHelper Function and error handling
- xSqlServerRSConfig
- xSQLServerFailoverClusterSetup
  - Additional of SQLHelper Function and error handling
  - Change SourceFolder to Source to allow for multi version Support
  - Add Parameters to SuppressReboot or ForceReboot
- Examples
  - Updated example files to use correct DebugMode parameter value ForceModuleImport,
    this is not boolean in WMF 5.0 RTM
  - Added xSQLServerNetwork example

## [1.3.0.0] - 2015-05-01

### Changed

- xSqlServerSetup
  - Make Features case-insensitive.

## [1.2.1.0] - 2015-04-23

### Changed

- Increased timeout for setup process to start to 60 seconds.

## [1.2.0.0] - 2014-12-18

### Changed

- Updated release with the following new resources
  - xSQLServerFailoverClusterSetup
  - xSQLServerRSConfig

## [1.1.0.0] - 2014-10-24

### Changed

- Initial release with the following resources
  - xSQLServerSetup
  - xSQLServerFirewall
  - xSQLServerRSSecureConnectionLevel<|MERGE_RESOLUTION|>--- conflicted
+++ resolved
@@ -49,11 +49,9 @@
 - SqlSetup
   - Update to support checking non-supported features using the command
     `SqlDscIsSupportedFeature` ([issue #1872](https://github.com/dsccommunity/SqlServerDsc/issues/1872)).
-<<<<<<< HEAD
 - Update SqlServerDsc.Common Module:
   - `Connect-SQL` - Function will now wait for the SMO Status property to be
     'Online' or throw an exception if time exceeds the statement timeout.
-=======
 - SqlRS
   - Now uses the command `Invoke-SqlDscQuery` instead of `Invoke-SqlCmd`
    ([issue #1917](https://github.com/dsccommunity/SqlServerDsc/issues/1917)).
@@ -64,7 +62,6 @@
     ([issue #1918](https://github.com/dsccommunity/SqlServerDsc/issues/1918)).
   - Correctly outputs query in verbose message when parameter `RedactText`
     is not passed.
->>>>>>> 43a080ed
 
 ## [16.2.0] - 2023-04-10
 
