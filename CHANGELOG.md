--- conflicted
+++ resolved
@@ -31,6 +31,8 @@
     forced to be reimported into the session. This is to support that a never
     version of SQL Server was installed side-by-side so that SQLPS module should
     be used instead.
+- Changes to SqlDatabaseRecoveryModel
+  - Now support regex style matching of databases.
 
 ## 11.3.0.0
 
@@ -95,14 +97,8 @@
     ([issue #1036](https://github.com/PowerShell/SqlServerDsc/issues/1036)).
   - Updated ISSUE_TEMPLATE.md with a note about sensitive information ([issue #1092](https://github.com/PowerShell/SqlServerDsc/issues/1092)).
 - Changes to SqlServerLogin
-<<<<<<< HEAD
-  - Fix password test fails for nativ sql users ([issue #1048](https://github.com/PowerShell/SqlServerDsc/issues/1048)).
-  - Fix password test fails for nativ sql users
-    ([issue #1048](https://github.com/PowerShell/SqlServerDsc/issues/1048)).
-=======
   - [Claudio Spizzi (@claudiospizzi)](https://github.com/claudiospizzi): Fix password
     test fails for nativ sql users ([issue #1048](https://github.com/PowerShell/SqlServerDsc/issues/1048)).
->>>>>>> 77a40f54
 - Changes to SqlSetup
   - [Michael Fyffe (@TraGicCode)](https://github.com/TraGicCode): Clarify usage
     of 'SecurityMode' along with adding parameter validations for the only 2
@@ -114,17 +110,10 @@
   - [Michael Fyffe (@TraGicCode)](https://github.com/TraGicCode): Replace xStorage
     dsc resource module with StorageDsc ([issue #1038](https://github.com/PowerShell/SqlServerDsc/issues/1038)).
 - Changes to Unit Tests
-<<<<<<< HEAD
-  - Updated the following resources unit test template to version 1.2.1
-    ([issue #999](https://github.com/PowerShell/SqlServerDsc/issues/999)).
-    - SqlAlias
-- MSFT_SqlDatabaseRecoveryModel now support regex style matching of databases.
-=======
   - [Michael Fyffe (@TraGicCode)](https://github.com/TraGicCode): Updated
     the following resources unit test template to version 1.2.1
     - SqlAlias ([issue #999](https://github.com/PowerShell/SqlServerDsc/issues/999)).
     - SqlWindowsFirewall ([issue #1089](https://github.com/PowerShell/SqlServerDsc/issues/1089)).
->>>>>>> 77a40f54
 
 ## 11.0.0.0
 
