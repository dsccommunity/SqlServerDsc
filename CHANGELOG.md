--- conflicted
+++ resolved
@@ -56,19 +56,16 @@
   - Now Get-TargetResource correctly returns an array for property ASSysAdminAccounts,
     and no longer throws an error when there is just one Analysis Services
     administrator (issue #691).
-<<<<<<< HEAD
+  - Added a simple integration test ([issue #709](https://github.com/PowerShell/xSQLServer/issues/709)).
 - Changes to xSQLServerAlwaysOnAvailabilityGroup
   - change the check of the values entered as paramater for
 	BasicAvailabilityGroup. It is a boolean, hence it was not possible to
 	disable the feature.
-  - add possibility to enable/disable the feature DatabaseHealthTrigger
+  - add possibility to nable/disable the feature DatabaseHealthTrigger
 	(SQL Server 2016 or later only).
   - add possibility to enable the feature DtcSupportEnabled (SQL Server 2016 or
 	later only). The feature currently can't be altered once the Availability
 	Group is created.
-=======
-  - Added a simple integration test ([issue #709](https://github.com/PowerShell/xSQLServer/issues/709)).
->>>>>>> dc22c911
 
 ## 8.0.0.0
 
