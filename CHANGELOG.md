--- conflicted
+++ resolved
@@ -39,18 +39,12 @@
     the other instances to mitigate
     [issue #1260](https://github.com/PowerShell/SqlServerDsc/issues/1260).
 - Changes to SqlServerEndpoint
-<<<<<<< HEAD
   - Add the optional parameter Owner. The default owner remains the login used
     for the creation of the endpoint
     ([issue #1251](https://github.com/PowerShell/SqlServerDsc/issues/1251)).
     [Maxime Daniou (@mdaniou)](https://github.com/mdaniou)
   - Add integration tests
     ([issue #744](https://github.com/PowerShell/SqlServerDsc/issues/744)).
-=======
-  - Add the optional parameter Owner. The default owner remains the login
-    used for the creation of the endpoint
-    ([issue #1251](https://github.com/PowerShell/SqlServerDsc/issues/1251)).
->>>>>>> dea3a962
     [Maxime Daniou (@mdaniou)](https://github.com/mdaniou)
 
 ## 12.2.0.0
