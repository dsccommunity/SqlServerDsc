--- conflicted
+++ resolved
@@ -20,13 +20,8 @@
 
 - SqlAGDatabase
   - Fix for issue ([issue #1492](https://github.com/dsccommunity/SqlServerDsc/issues/1492))
-<<<<<<< HEAD
-    added AutomaticSeeding for this resource. In Set-TargetResource added logic that looks 
-    at all replicas of an availability group. When automatic seedig is found, it will use that.
-=======
     added AutomaticSeeding for this resource. In Set-TargetResource added logic that looks
     at all replicas of an availability group. When automatic seeding is found, it will use that.
->>>>>>> be1f7ce8
   - Lots of extra tests to check AutomaticSeeding.
   - The parameter `BackupPath` is still needed just in case a database never has been backuped before.
 - SqlMaxDop
