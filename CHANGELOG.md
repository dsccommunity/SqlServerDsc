--- conflicted
+++ resolved
@@ -2,14 +2,12 @@
 
 ## Unreleased
 
-<<<<<<< HEAD
-- Changes to SqlServiceAccount
-  - Default services are now properly detected. ([issue #930](https://github.com/PowerShell/SqlServerDsc/issues/930))
-=======
 - Changes to SqlAlias
   - Fixed issue where exception was thrown if reg keys did not exist
     ([issue #949](https://github.com/PowerShell/SqlServerDsc/issues/949)).
->>>>>>> f8e885ca
+- Changes to SqlServiceAccount
+  - Default services are now properly detected
+    ([issue #930](https://github.com/PowerShell/SqlServerDsc/issues/930)).
 
 ## 10.0.0.0
 
