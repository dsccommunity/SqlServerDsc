--- conflicted
+++ resolved
@@ -5,15 +5,12 @@
 
 ## [Unreleased]
 
-<<<<<<< HEAD
-=======
 ### Fixed
 
 - SqlMaxDop
   - Fixes ([issue #396](https://github.com/dsccommunity/SqlServerDsc/issues/396)).
     Added three return values in Get-Target resource.
 
->>>>>>> be7157e4
 ## [15.0.0] - 2020-12-06
 
 ### Added
