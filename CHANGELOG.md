--- conflicted
+++ resolved
@@ -21,11 +21,9 @@
 - `azure-pipelines.yml`
   - Remove `windows-2019` images fixes [#2106](https://github.com/dsccommunity/SqlServerDsc/issues/2106).
   - Move individual tasks to `windows-latest`.
-<<<<<<< HEAD
-- Removed `CmdletsToExport` from psd1 to fix [#2109](https://github.com/dsccommunity/SqlServerDsc/issues/2109).
-=======
   - Added integration tests for `Assert-SqlDscLogin` command in Group 2.
->>>>>>> 9305e167
+- `SqlServerDsc.psd`
+  - Removed `CmdletsToExport` from psd1 to fix [#2109](https://github.com/dsccommunity/SqlServerDsc/issues/2109).
 
 ## [17.1.0] - 2025-05-22
 
