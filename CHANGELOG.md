# Change log for SqlServerDsc

The format is based on and uses the types of changes according to [Keep a Changelog](https://keepachangelog.com/en/1.0.0/),
and this project adheres to [Semantic Versioning](https://semver.org/spec/v2.0.0.html).

## [Unreleased]

### Added

<<<<<<< HEAD
- Added integration tests for `Get-SqlDscDatabasePermission` command to ensure
  database permission retrieval functions correctly in real environments
  [issue #2221](https://github.com/dsccommunity/SqlServerDsc/issues/2221).
=======
- Added integration tests for `Get-SqlDscManagedComputer` command to ensure it
  functions correctly in real environments
  [issue #2220](https://github.com/dsccommunity/SqlServerDsc/issues/2220).
>>>>>>> 77d1c88b
- Added integration tests for `Remove-SqlDscAudit` command to ensure it functions
  correctly in real environments
  [issue #2241](https://github.com/dsccommunity/SqlServerDsc/issues/2241).
- Added integration tests for `Get-SqlDscAudit` command to ensure it functions
  correctly in real environments
  [issue #2222](https://github.com/dsccommunity/SqlServerDsc/issues/2222).
- Added integration tests for `Disconnect-SqlDscDatabaseEngine` command to ensure
  command reliability in real environments
  [issue #2224](https://github.com/dsccommunity/SqlServerDsc/issues/2224).
- Added integration tests for `Invoke-SqlDscQuery` command to ensure it functions
  correctly in real environments
  [issue #2227](https://github.com/dsccommunity/SqlServerDsc/issues/2227).
- Added integration tests for `New-SqlDscAudit` command to ensure it functions
  correctly in real environments
  [issue #2226](https://github.com/dsccommunity/SqlServerDsc/issues/2226).
- Added integration tests for `Test-SqlDscIsLogin` command to ensure it functions
  correctly in real environments
  [issue #2230](https://github.com/dsccommunity/SqlServerDsc/issues/2230).
- Added integration tests for `Set-SqlDscAudit` command to ensure it functions
  correctly in real environments
  [issue #2236](https://github.com/dsccommunity/SqlServerDsc/issues/2236).
- Added integration tests for `Set-SqlDscStartupParameter` command to ensure
  reliable startup parameter configuration
  [issue #2233](https://github.com/dsccommunity/SqlServerDsc/issues/2233).
- Added integration tests for `Set-SqlDscServerPermission` command to ensure it
  functions correctly in real environments
  [issue #2234](https://github.com/dsccommunity/SqlServerDsc/issues/2234).
- Added integration tests for `Save-SqlDscSqlServerMediaFile` command to ensure
  it functions correctly in real environments
  [issue #2237](https://github.com/dsccommunity/SqlServerDsc/issues/2237).
- Added integration tests for `Disable-SqlDscAudit` command to ensure it functions
  correctly in real environments
  [issue #2206](https://github.com/dsccommunity/SqlServerDsc/issues/2206).
- Added integration tests for `ConvertTo-SqlDscDatabasePermission` command to
  ensure command reliability
  [issue #2209](https://github.com/dsccommunity/SqlServerDsc/issues/2209).
- Added integration tests for `Set-SqlDscDatabasePermission` command to ensure
  command reliability
  [issue #2235](https://github.com/dsccommunity/SqlServerDsc/issues/2235).
- Added integration test for `ConvertTo-SqlDscEditionName` command to ensure
  command reliability in real environments
  [issue #2208](https://github.com/dsccommunity/SqlServerDsc/issues/2208).
- Added integration tests for `Import-SqlDscPreferredModule` command to ensure
  proper module import functionality in real environments
  [issue #2225](https://github.com/dsccommunity/SqlServerDsc/issues/2225).
- Added integration tests for `Test-SqlDscIsSupportedFeature` command to ensure
  it functions correctly in real environments
  [issue #2228](https://github.com/dsccommunity/SqlServerDsc/issues/2228).
- Added integration test for `Get-SqlDscManagedComputerService` command to ensure
  command reliability [issue #2219](https://github.com/dsccommunity/SqlServerDsc/issues/2219).
- Added integration tests for `Set-SqlDscTraceFlag` command to ensure it functions
  correctly in real environments
  [issue #2232](https://github.com/dsccommunity/SqlServerDsc/issues/2232).
- Added integration tests for `ConvertFrom-SqlDscServerPermission` command to
  ensure it functions correctly in real environments
  [issue #2210](https://github.com/dsccommunity/SqlServerDsc/issues/2210).
- `Remove-SqlDscTraceFlag`
  - Added missing integration test to ensure command reliability ([issue #2239](https://github.com/dsccommunity/SqlServerDsc/issues/2239)).
- `Remove-SqlDscAudit`
  - Added missing integration test to ensure command reliability ([issue #2241](https://github.com/dsccommunity/SqlServerDsc/issues/2241)).
- Added integration tests for `Test-SqlDscIsRole` command to ensure it functions
  correctly in real environments
  [issue #2229](https://github.com/dsccommunity/SqlServerDsc/issues/2229).
- Added integration tests for `Add-SqlDscTraceFlag` command to ensure it functions
  correctly in real environments
  [issue #2214](https://github.com/dsccommunity/SqlServerDsc/issues/2214).

### Fixed

- `Add-SqlDscTraceFlag` and `Remove-SqlDscTraceFlag`
  - Fixed parameter binding error when `ErrorAction` was specified both
    explicitly and via `PSBoundParameters` by using `Remove-CommonParameter`
    instead of manual parameter removal
    ([issue #2239](https://github.com/dsccommunity/SqlServerDsc/issues/2239)).
- `Remove-SqlDscTraceFlag`
  - Optimized to skip unnecessary Set operations when removal results in no
    effective change
    ([issue #2239](https://github.com/dsccommunity/SqlServerDsc/issues/2239)).
- Updated `.gitattributes` to enforce LF line endings for PowerShell files to
  ensure cross-platform compatibility.
- Updated GitHub Copilot setup workflow to fix environment variable assignment
  in task.
- Updated VS Code tasks configuration to use proper build and test commands
  with improved task grouping and problem matchers.
- Updated instruction files to use correct build command (`noop` instead of
  `build`) and fixed file pattern matching syntax.

## [17.2.0] - 2025-09-16

### Fixed

- Make sure tests forcibly imports the module being tested to avoid AI failing
  when testing changes.
- Fixed Azure DevOps pipeline conditions that were preventing DSC resource
  integration tests from running when they should by removing incorrect quotes
  around boolean values.
- Refactored error handling by removing global `$ErrorActionPreference = 'Stop'`
  from 64 PowerShell files and implementing targeted error control for specific
  command calls that use `-ErrorAction 'Stop'`.
- `SqlAgentAlert`
  - Minor fix in `source/Classes/020.SqlAgentAlert.ps1` to correct `ExcludeDscProperties`
    formatting (added missing delimiter).
- `SqlRSSetup`
  - Re-added `ReportServerEdition` enum and updated class to use enum instead of
    ValidateSet for the Edition property.
- Fixed commands continuing execution after `Assert-ElevatedUser` elevation
  errors by setting `$ErrorActionPreference = 'Stop'` [issue #2070](https://github.com/dsccommunity/SqlServerDsc/issues/2070)
- Fixed incorrect array-return syntax in several public `Get-*` commands by
  removing a leading comma in return statements which could cause incorrect
  output and ScriptAnalyzer warnings: `Get-SqlDscAudit`,
  `Get-SqlDscConfigurationOption`, `Get-SqlDscDatabasePermission`,
  `Get-SqlDscServerPermission`, and `Get-SqlDscTraceFlag`.
- New-SqlDscDatabase: use `New-ArgumentException` instead of
  `New-InvalidArgumentException` for parameter validation errors.

### Added

- Added setup workflow for GitHub Copilot.
  - Switch the workflow to use Linux.
- `Set-SqlDscDatabaseDefault`
  - Added new command to set default objects of a database in a SQL Server
    Database Engine instance (issue [#2178](https://github.com/dsccommunity/SqlServerDsc/issues/2178)).
- `Set-SqlDscConfigurationOption`
  - Added new command to set SQL Server Database Engine configuration options
    using SMO with validation, ShouldProcess support, and dynamic tab completion.
- `Test-SqlDscConfigurationOption`
  - Added new command to test if SQL Server Database Engine configuration options
    have the specified value using SMO with dynamic tab completion for both
    option names and values.
- `Get-SqlDscConfigurationOption`
  - Enhanced existing command to return user-friendly metadata objects by default
    with properties Name, RunValue, ConfigValue, Minimum, Maximum, and IsDynamic.
  - Added `-Raw` switch to return original SMO ConfigProperty objects for
    backward compatibility.
  - Added dynamic tab completion for the `-Name` parameter.
  - The command can set the default filegroup, default FILESTREAM filegroup,
    and default Full-Text catalog using SMO methods SetDefaultFileGroup,
    SetDefaultFileStreamFileGroup, and SetDefaultFullTextCatalog.
- `SqlAgentAlert`
  - Added new DSC resource to manage SQL Server Agent alerts.
  - Improved AI instructions.
  - Enhanced workflow with proper environment variable configuration and DSCv3 verification.
  - Fixed environment variable persistence by using $GITHUB_ENV instead of
    job-level env declaration.
- `Grant-SqlDscServerPermission`
  - Added new public command to grant server permissions to a principal
    (Login or ServerRole) on a SQL Server Database Engine instance.
- `Deny-SqlDscServerPermission`
  - Added new public command to deny server permissions to a principal
    (Login or ServerRole).
- `Revoke-SqlDscServerPermission`
  - Added new public command to revoke server permissions from a principal
    (Login or ServerRole).
- `Test-SqlDscServerPermission`
  - Added new public command with Grant/Deny parameter sets (and `-WithGrant`)
    to test server permissions for a principal.
- `Assert-SqlDscLogin`
  - Added new public command to validate that a specified SQL Server principal
    is a login.
- `Enable-SqlDscLogin`
  - Added new public command to enable a SQL Server login.
- `Get-SqlDscServerPermission`
  - Enhanced command to support pipeline input for Login and ServerRole
    objects while maintaining backward compatibility with the original
    parameter set.
- `Disable-SqlDscLogin`
  - Added new public command to disable a SQL Server login.
- `Test-SqlDscIsLoginEnabled`
  - Added new public command to test whether a SQL Server login is enabled.
    Throws a terminating error if the specified principal does not exist as a login.
  - Supports pipeline input and provides detailed error messages with localization.
  - Uses `Test-SqlDscIsLogin` command for login validation following module patterns.
- Added `Get-SqlDscLogin`, `Get-SqlDscRole`, `New-SqlDscLogin`, `New-SqlDscRole`,
  `Remove-SqlDscRole`, and `Remove-SqlDscLogin` commands for retrieving and managing
   SQL Server logins and roles with support for refresh, pipeline input, and ShouldProcess.
- Added `Get-SqlDscAgentAlert`, `New-SqlDscAgentAlert`,
  `Set-SqlDscAgentAlert`, `Remove-SqlDscAgentAlert`, and `Test-SqlDscIsAgentAlert`
  to manage SQL Agent alerts on a Database Engine instance.
- Added new public commands for SQL Agent Operator management:
  - `Get-SqlDscAgentOperator` - Get SQL Agent Operators from a SQL Server
     Database Engine instance
  - `New-SqlDscAgentOperator` - Create a new SQL Agent Operator with specified properties
  - `Set-SqlDscAgentOperator` - Update existing SQL Agent Operator properties
  - `Remove-SqlDscAgentOperator` - Remove a SQL Agent Operator from the instance
  - `Enable-SqlDscAgentOperator` - Enable a SQL Agent Operator
  - `Disable-SqlDscAgentOperator` - Disable a SQL Agent Operator
  - `Test-SqlDscIsAgentOperator` - Test if a SQL Agent Operator exists
  - Supports pipeline input for both ServerObject and OperatorObject where applicable
  - Includes comprehensive unit tests and follows ShouldProcess patterns
- Added new public commands for database management:
  - `Get-SqlDscDatabase` - Get databases from a SQL Server Database Engine instance
  - `New-SqlDscDatabase` - Create a new database with specified properties
  - `Set-SqlDscDatabase` - Modify properties of an existing database
  - `Remove-SqlDscDatabase` - Remove a database from SQL Server instance
  - `Test-SqlDscDatabase` - Test if a database is in the desired state
  - All commands support pipeline input with ServerObject and follow established
    patterns
  - Database objects can also be used as pipeline input for Set and Remove operations
  - Commands include comprehensive validation, localization, and ShouldProcess support
- `Test-SqlDscAgentAlertProperty`
  - New command to test specific properties of SQL Agent alerts.
  - Supports testing severity and message ID properties.
  - Requires at least one property parameter to be specified.
  - Supports pipeline input of
    `[Microsoft.SqlServer.Management.Smo.Agent.Alert]` objects.
- Added private function `Get-CommandParameter` to filter command parameters
  by excluding specified parameter names and common parameters, providing a
  reusable way to determine settable properties on objects.
- `Get-SqlDscServerProtocolName`
  - New public command for SQL Server protocol name mappings with support
    for protocol name, display name, and short name parameter sets.
- `Get-SqlDscManagedComputerInstance`
  - New public command for retrieving SQL Server managed computer instance
    information with pipeline support.
- `Get-SqlDscServerProtocol`
  - Enhanced to support multiple parameter sets including pipeline input
    from managed computer and instance objects.
  - Enhanced to optionally return all protocols when ProtocolName parameter
    is not specified.

### Changed

- Optimized integration test performance by leaving the DSCSQLTEST service running
  for subsequent tests, significantly improving CI build times.
- Improved code quality by ensuring all function invocations in the private
  and public functions use named parameters instead of positional parameters.
- SqlServerDsc
  - Updated GitVersion.yml feature branch regex pattern to use anchor `^f(eature(s)?)?[\/-]`
    for more precise branch name matching.
- Refactored GitHub Copilot workflow setup to be module-agnostic via MODULE_NAME
  environment variable, includes full-history detection, uses idempotent .NET
  tool install, and adds Linux dependency handling ([issue #2127](https://github.com/dsccommunity/SqlServerDsc/issues/2127)).
- `SqlAgentAlert`
  - Added additional unit tests covering MessageId-based alerts, the hidden
    `Modify()` method behavior, and `AssertProperties()` validation scenarios.
- Module now outputs a verbose message instead of a warning when the SMO
  dependency module is missing during import to work around a DSC v3 issue.
- VS Code tasks configuration was improved to support AI.
- `.vscode/settings.json`
  - Set `terminal.integrated.defaultProfile.osx` and `terminal.integrated.defaultProfile.linux`
    to `pwsh` and added terminal profiles for macOS and Linux to ensure the
    integrated terminal defaults to `pwsh` in developer environments.
- `Prerequisites` tests
  - Added creation of `SqlIntegrationTest` local Windows user for integration testing.
- `tests/Integration/Commands/README.md`
  - Added documentation for `SqlIntegrationTest` user and
    `IntegrationTestSqlLogin` login.
  - Added run order information for `New-SqlDscLogin` integration test.
- `Get-SqlDscServerPermission`
  - Enhanced the command to support server roles in addition to logins by
    utilizing `Test-SqlDscIsRole` alongside the existing `Test-SqlDscIsLogin`
    check.
  - The command now accepts both login principals and server role principals
    as the `Name` parameter (issue [#2063](https://github.com/dsccommunity/SqlServerDsc/issues/2063)).
- `azure-pipelines.yml`
  - Remove `windows-2019` images fixes [#2106](https://github.com/dsccommunity/SqlServerDsc/issues/2106).
  - Move individual tasks to `windows-latest`.
  - Added integration tests for `Assert-SqlDscLogin` command in Group 2.
  - Added conditional logic to skip DSC resource integration tests when
    changes don't affect DSC resources, improving CI/CD performance for
    non-DSC changes.
- `SqlServerDsc.psd1`
  - Set `CmdletsToExport` to `*` in module manifest to fix issue [#2109](https://github.com/dsccommunity/SqlServerDsc/issues/2109).
- Added optimization for DSC resource integration tests
  - Created `.build/Test-ShouldRunDscResourceIntegrationTests.ps1` to analyze
    git changes and decide when DSC resource integration tests are needed.
  - DSC resource integration test stages now run only when changes affect DSC
    resources, public commands used by resources, or related components.
  - Unit tests, QA tests, and command integration tests continue to run for
    all changes.
- Bump actions/checkout task to v5.
- `.build/Test-ShouldRunDscResourceIntegrationTests.ps1`
  - Improved performance by adding an early optimization to check for changes
    under the configured SourcePath before expensive analysis.
  - Moved public command discovery to only run when source changes are detected.
- `.build/README.md`
  - Added flow diagram showing decision process for DSC resource integration tests.
  - Improved documentation with optimized analysis workflow description.
- DSC community style guidelines
  - Added requirement to follow guidelines over existing code patterns.
- Improved markdown, pester, powershell, and changelog instructions.
  - Fixed `Ignore` that seems in edge-cases fail.
  - Improved markdown and changelog instructions.
- `RequiredModules.psd1`
  - Updated `DscResource.Test` dependency to `latest` (was pinned to `0.17.2`).
- Examples
  - `source/Examples/Resources/SqlSetup/5-InstallNamedInstanceInFailoverClusterSecondNode.ps1`
    - Removed redundant `$SqlAdministratorCredential` parameter from example
      configuration.
- `New-SqlDscAgentAlert`
  - Updated the command to use `Test-SqlDscIsAgentAlert` instead of directly
    calling `Get-AgentAlertObject` when checking if an alert already exists
    (issue [#2202](https://github.com/dsccommunity/SqlServerDsc/issues/2202)).
- `Test-SqlDscIsAgentAlert`
  - Removed optional `Severity` and `MessageId` parameters - use
    `Test-SqlDscAgentAlertProperty` instead for property testing.
  - Now only tests for alert existence.
  - Added support for pipeline input of
    `[Microsoft.SqlServer.Management.Smo.Agent.Alert]` objects.
  - Updated examples and documentation to reflect the simplified functionality.

## [17.1.0] - 2025-05-22

### Removed

- SqlServerDsc
  - Revert workaround in GitHub Actions workflows as new version of ModuleBuilder
    was released.
- SqlServerDsc.Common
  - Removed the function `Get-RegistryPropertyValue`, `Format-Path` and
    `Test-PendingRestart` in favor of the commands with the same names in
    the module _DscResource.Common_.
- SqlRSSetup
  - The DSC resource has been refactored into a class-based resource.
    - The parameter `SourcePath` was replaced with `MediaPath`.
    - The parameter `IAcceptLicensTerms` was replaced with a boolean parameter
      `AcceptLicensingTerms`.
    - The parameter `SourceCredential` was removed. Because of this, the
      functionality that allowed copying the media from a UNC path using
      those credentials was also removed. If this was something you used,
      please open an issue.
    - The version validation no longer gets the current version from the
      installed package (using `Get-Package`), but instead from the registry.
    - Prior when install was successful, the resource checked whether there
      were any pending rename operations. Since the install returns 3010
      if a restart is needed it is now assumed that the setup process takes
      care of this. If that is not the case, and this check is needed, then
      open an issue to discuss in what cases this is needed.
    - The `Edition` option 'Development` was replaced by the value
      `Developer`.
    - The read-only properties `CurrentVersion`, `ServiceName` and `ErrorDumpDirectory`
      were removed.
- Bump GitHub Actions Stale to v10

### Added

- Public commands:
  - `Get-SqlDscInstalledInstance` to retrieve installed SQL instances.
  - `Get-SqlDscRSSetupConfiguration` to retrieve the setup configuration of
    SQL Server Reporting Services or Power BI Report Server ([issue #2072](https://github.com/dsccommunity/SqlServerDsc/issues/2072)).
    - Add additional properties to `Get-SqlDscRSSetupConfiguration` output.
  - `Install-SqlDscReportingService` to install SQL Server Reporting Services
    ([issue #2010](https://github.com/dsccommunity/SqlServerDsc/issues/2010)).
    - Add `PassThru` parameter to return exit code.
  - `Install-SqlDscBIReportServer` to install SQL Server BI Report Server.
    ([issue #2010](https://github.com/dsccommunity/SqlServerDsc/issues/2010)).
    - Add `PassThru` parameter to return exit code.
  - `Repair-SqlDscReportingService` to repair an already installed SQL Server
    Reporting Services ([issue #2064](https://github.com/dsccommunity/SqlServerDsc/issues/2064)).
    - Add `PassThru` parameter to return exit code.
  - `Repair-SqlDscBIReportServer` to repair an already installed SQL Server
    BI Report Server ([issue #2064](https://github.com/dsccommunity/SqlServerDsc/issues/2064)).
    - Add `PassThru` parameter to return exit code.
  - `Test-SqlDscRSInstalled` to test whether an instance is installed or not
     ([issue #2078](https://github.com/dsccommunity/SqlServerDsc/issues/2078)).
  - `Uninstall-SqlDscReportingService` to uninstall SQL Server Reporting
    Services ([issue #2065](https://github.com/dsccommunity/SqlServerDsc/issues/2065)).
    - Add `PassThru` parameter to return exit code.
  - `Uninstall-SqlDscBIReportServer` to uninstall SQL Server BI Report Server
    ([issue #2065](https://github.com/dsccommunity/SqlServerDsc/issues/2065)).
    - Add `PassThru` parameter to return exit code.
  - `ConvertTo-SqlDscEditionName` to return the edition name of the specified
    edition ID.
- Private function:
  - `Invoke-ReportServerSetupAction` to run setup actions for Reporting
    Services and Power BI Report Server.
- Added new instructions for GitHub Copilot that might assist when developing
  command and private functions in the module. More instructions should be
  added as needed to help generated code and tests.

### Changed

- SqlServerDsc
  - The examples that was located in the README in the examples folder has
    now been moved to the WikiSource folder. The examples are published to
    the repository Wiki. The README has been updated to link to the new
    location ([issue #2051](https://github.com/dsccommunity/SqlServerDsc/issues/2051)).
  - Integration test stages has been modified to split the testing into
    several different areas. The tests are dependent on this order:
    - Quality_Test_and_Unit_Test
    - Integration_Test_Commands_SqlServer
      - Integration_Test_Commands_ReportingServices
      - Integration_Test_Commands_BIReportServer
    - Integration_Test_Resources_SqlServer
      - Integration_Test_Resources_SqlServer_dbatools
      - Integration_Test_Resources_ReportingServices
        - Integration_Test_Resources_ReportingServices_dbatools
  - Update build script path in integration tests.
  - Fix style formatting in all PowerShell script files.
  - Update module description on GitHub, in the conceptual help, and in
    the module manifest.
  - Now integration tests will fail on an exception when the command `Test-DscConfiguration`
    is run.
  - Added Test-SqlDscIsRole to be used like Test-SqlDscIsLogin but tests
    for a server role as principal.
  - Refine and enhance clarity in Copilot instructions.
- SqlSetup
  - Fixed issue with AddNode where cluster IP information was not being passed to
    setup.exe ([issue #1171](https://github.com/dsccommunity/SqlServerDsc/issues/1171)).
- SqlRSSetup
  - The DSC resource has been refactored into a class-based resource.
- `Set-SqlDscServerPermission`
  - Added support for assigning permissions to a server role.

### Fixed

- Fixed workaround for the GitHub Actions to support building module in Windows
  PowerShell.
- Fix tests to redirect output streams correctly.
- SqlServerDsc
  - Fix localization tests.
  - Cleanup in unit tests for classes.
  - Cleanup in localization string files.
- `SqlAudit`
  - Fix localization strings in `Assert` method.
- `Save-SqlDscSqlServerMediaFile`
  - Fix localizations strings that used wrong keys.
  - Fix unit tests so they work cross-platform.
- `Install-SqlDscServer` and private function `Invoke-SetupAction`
  - Fix localization string keys naming.
  - Fix unit tests to use correct localization string names.
  - Remove redundant unit tests.
- `SqlConfiguration`
  - Change the alias command to real command name, to pass HQRM tests.
- `SqlDatabaseUser`
  - Change the alias command to real command name, to pass HQRM tests.
- `SqlMaxDop`
  - Change the alias command to real command name, to pass HQRM tests.
- `SqlMemory`
  - Change the alias command to real command name, to pass HQRM tests.
- `SqlReplication`
  - Change the alias command to real command name, to pass HQRM tests.
- `SqlRSSetup`
  - Change the alias command to real command name, to pass HQRM tests.
- `SqlServiceAccount`
  - Change the alias command to real command name, to pass HQRM tests.
- `Get-SqlDscRSSetupConfiguration`
  - The integration test was updated to verify so that the `CurrentVersion`
    and `ProductVersion` strings can be converted to valid versions and
    that they always are higher than what we expect.
- `SqlRS`
  - Re-enable integration tests.
- `SqlAG`
  - Fix SeedingMode existence condition.
- `SqlAGReplica`
  - Fix SeedingMode existence condition.

## [17.0.0] - 2024-09-30

### Added

- SqlSetup
  - Added new parameter ProductCoveredBySA which is introduced in SQL 2022.

### Added

- `Connect-SqlDscDatabaseEngine`
  - Added integration test for the command.
- `Uninstall-SqlDscServer`
  - Added integration test for the command.

### Changed

- SqlScript
  - BREAKING CHANGE: The parameter `Id` is now required to allow
    reuse of a script with different variables. Set this to a unique value.
    The information entered is never used to actually run the script
    ([issue #596](https://github.com/dsccommunity/SqlServerDsc/issues/596)).
  - Fix unit test to fully check Set-TargetResource using timeout.
- SqlScriptQuery
  - BREAKING CHANGE: The parameter `Id` is now required to allow
    reuse of a script with different variables. Set this to a unique value.
    The information entered is never used to actually run the script
    ([issue #596](https://github.com/dsccommunity/SqlServerDsc/issues/596)).
  - Fix unit test to fully check Set-TargetResource using timeout.
- SqlServerDsc
  - Replaced inline task `Package_Wiki_Content` with the one now available
    in the module _DscResource.DocGenerator_.
- `Connect-SqlDscDatabaseEngine`
  - Update comment-based help with more examples.
- SqlSetup
  - The parameter `SecurityMode` now only (correctly) allows the value
    `SQL` ([issue #1185](https://github.com/dsccommunity/SqlServerDsc/issues/1185)).

### Fixed

- SqlServerDsc
  - Fix issue template.
- `Connect-SqlDscDatabaseEngine`
  - Comment-based help for parameter `LoginType` was corrected.
  - An integration test now runs to test the command.
- SqlAudit
  - Fixed unit tests.
- SqlDatabaseMail
  - Fix unit test, removing `Assert-VerifiableMock` that was left over from
    Pester 5 conversion.

## [16.6.0] - 2024-05-17

### Added

- SqlServerDsc
  - Added build tasks to generate Wiki documentation for public commands.
  - Initial integration tests for commands.
- SqlDatabaseMail
  - Added the parameter `UseDefaultCredentials` to control use of the DatabaseEngine
    service account for SMTP server authentication.
- New public commands
  - `Save-SqlDscSqlServerMediaFile` - Downloads the content on the provided URL
    and if it is an executable it will use the executable to download the
    ISO image media.

### Fixed

- SqlServerDsc
  - `Get-SMOModuleCalculatedVersion`
    - Return SQLPS version as 12.0 instead of 120
  - `Get-SqlDscPreferredModule`
    - Fix sort to get the latest version
  - Public commands no handles when both `-Force` and `-Confirm $true`
    would be passed to command.
  - Enabled NUnit results for HQRM tests.
- `Assert-Feature`
  - Fixed unit tests.
- SqlAGReplica
  - Fix unit test FailedRemoveAvailabilityGroupReplica
- SqlAgentOperator
  - Integration test for changing e-mail address on an existing operator.
- `DatabasePermission`
  - New method ToString() for making verbose output better.
- `ServerPermission`
  - New method ToString() for making verbose output better.
- SqlAgDatabase
  - Remove unused help file ([issue #1745](https://github.com/dsccommunity/SqlServerDsc/issues/1745)).
- SqlDatabaseObjectPermission
  - Added `foreach` loop in `Get-TargetResource` to fix issues with `INSERT`
    permissions when it's not the only permission on the table ([issue [#2006](https://github.com/dsccommunity/SqlServerDsc/issues/2006)]).
- `Install-SqlDscServer`
  - No longer throws with duplicate parameter error if the parameter
    `ErrorAction` is passed to the command.
- `Add-SqlDscNode`
  - No longer throws with duplicate parameter error if the parameter
    `ErrorAction` is passed to the command.
- `Complete-SqlDscFailoverCluster`
  - No longer throws with duplicate parameter error if the parameter
    `ErrorAction` is passed to the command.
- `Complete-SqlDscImage`
  - No longer throws with duplicate parameter error if the parameter
    `ErrorAction` is passed to the command.
- `Initialize-SqlDscRebuildDatabase`
  - No longer throws with duplicate parameter error if the parameter
    `ErrorAction` is passed to the command.
- `Remove-SqlDscNode`
  - No longer throws with duplicate parameter error if the parameter
    `ErrorAction` is passed to the command.
- `Repair-SqlDscServer`
  - No longer throws with duplicate parameter error if the parameter
    `ErrorAction` is passed to the command.
- `Uninstall-SqlDscServer`
  - No longer throws with duplicate parameter error if the parameter
    `ErrorAction` is passed to the command.
- Private functions
  - `Invoke-SetupAction` no longer throws when secure strings is passed on
    Windows PowerShell.

### Changed

- SqlServerDsc
  - Updated pipeline files to support pre-releases with ModuleFast (when
    resolving dependencies).
  - Bump PSResourceGet to v1.0.0 (used when resolving dependencies).
  - Update markdown highlights with newly supported keywords.
  - Bump GitHub Action _Stale_ to v9.
  - Bump GitHub Action _CodeQL-Action_ to v3.
  - Documentation is now built using a separate meta task `docs`.
    It is run with the meta task `pack` which is run by the pipeline.
    To run the meta task `docs` the SMO assemblies must be loaded into the
    session, either by importing SqlServer module or loading SMO stubs.
  - QA test improved to speed up quality testing.
  - The pipeline test stages has been split into different stages.
- SqlAG
  - Converted unit test to Pester 5
  - DtcSupportEnabled option in Set-TargetResource and TestTargetResource
- SqlSetup
  - Updated integration tests to use PSResourceGet to download required modules.
- SqlRS
  - Integration tests for SQL Server 2022 has been temporarily disabled due
    to a unknown problem. More information in [issue #2009](https://github.com/dsccommunity/SqlServerDsc/issues/2009).

## [16.5.0] - 2023-10-05

### Fixed

- SqlDatabase
  - Add Version160 to CompatibilityLevel ValidateSet

### Added

- SqlServerDsc
  - Updated pipeline files to support ModuleFast and PSResourceGet.
  - `Get-SqlDscPreferredModule`
    - Optionally specify what version of the the SQL preferred module to
      be imported using the SMODefaultModuleVersion environment variable
      ([issue #1965](https://github.com/dsccommunity/SqlServerDsc/issues/1965)).
  - Now package the Wiki content and adds it as a GitHub Release asset so it
    is simpler to get the documentation for a specific version.
  - CODEOWNERS file was added to support automatically set reviewer.
- New private command:
  - Get-SMOModuleCalculatedVersion - Returns the version of the SMO module
    as a string. SQLPS version 120 and 130 do not have the correct version set,
    so the file path is used to calculate the version.
- SqlSetup
  - Added the parameter `SqlVersion` that can be used to set the SQL Server
    version to be installed instead of it looking for version in the setup
    executable of the SQL Server media. This parameter is not allowed for
    the setup action `Upgrade`, if specified it will throw an exception
    ([issue #1946](https://github.com/dsccommunity/SqlServerDsc/issues/1946)).

### Changed

- SqlRs
  - Updated examples to use xPSDesiredStateConfiguration instead of PSDScResources.
  - Updated integration tests to use xPSDesiredStateConfiguration instead of PSDScResources.
- SqlScript
  - Updated examples to use xPSDesiredStateConfiguration instead of PSDScResources.
  - Updated integration tests to use xPSDesiredStateConfiguration instead of PSDScResources.
- SqlScriptQuery
  - Updated examples to use xPSDesiredStateConfiguration instead of PSDScResources.
- SqlSetup
  - Updated examples to use xPSDesiredStateConfiguration instead of PSDScResources.
  - Updated integration tests to use xPSDesiredStateConfiguration instead of PSDScResources.
- SqlAlwaysOnService
  - Updated integration tests to use xPSDesiredStateConfiguration instead of PSDScResources.
- SqlLogin
  - Updated integration tests to use xPSDesiredStateConfiguration instead of PSDScResources.
- SqlReplication
  - Updated integration tests to use xPSDesiredStateConfiguration instead of PSDScResources.
- SqlRSSetup
  - Updated integration tests to use xPSDesiredStateConfiguration instead of PSDScResources.
- SqlServiceAccount
  - Updated integration tests to use xPSDesiredStateConfiguration instead of PSDScResources.
- SqlWindowsFirewall
  - Updated integration tests to use xPSDesiredStateConfiguration instead of PSDScResources.
- SqlServerDsc
  - `Get-SqlDscPreferredModule`
    - Now returns a PSModuleInfo object instead of just the module name.
  - `Import-SqlDscPreferredModule`
    - Handles PSModuleInfo objects from `Get-SqlDscPreferredModule` instead of strings.
    - Sets -ErrorAction 'Stop' on Get-SqlDscPreferredModule to throw an error if
      no SQL module is found. The script-terminating error is caught and made into
      a statement-terminating error.
  - Bump GitHub Action Checkout to v4.
- SqlAGListener
  - Made the resource cluster aware. When ProcessOnlyOnActiveNode is specified,
    the resource will only determine if a change is needed if the target node
    is the active host of the SQL Server instance ([issue #871](https://github.com/dsccommunity/SqlServerDsc/issues/871)).

### Remove

- SqlServerDsc
  - Removed PreferredModule_ModuleFound string in favor for more verbose PreferredModule_ModuleVersionFound.

## [16.4.0] - 2023-08-22

### Added

- SqlServerDsc
  - Added a new build task `fastbuild` that can be used during development
    process when there are no need to generate documentation.
  - Added new public command:
    - `Get-SqlDscConfigurationOption` - Returns the available configuration
      options that can be used with the DSC resource _SqlConfiguration_.

### Changed

- SqlServerDsc
  - Re-enable integration tests for dbatools.
  - Bumped dbatools to v2.0.1 for the integration tests.
  - Running PSScriptAnalyzer on the built module ([issue #1945](https://github.com/dsccommunity/SqlServerDsc/issues/1945)).
  - Fix header in unit tests that referenced the wrong path.
  - Fix a path in VS Code workspace settings to correctly use Script Analyzer on
    Linux and macOS.
  - Highlighted note comments throughout markdown and generated markdown.
- SqlServerDsc.Common
  - Fix unit tests so they work cross-platform.
- ScriptAnalyzer.Tests was fixed so they work cross-platform.
- SqlSetup
  - Highlighted a note in the README.md.
- SqlMemory
  - Highlighted an important note in the README.md.
- SqlMaxDop
  - Highlighted an important note in the README.md.
- `Get-SqlDscPreferredModule`
  - Fix unit tests so they work cross-platform.

### Fixed

- SqlServerDsc
  - Fix style changes in all private and public commands.
- `Import-SqlDscPreferredModule`
  - Now when parameter `Force` is passed the command correctly invoke
    `Get-SqlDscPreferredModule` using the parameter `Refresh`.
- SqlWindowsFirewall
  - Fix duplication of SQL Server Browser Firewall Rule when deploying
    Analysis Services feature ([issue #1942](https://github.com/dsccommunity/SqlServerDsc/issues/1942)).
- SqlLogin
  - Attempting to disable and already disabled login throws an error ([issue #1952](https://github.com/dsccommunity/SqlServerDsc/issues/1952)).
- `Install-SqlDscServer`
  - Now the parameter `InstanceName` can no longer be specified (as per
    the SQL Server documentation) for the setup action `PrepareImage`
    ([issue #1960](https://github.com/dsccommunity/SqlServerDsc/issues/1960)).

## [16.3.1] - 2023-05-06

### Changed

- SqlServerDsc
  - Temporary disable integration tests for dbatools.
- SqlAg
  - Added optional parameter `SeedingMode` that will set the SeedingMode for the
    SQL Server 2016 and higher. This parameter can only be used together with the
    module _SqlServer_ installed (tested  v21.0.17099). The parameter will be
    ignored if SQLPS module will be used.
- SqlAgReplica
  - Added optional parameter `SeedingMode` that will set the SeedingMode for the
    SQL Server 2016 and higher ([issue #487](https://github.com/dsccommunity/SqlServerDsc/issues/487)).
    This parameter can only be used together with the module _SqlServer_ installed
    (tested v21.0.17099). The parameter will be ignored if SQLPS module will be
    used.

### Fixed

- `Import-SqlDscPreferredModule`
  - Now the command does not fail when checking if SQLPS is loaded into the
    session ([issue #1928](https://github.com/dsccommunity/SqlServerDsc/issues/1928)).

## [16.3.0] - 2023-04-26

### Remove

- SqlServerDsc.Common
  - Removed the function `Invoke-Query`. It is replaced by the command
    `Invoke-SqlDscQuery` ([issue #1902](https://github.com/dsccommunity/SqlServerDsc/issues/1902)).

### Added

- New public commands:
  - `Disconnect-SqlDscDatabaseEngine` - Disconnects from a SQL Server instance
    that was previously connected to using `Connect-SqlDscDatabaseEngine`.
  - `Test-SqlDscIsSupportedFeature` - Evaluates if a feature is supported by a specific
    Microsoft SQL Server major version. _This command must be extended with_
    _a full list of when features were added and removed in each major_
    _version to fully work_.
- New private commands:
  - `ConvertTo-RedactedText` - Used to redact sensitive information from
    text that then can be used in console output like verbose messages.
  - `Get-FileVersionInformation` - Returns the version information
    for a file.
  - `Assert-Feature` - Throws an exception if a feature is not supported
    for a specific Microsoft SQL Server major version.
- SqlServerDsc.Common
  - `Connect-SQL`.
    - Add new parameter `Encrypt`.
- `Connect-SqlDscDatabaseEngine`
  - Add new parameter `Encrypt`.
- `Invoke-SqlDscQuery`
  - Add new parameter `Encrypt`.

### Changed

- Now able to use [DbaTools](https://dbatools.io) as a preferred module
  (with some restrictions).
- Gitversion no longer evaluates bumping major version using the word "major".
- Update private commands:
  - `Assert-SetupActionProperties` was changed to throw
    an exception when a feature is not supported (calls `Assert-Feature`).
    The private command is indirectly used by the setup action commands.
  - `Invoke-SetupAction` was changed to expand environment variables that
    is passed as the media path.
- SqlSetup
  - Update to support checking non-supported features using the command
    `SqlDscIsSupportedFeature` ([issue #1872](https://github.com/dsccommunity/SqlServerDsc/issues/1872)).
- Update SqlServerDsc.Common Module:
  - `Connect-SQL` - Function will now wait for the SMO Status property to be
    'Online' or throw an exception if time exceeds the statement timeout.
- SqlRS
  - Now uses the command `Invoke-SqlDscQuery` instead of `Invoke-SqlCmd`
   ([issue #1917](https://github.com/dsccommunity/SqlServerDsc/issues/1917)).
  - The parameter `Encrypt` has changed so that `Mandatory` or `Strict`
    will turn on encryption when connecting to the database instance.
- SqlDatabaseMail
  - Update integration tests to verify multiple instances of SqlDatabaseMail
    in the same configuration ([issue #1871](https://github.com/dsccommunity/SqlServerDsc/issues/1871)).
  - Changed comparison logic to use `Compare-DscParameterState` ([issue #1871](https://github.com/dsccommunity/SqlServerDsc/issues/1871)).
  - Return the correct profile name and mail server name from the current
    state ([issue #1871](https://github.com/dsccommunity/SqlServerDsc/issues/1871)).
- `Invoke-SqlDscQuery`
  - Now shows the correct instance name when called using a server object
    ([issue #1918](https://github.com/dsccommunity/SqlServerDsc/issues/1918)).
  - Correctly outputs query in verbose message when parameter `RedactText`
    is not passed.
- `Import-SqlDscPreferredModule`
  - Better handle preferred module and re-uses logic in `Get-SqlDscPreferredModule`.

## [16.2.0] - 2023-04-10

### Added

- SqlServerDsc
  - New GitHub Actions workflow that run PSScriptAnalyzer for PRs so any
    issues are shown directly in the PR's changed files ([issue #1860](https://github.com/dsccommunity/SqlServerDsc/issues/1860)).
  - Added a separate integration test jobs for SQL Server Reporting Services
    to be able to test configuring SQL Server Reportings Services using
    other values that the default values.
  - Now updates GitHub Actions automatically by allowing dependabot sending
    in pull requests.
  - New public command:
    - `Get-SqlDscPreferredModule` - Returns the name of the first available
      preferred module ([issue #1879](https://github.com/dsccommunity/SqlServerDsc/issues/1879)).
      - Re-using the command `Get-PSModulePath` from the module DscResource.Common.
- SqlSecureConnection
  - Added new parameter `ServerName` that will be used as the host name when
    restarting the SQL Server instance. The specified value should be the same
    name that is used in the certificate ([issue #1888](https://github.com/dsccommunity/SqlServerDsc/issues/1888)).
- SqlSetup
  - Added new parameter `ServerName` that will be used as the host name when
    evaluating the SQL Server instance. If using a secure connection the
    specified value should be the same name that is used in the certificate
    ([issue #1893](https://github.com/dsccommunity/SqlServerDsc/issues/1893)).

### Changed

- SqlServerDsc
  - Update `appveyor.yml` to use `dotnet tool install` to install _GitVersion_.
  - Re-enable integration tests for SqlRSSetup and SqlRS when running against
    SQL Server 2019 ([issue #1847](https://github.com/dsccommunity/SqlServerDsc/issues/1847)).
  - The private function `Import-SQLPSModule` was replaced throughout with
    the public command `Import-SqlDscPreferredModule` ([issue #1848](https://github.com/dsccommunity/SqlServerDsc/issues/1848)).
  - Removed the regular expression `features?` from the GitVersion configuration.
    Before, if a fix commit mentioned the word feature but means a SQL Server
    feature GitVersion would bump minor instead of patch number.
  - Update pipeline script that is used to resolve dependencies.
  - When running in Azure Pipelines any existing SqlServer module is removed
    before running integration tests, so the tests can update to latest version.
  - Now the new label 'command proposal' is an exempt for labeling issues stale.
  - Update the initializing header for all integration test to be equal to
    the unit tests.
  - Rename task jobs in Azure Pipelines ([issue #1881](https://github.com/dsccommunity/SqlServerDsc/issues/1881)).
  - Bump SqlServer version to 22.0.59 for integration tests for SQL Server 2022.
- `Get-SqlDscAudit`
  - The parameter `Name` is no longer mandatory. When left out all the current
    audits are returned ([issue #1812](https://github.com/dsccommunity/SqlServerDsc/issues/1812)).
- `Import-SqlDscPreferredModule`
  - Now correctly preserves paths that is set in the session for the environment
    variable `$env:PSModulePath`. If the module _SqlServer_ or _SQLPS_ are not
    found the command will populate the `$env:PSModulePath` with the
    unique paths from all targets; session, user, and machine. This is done
    so that any new path that was added to the machine or user target will
    also be set in the session.
  - Now imports the preferred module into the global scope so that MOF-based
    resources (that is in another module scope) can use the imported module.
  - Some code cleanup ([issue #1881](https://github.com/dsccommunity/SqlServerDsc/issues/1881)).
  - Refactor to re-use the command `Get-SqlDscPreferredModule`.
- SqlServerDsc.Common
  - `Restart-SqlService` no longer silently ignores errors that prevents
     the instance to go online. If the instance has not gone online during
     the timeout period the error thrown will no contain the last error
     reported by `Connect-SQL` ([issue #1891](https://github.com/dsccommunity/SqlServerDsc/issues/1891)).
  - `Invoke-SqlScript` no longer passes the parameter `Variable` to
    `Invoke-SqlCmd` if it is not set ([issue #1896](https://github.com/dsccommunity/SqlServerDsc/issues/1896)).
- `DatabasePermission`
  - Class was updated with the latest database permissions.

### Fixed

- `Assert-SetupActionProperties`
  - Now throws an exception if the setup action is `Install` and the feature
    analysis services is specified without the parameter `ASSysAdminAccounts`
    ([issue #1845](https://github.com/dsccommunity/SqlServerDsc/issues/1845)).
  - Now throws an exception if the setup action is `Install` and the feature
    database engine is specified without the parameter `SqlSysAdminAccounts`.
- `Invoke-SetupAction`
  - The parameter `SqlSysAdminAccounts` is no longer mandatory to allow
    installation where the database engine is not installed.
- `Install-SqlDscServer`
  - The parameter `SqlSysAdminAccounts` is no longer mandatory to allow
    installation where the database engine is not installed.
- `SqlRS`
  - Fixed issue of configuring reporting services ([issue #1868](https://github.com/dsccommunity/SqlServerDsc/issues/1868)).
  - Test renamed to `When Reports virtual directory is different` so it
    is more correct and not a duplicate.
  - Integration tests configuration names was renamed to better tell what
    the configuration does ([issue #1880](https://github.com/dsccommunity/SqlServerDsc/issues/1880)).
- SqlServerDsc.Common
  - The command `Restart-SqlService` was updated to correctly evaluate when
    the timeout value is reached ([issue #1889](https://github.com/dsccommunity/SqlServerDsc/issues/1889)).

## [16.1.0] - 2023-02-28

### Removed

- SqlServerDsc
  - Removed `Assert-ElevatedUser` from private functions ([issue #1797](https://github.com/dsccommunity/SqlServerDsc/issues/1797)).
    - `Assert-ElevatedUser` added to _DscResource.Common_ public functions
      ([issue #82](https://github.com/dsccommunity/DscResource.Common/issues/82)).
  - Removed `Test-IsNumericType` from private functions ([issue #1795](https://github.com/dsccommunity/SqlServerDsc/issues/1795)).
    - `Test-IsNumericType` added to _DscResource.Common_ public functions
    ([issue #87](https://github.com/dsccommunity/DscResource.Common/issues/87)).
  - Removed `Test-ServiceAccountRequirePassword` from private functions ([issue #1794](https://github.com/dsccommunity/SqlServerDsc/issues/1794)
    - Replaced by `Test-AccountRequirePassword` that was added to _DscResource.Common_
      public functions ([issue #93](https://github.com/dsccommunity/DscResource.Common/issues/93)).
  - Removed `Assert-RequiredCommandParameter` from private functions ([issue #1796](https://github.com/dsccommunity/SqlServerDsc/issues/1796)).
    - Replaced by `Assert-BoundParameter` (part of _DscResource.Common_)
      that had a new parameter set added ([issue #92](https://github.com/dsccommunity/DscResource.Common/issues/92)).
  - Removed private function `Test-ResourceDscPropertyIsAssigned` and
    `Test-ResourceHasDscProperty`. Both are replaced by `Test-DscProperty`
    which is now part of the module _DscResource.Common_.
  - Removed private function `Get-DscProperty`. It is replaced by `Get-DscProperty`
    which is now part of the module _DscResource.Common_.
  - The class `ResourceBase` and `Reason` has been removed, they are now
    part of the module _DscResource.Base_.
  - The enum `Ensure` has been removed, is is now part of the module
    _DscResource.Base_.
  - The private functions that the class `ResourceBase` depended on has been
    moved to the module _DscResource.Base_.
    - `ConvertFrom-CompareResult`
    - `ConvertTo-Reason`
    - `Get-ClassName`
    - `Get-LocalizedDataRecursive`
  - Added documentation how to generate stub modules for the unit tests.
    The documentation can be found in ['tests/Unit/Stubs`](https://github.com/dsccommunity/SqlServerDsc/tree/main/tests/Unit/Stubs).
  - SqlRSSetup and SqlRS
    - Removed the integration test when running against SQL Server 2019,
      due to the URL to download the Reporting Services 2019 executable
      no longer works.

### Added

- SqlServerDsc
  - The following private functions were added to the module (see comment-based
    help for more information):
    - `Assert-SetupActionProperties`
    - `Invoke-SetupAction`
    - `ConvertTo-ManagedServiceType`
    - `ConvertFrom-ManagedServiceType`
    - `Assert-ManagedServiceType`
  - The following public functions were added to the module (see comment-based
    help for more information):
    - `Install-SqlDscServer`
    - `Uninstall-SqlDscServer`
    - `Add-SqlDscNode`
    - `Remove-SqlDscNode`
    - `Repair-SqlDscServer`
    - `Complete-SqlDscImage`
    - `Complete-SqlDscFailoverCluster`
    - `Initialize-SqlDscRebuildDatabase`
    - `Import-SqlDscPreferredModule`
    - `Get-SqlDscManagedComputer`
    - `Get-SqlDscManagedComputerService`
    - `Get-SqlDscTraceFlag`
    - `Add-SqlDscTraceFlag`
    - `Remove-SqlDscTraceFlag`
    - `Set-SqlDscTraceFlag`
    - `Get-SqlDscStartupParameter`
    - `Set-SqlDscStartupParameter`
  - Added class `StartupParameters` which can parse the startup parameters
    of a manged computer service object.
  - Added class `SqlReason` to be used as the type of the DSC property `Reasons`
    for class-based resources.
  - New GitHub issue templates for proposing new public commands, proposing
    an enhancement to an existing command, or having a problem with an existing
    command.
  - Integration tests are now also run on SQL Server 2022 and SQL Server
    Reporting Services 2022.
  - Integration tests now wait for LCM after each It-block, not just at the
    end of a Context-block. Hopefully this will mitigate some of the intermittent
    errors we have seen when running the integration tests in the pipeline.
  - Use preview version of Pester to support the development of Pester as
    this is a code base with a diverse set of tests thar can help catch
    issues in Pester. If preview release of Pester prevents release we
    should temporary shift back to stable.
  - New QA tests for public commands and private functions.
- SqlDatabase
  - Added compatibility levels for SQL Server 2022 (major version 16).
- SqlSetup
  - Paths for SQL Server 2022 are correctly returned by Get.
- SqlRS
  - Added optional parameter `Encrypt`. Parameter `Encrypt` controls whether
    the connection used by `Invoke-SqlCmd should enforce encryption. This
    parameter can only be used together with the module _SqlServer_ v22.x
    (minimum v22.0.49-preview). The parameter will be ignored if an older
    major versions of the module _SqlServer_ is used.
- SqlScript
  - Added optional parameter `Encrypt`. Parameter `Encrypt` controls whether
    the connection used by `Invoke-SqlCmd should enforce encryption. This
    parameter can only be used together with the module _SqlServer_ v22.x
    (minimum v22.0.49-preview). The parameter will be ignored if an older
    major versions of the module _SqlServer_ is used.
- SqlScriptQuery
  - Added optional parameter `Encrypt`. Parameter `Encrypt` controls whether
    the connection used by `Invoke-SqlCmd should enforce encryption. This
    parameter can only be used together with the module _SqlServer_ v22.x
    (minimum v22.0.49-preview). The parameter will be ignored if an older
    major versions of the module _SqlServer_ is used.
- SqlTraceFlag
  - The resource is now tested with an integration tests ([issue #1835](https://github.com/dsccommunity/SqlServerDsc/issues/1835)).
  - A new parameter `ClearAllTraceFlags` was added so a configuration
    can enforce that there should be no trace flags.
- The public commands `Add-SqlDscNode`, `Complete-SqlDscFailoverCluster`,
  `Complete-SqlDscImage`, `Install-SqlDscServer`, and `Repair-SqlDscServer`
  now support the setup argument `ProductCoveredBySA` ([issue #1798](https://github.com/dsccommunity/SqlServerDsc/issues/1798)).

### Changed

- SqlServerDsc
  - Update Stale GitHub Action to v7.
  - Update to build module in separate folder under `output`.
  - Moved the build step of the pipeline to a Windows build worker when
    running in Azure DevOps.
  - Class-based resources now uses the parent class `ResourceBase` from the
    module _DscResource.Base_ ([issue #1790](https://github.com/dsccommunity/SqlServerDsc/issues/1790)).
  - Settings for the _Visual Studio Code_ extension _Pester Tests_ was changed
    to be able to run all unit tests, and all tests run by the extension
    are now run in a separate process to be able to handle changes in
    class-based resources.
  - The AppVeyor configuration file was updated to include the possibility
    to run integration tests for SQL Server 2022.
  - The AppVeyor configuration file was updated to include the possibility
    to run skip installing one or more SQL Server instances when debugging
    in AppVeyor to help maximize the time alloted be run.
  - The stubs in `SqlServerStub.psm1` are now based on the commands from the
    module SqlServer v22.0.49-preview.
  - The module will now call `Import-SqlDscPreferredModule` when the module
    is imported to make sure SqlServer (default preferred module) or SQLPS
    is loaded into the session. This will make it possible for classes and
    commands to use and return SQL types. If no module is found it will
    output a warning to install any of the dependent modules.
  - Add empty constructor to classes to be able to use Pester's new code
    coverage method. See more information can be found in [pester/Pester#2306](https://github.com/pester/Pester/issues/2306).
  - The type of the property `Reasons` was changed in the class-based resources.
    This resolves a problem when using two DSC resource modules that was
    using the same class-type for the property `Reasons`. Resolves the issues
    [issue #1831](https://github.com/dsccommunity/SqlServerDsc/issues/1831),
    [issue #1832](https://github.com/dsccommunity/SqlServerDsc/issues/1832),
    and [issue #1833](https://github.com/dsccommunity/SqlServerDsc/issues/1833).
- `Install-SqlServerDsc`
  - No longer throws an exception when parameter `AgtSvcAccount` is not specified.
- SqlAgReplica
  - Converted unit test to Pester 5.
  - `Update-AvailabilityGroupReplica` to trigger once within `Set-TargetResource`
    for all AvailabilityReplica changes.
- Private function `Invoke-SetupAction` ([issue #1798](https://github.com/dsccommunity/SqlServerDsc/issues/1798)).
  - Was changed to support the SQL Server 2022 GA feature `AzureExtension`
    (that replaced the feature name `ARC`).
  - Support the setup argument `ProductCoveredBySA`.
  - No longer supports the argument `OnBoardSQLToARC` as it was removed in
    SQL Server 2022 GA.
- `Install-SqlDscServer`
  - Was changed to support the SQL Server 2022 GA feature `AzureExtension`
    (that replaced the feature name `ARC`) ([issue #1798](https://github.com/dsccommunity/SqlServerDsc/issues/1798)).
- `Uninstall-SqlDscServer`
  - Was changed to support the SQL Server 2022 GA feature `AzureExtension`
    (that replaced the feature name `ARC`) ([issue #1798](https://github.com/dsccommunity/SqlServerDsc/issues/1798)).
  - Now support the argument `SuppressPrivacyStatementNotice` ([issue #1809](https://github.com/dsccommunity/SqlServerDsc/issues/1809)).
- `Import-SqlDscPreferredModule`
  - No longer tries to get the environment variables from the machine state
    when run on Linux or macOS. This will allow the unit tests to run
    cross-plattform.
- SqlReplication
  - The resource now supports SQL Server 2022. The resource will require
    the module _SqlServer_ v22.0.49-preview or newer when used against an
    SQL Server 2022 instance ([issue #1801](https://github.com/dsccommunity/SqlServerDsc/issues/1801)).
- SqlProtocol
  - The resource now supports SQL Server 2022. The resource will require
    the module _SqlServer_ v22.0.49-preview or newer when used against an
    SQL Server 2022 instance ([issue #1802](https://github.com/dsccommunity/SqlServerDsc/issues/1802)).
- SqlProtocolTcpIp
  - The resource now supports SQL Server 2022. The resource will require
    the module _SqlServer_ v22.0.49-preview or newer when used against an
    SQL Server 2022 instance ([issue #1805](https://github.com/dsccommunity/SqlServerDsc/issues/1805)).
- SqlServiceAccount
  - The resource now supports SQL Server 2022. The resource will require
    the module _SqlServer_ v22.0.49-preview or newer when used against an
    SQL Server 2022 instance ([issue #1800](https://github.com/dsccommunity/SqlServerDsc/issues/1800)).
- SqlSetup
  - Integration tests now used _SqlServer_ module version 22.0.49-preview
    when running against _SQL Server 2022_, when testing _SQL Server 2016_,
    _SQL Server 2017_, and _SQL Server 2019_ the module version 21.1.18256
    is used.
  - Integration tests now supports installing preview versions of the module
    _SqlServer_.
- SqlServerDsc.Common
  - `Import-SQLPSModule`
    - Small changed to the localized string verbose message when the preferred
      module (_SqlServer_) is not found.
  - `Invoke-SqlScript`
    - Added the optional parameter `Encrypt` which controls whether the connection
      used by `Invoke-SqlCmd` should enforce encryption. This parameter can
      only be used together with the module _SqlServer_ v22.x (minimum
      v22.0.49-preview). The parameter will be ignored if an older major
      versions of the module _SqlServer_ is used.
  - `Connect-SQL`
    - Was updated to handle both `-ErrorAction 'Stop'` and `-ErrorAction 'SilentlyContinue'`
      when passed to the command ([issue #1837](https://github.com/dsccommunity/SqlServerDsc/issues/1837)).
    - Now returns a more clear error message when the status of a database
      instance is not `Online`.
  - `Import-SQLPSModule`
    - The function was changed to call public command `Import-SqlDscPreferredModule`.
- SqlTraceFlag
  - The examples was updated to show that values should be passed as an array,
    even when there is only one value.
  - `Get-TargetResource` was updated to always return an array for parameter
    `TraceFlags`, `TraceFlagsToInclude`, and `TraceFlagsToInclude`. _The last_
    _two properties will always return an empty array._

### Fixed

- SqlServerDsc
  - Localized strings file `en-US/SqlServerDsc.strings.psd1` no longer
    referencing the wrong module in a comment.
- SqlAGReplica
  - No longer tries to enforce EndpointHostName when it is not part of the
    configuration ([issue #1821](https://github.com/dsccommunity/SqlServerDsc/issues/1821)).
  - Now `Get-TargetResource` always returns values for the properties `Name`
    and `AvailabilityGroupName` ([issue #1822](https://github.com/dsccommunity/SqlServerDsc/issues/1822)).
  - Now `Test-TargetResource` no longer test properties that cannot
    be enforced ([issue #1822](https://github.com/dsccommunity/SqlServerDsc/issues/1822)).
- SqlTraceFlag
  - `Set-TargetResource` was updated to handle a single trace flag in the
    current state ([issue #1834](https://github.com/dsccommunity/SqlServerDsc/issues/1834)).
  - `Set-TargetResource` was updated to correctly include or exclude a single
    flag ([issue #1834](https://github.com/dsccommunity/SqlServerDsc/issues/1834)).
- SqlAudit
  - Return the correct type for parameter `LogType` when calling method `Get()`.

## [16.0.0] - 2022-09-09

### Removed

- The deprecated DSC resource SqlDatabaseOwner have been removed _(and replaced_
  _by a property in [**SqlDatabase**](https://github.com/dsccommunity/SqlServerDsc/wiki/sqldatabase))_
  ([issue #1725](https://github.com/dsccommunity/SqlServerDsc/issues/1725)).
- The deprecated DSC resource SqlDatabaseRecoveryModel have been removed _(and_
  _replaced by a property in [**SqlDatabase**](https://github.com/dsccommunity/SqlServerDsc/wiki/sqldatabase))_
  ([issue #1725](https://github.com/dsccommunity/SqlServerDsc/issues/1725)).
- The deprecated DSC resource SqlServerEndpointState have been removed _(and_
  _replaced by a property in [**SqlEndpoint**](https://github.com/dsccommunity/SqlServerDsc/wiki/sqlendpoint))_
  ([issue #1725](https://github.com/dsccommunity/SqlServerDsc/issues/1725)).
- The deprecated DSC resource SqlServerNetwork have been removed _(and replaced by_
  _[**SqlProtocol**](https://github.com/dsccommunity/SqlServerDsc/wiki/sqlprotocol)_
  _and [**SqlProtocolTcpIp**](https://github.com/dsccommunity/SqlServerDsc/wiki/sqlprotocoltcpip))_
  ([issue #1725](https://github.com/dsccommunity/SqlServerDsc/issues/1725)).
- CommonTestHelper
  - Remove the helper function `Wait-ForIdleLcm` since it has been moved
    to the module _DscResource.Test_.
  - Remove the helper function `Get-InvalidOperationRecord` since it has
    been moved to the module _DscResource.Test_.
  - Remove the helper function `Get-InvalidResultRecord` since it has been
    moved to the module _DscResource.Test_.

### Added

- SqlServerDsc
  - Added recommended VS Code extensions.
    - Added settings for VS Code extension _Pester Test Adapter_.
  - Added new Script Analyzer rules from the module _Indented.ScriptAnalyzerRules_
    to help development and review process. The rules that did not contradict
    the existing DSC Community rules and style guideline were added.
  - Added the Visual Studio Code extension _Code Spell Checker_ to the list
    of recommended Visual Studio Code extensions.
  - Added a file `prefix.ps1` which content is placed first in the built module
    (.psm1). This file imports dependent modules, and imports localized strings
    used by private and public commands.
  - The following classes were added to the module:
    - `DatabasePermission` - complex type for the DSC resource SqlDatabasePermission.
    - `Ensure` - Enum to be used for the property `Ensure` in class-based
      resources.
    - `Reason` - Used by method `Get()` to return the reason a property is not
      in desired state.
    - `ResourceBase` - class that can be inherited by class-based resource and
      provides functionality meant simplify the creating of class-based resource.
    - `SqlResourceBase` - class that can be inherited by class-based resource and
      provides default DSC properties and method for get a `[Server]`-object.
    - `ServerPermission` - complex type for the DSC resource SqlPermission.
  - The following private functions were added to the module (see comment-based
    help for more information):
    - `ConvertFrom-CompareResult`
    - `ConvertTo-Reason`
    - `Get-ClassName`
    - `Get-DscProperty`
    - `Get-LocalizedDataRecursive`
    - `Test-ResourceHasDscProperty`
    - `Test-ResourceDscPropertyIsAssigned`
  - The following public functions were added to the module (see comment-based
    help for more information):
    - `Connect-SqlDscDatabaseEngine`
    - `ConvertFrom-SqlDscDatabasePermission`
    - `ConvertTo-SqlDscDatabasePermission`
    - `Get-SqlDscDatabasePermission`
    - `Set-SqlDscDatabasePermission`
    - `Test-SqlDscIsDatabasePrincipal`
    - `Test-SqlDscIsLogin`
    - `ConvertFrom-SqlDscServerPermission`
    - `ConvertTo-SqlDscServerPermission`
    - `Get-SqlDscServerPermission`
    - `Set-SqlDscServerPermission`
    - `Invoke-SqlDscQuery`
    - `Get-SqlDscAudit`
    - `New-SqlDscAudit`
    - `Set-SqlDscAudit`
    - `Remove-SqlDscAudit`
    - `Enable-SqlDscAudit`
    - `Disable-SqlDscAudit`
  - Support for debugging of integration tests in AppVeyor.
    - Only run for pull requests
  - Add new resource SqlAudit.
- CommonTestHelper
  - `Import-SqlModuleStub`
    - Added the optional parameter **PasThru** that, if used, will return the
      name of the stub module.
    - When removing stub modules from the session that is not supposed to
      be loaded, it uses `Get-Module -All` to look for previously loaded
      stub modules.
  - `Remove-SqlModuleStub`
    - Added a new helper function `Remove-SqlModuleStub` for tests to remove
      the PowerShell SqlServer stub module when a test has run.
- SqlWindowsFirewall
  - Added integration tests for SqlWindowsFirewall ([issue #747](https://github.com/dsccommunity/SqlServerDsc/issues/747)).
- `Get-DscProperty`
  - Added parameter `ExcludeName` to exclude property names from being returned.

### Changed

- SqlServerDsc
  - Updated pipeline to use the build worker image 'ubuntu-latest'.
  - Switch to installing GitVersion using 'dotnet tool install' ([issue #1732](https://github.com/dsccommunity/SqlServerDsc/issues/1732)).
  - Bumped Stale task to v5 in the GitHub workflow.
  - Make it possible to publish code coverage on failed test runs, and
    when re-run a fail job.
  - Exclude Script Analyzer rule **TypeNotFound** in the file `.vscode/analyzersettings.psd1`.
  - Update CONTRIBUTING.md describing error handling in commands and class-based
    resources.
  - The QA tests are now run in Windows PowerShell due to a bug in PowerShell 7
    that makes class-based resource using inheritance to not work.
  - The QA test are excluding the rule **TypeNotFound** because it cannot
    run on the source files (there is a new issue that is tracking so this
    rule is only run on the built module).
  - The Pester code coverage has been switched to use the older functionality
    that uses breakpoints to calculate coverage. Newer functionality sometimes
    throw an exception when used in conjunction with class-based resources.¨
  - SMO stubs (used in the unit tests)
    - Was updated to remove a bug related to the type `DatabasePermissionInfo`
      when used with the type `DatabasePermissionSet`.
      The stubs suggested that the property `PermissionType` (of type `DatabasePermissionSet`)
      in `DatabasePermissionInfo` should have been a array `DatabasePermissionSet[]`.
      This conflicted with real SMO as it does not pass an array, but instead
      a single `DatabasePermissionSet`. The stubs was modified to mimic the
      real SMO. At the same time some old mock code in the SMO stubs was removed
      as it was no longer in use.
    - Was updated to remove a bug related to the type `ServerPermissionInfo`
      when used with the type `ServerPermissionSet`. The stubs suggested that
      the property `PermissionType` (of type `ServerPermissionSet`)
      in `ServerPermissionInfo` should have been a array `ServerPermissionSet[]`.
      This conflicted with real SMO as it does not pass an array, but instead
      a single `ServerPermissionSet`. The stubs was modified to mimic the
      real SMO. At the same time some old mock code in the SMO stubs was removed
      as it was no longer in use.
  - Updated integration tests README.md to describe how to use Appveyor to
    debug integration tests.
- Wiki
  - add introduction and links to DSC technology
- SqlServerDsc.Common
  - The parameter `SetupCredential` of the function `Connect-SQL` was renamed
    to `Credential` and the parameter name `SetupCredential` was made a
    parameter alias.
- SqlLogin
  - BREAKING CHANGE: The parameters `LoginMustChangePassword`, `LoginPasswordExpirationEnabled`,
    and `LoginPasswordPolicyEnforced` no longer have a default value of `$true`.
    This means that when creating a new login, and not specifically setting
    these parameters to `$true` in the configuration, the login that is created
    will have these properties set to `$false`.
  - BREAKING CHANGE: `LoginMustChangePassword`, `LoginPasswordExpirationEnabled`,
    and `LoginPasswordPolicyEnforced` parameters no longer enforce default
    values ([issue #1669](https://github.com/dsccommunity/SqlServerDsc/issues/1669)).
- SqlServerDsc
  - All tests have been converted to run in Pester 5 (Pester 4 can no
    longer be supported) ([issue #1654](https://github.com/dsccommunity/SqlServerDsc/issues/1654)).
  - Pipeline build and deploy now runs on Ubuntu 18.04, see more information
    in https://github.com/actions/virtual-environments/issues/3287.
  - Update the pipeline file _azure-pipelines.yml_ to use the latest version
    from the Sampler project.
- SqlRs
  - BREAKING CHANGE: Now the Reporting Services is always restarted after
    the call to CIM method `SetDatabaseConnection` when setting up the
    Reporting Services. This so to try to finish the initialization of
    Reporting Services. This was prior only done for _SQL Server Reporting_
    _Services 2019_ ([issue #1721](https://github.com/dsccommunity/SqlServerDsc/issues/1721)).
  - Added some verbose messages to better indicate which CIM methods are run
    and when they are run.
  - Minor refactor to support running unit test with strict mode enabled.
- SqlLogin
  - Only enforces optional parameter `LoginType` when it is specified in the
    configuration.
  - Only enforces optional parameters `LoginPasswordExpirationEnabled` and
    `LoginPasswordPolicyEnforced` for a SQL login when the parameters are
    specified in the configuration.
  - A localized string for an error message was updated to correctly reflect
    the code that says that to use a SQL login the authentication mode must
    be either Mixed or Normal, prio it just stated Mixed.
- SqlSecureConnection
  - BREAKING CHANGE: Now `Get-TargetResource` returns the value `'Empty'`
    for the property thumbprint if there is no thumbprint set in the current
    state. Returning the value `'Empty'` was always intended, but it due to
    a bug it was never returned, but instead it returned an empty string
    or `$null` value.
- SqlWindowsFirewall
  - Now the property Features always return the features in the order
    'SQLENGINE', 'RS', 'AS', and 'IS' if they are installed.
- SqlAGListener
  - Removed unnecessary exception that is very unlikely to be thrown in
    `Set-TargetResource` and `Test-TargetResource`.
  - Simplified the logic that checks if the properties are in desired state
    as the new unit tests did not pass with the previous logic.
  - Updated the verbose message when the listener does not exist to write
    out the name of the listener that is meant to be updated, added, or
    dropped.
  - Only update values for the properties that are actually enforced by the
    configuration.
- SqlAGDatabase
  - Added StatementTimeout optional parameter with default value of 600 seconds
    (10 mins) to SqlAGDatabase to fix issue #1743. Users will be able to specify
    the backup and restore timeout with it.
- SqlDatabaseUser
  - `Test-TargetResource` returns true if the `IsUpdateable` property of the
    database is `$false` to resolve issue #1748.
- SqlDatabaseRole
  - `Test-TargetResource` returns true if the `IsUpdateable` property of the
    database is `$false` to resolve issue #1750.
- SqlAlwaysOnService
  - BREAKING CHANGE: The parameter `IsHadrEnabled` is no longer returned by
    `Get-TargetResource`. The `Ensure` parameter now returns `Present` if
    Always On High Availability Diaster Recovery is enabled and `Absent`
    if it is disabled.
- SqlDatabasePermission
  - BREAKING CHANGE: The resource has been refactored. The parameters
    `ParameterState` and `Permissions` has been replaced by parameters
    `Permission`, `PermissionToInclude`, and `PermissionToExclude`. These
    permissions parameters are now an instance of the type `DatabasePermission`.
    The type `DatabasePermission` contains two properties; `State` and
    `Permission`. This fixes issue [issue #1555](https://github.com/dsccommunity/SqlServerDsc/issues/1555).
  - The resource was refactored into a class-based resource.
  - Made the resource derive from `SqlResourceBase` to clean up the code
    a bit.
- SqlPermission
  - BREAKING CHANGE: The resource has been refactored. The parameters
    `Permissions` has been replaced by parameters `Permission`,
    `PermissionToInclude`, and `PermissionToExclude`. These permissions
    parameters are now an instance of the type `ServerPermission`.
    The type `ServerPermission` contains two properties; `State` and
    `Permission`. This closes the issue [issue #1761](https://github.com/dsccommunity/SqlServerDsc/issues/1761),
    it also fixes the issues [issue #1773](https://github.com/dsccommunity/SqlServerDsc/issues/1773),
    [issue #1704](https://github.com/dsccommunity/SqlServerDsc/issues/1704),
    and [issue #752](https://github.com/dsccommunity/SqlServerDsc/issues/752).
  - The resource was refactored into a class-based resource.
  - Made the resource derive from `SqlResourceBase` to clean up the code
    a bit.
- Class `ResourceBase`
  - Renamed the hidden property that derived classes can specify which properties
    to not enforce when comparing desired state against current state. New name
    of the hidden property is `ExcludeDscProperties`.
- SqlAudit
  - Fix documentation that contain minor style errors.

### Fixed

- SqlServerDsc
  - URLs the referenced TechNet in the documentation has been update to link to
    new pages at docs.microsoft.com.
  - Fix pipeline so code coverage is published on fail.
  - Remove duplicate deploy step (already present in `azure-pipelines.yml`).
- CommonTestHelper
  - The test helper function `Import-SqlModuleStub` was using wrong casing for
    one of the stub  modules which failed test when running cross plattform.
- SqlDatabaseObjectPermission
  - Fix for issue ([issue #1724](https://github.com/dsccommunity/SqlServerDsc/issues/1724)).
    - BREAKING CHANGE: Updated class DSC_DatabaseObjectPermission.
      - Changed Permission from an array to a string.
      - Updated Permission to a key property.
      - Updated Integration Tests to test permission grants on multiple objects.
- SqlProtocolTcpIp
  - Output verbose information in integration tests so it is shown what NICs
    are available and what IP address the tests will use.
- SqlAlias
  - Now the code passes strict mode during unit testing.
  - When an existing alias existed with a static TCP port but the desired
    state was to have a dynamic port, the function `Test-TargetResource` did
    not correctly return `$false`. Same for an alias that existed with a
    dynamic port but the desired state was to have a static port. Now the
    function `Test-TargetResource` returns `$false` in both these scenarios.
- SqlAgentOperator
  - In a certain case the `Test-TargetResource` function returned the wrong
    verbose message. If passing an e-mail address and the operator did not
    exist it would wrongly say operator exist but had wrong e-mail address.
    Truth was that the operator did not exist at all.
- SqlDatabaseMail
  - Improved the verification of an empty description so that it can handle
    both empty string and `$null`.
- SqlDatabaseRole
  - Some variables where not initialized correctly which was discovered when
    running the unit tests using strict mode. Now the variables are initialized
    and should not cause any issues in the object returned from the function
    `Get-TargetResource`.
- SqlEndpointPermission
  - Verbose messages did not use the correct variable name, so the messages
    did not contain the correct information.
  - Minor style guideline changes.
- SqlMaxDop
  - The function `Get-TargetResource` did not initialize some of the variables
    correctly which was discovered when running the unit tests using strict
    mode.
  - The function `Test-TargetResource` did not correctly evaluate if the
    node was the active node..
- SqlMemory
  - Now it possible to just set the minimum memory without it throwing because
    the maximum memory is not specified.
  - In a certain scenario the maximum memory would be enforced even if it was
    not specified in the configuration.
- SqlWindowsFirewall
  - Now the variables in `Get-TargetResource` are correctly initialized so
    they pass the new unit test that use strict mode.
  - The verbose message in `Test-TargetResource` did not use the correct
    variable name, so the message did not contain the correct information.
  - Removed unnecessary logic in `Set-TargetResource` that did just evaluated
    the same thing that the call to function `Get-TargetResource` already
    does.
- SqlSetup
  - Now the variables in `Set-TargetResource` are correctly initialized so
    they pass the new unit test that use strict mode.
  - Some verbose messages in `Get-TargetResource` wrongly reference a variable
    that was not available.
  - The loop that evaluates what features are installed did an unnecessary
    step for each iteration. A line of code was moved outside of the loop.
  - The `SourcePath` parameter is now mandatory for all `*-TargetResource`
    ([issue #1755](https://github.com/dsccommunity/SqlServerDsc/issues/1755)).
- SqlDatabasePermission
  - It is no longer possible to have one permission that has two different
    states in the same configuration, e.g. denying and granting `update`
    in the same configuration.
  - Fixed comment-based help and cleaned up comments.
  - Fix localized string that referenced 'user' instead of 'principal',
    and correct localized string ID for each string.
  - Fix comment-based help.
- SqlPermission
  - Fix comment-based help.
- `Set-SqlDscDatabasePermission`
  - Minor code cleanup.
- `ConvertTo-Reason`
  - Fix to handle `$null` values on Windows PowerShell.
  - If the property name contain the word 'Path' the value will be parsed to
    replace backslash or slashes at the end of the string, e.g. `'/myPath/'`
    will become `'/myPath'`.
- `ResourceBase`
  - Now handles `Ensure` correctly from derived `GetCurrentState()`. But
    requires that the `GetCurrentState()` only return key property if object
    is present, and does not return key property if object is absent.
    Optionally the resource's derived `GetCurrentState()` can handle `Ensure`
    itself.

## [15.2.0] - 2021-09-01

### Changed

- SqlServerDsc
  - Changed to the new GitHub deploy tasks that is required for the latest
    version of the Sampler module.
  - Updated pipeline configuration to align with the latest changes in [Sampler](https://github.com/gaelcolas/Sampler).
  - Update codecov.yml to support carry forward flags.
  - Updated pipelines files to latest from Sampler project.
  - Updated GitHub issue templates.
  - Remove pipeline jobs `Test_Integration_SQL2016`, `Test_Integration_SQL2017`,
    and `Test_Integration_SQL2019` and replaced with a single job
    `Test_Integration` ([issue #1713](https://github.com/dsccommunity/SqlServerDsc/issues/1713)).
  - Update HQRM tests to run on the VM image `windows-2022`.
  - Update unit tests to run on the VM image `windows-2022`.
  - Update integration tests to run both on Windows Server 2019 and Windows
    Server 2022 ([issue #1713](https://github.com/dsccommunity/SqlServerDsc/issues/1713)).
  - Switched to a new Linux build worker for the pipeline ([issue #1729](https://github.com/dsccommunity/SqlServerDsc/issues/1729)).
- SqlSetup
  - The helper function `Connect-SqlAnalysis` was using `LoadWithPartial()`
    to load the assembly _Microsoft.AnalysisServices_. On a node where multiple
    instances with different versions of SQL Server (regardless of features)
    is installed, this will result in the first assembly found in the
    GAC will be loaded into the session, not taking versions into account.
    This can result in an assembly version being loaded that is not compatible
    with the version of SQL Server it was meant to be used with.
    A new method of loading the assembly _Microsoft.AnalysisServices_ was
    introduced under a feature flag; `'AnalysisServicesConnection'`.
    This new functionality depends on the [SqlServer](https://www.powershellgallery.com/packages/SqlServer)
    module, and must be present on the node. The [SqlServer](https://www.powershellgallery.com/packages/SqlServer)
    module can be installed on the node by leveraging the new DSC resource
    `PSModule` in the [PowerShellGet](https://www.powershellgallery.com/packages/PowerShellGet/2.1.2)
    module (v2.1.2 and higher). This new method does not work with the
    SQLPS module due to the SQLPS module does not load the correct assembly,
    while [SqlServer](https://www.powershellgallery.com/packages/SqlServer)
    module (v21.1.18080 and above) does. The new functionality is used
    when the parameter `FeatureFlag` is set to `'AnalysisServicesConnection'`.
    This functionality will be the default in a future breaking release.
  - Under a feature flag `'AnalysisServicesConnection'`. The detection of
    a successful connection to the SQL Server Analysis Services has also been
    changed. Now it actually evaluates the property `Connected` of the returned
    `Microsoft.AnalysisServices.Server` object. The new functionality is used
    when the parameter `FeatureFlag` is set to `'AnalysisServicesConnection'`.
    This functionality will be the default in a future breaking release.
- SqlAgentAlert
  - Switched README file with SqlAgentFailsafe ([issue #1709](https://github.com/dsccommunity/SqlServerDsc/issues/1397)).
- SqlAgentFailsafe
  - Switched README file with SqlAgentAlert ([issue #1709](https://github.com/dsccommunity/SqlServerDsc/issues/1397)).

### Added

- SqlMemory
  - Added two new optional parameters MinMemoryPercent and MaxMemoryPercent.
    Provides the ability to set the minimum and/or maximum buffer pool used by
    the SQL Server instance as a percentage of total server memory.
    ([issue #1397](https://github.com/dsccommunity/SqlServerDsc/issues/1397)).
- SqlRSSetup
  - Integration tests now install _Microsoft SQL Server 2019 Reporting Services_
    ([issue #1717](https://github.com/dsccommunity/SqlServerDsc/issues/1717)).
- SqlRS
  - Integration tests now configures _Microsoft SQL Server 2019 Reporting Services_.

### Fixed

- SqlSetup
  - Fixed integration tests for SQL Server 2016 and SQL Server 2017.
- SqlServerDsc.Common
  - Fixed so that _CredScan_ no longer reports a password false-positive
    ([issue #1712](https://github.com/dsccommunity/SqlServerDsc/issues/1712)).
- SqlRS
  - Fixed SSRS 2019 initialization ([issue #1509](https://github.com/dsccommunity/SqlServerDsc/issues/1509)).
  - Fix a problem that did not correctly evaluate the `UseSSL` property against
    the current state.

## [15.1.1] - 2021-02-12

### Fixed

- SqlTraceFlag
  - Fixed `$null` reference error when no actual trace flags are present.
    Added two arrays to prevent a `$null` reference at compare-object
    ([issue #1688](https://github.com/dsccommunity/SqlServerDsc/issues/1688)).
- SqlServerDsc
  - Removed a left-over comment in the file `analyzersettings.psd1`.

## [15.1.0] - 2021-02-02

### Added

- SqlServerDsc
  - Added a new script analyzer rule to verify that `Import-SQLPSModule` or `Connect-SQL`
    (that implicitly calls `Import-SQLPSModule`) is present in each `Get-`, `Test-`,
    and `Set-TargetResource` function. If neither command is not needed then the
    analyzer rule should be overridden ([issue #1683](https://github.com/dsccommunity/SqlServerDsc/issues/1683)).
  - Added a new pipeline job that runs Script Analyzer on all PowerShell scripts
    in the source folder. The rules are defined by the Script Analyzer settings
    file `.vscode\analyzersettings.psd1` (which also the Visual Studio Code
    PowerShell extension uses).
  - Added unit tests and integration tests for SQL Server 2019
    ([issue #1310](https://github.com/dsccommunity/SqlServerDsc/issues/1310)).

### Changed

- SqlServerDsc
  - Suppressed new custom Script Analyzer rule `SqlServerDsc.AnalyzerRules\Measure-CommandsNeededToLoadSMO`
    for `Get-`, `Test-`, and `Set-TargetResource` functions in the resources.
- SqlLogin
  - Added functionality to throw exception if an update to the `LoginMustChangePassword`
    value on an existing SQL Login is attempted. This functionality is not supported
    by referenced, SQL Server Management Object (SMO), libraries and cannot be
    supported directly by this module.
  - Added integration tests to ensure that an added (or updated) `SqlLogin` can
    connect into a SQL instance once added (or updated).
  - Added integration tests to ensure that the default database connected to by
    a `SqlLogin` is the same as specified in the resource's `DefaultDatabase`
    property/parameter.
  - Amended how the interdependent, `PasswordExpirationEnabled` and `PasswordPolicyEnforced`
    properties/parameters are updated within the `SqlLogin` resource - Both values
    are now updated together if either one or both are not currently in the desired
    state. This change avoids exceptions thrown by transitions to valid, combinations
    of these properties that have to transition through an invalid combination (e.g.
    where `PasswordExpirationEnabled` is `$true` but `PasswordPolicyEnforced` is
    `$false`).
- SqlSetup
  - Minor refactor due to source code lint errors. The loop what evaluates
    the configuration parameters `*FailoverCluster` was change to a `foreach()`.

### Fixed

- SqlServerDsc
  - The component `gitversion` that is used in the pipeline was wrongly
    configured when the repository moved to the new default branch `main`.
    It no longer throws an error when using newer versions of GitVersion
    ([issue #1674](https://github.com/dsccommunity/SqlServerDsc/issues/1674)).
  - Minor lint errors throughout the repository.
- SqlLogin
  - Added integration tests to assert `LoginPasswordExpirationEnabled`,
  `LoginPasswordPolicyEnforced` and `LoginMustChangePassword` properties/parameters
  are applied and updated correctly. Similar integration tests also added to ensure
  the password of the `SqlLogin` is updated if the password within the `SqlCredential`
  value/object is changed ([issue #361](https://github.com/dsccommunity/SqlServerDsc/issues/361),
  [issue #1032](https://github.com/dsccommunity/SqlServerDsc/issues/1032) and
  [issue #1050](https://github.com/dsccommunity/SqlServerDsc/issues/1050)).
  - Updated `SqlLogin`, integration tests to make use of amended `Wait-ForIdleLcm`,
    helper function, `-Clear` switch usage to remove intermittent, integration
    test failures ([issue #1634](https://github.com/dsccommunity/SqlServerDsc/issues/1634)).
- SqlRSSetup
  - If parameter `SuppressRestart` is set to `$false` the `/norestart`
    argument is no longer wrongly added ([issue #1401](https://github.com/dsccommunity/SqlServerDsc/issues/1401)).
- SqlSetup
  - Added/corrected `InstallSharedDir`, property output when using SQL Server 2019.
- SqlTraceFlag
  - Fixed Assembly not loaded error ([issue #1680](https://github.com/dsccommunity/SqlServerDsc/issues/1680)).
- SqlDatabaseUser
  - Added parameter `ServerName` to the call of `Assert-SqlLogin`.
    `@PSBoundParameters` doesn't capture the default value of `ServerName`
    when it is not explicitly set by the caller ([issue #1647](https://github.com/dsccommunity/SqlServerDsc/issues/1647)).

## [15.0.1] - 2021-01-09

### Changed

- SqlServerDsc
  - Renamed `master` branch to `main` ([issue #1660](https://github.com/dsccommunity/SqlServerDsc/issues/1660)).
  - The module manifest property `DscResourcesToExport` now updates automatically
    using the pipeline.
  - Removed `Export-ModuleMember` from DSC resource that still had it.
  - The variable `$env:COMPUTERNAME` does not exist cross-platform which
    hinders development and testing on macOS and Linux. Instead the
    resources have been update to use the helper function `Get-ComputerName`
    which returns the current computer name cross-plattform.
  - Switch to GitHub Action Stale instead of GitHub App (Probot) Stale.

### Fixed

- SqlAGDatabase
  - Fix for issue ([issue #1492](https://github.com/dsccommunity/SqlServerDsc/issues/1492))
    added AutomaticSeeding for this resource. In Set-TargetResource added logic
    that looks at all replicas of an availability group. When automatic seeding
    is found, it will use that.
  - Lots of extra tests to check AutomaticSeeding.
  - The parameter `BackupPath` is still needed just in case a database never has
    been backed up before.
  - Fixed a typo.
- SqlMaxDop
  - Fixes ([issue #396](https://github.com/dsccommunity/SqlServerDsc/issues/396)).
    Added three return values in Get-Target resource.
- SqlProtocol
  - Changed KeepAlive Type from UInt16 to Int32 to reflect the actual WMI.ManagementObject
    Fixes #1645 ([issue #1645](https://github.com/dsccommunity/SqlServerDsc/issues/1645)).
  - The verbose messages now correctly show that `$env:COMPUTERNAME` is used
    to get or set the configuration, while parameter **ServerName** is used
    to restart the instance.
- SqlProtocolTcpIp
  - The verbose messages now correctly show that `$env:COMPUTERNAME` is used
    to get or set the configuration, while parameter **ServerName** is used
    to restart the instance.
- SqlDatabaseMail
  - Now if a non-mandatory property is not part of the configuration it will
    not be enforced ([issue #1661](https://github.com/dsccommunity/SqlServerDsc/issues/1661)).
- SqlSetup
  - When the SqlSetup detects that the expected components was not installed
    and consequently throws an exception, that exception message now presents
    a link to an article on how to find the SQL Server setup logs ([issue #1420](https://github.com/dsccommunity/SqlServerDsc/issues/1420)).
- SqlRSSetup
  - If parameter `EditionUpgrade` is set to `$false` the `/EditionUpgrade`
    argument is no longer wrongly added ([issue #1398](https://github.com/dsccommunity/SqlServerDsc/issues/1398)).
- SqlServerDsc.Common
  - Updated `Get-ServerProtocolObject`, helper function to ensure an exception is
    thrown if the specified instance cannot be obtained ([issue #1628](https://github.com/dsccommunity/SqlServerDsc/issues/1628)).

## [15.0.0] - 2020-12-06

### Added

- SqlServerDsc
  - Added new resource SqlTraceFlag to set or changes TraceFlags on SQL Server.
    This resource is based on @Zuldans code but with SqlServerDsc integrated SMO.
    Credits: https://github.com/Zuldan/cSQLServerTraceFlag
  - Added a lot of test scripts to validated the code.
- SqlEndpoint
  - Added support for the Service Broker Endpoint ([issue #498](https://github.com/dsccommunity/SqlServerDsc/issues/498)).
- SqlDatabaseRole
  - Added test to ensure Add-SqlDscDatabaseRoleMember throws the expected error
    ([issue #1620](https://github.com/dsccommunity/SqlServerDsc/issues/1620)).

### Changed

- SqlServerDsc
  - Updated code formatting using latest release of PSScriptAnalyzer.
  - The URLs in the CHANGELOG.md that was pointing to issues is now
    referencing the new repository name and URL.
- SqlServerDsc.Common
  - The helper function `Get-SqlInstanceMajorVersion` no longer have a default
    value for parameter **InstanceName** since the parameter is mandatory
    and it was never used.
- SqlReplication
  - The resource are now using the helper function `Get-SqlInstanceMajorVersion`
    ([issue #1408](https://github.com/dsccommunity/SqlServerDsc/issues/1408)).
- SqlRole
  - Major overhaul of resource.
  - BREAKING CHANGE: Removed decision making from get-TargetResource; this
    prevented a simple solution for issue #550. it now just tels if a role
    exists or not. And what members are in that role. MembersToInclude and
    MembersToExclude now always return $null.
  - Added sanitize function (`Get-CorrectedMemberParameters`) to make it
    so for the sysadmin role SA does not get altered ([issue #550](https://github.com/dsccommunity/SqlServerDsc/issues/550)).
  - Added lots of tests.
- SqlWaitForAG
  - BREAKING CHANGE: Fix for issue ([issue #1569](https://github.com/dsccommunity/SqlServerDsc/issues/1569))
    The resource now waits for the Availability Group to become Available.
  - Two parameters where added to test get and set resource at instance level.
- SqlSetup
  - Minor change to the evaluation of the parameter `BrowserSvcStartupType`,
    if it has an assigned a value or not.

### Fixed

- SqlDatabaseRole
  - Fixed check to see if the role and user existed in the database. The
    previous logic would always indicate the role or user was not found unless
    the role had the same name as the user. Also updated the
    DesiredMembersNotPresent string to be more accurate when an extra user is
    in the role ([issue #1487](https://github.com/dsccommunity/SqlServerDsc/issues/1487)).
- SqlAlwaysOnService
  - Updated Get-TargetResource to return all defined schema properties
    ([issue #150](https://github.com/dsccommunity/SqlServerDsc/issues/1501)).
- SqlSetup
  - Added a note to the documentation that the parameter `BrowserSvcStartupType`
    cannot be used for configurations that utilize the `'InstallFailoverCluster'`
    action ([issue #1627](https://github.com/dsccommunity/SqlServerDsc/issues/1627)).
- SqlDatabaseObjectPermission
  - Updated unit tests to remove errors relating to missing `Where()` method
    ([issue #1648](https://github.com/dsccommunity/SqlServerDsc/issues/1648)).

## [14.2.1] - 2020-08-14

### Changed

- SqlServerDsc
  - Document changes in the file `build.yml`.
  - The regular expression for `major-version-bump-message` in the file
    `GitVersion.yml` was changed to only raise major version when the
    commit message contain the phrase `breaking change`, or when it contain
    the word `breaking` or `major`.
- SqlSetup
  - Duplicate function Get-SqlMajorVersion was removed and instead the
    helper function `Get-FilePathMajorVersion` from the helper module
    SqlServerDsc.Common is used ([issue #1178](https://github.com/dsccommunity/SqlServerDsc/issues/1178)).
- SqlWindowsFirewall
  - Duplicate function Get-SqlMajorVersion was removed and instead the
    helper function `Get-FilePathMajorVersion` from the helper module
    SqlServerDsc.Common is used ([issue #1178](https://github.com/dsccommunity/SqlServerDsc/issues/1178)).
- SqlServerDsc.Common
  - Function `Get-FilePathMajorVersion` was added. The function `Get-SqlMajorVersion`
    from the resources _SqlSetup_ and _SqlWindowsFirewall_ was moved and
    renamed without any functional changes ([issue #1178](https://github.com/dsccommunity/SqlServerDsc/issues/1178)).

### Fixed

- SqlServerDsc
  - Removed helper functions that was moved to the module _DscResource.Common_.
    DSC resources using those functions are using them from the module
    _DscResource.Common_.
- SqlDatabaseObjectPermission
  - Fixed method invocation failed because of missing `Where()` method ([issue #1600](https://github.com/dsccommunity/SqlServerDsc/issues/1600)).
    - New integration tests to verify scenarios when passing a single permission.
  - To enforce a scenario where a permission must be changed from `'GrantWithGrant'`
    to `'Grant'` a new parameter **Force** was added ([issue #1602](https://github.com/dsccommunity/SqlServerDsc/issues/1602)).
    The parameter **Force** is used to enforce the desired state in those
    scenarios where revocations must be performed to enforce the desired
    state, even if that encompasses cascading revocations. If parameter
    **Force** is _not_ set to `$true` an exception is thrown in those
    scenarios where a revocation must be performed to enforce the desired
    state.
    - New integration tests to verify scenarios when current state for a
      permission is `'GrantWithGrant'` but desired state should be `'Grant'`.
- SqlSetup
  - The example `4-InstallNamedInstanceInFailoverClusterFirstNode.ps1` was
    updated to no longer reference the issue #405 and issue #444 in the
    comment-based help. The issues was fixed a while back and _SqlSetup_
    now supports the built-in parameter `PsDscRunAsCredential` ([issue #975](https://github.com/dsccommunity/SqlServerDsc/issues/975)).

## [14.2.0] - 2020-07-23

### Fixed

- SqlServerDsc
  - Updated comment-based help according to style guideline throughout
    ([issue #1500](https://github.com/dsccommunity/SqlServerDsc/issues/1500)).
  - Using Codecov carry forward flag because we are not sending code coverage
    report on each commit.
- CommonTestHelper
  - Minor style changes.
- SqlSetup
  - Updated the documentation with the currently supported features
    ([issue #1566](https://github.com/dsccommunity/SqlServerDsc/issues/1566)).
  - Update documentation around permissions in directory tree for Analysis Services
    ([issue #1443](https://github.com/dsccommunity/SqlServerDsc/issues/1443)).
  - Documented that on certain operating systems, when using least privilege
    for the service account, the security policy setting _Network access:_
    _Restrict clients allowed to make remote calls to SAM_ can result in
    a access denied error during install of the _SQL Server Database Engine_
    ([issue #1559](https://github.com/dsccommunity/SqlServerDsc/issues/1559)).
- SqlRole
  - Fixed the `ServerName` parameter to work with default value of
    `$env:COMPUTERNAME` ([issue #1592](https://github.com/dsccommunity/SqlServerDsc/issues/1592)).

## [14.1.0] - 2020-07-06

### Removed

- SqlServerDsc
  - Remove the file `.github/CONTRIBUTION.md` as it no longer filled any
    purpose as GitHub will find the CONTRIBUTION.md in the root folder
    directly now ([issue #1227](https://github.com/dsccommunity/SqlServerDsc/issues/1227)).

### Changed

- SqlServerDsc
  - Updated DSC resources parameter documentation.

### Fixed

- SqlServerDsc
  - Update resource parameter documentation ([issue #1568](https://github.com/dsccommunity/SqlServerDsc/issues/1568)).
    - Remove italic and inline code-block markdown code in documentation.
  - Documentation is now published to the GitHub Wiki.
    - Deploy task was updated with the correct name.
  - Minor changes too schema property descriptions to generate documentation
    correctly.
  - Updated task list in the PULL_REQUEST_TEMPLATE.md.
  - The documentation in CONTRIBUTING.md has been somewhat updated.
  - Update documentation around design pattern for accounts that does not
    use passwords ([issue #378](https://github.com/dsccommunity/SqlServerDsc/issues/378))
    and ([issue #1230](https://github.com/dsccommunity/SqlServerDsc/issues/1230)).
  - Updating the Integration Test README.md to better explain what the
    integration tests for SqlSetup, SqlRSSetup, and SqlRS does ([issue #1315](https://github.com/dsccommunity/SqlServerDsc/issues/1315)).
- SqlServerDsc.Common
  - Connect-UncPath
    - Now support to authenticate using both NetBIOS domain and Fully Qualified
      Domain Name (FQDN) ([issue #1223](https://github.com/dsccommunity/SqlServerDsc/issues/1223)).
  - Connect-SQL
    - Now support to authenticate using both NetBIOS domain and Fully Qualified
      Domain Name (FQDN) ([issue #1223](https://github.com/dsccommunity/SqlServerDsc/issues/1223)).
  - Connect-SQLAnalysis
    - Now support to authenticate using both NetBIOS domain and Fully Qualified
      Domain Name (FQDN) ([issue #1223](https://github.com/dsccommunity/SqlServerDsc/issues/1223)).
- SqlAGReplica
  - Update documentation with a requirement for SqlServer in certain circumstances
    ([issue #1033](https://github.com/dsccommunity/SqlServerDsc/issues/1033)).
- SqlRSSetup
  - There was a typo in the error message that was thrown when not passing
    either the `Edition` or `ProductKey` that could be misleading ([issue #1386](https://github.com/dsccommunity/SqlServerDsc/issues/1386)).
  - Updated the parameter descriptions for the parameters `Edition` and
    `ProductKey` that they are mutually exclusive ([issue #1386](https://github.com/dsccommunity/SqlServerDsc/issues/1386)).
- SqlWindowsFirewall
  - Now support to authenticate using both NetBIOS domain and Fully Qualified
    Domain Name (FQDN) ([issue #1223](https://github.com/dsccommunity/SqlServerDsc/issues/1223)).
- SqlDatabaseObjectPermission
  - Since the task that publish Wiki content was updated to correctly handle
    embedded instances the duplicate documentation was removed from the
    resource README.md, and some was added to the schema MOF parameter
    descriptions ([issue #1580](https://github.com/dsccommunity/SqlServerDsc/issues/1580)).
- SqlScript
  - Fixed the URLs in the parameter documentation ([issue #1582](https://github.com/dsccommunity/SqlServerDsc/issues/1582)).
- SqlScriptQuery
  - Fixed the URLs in the parameter documentation ([issue #1583](https://github.com/dsccommunity/SqlServerDsc/issues/1583)).

### Added

- SqlScript
  - Added the DisableVariables parameter ([issue #1422](https://github.com/dsccommunity/SqlServerDsc/issues/1422)).
- SqlScriptQuery
  - Added the DisableVariables parameter ([issue #1422](https://github.com/dsccommunity/SqlServerDsc/issues/1422)).

## [14.0.0] - 2020-06-12

### Remove

- SqlServerDsc
  - BREAKING CHANGE: Since the operating system Windows Server 2008 R2 and
    the product SQL Server 2008 R2 has gone end-of-life the DSC resources
    will no longer try to maintain compatibility with them. Moving forward,
    and including this release, there may be code changes that will break
    the resource on Windows Server 2008 R2 or with SQL Server 2008 R2
    ([issue #1514](https://github.com/dsccommunity/SqlServerDsc/issues/1514)).

### Deprecated

The documentation, examples, unit test, and integration tests have been
removed for these deprecated resources. These resources will be removed
in a future release.

- SqlDatabaseOwner
  - This resource is now deprecated. The functionality is now covered by
    a property in the resource _SqlDatabase_ ([issue #966](https://github.com/dsccommunity/SqlServerDsc/issues/966)).
- SqlDatabaseRecoveryModel
  - This resource is now deprecated. The functionality is now covered by
    a property in the resource _SqlDatabase_ ([issue #967](https://github.com/dsccommunity/SqlServerDsc/issues/967)).
- SqlServerEndpointState
  - This resource is now deprecated. The functionality is covered by a
    property in the resource _SqlEndpoint_ ([issue #968](https://github.com/dsccommunity/SqlServerDsc/issues/968)).
- SqlServerNetwork
  - This resource is now deprecated. The functionality is now covered by
    the resources _SqlProtocol_ and _SqlProtocolTcpIp_.

### Added

- SqlSetup
  - Added support for major version upgrade ([issue #1561](https://github.com/dsccommunity/SqlServerDsc/issues/1561)).
- SqlServerDsc
  - Added new resource SqlProtocol ([issue #1377](https://github.com/dsccommunity/SqlServerDsc/issues/1377)).
  - Added new resource SqlProtocolTcpIp ([issue #1378](https://github.com/dsccommunity/SqlServerDsc/issues/1378)).
  - Added new resource SqlDatabaseObjectPermission ([issue #1119](https://github.com/dsccommunity/SqlServerDsc/issues/1119)).
  - Fixing a problem with the latest ModuleBuild 1.7.0 that breaks the CI
    pipeline.
  - Prepare repository for auto-documentation by adding README.md to each
    resource folder with the content from the root README.md.
- SqlServerDsc.Common
  - Added function `Import-Assembly` that can help import an assembly
    into the PowerShell session.
  - Prepared unit tests to support Pester 5 so a minimal conversation
    is only needed later.
  - Updated `Import-SQLPSModule` to better support unit tests.
- CommonTestHelper
  - Added the functions `Get-InvalidOperationRecord` and `Get-InvalidResultRecord`
    that is needed for evaluate localized error message strings for unit tests.
- SqlEndpoint
  - BREAKING CHANGE: A new required property `EndpointType` was added to
    support different types of endpoints in the future. For now the only
    endpoint type that is supported is the database mirror endpoint type
    (`DatabaseMirroring`).
  - Added the property `State` to be able to specify if the endpoint should
    be running, stopped, or disabled. _This property was moved from the now_
    _deprecated DSC resource `SqlServerEndpointState`_.
- SqlSetup
  - A read only property `IsClustered` was added that can be used to determine
    if the instance is clustered.
  - Added the properties `NpEnabled` and `TcpEnabled` ([issue #1161](https://github.com/dsccommunity/SqlServerDsc/issues/1161)).
  - Added the property `UseEnglish` ([issue #1473](https://github.com/dsccommunity/SqlServerDsc/issues/1473)).
- SqlReplication
  - Add integration tests ([issue #755](https://github.com/dsccommunity/SqlServerDsc/issues/755).
- SqlDatabase
  - The property `OwnerName` was added.
- SqlDatabasePermission
  - Now possible to change permissions for database user-defined roles
    (e.g. public) and database application roles ([issue #1498](https://github.com/dsccommunity/SqlServerDsc/issues/1498).
- SqlServerDsc.Common
  - The helper function `Restart-SqlService` was improved to handle Failover
    Clusters better. Now the SQL Server service will only be taken offline
    and back online again if the service is online to begin with.
  - The helper function `Restart-SqlServer` learned the new parameter
    `OwnerNode`. The parameter `OwnerNode` takes an array of Cluster node
    names. Using this parameter the cluster group will only be taken
    offline and back online if the cluster group owner is one specified
    in this parameter.
  - The helper function `Compare-ResourcePropertyState` was improved to
    handle embedded instances by adding a parameter `CimInstanceKeyProperties`
    that can be used to identify the unique parameter for each embedded
    instance in a collection.
  - The helper function `Test-DscPropertyState` was improved to evaluate
    the properties in a single CIM instance or a collection of CIM instances
    by recursively call itself.
  - When the helper function `Test-DscPropertyState` evaluated an array
    the verbose messages was not very descriptive. Instead of outputting
    the side indicator from the compare it now outputs a descriptive
    message.

### Changed

- SqlServerDsc
  - BREAKING CHANGE: Some DSC resources have been renamed ([issue #1540](https://github.com/dsccommunity/SqlServerDsc/issues/1540)).
    - `SqlServerConfiguration` was renamed to `SqlConfiguration`.
    - `SqlServerDatabaseMail` was renamed to `SqlDatabaseMail`.
    - `SqlServerEndpoint` was renamed to `SqlEndpoint`.
    - `SqlServerEndpointPermission` was renamed to `SqlEndpointPermission`.
    - `SqlServerLogin` was renamed to `SqlLogin`.
    - `SqlServerMaxDop` was renamed to `SqlMaxDop`.
    - `SqlServerMemory` was renamed to `SqlMemory`.
    - `SqlServerPermission` was renamed to `SqlPermission`.
    - `SqlServerProtocol` was renamed to `SqlProtocol`.
    - `SqlServerProtocolTcpIp` was renamed to `SqlProtocolTcpIp`.
    - `SqlServerReplication` was renamed to `SqlReplication`.
    - `SqlServerRole` was renamed to `SqlRole`.
    - `SqlServerSecureConnection` was renamed to `SqlSecureConnection`.
  - Changed all resource prefixes from `MSFT_` to `DSC_` ([issue #1496](https://github.com/dsccommunity/SqlServerDsc/issues/1496)).
    _Deprecated resource has not changed prefix._
  - All resources are now using the common module DscResource.Common.
  - When a PR is labelled with 'ready for merge' it is no longer being
    marked as stale if the PR is not merged for 30 days (for example it is
    dependent on something else) ([issue #1504](https://github.com/dsccommunity/SqlServerDsc/issues/1504)).
  - Updated the CI pipeline to use latest version of the module ModuleBuilder.
  - Changed to use the property `NuGetVersionV2` from GitVersion in the
    CI pipeline.
  - The unit tests now run on PowerShell 7 to optimize the total run time.
- SqlServerDsc.Common
  - The helper function `Invoke-InstallationMediaCopy` was changed to
    handle a breaking change in PowerShell 7 ([issue #1530](https://github.com/dsccommunity/SqlServerDsc/issues/1530)).
  - Removed the local helper function `Set-PSModulePath` as it was
    implemented in the module DscResource.Common.
- CommonTestHelper
  - The test helper function `New-SQLSelfSignedCertificate` was changed
    to install the dependent module `PSPKI` through `RequiredModules.psd1`.
- SqlAlwaysOnService
  - BREAKING CHANGE: The parameter `ServerName` is now non-mandatory and
    defaults to `$env:COMPUTERNAME` ([issue #319](https://github.com/dsccommunity/SqlServerDsc/issues/319)).
  - Normalize parameter descriptive text for default values.
- SqlDatabase
  - BREAKING CHANGE: The parameter `ServerName` is now non-mandatory and
    defaults to `$env:COMPUTERNAME` ([issue #319](https://github.com/dsccommunity/SqlServerDsc/issues/319)).
  - BREAKING CHANGE: The non-mandatory parameters was removed from the
    function `Get-TargetResource` since they were not needed.
  - BREAKING CHANGE: The properties `CompatibilityLevel` and `Collation`
    are now only enforced if the are specified in the configuration.
  - Normalize parameter descriptive text for default values.
- SqlDatabaseDefaultLocation
  - BREAKING CHANGE: The parameter `ServerName` is now non-mandatory and
    defaults to `$env:COMPUTERNAME` ([issue #319](https://github.com/dsccommunity/SqlServerDsc/issues/319)).
  - Normalize parameter descriptive text for default values.
- SqlDatabaseOwner
  - BREAKING CHANGE: Database changed to DatabaseName for consistency with
    other modules ([issue #1484](https://github.com/dsccommunity/SqlServerDsc/issues/1484)).
- SqlDatabasePermission
  - BREAKING CHANGE: The parameter `ServerName` is now non-mandatory and
    defaults to `$env:COMPUTERNAME` ([issue #319](https://github.com/dsccommunity/SqlServerDsc/issues/319)).
  - Normalize parameter descriptive text for default values.
  - BREAKING CHANGE: Database changed to DatabaseName for consistency with
    other modules ([issue #1484](https://github.com/dsccommunity/SqlServerDsc/issues/1484)).
  - BREAKING CHANGE: The resource no longer create the database user if
    it does not exist. Use the resource _SqlDatabaseUser_ to enforce that
    the database user exist in the database prior to setting permissions
    using this resource ([issue #848](https://github.com/dsccommunity/SqlServerDsc/issues/848)).
  - BREAKING CHANGE: The resource no longer checks if a login exist so that
    it is possible to set permissions for database users that does not
    have a login, e.g. the database user 'guest' ([issue #1134](https://github.com/dsccommunity/SqlServerDsc/issues/1134)).
  - Updated examples.
  - Added integration tests ([issue #741](https://github.com/dsccommunity/SqlServerDsc/issues/741)).
  - Get-TargetResource will no longer throw an exception if the database
    does not exist.
- SqlDatabaseRecoveryModel
  - BREAKING CHANGE: The parameter `ServerName` is now non-mandatory and
    defaults to `$env:COMPUTERNAME` ([issue #319](https://github.com/dsccommunity/SqlServerDsc/issues/319)).
  - Normalize parameter descriptive text for default values.
- SqlDatabaseRole
  - BREAKING CHANGE: The parameter `ServerName` is now non-mandatory and
    defaults to `$env:COMPUTERNAME` ([issue #319](https://github.com/dsccommunity/SqlServerDsc/issues/319)).
  - Normalize parameter descriptive text for default values.
  - BREAKING CHANGE: Database changed to DatabaseName for consistency with
    other modules ([issue #1484](https://github.com/dsccommunity/SqlServerDsc/issues/1484)).
- SqlDatabaseUser
  - BREAKING CHANGE: The parameter `ServerName` is now non-mandatory and
    defaults to `$env:COMPUTERNAME` ([issue #319](https://github.com/dsccommunity/SqlServerDsc/issues/319)).
  - Normalize parameter descriptive text for default values.
- SqlScript
  - BREAKING CHANGE: The parameter `ServerInstance` is replaced by the two
    parameters `ServerName` and `InstanceName`. The parameter `InstanceName`
    is the only one mandatory which fixes the issue that it was possible to
    run the same script using different host names ([issue #925](https://github.com/dsccommunity/SqlServerDsc/issues/925)).
- SqlScriptQuery
  - BREAKING CHANGE: The parameter `ServerInstance` is replaced by the two
    parameters `ServerName` and `InstanceName`. The parameter `InstanceName`
    is the only one mandatory which fixes the issue that it was possible to
    run the same query using different host names ([issue #925](https://github.com/dsccommunity/SqlServerDsc/issues/925)).
- SqlConfiguration
  - BREAKING CHANGE: The parameter `ServerName` is now non-mandatory and
    defaults to `$env:COMPUTERNAME` ([issue #319](https://github.com/dsccommunity/SqlServerDsc/issues/319)).
  - Normalize parameter descriptive text for default values.
- SqlDatabaseMail
  - Normalize parameter descriptive text for default values.
- SqlEndpoint
  - BREAKING CHANGE: Now the properties are only enforced if they are
    specified in the configuration.
  - Normalize parameter descriptive text for default values.
- SqlEndpointPermission
  - BREAKING CHANGE: The parameter `ServerName` is now non-mandatory and
    defaults to `$env:COMPUTERNAME` ([issue #319](https://github.com/dsccommunity/SqlServerDsc/issues/319)).
  - Normalize parameter descriptive text for default values.
- SqlLogin
  - BREAKING CHANGE: The parameter `ServerName` is now non-mandatory and
    defaults to `$env:COMPUTERNAME` ([issue #319](https://github.com/dsccommunity/SqlServerDsc/issues/319)).
  - Normalize parameter descriptive text for default values.
- SqlRole
  - BREAKING CHANGE: The parameter `ServerName` is now non-mandatory and
    defaults to `$env:COMPUTERNAME` ([issue #319](https://github.com/dsccommunity/SqlServerDsc/issues/319)).
  - Normalize parameter descriptive text for default values.
- SqlServiceAccount
  - BREAKING CHANGE: The parameter `ServerName` is now non-mandatory and
    defaults to `$env:COMPUTERNAME` ([issue #319](https://github.com/dsccommunity/SqlServerDsc/issues/319)).
  - Normalize parameter descriptive text for default values.
- SqlSetup
  - BREAKING CHANGE: Now if the parameter `AgtSvcStartupType` is not specified
    in the configuration the resource will no longer by default add an
    argument to `setup.exe` with a value of `Automatic` for the argument
    `AGTSVCSTARTUPTYPE`. If the parameter `AgtSvcStartupType` is not specified
    in the configuration there will be no setup argument added at all
    ([issue #464](https://github.com/dsccommunity/SqlServerDsc/issues/464)).
  - BREAKING CHANGE: When installing a failover cluster the cluster
    validation is no longer skipped by default. To skip cluster validation
    the configuration must opt-in by specifying the following
    `SkipRule = 'Cluster_VerifyForErrors'` ([issue #335](https://github.com/dsccommunity/SqlServerDsc/issues/335)).
  - BREAKING CHANGE: Now, unless the parameter `SuppressReboot` is set to
    `$true`, the node will be restarted if the setup ends with the
    [error code 3010](https://docs.microsoft.com/en-us/previous-versions/tn-archive/bb418811(v=technet.10)#server-setup-fails-with-code-3010).
    Previously just a warning message was written ([issue #565](https://github.com/dsccommunity/SqlServerDsc/issues/565)).

### Fixed

- SqlServerDsc
  - The regular expression for `minor-version-bump-message` in the file
    `GitVersion.yml` was changed to only raise minor version when the
    commit message contain the word `add`, `adds`, `minor`, `feature`,
    or `features`.
  - Now code coverage is reported to Codecov, and a codecov.yml was added.
  - Updated to support DscResource.Common v0.7.1.
  - Changed to point to CONTRIBUTING.md on master branch to avoid "404 Page not found"
    ([issue #1508](https://github.com/dsccommunity/SqlServerDsc/issues/1508)).
- SqlAGDatabase
  - Fixed unit tests that failed intermittently when running unit tests
    in PowerShell 7 ([issue #1532](https://github.com/dsccommunity/SqlServerDsc/issues/1532)).
  - Minor code style issue changes.
- SqlAgentAlert
  - The parameter `ServerName` now throws when passing an empty string or
    null value (part of [issue #319](https://github.com/dsccommunity/SqlServerDsc/issues/319)).
- SqlAgentFailsafe
  - The parameter `ServerName` now throws when passing an empty string or
    null value (part of [issue #319](https://github.com/dsccommunity/SqlServerDsc/issues/319)).
- SqlAgentOperator
  - The parameter `ServerName` now throws when passing an empty string or
    null value (part of [issue #319](https://github.com/dsccommunity/SqlServerDsc/issues/319)).
- SqlAlias
  - BREAKING CHANGE: The parameter `ServerName` is now non-mandatory to
    prevent ping-pong behavior ([issue #1502](https://github.com/dsccommunity/SqlServerDsc/issues/1502)).
    The `ServerName` is not returned as an empty string when the protocol is
    Named Pipes.
- SqlDatabase
  - Fixed missing parameter `CompatibilityLevel` in the README.md (and
    updated the description in the schema.mof).
- SqlRs
  - Fix typo in the schema parameter `SuppressRestart` description
    and in the parameter description in the `README.md`.
- SqlDatabaseMail
  - The parameter `ServerName` now throws when passing an empty string or
    null value (part of [issue #319](https://github.com/dsccommunity/SqlServerDsc/issues/319)).
- SqlServerEndpoint
  - The parameter `ServerName` now throws when passing an empty string or
    null value (part of [issue #319](https://github.com/dsccommunity/SqlServerDsc/issues/319)).
- SqlEndpoint
  - The parameter `ServerName` now throws when passing an empty string or
    null value (part of [issue #319](https://github.com/dsccommunity/SqlServerDsc/issues/319)).
- SqlPermission
  - The parameter `ServerName` now throws when passing an empty string or
    null value (part of [issue #319](https://github.com/dsccommunity/SqlServerDsc/issues/319)).
- SqlReplication
  - Enhanced the exception handling so it shows the inner exception error
    message that have the actual error that occurred.
  - Corrected the examples.
- SqlSetup
  - Update integration tests to correctly detect sysadmins because of changes
    to the build worker.
  - The property `SqlTempdbLogFileGrowth` and `SqlTempdbFileGrowth` now returns
    the correct values. Previously the value of the growth was wrongly
    divided by 1KB even if the value was in percent. Now the value for growth
    is the sum of the average of MB and average of the percentage.
  - The function `Get-TargetResource` was changed so that the property
    `SQLTempDBDir` will now return the database `tempdb`'s property
    `PrimaryFilePath`.
  - BREAKING CHANGE: Logic that was under feature flag `DetectionSharedFeatures`
    was made the default and old logic that was used to detect shared features
    was removed ([issue #1290](https://github.com/dsccommunity/SqlServerDsc/issues/1290)).
    This was implemented because the previous implementation did not work
    fully with SQL Server 2017.
  - Much of the code was refactored into units (functions) to be easier to test.
    Due to the size of the code the unit tests ran for an abnormal long time,
    after this refactoring the unit tests runs much quicker.

## [13.5.0] - 2020-04-12

### Added

- SqlServerLogin
  - Added `DefaultDatabase` parameter ([issue #1474](https://github.com/dsccommunity/SqlServerDsc/issues/1474)).

### Changed

- SqlServerDsc
  - Update the CI pipeline files.
  - Only run CI pipeline on branch `master` when there are changes to files
    inside the `source` folder.
  - Replaced Microsoft-hosted agent (build image) `win1803` with `windows-2019`
    ([issue #1466](https://github.com/dsccommunity/SqlServerDsc/issues/1466)).

### Fixed

- SqlSetup
  - Refresh PowerShell drive list before attempting to resolve `setup.exe` path
    ([issue #1482](https://github.com/dsccommunity/SqlServerDsc/issues/1482)).
- SqlAG
  - Fix hashtables to align with style guideline ([issue #1437](https://github.com/dsccommunity/SqlServerDsc/issues/1437)).

## [13.4.0] - 2020-03-18

### Added

- SqlDatabase
  - Added ability to manage the Compatibility Level and Recovery Model of a database

### Changed

- SqlServerDsc
  - Azure Pipelines will no longer trigger on changes to just the CHANGELOG.md
    (when merging to master).
  - The deploy step is no longer run if the Azure DevOps organization URL
    does not contain 'dsccommunity'.
  - Changed the VS Code project settings to trim trailing whitespace for
    markdown files too.

## [13.3.0] - 2020-01-17

### Added

- SqlServerDsc
  - Added continuous delivery with a new CI pipeline.
    - Update build.ps1 from latest template.

### Changed

- SqlServerDsc
  - Add .gitattributes file to checkout file correctly with CRLF.
  - Updated .vscode/analyzersettings.psd1 file to correct use PSSA rules
    and custom rules in VS Code.
  - Fix hashtables to align with style guideline ([issue #1437](https://github.com/dsccommunity/SqlServerDsc/issues/1437)).
  - Updated most examples to remove the need for the variable `$ConfigurationData`,
    and fixed style issues.
  - Ignore commit in `GitVersion.yml` to force the correct initial release.
  - Set a display name on all the jobs and tasks in the CI pipeline.
  - Removing file 'Tests.depend.ps1' as it is no longer required.
- SqlServerMaxDop
  - Fix line endings in code which did not use the correct format.
- SqlAlwaysOnService
  - The integration test has been temporarily disabled because when
    the cluster feature is installed it requires a reboot on the
    Windows Server 2019 build worker.
- SqlDatabaseRole
  - Update unit test to have the correct description on the `Describe`-block
    for the test of `Set-TargetResource`.
- SqlServerRole
  - Add support for nested role membership ([issue #1452](https://github.com/dsccommunity/SqlServerDsc/issues/1452))
  - Removed use of case-sensitive Contains() function when evaluating role membership.
    ([issue #1153](https://github.com/dsccommunity/SqlServerDsc/issues/1153))
  - Refactored mocks and unit tests to increase performance. ([issue #979](https://github.com/dsccommunity/SqlServerDsc/issues/979))

### Fixed

- SqlServerDsc
  - Fixed unit tests to call the function `Invoke-TestSetup` outside the
    try-block.
  - Update GitVersion.yml with the correct regular expression.
  - Fix import statement in all tests, making sure it throws if module
    DscResource.Test cannot be imported.
- SqlAlwaysOnService
  - When failing to enable AlwaysOn the resource should now fail with an
    error ([issue #1190](https://github.com/dsccommunity/SqlServerDsc/issues/1190)).
- SqlAgListener
  - Fix IPv6 addresses failing Test-TargetResource after listener creation.

## [13.2.0.0] - 2019-09-18

### Changed

- Changes to SqlServerDsc
  - Fix keywords to lower-case to align with guideline.
  - Fix keywords to have space before a parenthesis to align with guideline.
  - Fix typo in SqlSetup strings ([issue #1419](https://github.com/dsccommunity/SqlServerDsc/issues/1419)).

## [13.1.0.0] - 2019-08-07

### Changed

- Changes to SqlServerDsc
  - New DSC resource SqlAgentFailsafe
  - New DSC resource SqlDatabaseUser ([issue #846](https://github.com/dsccommunity/SqlServerDsc/issues/846)).
    - Adds ability to create database users with more fine-grained control,
      e.g. re-mapping of orphaned logins or a different login. Supports
      creating a user with or without login name, and database users mapped
      to a certificate or asymmetric key.
  - Changes to helper function Invoke-Query
    - Fixes issues in [issue #1355](https://github.com/dsccommunity/SqlServerDsc/issues/1355).
    - Works together with Connect-SQL now.
    - Parameters now match that of Connect-SQL ([issue #1392](https://github.com/dsccommunity/SqlServerDsc/issues/1392)).
    - Can now pass in credentials.
    - Can now pass in 'Microsoft.SqlServer.Management.Smo.Server' object.
    - Can also pipe in 'Microsoft.SqlServer.Management.Smo.Server' object.
    - Can pipe Connect-SQL | Invoke-Query.
    - Added default values to Invoke-Query.
    - Now it will output verbose messages of the query that is run, so it
      not as quiet of what it is doing when a user asks for verbose output
      ([issue #1404](https://github.com/dsccommunity/SqlServerDsc/issues/1404)).
    - It is possible to redact text in the verbose output by providing
      strings in the new parameter `RedactText`.
  - Minor style fixes in unit tests.
  - Changes to helper function Connect-SQL
    - When impersonating WindowsUser credential use the NetworkCredential UserName.
    - Added additional verbose logging.
    - Connect-SQL now uses parameter sets to more intuitive evaluate that
      the correct parameters are used in different scenarios
      ([issue #1403](https://github.com/dsccommunity/SqlServerDsc/issues/1403)).
  - Changes to helper function Connect-SQLAnalysis
    - Parameters now match that of Connect-SQL ([issue #1392](https://github.com/dsccommunity/SqlServerDsc/issues/1392)).
  - Changes to helper function Restart-SqlService
    - Parameters now match that of Connect-SQL ([issue #1392](https://github.com/dsccommunity/SqlServerDsc/issues/1392)).
  - Changes to helper function Restart-ReportingServicesService
    - Parameters now match that of Connect-SQL ([issue #1392](https://github.com/dsccommunity/SqlServerDsc/issues/1392)).
  - Changes to helper function Split-FullSqlInstanceName
    - Parameters and function name changed to use correct casing.
  - Changes to helper function Get-SqlInstanceMajorVersion
    - Parameters now match that of Connect-SQL ([issue #1392](https://github.com/dsccommunity/SqlServerDsc/issues/1392)).
  - Changes to helper function Test-LoginEffectivePermissions
    - Parameters now match that of Connect-SQL ([issue #1392](https://github.com/dsccommunity/SqlServerDsc/issues/1392)).
  - Changes to helper function Test-AvailabilityReplicaSeedingModeAutomatic
    - Parameters now match that of Connect-SQL ([issue #1392](https://github.com/dsccommunity/SqlServerDsc/issues/1392)).
- Changes to SqlServerSecureConnection
  - Forced $Thumbprint to lowercase to fix [issue #1350](https://github.com/dsccommunity/SqlServerDsc/issues/1350).
  - Add parameter SuppressRestart with default value false.
    This allows users to suppress restarts after changes have been made.
    Changes will not take effect until the service has been restarted.
- Changes to SqlSetup
  - Correct minor style violation [issue #1387](https://github.com/dsccommunity/SqlServerDsc/issues/1387).
- Changes to SqlDatabase
  - Get-TargetResource now correctly return `$null` for the collation property
    when the database does not exist ([issue #1395](https://github.com/dsccommunity/SqlServerDsc/issues/1395)).
  - No longer enforces the collation property if the Collation parameter
    is not part of the configuration ([issue #1396](https://github.com/dsccommunity/SqlServerDsc/issues/1396)).
  - Updated resource description in README.md
  - Fix examples to use `PsDscRunAsCredential` ([issue #760](https://github.com/dsccommunity/SqlServerDsc/issues/760)).
  - Added integration tests ([issue #739](https://github.com/dsccommunity/SqlServerDsc/issues/739)).
  - Updated unit tests to the latest template ([issue #1068](https://github.com/dsccommunity/SqlServerDsc/issues/1068)).

## [13.0.0.0] - 2019-06-26

### Changed

- Changes to SqlServerDsc
  - Added SqlAgentAlert resource.
  - Opt-in to the common test 'Common Test - Validation Localization'.
  - Opt-in to the common test 'Common Test - Flagged Script Analyzer Rules'
    ([issue #1101](https://github.com/dsccommunity/SqlServerDsc/issues/1101)).
  - Removed the helper function `New-TerminatingError`, `New-WarningMessage`
    and `New-VerboseMessage` in favor of the the new
    [localization helper functions](https://github.com/dsccommunity/DscResources/blob/master/StyleGuidelines.md#localization).
  - Combine DscResource.LocalizationHelper and DscResource.Common into
    SqlServerDsc.Common ([issue #1357](https://github.com/dsccommunity/SqlServerDsc/issues/1357)).
  - Update Assert-TestEnvironment.ps1 to not error if strict mode is enabled
    and there are no missing dependencies ([issue #1368](https://github.com/dsccommunity/SqlServerDsc/issues/1368)).
- Changes to SqlServerDsc.Common
  - Added StatementTimeout to function 'Connect-SQL' with default 600 seconds (10mins).
  - Added StatementTimeout to function 'Invoke-Query' with default 600 seconds (10mins)
    ([issue #1358](https://github.com/dsccommunity/SqlServerDsc/issues/1358)).
  - Changes to helper function Connect-SQL
    - The function now make it more clear that when using the parameter
      `SetupCredential` is impersonates that user, and by default it does
      not impersonates a user but uses the credential that the resource
      is run as (for example the built-in credential parameter
      `PsDscRunAsCredential`). [@kungfu71186](https://github.com/kungfu71186)
    - Added parameter alias `-DatabaseCredential` for the parameter
      `-SetupCredential`. [@kungfu71186](https://github.com/kungfu71186)
- Changes to SqlAG
  - Added en-US localization.
- Changes to SqlAGReplica
  - Added en-US localization.
  - Improved verbose message output when creating availability group replica,
    removing a availability group replica, and joining the availability
    group replica to the availability group.
- Changes to SqlAlwaysOnService
  - Now outputs the correct verbose message when restarting the service.
- Changes to SqlServerMemory
  - Now outputs the correct verbose messages when calculating the dynamic
    memory, and when limiting maximum memory.
- Changes to SqlServerRole
  - Now outputs the correct verbose message when the members of a role is
    not in desired state.
- Changes to SqlAgentOperator
  - Fix minor issue that when unable to connect to an instance. Instead
    of showing a message saying that connect failed another unrelated
    error message could have been shown, because of an error in the code.
  - Fix typo in test it block.
- Changes to SqlDatabaseRole
  - BREAKING CHANGE: Refactored to enable creation/deletion of the database role
    itself as well as management of the role members. _Note that the resource no
    longer adds database users._ ([issue #845](https://github.com/dsccommunity/SqlServerDsc/issues/845),
    [issue #847](https://github.com/dsccommunity/SqlServerDsc/issues/847),
    [issue #1252](https://github.com/dsccommunity/SqlServerDsc/issues/1252),
    [issue #1339](https://github.com/dsccommunity/SqlServerDsc/issues/1339)).
    [Paul Shamus @pshamus](https://github.com/pshamus)
- Changes to SqlSetup
  - Add an Action type of 'Upgrade'. This will ask setup to do a version
    upgrade where possible ([issue #1368](https://github.com/dsccommunity/SqlServerDsc/issues/1368)).
  - Fix an error when testing for DQS installation ([issue #1368](https://github.com/dsccommunity/SqlServerDsc/issues/1368)).
  - Changed the logic of how default value of FailoverClusterGroupName is
    set since that was preventing the resource to be able to be debugged
    ([issue #448](https://github.com/dsccommunity/SqlServerDsc/issues/448)).
  - Added RSInstallMode parameter ([issue #1163](https://github.com/dsccommunity/SqlServerDsc/issues/1163)).
- Changes to SqlWindowsFirewall
  - Where a version upgrade has changed paths for a database engine, the
    existing firewall rule for that instance will be updated rather than
    another one created ([issue #1368](https://github.com/dsccommunity/SqlServerDsc/issues/1368)).
    Other firewall rules can be fixed to work in the same way later.
- Changes to SqlAGDatabase
  - Added new parameter 'ReplaceExisting' with default false.
    This allows forced restores when a database already exists on secondary.
  - Added StatementTimeout to Invoke-Query to fix Issue#1358
  - Fix issue where calling Get would return an error because the database
    name list may have been returned as a string instead of as a string array
    ([issue #1368](https://github.com/dsccommunity/SqlServerDsc/issues/1368)).

## [12.5.0.0] - 2019-05-15

### Changed

- Changes to SqlServerSecureConnection
  - Updated README and added example for SqlServerSecureConnection,
    instructing users to use the 'SYSTEM' service account instead of
    'LocalSystem'.
- Changes to SqlScript
  - Correctly passes the `$VerbosePreference` to the helper function
    `Invoke-SqlScript` so that `PRINT` statements is outputted correctly
    when verbose output is requested, e.g
    `Start-DscConfiguration -Verbose`.
  - Added en-US localization ([issue #624](https://github.com/dsccommunity/SqlServerDsc/issues/624)).
  - Added additional unit tests for code coverage.
- Changes to SqlScriptQuery
  - Correctly passes the `$VerbosePreference` to the helper function
    `Invoke-SqlScript` so that `PRINT` statements is outputted correctly
    when verbose output is requested, e.g
    `Start-DscConfiguration -Verbose`.
  - Added en-US localization.
  - Added additional unit tests for code coverage.
- Changes to SqlSetup
  - Concatenated Robocopy localization strings ([issue #694](https://github.com/dsccommunity/SqlServerDsc/issues/694)).
  - Made the error message more descriptive when the Set-TargetResource
    function calls the Test-TargetResource function to verify the desired
    state.
- Changes to SqlWaitForAG
  - Added en-US localization ([issue #625](https://github.com/dsccommunity/SqlServerDsc/issues/625)).
- Changes to SqlServerPermission
  - Added en-US localization ([issue #619](https://github.com/dsccommunity/SqlServerDsc/issues/619)).
- Changes to SqlServerMemory
  - Added en-US localization ([issue #617](https://github.com/dsccommunity/SqlServerDsc/issues/617)).
  - No longer will the resource set the MinMemory value if it was provided
    in a configuration that also set the `Ensure` parameter to 'Absent'
    ([issue #1329](https://github.com/dsccommunity/SqlServerDsc/issues/1329)).
  - Refactored unit tests to simplify them add add slightly more code
    coverage.
- Changes to SqlServerMaxDop
  - Added en-US localization ([issue #616](https://github.com/dsccommunity/SqlServerDsc/issues/616)).
- Changes to SqlRS
  - Reporting Services are restarted after changing settings, unless
    `$SuppressRestart` parameter is set ([issue #1331](https://github.com/dsccommunity/SqlServerDsc/issues/1331)).
    `$SuppressRestart` will also prevent Reporting Services restart after initialization.
  - Fixed one of the error handling to use localization, and made the
    error message more descriptive when the Set-TargetResource function
    calls the Test-TargetResource function to verify the desired
    state. _This was done prior to adding full en-US localization_.
  - Fixed ([issue #1258](https://github.com/dsccommunity/SqlServerDsc/issues/1258)).
    When initializing Reporting Services, there is no need to execute `InitializeReportServer`
    CIM method, since executing `SetDatabaseConnection` CIM method initializes
    Reporting Services.
  - [issue #864](https://github.com/dsccommunity/SqlServerDsc/issues/864) SqlRs
    can now initialize SSRS 2017 instances
- Changes to SqlServerLogin
  - Added en-US localization ([issue #615](https://github.com/dsccommunity/SqlServerDsc/issues/615)).
  - Added unit tests to improved code coverage.
- Changes to SqlWindowsFirewall
  - Added en-US localization ([issue #614](https://github.com/dsccommunity/SqlServerDsc/issues/614)).
- Changes to SqlServerEndpoint
  - Added en-US localization ([issue #611](https://github.com/dsccommunity/SqlServerDsc/issues/611)).
- Changes to SqlServerEndpointPermission
  - Added en-US localization ([issue #612](https://github.com/dsccommunity/SqlServerDsc/issues/612)).
- Changes to SqlServerEndpointState
  - Added en-US localization ([issue #613](https://github.com/dsccommunity/SqlServerDsc/issues/613)).
- Changes to SqlDatabaseRole
  - Added en-US localization ([issue #610](https://github.com/dsccommunity/SqlServerDsc/issues/610)).
- Changes to SqlDatabaseRecoveryModel
  - Added en-US localization ([issue #609](https://github.com/dsccommunity/SqlServerDsc/issues/609)).
- Changes to SqlDatabasePermission
  - Added en-US localization ([issue #608](https://github.com/dsccommunity/SqlServerDsc/issues/608)).
- Changes to SqlDatabaseOwner
  - Added en-US localization ([issue #607](https://github.com/dsccommunity/SqlServerDsc/issues/607)).
- Changes to SqlDatabase
  - Added en-US localization ([issue #606](https://github.com/dsccommunity/SqlServerDsc/issues/606)).
- Changes to SqlAGListener
  - Added en-US localization ([issue #604](https://github.com/dsccommunity/SqlServerDsc/issues/604)).
- Changes to SqlAlwaysOnService
  - Added en-US localization ([issue #603](https://github.com/dsccommunity/SqlServerDsc/issues/608)).
- Changes to SqlAlias
  - Added en-US localization ([issue #602](https://github.com/dsccommunity/SqlServerDsc/issues/602)).
  - Removed ShouldProcess for the code, since it has no purpose in a DSC
    resource ([issue #242](https://github.com/dsccommunity/SqlServerDsc/issues/242)).
- Changes to SqlServerReplication
  - Added en-US localization ([issue #620](https://github.com/dsccommunity/SqlServerDsc/issues/620)).
  - Refactored Get-TargetResource slightly so it provide better verbose
    messages.

## [12.4.0.0] - 2019-04-03

### Changed

- Changes to SqlServerDsc
  - Added new resources.
    - SqlRSSetup
  - Added helper module DscResource.Common from the repository
    DscResource.Template.
    - Moved all helper functions from SqlServerDscHelper.psm1 to DscResource.Common.
    - Renamed Test-SqlDscParameterState to Test-DscParameterState.
    - New-TerminatingError error text for a missing localized message now matches
      the output even if the "missing localized message" localized message is
      also missing.
  - Added helper module DscResource.LocalizationHelper from the repository
    DscResource.Template, this replaces the helper module CommonResourceHelper.psm1.
  - Cleaned up unit tests, mostly around loading cmdlet stubs and loading
    classes stubs, but also some tests that were using some odd variants.
  - Fix all integration tests according to issue [PowerShell/DscResource.Template#14](https://github.com/dsccommunity/DscResource.Template/issues/14).
- Changes to SqlServerMemory
  - Updated Cim Class to Win32_ComputerSystem (instead of Win32_PhysicalMemory)
    because the correct memory size was not being detected correctly on Azure VMs
    ([issue #914](https://github.com/dsccommunity/SqlServerDsc/issues/914)).
- Changes to SqlSetup
  - Split integration tests into two jobs, one for running integration tests
    for SQL Server 2016 and another for running integration test for
    SQL Server 2017 ([issue #858](https://github.com/dsccommunity/SqlServerDsc/issues/858)).
  - Localized messages for Master Data Services no longer start and end with
    single quote.
  - When installing features a verbose message is written if a feature is found
    to already be installed. It no longer quietly removes the feature from the
    `/FEATURES` argument.
  - Cleaned up a bit in the tests, removed excessive piping.
  - Fixed minor typo in examples.
  - A new optional parameter `FeatureFlag` parameter was added to control
    breaking changes. Functionality added under a feature flag can be
    toggled on or off, and could be changed later to be the default.
    This way we can also make more of the new functionalities the default
    in the same breaking change release ([issue #1105](https://github.com/dsccommunity/SqlServerDsc/issues/1105)).
  - Added a new way of detecting if the shared feature CONN (Client Tools
    Connectivity, and SQL Client Connectivity SDK), BC (Client Tools
    Backwards Compatibility), and SDK (Client Tools SDK) is installed or
    not. The new functionality is used when the parameter `FeatureFlag`
    is set to `'DetectionSharedFeatures'` ([issue #1105](https://github.com/dsccommunity/SqlServerDsc/issues/1105)).
  - Added a new helper function `Get-InstalledSharedFeatures` to move out
    some of the code from the `Get-TargetResource` to make unit testing
    easier and faster.
  - Changed the logic of 'Build the argument string to be passed to setup' to
    not quote the value if root directory is specified
    ([issue #1254](https://github.com/dsccommunity/SqlServerDsc/issues/1254)).
  - Moved some resource specific helper functions to the new helper module
    DscResource.Common so they can be shared with the new resource SqlRSSetup.
  - Improved verbose messages in Test-TargetResource function to more
    clearly tell if features are already installed or not.
  - Refactored unit tests for the functions Test-TargetResource and
    Set-TargetResource to improve testing speed.
  - Modified the Test-TargetResource and Set-TargetResource to not be
    case-sensitive when comparing feature names. _This was handled
    correctly in real-world scenarios, but failed when running the unit
    tests (and testing casing)._
- Changes to SqlAGDatabase
  - Fix MatchDatabaseOwner to check for CONTROL SERVER, IMPERSONATE LOGIN, or
    CONTROL LOGIN permission in addition to IMPERSONATE ANY LOGIN.
  - Update and fix MatchDatabaseOwner help text.
- Changes to SqlAG
  - Updated documentation on the behavior of defaults as they only apply when
    creating a group.
- Changes to SqlAGReplica
  - AvailabilityMode, BackupPriority, and FailoverMode defaults only apply when
    creating a replica not when making changes to an existing replica. Explicit
    parameters will still change existing replicas ([issue #1244](https://github.com/dsccommunity/SqlServerDsc/issues/1244)).
  - ReadOnlyRoutingList now gets updated without throwing an error on the first
    run ([issue #518](https://github.com/dsccommunity/SqlServerDsc/issues/518)).
  - Test-Resource fixed to report whether ReadOnlyRoutingList desired state
    has been reached correctly ([issue #1305](https://github.com/dsccommunity/SqlServerDsc/issues/1305)).
- Changes to SqlDatabaseDefaultLocation
  - No longer does the Test-TargetResource fail on the second test run
    when the backup file path was changed, and the path was ending with
    a backslash ([issue #1307](https://github.com/dsccommunity/SqlServerDsc/issues/1307)).

## [12.3.0.0] - 2019-02-20

### Changed

- Changes to SqlServerDsc
  - Reverting the change that was made as part of the
    [issue #1260](https://github.com/dsccommunity/SqlServerDsc/issues/1260)
    in the previous release, as it only mitigated the issue, it did not
    solve the issue.
  - Removed the container testing since that broke the integration tests,
    possible due to using excessive amount of memory on the AppVeyor build
    worker. This will make the unit tests to take a bit longer to run
    ([issue #1260](https://github.com/dsccommunity/SqlServerDsc/issues/1260)).
  - The unit tests and the integration tests are now run in two separate
    build workers in AppVeyor. One build worker runs the integration tests,
    while a second build worker runs the unit tests. The build workers runs
    in parallel on paid accounts, but sequentially on free accounts
    ([issue #1260](https://github.com/dsccommunity/SqlServerDsc/issues/1260)).
  - Clean up error handling in some of the integration tests that was
    part of a workaround for a bug in Pester. The bug is resolved, and
    the error handling is not again built into Pester.
  - Speeding up the AppVeyor tests by splitting the common tests in a
    separate build job.
  - Updated the appveyor.yml to have the correct build step, and also
    correct run the build step only in one of the jobs.
  - Update integration tests to use the new integration test template.
  - Added SqlAgentOperator resource.
- Changes to SqlServiceAccount
  - Fixed Get-ServiceObject when searching for Integration Services service.
    Unlike the rest of SQL Server services, the Integration Services service
    cannot be instanced, however you can have multiple versions installed.
    Get-Service object would return the correct service name that you
    are looking for, but it appends the version number at the end. Added
    parameter VersionNumber so the search would return the correct
    service name.
  - Added code to allow for using Managed Service Accounts.
  - Now the correct service type string value is returned by the function
    `Get-TargetResource`. Previously one value was passed in as a parameter
    (e.g. `DatabaseEngine`), but a different string value as returned
    (e.g. `SqlServer`). Now `Get-TargetResource` return the same values
    that can be passed as values in the parameter `ServiceType`
    ([issue #981](https://github.com/dsccommunity/SqlServerDsc/issues/981)).
- Changes to SqlServerLogin
  - Fixed issue in Test-TargetResource to valid password on disabled accounts
    ([issue #915](https://github.com/dsccommunity/SqlServerDsc/issues/915)).
  - Now when adding a login of type SqlLogin, and the SQL Server login mode
    is set to `'Integrated'`, an error is correctly thrown
    ([issue #1179](https://github.com/dsccommunity/SqlServerDsc/issues/1179)).
- Changes to SqlSetup
  - Updated the integration test to stop the named instance while installing
    the other instances to mitigate
    [issue #1260](https://github.com/dsccommunity/SqlServerDsc/issues/1260).
  - Add parameters to configure the 'tempdb' files during the installation of
    the instance. The new parameters are SqlTempdbFileCount, SqlTempdbFileSize,
    SqlTempdbFileGrowth, SqlTempdbLogFileSize and SqlTempdbLogFileGrowth
    ([issue #1167](https://github.com/dsccommunity/SqlServerDsc/issues/1167)).
- Changes to SqlServerEndpoint
  - Add the optional parameter Owner. The default owner remains the login used
    for the creation of the endpoint
    ([issue #1251](https://github.com/dsccommunity/SqlServerDsc/issues/1251)).
    [Maxime Daniou (@mdaniou)](https://github.com/mdaniou)
  - Add integration tests
    ([issue #744](https://github.com/dsccommunity/SqlServerDsc/issues/744)).
    [Maxime Daniou (@mdaniou)](https://github.com/mdaniou)

## [12.2.0.0] - 2019-01-09

### Changed

- Changes to SqlServerDsc
  - During testing in AppVeyor the Build Worker is restarted in the install
    step to make sure the are no residual changes left from a previous SQL
    Server install on the Build Worker done by the AppVeyor Team
    ([issue #1260](https://github.com/dsccommunity/SqlServerDsc/issues/1260)).
  - Code cleanup: Change parameter names of Connect-SQL to align with resources.
  - Updated README.md in the Examples folder.
    - Added a link to the new xADObjectPermissionEntry examples in
      ActiveDirectory, fixed a broken link and a typo.
      [Adam Rush (@adamrushuk)](https://github.com/adamrushuk)
- Change to SqlServerLogin so it doesn't check properties for absent logins.
  - Fix for ([issue #1096](https://github.com/dsccommunity/SqlServerDsc/issues/1096))

## [12.1.0.0] - 2018-10-24

### Changed

- Changes to SqlServerDsc
  - Add support for validating the code with the DSC ResourceKit
    Script Analyzer rules, both in Visual Studio Code and directly using
    `Invoke-ScriptAnalyzer`.
  - Opt-in for common test "Common Tests - Validate Markdown Links".
  - Updated broken links in `\README.md` and in `\Examples\README.md`
  - Opt-in for common test 'Common Tests - Relative Path Length'.
  - Updated the Installation section in the README.md.
  - Updated the Contributing section in the README.md after
    [Style Guideline and Best Practices guidelines](https://github.com/dsccommunity/DscResources/blob/master/StyleGuidelines.md)
    has merged into one document.
  - To speed up testing in AppVeyor, unit tests are now run in two containers.
  - Adding the PowerShell script `Assert-TestEnvironment.ps1` which
    must be run prior to running any unit tests locally with
    `Invoke-Pester`.
    Read more in the specific contributing guidelines, under the section
    [Unit Tests](https://github.com/dsccommunity/SqlServerDsc/blob/dev/CONTRIBUTING.md#unit-tests).
- Changes to SqlServerDscHelper
  - Fix style guideline lint errors.
  - Changes to Connect-SQL
    - Adding verbose message in Connect-SQL so it
      now shows the username that is connecting.
  - Changes to Import-SQLPS
    - Fixed so that when importing SQLPS it imports
      using the path (and not the .psd1 file).
    - Fixed so that the verbose message correctly
      shows the name, version and path when importing
      the module SQLPS (it did show correctly for the
      SqlServer module).
- Changes to SqlAg, SqlAGDatabase, and SqlAGReplica examples
  - Included configuration for SqlAlwaysOnService to enable
    High Availability Disaster Recovery on each node to avoid confusion
    ([issue #1182](https://github.com/dsccommunity/SqlServerDsc/issues/1182)).
- Changes to SqlServerDatabaseMail
  - Minor update to Ensure parameter description in the README.md.
- Changes to Write-ModuleStubFile.ps1
  - Create aliases for cmdlets in the stubbed module which have aliases
    ([issue #1224](https://github.com/dsccommunity/SqlServerDsc/issues/1224)).
    [Dan Reist (@randomnote1)](https://github.com/randomnote1)
  - Use a string builder to build the function stubs.
  - Fixed formatting issues for the function to work with modules other
    than SqlServer.
- New DSC resource SqlServerSecureConnection
  - New resource to configure a SQL Server instance for encrypted SQL
    connections.
- Changes to SqlAlwaysOnService
  - Updated integration tests to use NetworkingDsc
    ([issue #1129](https://github.com/dsccommunity/SqlServerDsc/issues/1129)).
- Changes to SqlServiceAccount
  - Fix unit tests that didn't mock some of the calls. It no longer fail
    when a SQL Server installation is not present on the node running the
    unit test ([issue #983](https://github.com/dsccommunity/SqlServerDsc/issues/983)).

## [12.0.0.0] - 2018-09-05

### Changed

- Changes to SqlServerDatabaseMail
  - DisplayName is now properly treated as display name
    for the originating email address ([issue #1200](https://github.com/dsccommunity/SqlServerDsc/issue/1200)).
    [Nick Reilingh (@NReilingh)](https://github.com/NReilingh)
    - DisplayName property now defaults to email address instead of server name.
    - Minor improvements to documentation.
- Changes to SqlAGDatabase
  - Corrected reference to "PsDscRunAsAccount" in documentation
    ([issue #1199](https://github.com/dsccommunity/SqlServerDsc/issues/1199)).
    [Nick Reilingh (@NReilingh)](https://github.com/NReilingh)
- Changes to SqlDatabaseOwner
  - BREAKING CHANGE: Support multiple instances on the same node.
    The parameter InstanceName is now Key and cannot be omitted
    ([issue #1197](https://github.com/dsccommunity/SqlServerDsc/issues/1197)).
- Changes to SqlSetup
  - Added new parameters to allow to define the startup types for the Sql Engine
    service, the Agent service, the Analysis service and the Integration Service.
    The new optional parameters are respectively SqlSvcStartupType, AgtSvcStartupType,
    AsSvcStartupType, IsSvcStartupType and RsSvcStartupType ([issue #1165](https://github.com/dsccommunity/SqlServerDsc/issues/1165).
    [Maxime Daniou (@mdaniou)](https://github.com/mdaniou)

## [11.4.0.0] - 2018-07-25

### Changed

- Changes to SqlServerDsc
  - Updated helper function Restart-SqlService to have to new optional parameters
    `SkipClusterCheck` and `SkipWaitForOnline`. This was to support more aspects
    of the resource SqlServerNetwork.
  - Updated helper function `Import-SQLPSModule`
    - To only import module if the
      module does not exist in the session.
    - To always import the latest version of 'SqlServer' or 'SQLPS' module, if
      more than one version exist on the target node. It will still prefer to
      use 'SqlServer' module.
  - Updated all the examples and integration tests to not use
    `PSDscAllowPlainTextPassword`, so examples using credentials or
    passwords by default are secure.
- Changes to SqlAlwaysOnService
  - Integration tests was updated to handle new IPv6 addresses on the AppVeyor
    build worker ([issue #1155](https://github.com/dsccommunity/SqlServerDsc/issues/1155)).
- Changes to SqlServerNetwork
  - Refactor SqlServerNetwork to not load assembly from GAC ([issue #1151](https://github.com/dsccommunity/SqlServerDsc/issues/1151)).
  - The resource now supports restarting the SQL Server service when both
    enabling and disabling the protocol.
  - Added integration tests for this resource
    ([issue #751](https://github.com/dsccommunity/SqlServerDsc/issues/751)).
- Changes to SqlAG
  - Removed excess `Import-SQLPSModule` call.
- Changes to SqlSetup
  - Now after a successful install the "SQL PowerShell module" is reevaluated and
    forced to be reimported into the session. This is to support that a never
    version of SQL Server was installed side-by-side so that SQLPS module should
    be used instead.

## [11.3.0.0] - 2018-06-13

### Changed

- Changes to SqlServerDsc
  - Moved decoration for integration test to resolve a breaking change in
    DscResource.Tests.
  - Activated the GitHub App Stale on the GitHub repository.
  - Added a CODE\_OF\_CONDUCT.md with the same content as in the README.md
    [issue #939](https://github.com/dsccommunity/SqlServerDsc/issues/939).
  - New resources:
    - Added SqlScriptQueryResource. [Chase Wilson (@chasewilson)](https://github.com/chasewilson)
  - Fix for issue #779 [Paul Kelly (@prkelly)](https://github.com/prkelly)

## [11.2.0.0] - 2018-05-02

- Changes to SqlServerDsc
  - Added new test helper functions in the CommonTestHelpers module. These are used
    by the integration tests.
    - **New-IntegrationLoopbackAdapter:** Installs the PowerShell module
      'LoopbackAdapter' from PowerShell Gallery and creates a new network
      loopback adapter.
    - **Remove-IntegrationLoopbackAdapter:** Removes a new network loopback adapter.
    - **Get-NetIPAddressNetwork:** Returns the IP network address from an IPv4 address
      and prefix length.
  - Enabled PSSA rule violations to fail build in the CI environment.
  - Renamed SqlServerDsc.psd1 to be consistent
    ([issue #1116](https://github.com/dsccommunity/SqlServerDsc/issues/1116)).
    [Glenn Sarti (@glennsarti)](https://github.com/glennsarti)
- Changes to Unit Tests
  - Updated
    the following resources unit test template to version 1.2.1
    - SqlWaitForAG ([issue #1088](https://github.com/dsccommunity/SqlServerDsc/issues/1088)).
      [Michael Fyffe (@TraGicCode)](https://github.com/TraGicCode)
- Changes to SqlAlwaysOnService
  - Updated the integration tests to use a loopback adapter to be less intrusive
    in the build worker environment.
  - Minor code cleanup in integration test, fixed the scope on variable.
- Changes to SqlSetup
  - Updated the integration tests to stop some services after each integration test.
    This is to save memory on the AppVeyor build worker.
  - Updated the integration tests to use a SQL Server 2016 Service Pack 1.
  - Fixed Script Analyzer rule error.
- Changes to SqlRS
  - Updated the integration tests to stop the Reporting Services service after
    the integration test. This is to save memory on the AppVeyor build worker.
  - The helper function `Restart-ReportingServicesService` should no longer timeout
    when restarting the service ([issue #1114](https://github.com/dsccommunity/SqlServerDsc/issues/1114)).
- Changes to SqlServiceAccount
  - Updated the integration tests to stop some services after each integration test.
    This is to save memory on the AppVeyor build worker.
- Changes to SqlServerDatabaseMail
  - Fixed Script Analyzer rule error.

## [11.1.0.0] - 2018-03-21

### Changed

- Changes to SqlServerDsc
  - Updated the PULL\_REQUEST\_TEMPLATE with an improved task list and modified
    some text to be clearer ([issue #973](https://github.com/dsccommunity/SqlServerDsc/issues/973)).
  - Updated the ISSUE_TEMPLATE to hopefully be more intuitive and easier to use.
  - Added information to ISSUE_TEMPLATE that issues must be reproducible in
    SqlServerDsc resource module (if running the older xSQLServer resource module)
    ([issue #1036](https://github.com/dsccommunity/SqlServerDsc/issues/1036)).
  - Updated ISSUE_TEMPLATE.md with a note about sensitive information ([issue #1092](https://github.com/dsccommunity/SqlServerDsc/issues/1092)).
- Changes to SqlServerLogin
  - [Claudio Spizzi (@claudiospizzi)](https://github.com/claudiospizzi): Fix password
    test fails for nativ sql users ([issue #1048](https://github.com/dsccommunity/SqlServerDsc/issues/1048)).
- Changes to SqlSetup
  - [Michael Fyffe (@TraGicCode)](https://github.com/TraGicCode): Clarify usage
    of 'SecurityMode' along with adding parameter validations for the only 2
    supported values ([issue #1010](https://github.com/dsccommunity/SqlServerDsc/issues/1010)).
  - Now accounts containing '$' will be able to be used for installing
    SQL Server. Although, if the account ends with '$' it is considered a
    Managed Service Account ([issue #1055](https://github.com/dsccommunity/SqlServerDsc/issues/1055)).
- Changes to Integration Tests
  - [Michael Fyffe (@TraGicCode)](https://github.com/TraGicCode): Replace xStorage
    dsc resource module with StorageDsc ([issue #1038](https://github.com/dsccommunity/SqlServerDsc/issues/1038)).
- Changes to Unit Tests
  - [Michael Fyffe (@TraGicCode)](https://github.com/TraGicCode): Updated
    the following resources unit test template to version 1.2.1
    - SqlAlias ([issue #999](https://github.com/dsccommunity/SqlServerDsc/issues/999)).
    - SqlWindowsFirewall ([issue #1089](https://github.com/dsccommunity/SqlServerDsc/issues/1089)).

## [11.0.0.0] - 2018-02-07

### Changed

- Changes to SqlServerDsc
  - BREAKING CHANGE: Resource SqlRSSecureConnectionLevel was remove
    ([issue #990](https://github.com/dsccommunity/SqlServerDsc/issues/990)).
    The parameter that was set using that resource has been merged into resource
    SqlRS as the parameter UseSsl. The UseSsl parameter is of type boolean. This
    change was made because from SQL Server 2008 R2 this value is made an on/off
    switch. Read more in the article [ConfigurationSetting Method - SetSecureConnectionLevel](https://docs.microsoft.com/en-us/sql/reporting-services/wmi-provider-library-reference/configurationsetting-method-setsecureconnectionlevel).
  - Updated so that named parameters are used for New-Object cmdlet. This was
    done to follow the style guideline.
  - Updated manifest and license to reflect the new year
    ([issue #965](https://github.com/dsccommunity/SqlServerDsc/issues/965)).
  - Added a README.md under Tests\Integration to help contributors to write
    integration tests.
  - Added 'Integration tests' section in the CONTRIBUTING.md.
  - The complete examples were removed. They were no longer accurate and some
    referenced resources that no longer exist. Accurate examples can be found
    in each specific resource example folder. Examples for installing Failover Cluster
    can be found in the resource examples folders in the xFailOverCluster
    resource module ([issue #462](https://github.com/dsccommunity/SqlServerDsc/issues/462)).
  - A README.md was created under the Examples folder to be used as reference how
    to install certain scenarios ([issue #462](https://github.com/dsccommunity/SqlServerDsc/issues/462)).
  - Removed the local specific common test for compiling examples in this repository
    and instead opted-in for the common test in the 'DscResource.Tests' repository
    ([issue #669](https://github.com/dsccommunity/SqlServerDsc/issues/669)).
  - Added new resource SqlServerDatabaseMail for configuring SQL Server
    Database Mail ([issue #155](https://github.com/dsccommunity/SqlServerDsc/issues/155)).
  - Updated the helper function Test-SQLDscParameterState to handle the
    data type UInt16.
  - Fixed typo in SqlServerDscCommon.Tests.
  - Updated README.md with known issue section for each resource.
  - Resources that did not have a description in the README.md now has one.
  - Resources that missed links to the examples in the README.md now has those
    links.
  - Style changes in all examples, removing type [System.Management.Automation.Credential()]
    from credential parameters ([issue #1003](https://github.com/dsccommunity/SqlServerDsc/issues/1003)),
    and renamed the credential parameter so it is not using abbreviation.
  - Updated the security token for AppVeyor status badge in README.md. When we
    renamed the repository the security token was changed
    ([issue #1012](https://github.com/dsccommunity/SqlServerDsc/issues/1012)).
  - Now the helper function Restart-SqlService, after restarting the SQL Server
    service, does not return until it can connect to the SQL Server instance, and
    the instance returns status 'Online' ([issue #1008](https://github.com/dsccommunity/SqlServerDsc/issues/1008)).
    If it fails to connect within the timeout period (defaults to 120 seconds) it
    throws an error.
  - Fixed typo in comment-base help for helper function Test-AvailabilityReplicaSeedingModeAutomatic.
  - Style cleanup in helper functions and tests.
- Changes to SqlAG
  - Fixed typos in tests.
  - Style cleanup in code and tests.
- Changes to SqlAGDatabase
  - Style cleanup in code and tests.
- Changes to SqlAGListener
  - Fixed typo in comment-based help.
  - Style cleanup in code and tests.
- Changes to SqlAGReplica
  - Minor code style cleanup. Removed unused variable and instead piped the cmdlet
    Join-SqlAvailabilityGroup to Out-Null.
  - Fixed minor typos in comment-based help.
  - Fixed minor typos in comment.
  - Style cleanup in code and tests.
  - Updated description for parameter Name in README.md and in comment-based help
    ([issue #1034](https://github.com/dsccommunity/SqlServerDsc/issues/1034)).
- Changes to SqlAlias
  - Fixed issue where exception was thrown if reg keys did not exist
    ([issue #949](https://github.com/dsccommunity/SqlServerDsc/issues/949)).
  - Style cleanup in tests.
- Changes to SqlAlwaysOnService
  - Refactor integration tests slightly to improve run time performance
    ([issue #1001](https://github.com/dsccommunity/SqlServerDsc/issues/1001)).
  - Style cleanup in code and tests.
- Changes to SqlDatabase
  - Fix minor Script Analyzer warning.
- Changes to SqlDatabaseDefaultLocation
  - Refactor integration tests slightly to improve run time performance
    ([issue #1001](https://github.com/dsccommunity/SqlServerDsc/issues/1001)).
  - Minor style cleanup of code in tests.
- Changes to SqlDatabaseRole
  - Style cleanup in tests.
- Changes to SqlRS
  - Replaced Get-WmiObject with Get-CimInstance to fix Script Analyzer warnings
    ([issue #264](https://github.com/dsccommunity/SqlServerDsc/issues/264)).
  - Refactored the resource to use Invoke-CimMethod.
  - Added parameter UseSsl which when set to $true forces connections to the
    Reporting Services to use SSL when connecting ([issue #990](https://github.com/dsccommunity/SqlServerDsc/issues/990)).
  - Added complete example for SqlRS (based on the integration tests)
    ([issue #634](https://github.com/dsccommunity/SqlServerDsc/issues/634)).
  - Refactor integration tests slightly to improve run time performance
    ([issue #1001](https://github.com/dsccommunity/SqlServerDsc/issues/1001)).
  - Style cleanup in code and tests.
- Changes to SqlScript
  - Style cleanup in tests.
  - Updated examples.
  - Added integration tests.
  - Fixed minor typos in comment-based help.
  - Added new example based on integration test.
- Changes to SqlServerConfiguration
  - Fixed minor typos in comment-based help.
  - Now the verbose message say what option is changing and to what value
    ([issue #1014](https://github.com/dsccommunity/SqlServerDsc/issues/1014)).
  - Changed the RestartTimeout parameter from type SInt32 to type UInt32.
  - Added localization ([issue #605](https://github.com/dsccommunity/SqlServerDsc/issues/605)).
  - Style cleanup in code and tests.
- Changes to SqlServerEndpoint
  - Updated README.md with links to the examples
    ([issue #504](https://github.com/dsccommunity/SqlServerDsc/issues/504)).
  - Style cleanup in tests.
- Changes to SqlServerLogin
  - Added integration tests ([issue #748](https://github.com/dsccommunity/SqlServerDsc/issues/748)).
  - Minor code style cleanup.
  - Removed unused variable and instead piped the helper function Connect-SQL to
    Out-Null.
  - Style cleanup in tests.
- Changes to SqlServerMaxDop
  - Minor style changes in the helper function Get-SqlDscDynamicMaxDop.
- Changes to SqlServerMemory
  - Style cleanup in code and tests.
- Changes to SqlServerPermission
  - Fixed minor typos in comment-based help.
  - Style cleanup in code.
- Changes to SqlServerReplication
  - Fixed minor typos in verbose messages.
  - Style cleanup in tests.
- Changes to SqlServerNetwork
  - Added sysadmin account parameter usage to the examples.
- Changes to SqlServerReplication
  - Fix Script Analyzer warning ([issue #263](https://github.com/dsccommunity/SqlServerDsc/issues/263)).
- Changes to SqlServerRole
  - Added localization ([issue #621](https://github.com/dsccommunity/SqlServerDsc/issues/621)).
  - Added integration tests ([issue #756](https://github.com/dsccommunity/SqlServerDsc/issues/756)).
  - Updated example to add two server roles in the same configuration.
  - Style cleanup in tests.
- Changes to SqlServiceAccount
  - Default services are now properly detected
    ([issue #930](https://github.com/dsccommunity/SqlServerDsc/issues/930)).
  - Made the description of parameter RestartService more descriptive
    ([issue #960](https://github.com/dsccommunity/SqlServerDsc/issues/960)).
  - Added a read-only parameter ServiceAccountName so that the service account
    name is correctly returned as a string ([issue #982](https://github.com/dsccommunity/SqlServerDsc/issues/982)).
  - Added integration tests ([issue #980](https://github.com/dsccommunity/SqlServerDsc/issues/980)).
  - The timing issue that the resource returned before SQL Server service was
    actually restarted has been solved by a change in the helper function
    Restart-SqlService ([issue #1008](https://github.com/dsccommunity/SqlServerDsc/issues/1008)).
    Now Restart-SqlService waits for the instance to return status 'Online' or
    throws an error saying it failed to connect within the timeout period.
  - Style cleanup in code and tests.
- Changes to SqlSetup
  - Added parameter `ASServerMode` to support installing Analysis Services in
    Multidimensional mode, Tabular mode and PowerPivot mode
    ([issue #388](https://github.com/dsccommunity/SqlServerDsc/issues/388)).
  - Added integration tests for testing Analysis Services Multidimensional mode
    and Tabular mode.
  - Cleaned up integration tests.
  - Added integration tests for installing a default instance of Database Engine.
  - Refactor integration tests slightly to improve run time performance
    ([issue #1001](https://github.com/dsccommunity/SqlServerDsc/issues/1001)).
  - Added PSSA rule 'PSUseDeclaredVarsMoreThanAssignments' override in the
    function Set-TargetResource for the variable $global:DSCMachineStatus.
  - Style cleanup in code and tests.
- Changes to SqlWaitForAG
  - Style cleanup in code.
- Changes to SqlWindowsFirewall
  - Fixed minor typos in comment-based help.
  - Style cleanup in code.

## [10.0.0.0] - 2017-12-14

### Changed

- BREAKING CHANGE: Resource module has been renamed to SqlServerDsc
  ([issue #916](https://github.com/dsccommunity/SqlServerDsc/issues/916)).
- BREAKING CHANGE: Significant rename to reduce length of resource names
  - See [issue #851](https://github.com/dsccommunity/SqlServerDsc/issues/851)
    for a complete table mapping rename changes.
  - Impact to all resources.
- Changes to CONTRIBUTING.md
  - Added details to the naming convention used in SqlServerDsc.
- Changes to SqlServerDsc
  - The examples in the root of the Examples folder are obsolete. A note was
    added to the comment-based help in each example stating it is obsolete.
    This is a temporary measure until they are replaced
    ([issue #904](https://github.com/dsccommunity/SqlServerDsc/issues/904)).
  - Added new common test (regression test) for validating the long path
    issue for compiling resources in Azure Automation.
  - Fix resources in alphabetical order in README.md ([issue #908](https://github.com/dsccommunity/SqlServerDsc/issues/908)).
- Changes to SqlAG
  - BREAKING CHANGE: Parameters SQLServer and SQLInstanceName has been renamed
    to ServerName and InstanceName respectively
    ([issue #308](https://github.com/dsccommunity/SqlServerDsc/issues/308)).
  - BREAKING CHANGE: The read-only property SQLServerNetName was removed in favor
    of EndpointHostName ([issue #924](https://github.com/dsccommunity/SqlServerDsc/issues/924)).
    Get-TargetResource will now return the value of property [NetName](https://docs.microsoft.com/en-us/dotnet/api/microsoft.sqlserver.management.smo.server.netname)
    for the property EndpointHostName.
- Changes to SqlAGDatabase
  - BREAKING CHANGE: Parameters SQLServer and SQLInstanceName has been renamed
    to ServerName and InstanceName respectively
    ([issue #308](https://github.com/dsccommunity/SqlServerDsc/issues/308)).
  - Changed the Get-MatchingDatabaseNames function to be case insensitive when
    matching database names ([issue #912](https://github.com/dsccommunity/SqlServerDsc/issues/912)).
- Changes to SqlAGListener
  - BREAKING CHANGE: Parameter NodeName has been renamed to ServerName
    ([issue #308](https://github.com/dsccommunity/SqlServerDsc/issues/308)).
- Changes to SqlAGReplica
  - BREAKING CHANGE: Parameters SQLServer and SQLInstanceName has been renamed
    to ServerName and InstanceName respectively
    ([issue #308](https://github.com/dsccommunity/SqlServerDsc/issues/308)).
  - BREAKING CHANGE: Parameters PrimaryReplicaSQLServer and PrimaryReplicaSQLInstanceName
    has been renamed to PrimaryReplicaServerName and PrimaryReplicaInstanceName
    respectively ([issue #922](https://github.com/dsccommunity/SqlServerDsc/issues/922)).
  - BREAKING CHANGE: The read-only property SQLServerNetName was removed in favor
    of EndpointHostName ([issue #924](https://github.com/dsccommunity/SqlServerDsc/issues/924)).
    Get-TargetResource will now return the value of property [NetName](https://docs.microsoft.com/en-us/dotnet/api/microsoft.sqlserver.management.smo.server.netname)
    for the property EndpointHostName.
- Changes to SqlAlwaysOnService
  - BREAKING CHANGE: Parameters SQLServer and SQLInstanceName has been renamed
    to ServerName and InstanceName respectively
    ([issue #308](https://github.com/dsccommunity/SqlServerDsc/issues/308)).
- Changes to SqlDatabase
  - BREAKING CHANGE: Parameters SQLServer and SQLInstanceName has been renamed
    to ServerName and InstanceName respectively
    ([issue #308](https://github.com/dsccommunity/SqlServerDsc/issues/308)).
- Changes SqlDatabaseDefaultLocation
  - BREAKING CHANGE: Parameters SQLServer and SQLInstanceName has been renamed
    to ServerName and InstanceName respectively
    ([issue #308](https://github.com/dsccommunity/SqlServerDsc/issues/308)).
- Changes to SqlDatabaseOwner
  - BREAKING CHANGE: Parameters SQLServer and SQLInstanceName has been renamed
    to ServerName and InstanceName respectively
    ([issue #308](https://github.com/dsccommunity/SqlServerDsc/issues/308)).
- Changes to SqlDatabasePermission
  - BREAKING CHANGE: Parameters SQLServer and SQLInstanceName has been renamed
    to ServerName and InstanceName respectively
    ([issue #308](https://github.com/dsccommunity/SqlServerDsc/issues/308)).
- Changes to SqlDatabaseRecoveryModel
  - BREAKING CHANGE: Parameters SQLServer and SQLInstanceName has been renamed
    to ServerName and InstanceName respectively
    ([issue #308](https://github.com/dsccommunity/SqlServerDsc/issues/308)).
- Changes to SqlDatabaseRole
  - BREAKING CHANGE: Parameters SQLServer and SQLInstanceName has been renamed
    to ServerName and InstanceName respectively
    ([issue #308](https://github.com/dsccommunity/SqlServerDsc/issues/308)).
- Changes to SqlRS
  - BREAKING CHANGE: Parameters RSSQLServer and RSSQLInstanceName has been renamed
    to DatabaseServerName and DatabaseInstanceName respectively
    ([issue #923](https://github.com/dsccommunity/SqlServerDsc/issues/923)).
- Changes to SqlServerConfiguration
  - BREAKING CHANGE: Parameters SQLServer and SQLInstanceName has been renamed
    to ServerName and InstanceName respectively
    ([issue #308](https://github.com/dsccommunity/SqlServerDsc/issues/308)).
- Changes to SqlServerEndpoint
  - BREAKING CHANGE: Parameters SQLServer and SQLInstanceName has been renamed
    to ServerName and InstanceName respectively
    ([issue #308](https://github.com/dsccommunity/SqlServerDsc/issues/308)).
- Changes to SqlServerEndpointPermission
  - BREAKING CHANGE: Parameter NodeName has been renamed to ServerName
    ([issue #308](https://github.com/dsccommunity/SqlServerDsc/issues/308)).
  - Now the examples files have a shorter name so that resources will not fail
    to compile in Azure Automation ([issue #934](https://github.com/dsccommunity/SqlServerDsc/issues/934)).
- Changes to SqlServerEndpointState
  - BREAKING CHANGE: Parameter NodeName has been renamed to ServerName
    ([issue #308](https://github.com/dsccommunity/SqlServerDsc/issues/308)).
- Changes to SqlServerLogin
  - BREAKING CHANGE: Parameters SQLServer and SQLInstanceName has been renamed
    to ServerName and InstanceName respectively
    ([issue #308](https://github.com/dsccommunity/SqlServerDsc/issues/308)).
- Changes to SqlServerMaxDop
  - BREAKING CHANGE: Parameters SQLServer and SQLInstanceName has been renamed
    to ServerName and InstanceName respectively
    ([issue #308](https://github.com/dsccommunity/SqlServerDsc/issues/308)).
- Changes to SqlServerMemory
  - BREAKING CHANGE: Parameters SQLServer and SQLInstanceName has been renamed
    to ServerName and InstanceName respectively
    ([issue #308](https://github.com/dsccommunity/SqlServerDsc/issues/308)).
- Changes to SqlServerNetwork
  - BREAKING CHANGE: Parameters SQLServer has been renamed to ServerName
    ([issue #308](https://github.com/dsccommunity/SqlServerDsc/issues/308)).
- Changes to SqlServerPermission
  - BREAKING CHANGE: Parameter NodeName has been renamed to ServerName
    ([issue #308](https://github.com/dsccommunity/SqlServerDsc/issues/308)).
- Changes to SqlServerRole
  - BREAKING CHANGE: Parameters SQLServer and SQLInstanceName has been renamed
    to ServerName and InstanceName respectively
    ([issue #308](https://github.com/dsccommunity/SqlServerDsc/issues/308)).
- Changes to SqlServerServiceAccount
  - BREAKING CHANGE: Parameters SQLServer and SQLInstanceName has been renamed
    to ServerName and InstanceName respectively
    ([issue #308](https://github.com/dsccommunity/SqlServerDsc/issues/308)).

## [9.0.0.0] - 2017-11-15

### Changed

- Changes to xSQLServer
  - Updated Pester syntax to v4
  - Fixes broken links to issues in the CHANGELOG.md.
- Changes to xSQLServerDatabase
  - Added parameter to specify collation for a database to be different from server
    collation ([issue #767](https://github.com/dsccommunity/SqlServerDsc/issues/767)).
  - Fixed unit tests for Get-TargetResource to ensure correctly testing return
    values ([issue #849](https://github.com/dsccommunity/SqlServerDsc/issues/849))
- Changes to xSQLServerAlwaysOnAvailabilityGroup
  - Refactored the unit tests to allow them to be more user friendly and to test
    additional SQLServer variations.
    - Each test will utilize the Import-SQLModuleStub to ensure the correct
      module is loaded ([issue #784](https://github.com/dsccommunity/SqlServerDsc/issues/784)).
  - Fixed an issue when setting the SQLServer parameter to a Fully Qualified
    Domain Name (FQDN) ([issue #468](https://github.com/dsccommunity/SqlServerDsc/issues/468)).
  - Fixed the logic so that if a parameter is not supplied to the resource, the
    resource will not attempt to apply the defaults on subsequent checks
    ([issue #517](https://github.com/dsccommunity/SqlServerDsc/issues/517)).
  - Made the resource cluster aware. When ProcessOnlyOnActiveNode is specified,
    the resource will only determine if a change is needed if the target node
    is the active host of the SQL Server instance ([issue #868](https://github.com/dsccommunity/SqlServerDsc/issues/868)).
- Changes to xSQLServerAlwaysOnAvailabilityGroupDatabaseMembership
  - Made the resource cluster aware. When ProcessOnlyOnActiveNode is specified,
    the resource will only determine if a change is needed if the target node
    is the active host of the SQL Server instance ([issue #869](https://github.com/dsccommunity/SqlServerDsc/issues/869)).
- Changes to xSQLServerAlwaysOnAvailabilityGroupReplica
  - Made the resource cluster aware. When ProcessOnlyOnActiveNode is specified,
    the resource will only determine if a change is needed if the target node is
    the active host of the SQL Server instance ([issue #870](https://github.com/dsccommunity/SqlServerDsc/issues/870)).
- Added the CommonTestHelper.psm1 to store common testing functions.
  - Added the Import-SQLModuleStub function to ensure the correct version of the
    module stubs are loaded ([issue #784](https://github.com/dsccommunity/SqlServerDsc/issues/784)).
- Changes to xSQLServerMemory
  - Made the resource cluster aware. When ProcessOnlyOnActiveNode is specified,
    the resource will only determine if a change is needed if the target node
    is the active host of the SQL Server instance ([issue #867](https://github.com/dsccommunity/SqlServerDsc/issues/867)).
- Changes to xSQLServerNetwork
  - BREAKING CHANGE: Renamed parameter TcpDynamicPorts to TcpDynamicPort and
    changed type to Boolean ([issue #534](https://github.com/dsccommunity/SqlServerDsc/issues/534)).
  - Resolved issue when switching from dynamic to static port.
    configuration ([issue #534](https://github.com/dsccommunity/SqlServerDsc/issues/534)).
  - Added localization (en-US) for all strings in resource and unit tests
    ([issue #618](https://github.com/dsccommunity/SqlServerDsc/issues/618)).
  - Updated examples to reflect new parameters.
- Changes to xSQLServerRSConfig
  - Added examples
- Added resource
  - xSQLServerDatabaseDefaultLocation
    ([issue #656](https://github.com/dsccommunity/SqlServerDsc/issues/656))
- Changes to xSQLServerEndpointPermission
  - Fixed a problem when running the tests locally in a PowerShell console it
    would ask for parameters ([issue #897](https://github.com/dsccommunity/SqlServerDsc/issues/897)).
- Changes to xSQLServerAvailabilityGroupListener
  - Fixed a problem when running the tests locally in a PowerShell console it
    would ask for parameters ([issue #897](https://github.com/dsccommunity/SqlServerDsc/issues/897)).
- Changes to xSQLServerMaxDop
  - Made the resource cluster aware. When ProcessOnlyOnActiveNode is specified,
    the resource will only determine if a change is needed if the target node
    is the active host of the SQL Server instance ([issue #882](https://github.com/dsccommunity/SqlServerDsc/issues/882)).

## [8.2.0.0] - 2017-10-05

### Changed

- Changes to xSQLServer
  - Updated appveyor.yml so that integration tests run in order and so that
    the SQLPS module folders are renamed to not disturb the units test, but
    can be renamed back by the integration tests xSQLServerSetup so that the
    integration tests can run successfully
    ([issue #774](https://github.com/dsccommunity/SqlServerDsc/issues/774)).
  - Changed so the maximum version to be installed is 4.0.6.0, when running unit
    tests in AppVeyor. Quick fix until we can resolve the unit tests (see
    [issue #807](https://github.com/dsccommunity/SqlServerDsc/issues/807)).
  - Moved the code block, that contains workarounds in appveyor.yml, so it is run
    during the install phase instead of the test phase.
  - Fix problem with tests breaking with Pester 4.0.7 ([issue #807](https://github.com/dsccommunity/SqlServerDsc/issues/807)).
- Changes to xSQLServerHelper
  - Changes to Connect-SQL and Import-SQLPSModule
    - Now it correctly loads the correct assemblies when SqlServer module is
      present ([issue #649](https://github.com/dsccommunity/SqlServerDsc/issues/649)).
    - Now SQLPS module will be correctly loaded (discovered) after installation
      of SQL Server. Previously resources depending on SQLPS module could fail
      because SQLPS was not found after installation because the PSModulePath
      environment variable in the (LCM) PowerShell session did not contain the new
      module path.
  - Added new helper function "Test-ClusterPermissions" ([issue #446](https://github.com/dsccommunity/SqlServerDsc/issues/446)).
- Changes to xSQLServerSetup
  - Fixed an issue with trailing slashes in the 'UpdateSource' property
    ([issue #720](https://github.com/dsccommunity/SqlServerDsc/issues/720)).
  - Fixed so that the integration test renames back the SQLPS module folders if
    they was renamed by AppVeyor (in the appveyor.yml file)
    ([issue #774](https://github.com/dsccommunity/SqlServerDsc/issues/774)).
  - Fixed so integration test does not write warnings when SQLPS module is loaded
    ([issue #798](https://github.com/dsccommunity/SqlServerDsc/issues/798)).
  - Changes to integration tests.
    - Moved the configuration block from the MSFT\_xSQLServerSetup.Integration.Tests.ps1
      to the MSFT\_xSQLServerSetup.config.ps1 to align with the other integration
      test. And also get most of the configuration in one place.
    - Changed the tests so that the local SqlInstall account is added as a member
      of the local administrators group.
    - Changed the tests so that the local SqlInstall account is added as a member
      of the system administrators in SQL Server (Database Engine) - needed for the
      xSQLServerAlwaysOnService integration tests.
    - Changed so that only one of the Modules-folder for the SQLPS PowerShell module
      for SQL Server 2016 is renamed back so it can be used with the integration
      tests. There was an issue when more than one SQLPS module was present (see
      more information in [issue #806](https://github.com/dsccommunity/SqlServerDsc/issues/806)).
    - Fixed wrong variable name for SQL service credential. It was using the
      integration test variable name instead of the parameter name.
    - Added ErrorAction 'Stop' to the cmdlet Start-DscConfiguration
      ([issue #824](https://github.com/dsccommunity/SqlServerDsc/issues/824)).
- Changes to xSQLServerAlwaysOnAvailabilityGroup
  - Change the check of the values entered as parameter for
    BasicAvailabilityGroup. It is a boolean, hence it was not possible to
    disable the feature.
  - Add possibility to enable/disable the feature DatabaseHealthTrigger
    (SQL Server 2016 or later only).
  - Add possibility to enable the feature DtcSupportEnabled (SQL Server 2016 or
    later only). The feature currently can't be altered once the Availability
    Group is created.
  - Use the new helper function "Test-ClusterPermissions".
  - Refactored the unit tests to allow them to be more user friendly.
  - Added the following read-only properties to the schema ([issue #476](https://github.com/dsccommunity/SqlServerDsc/issues/476))
    - EndpointPort
    - EndpointURL
    - SQLServerNetName
    - Version
  - Use the Get-PrimaryReplicaServerObject helper function.
- Changes to xSQLServerAlwaysOnAvailabilityGroupReplica
  - Fixed the formatting for the AvailabilityGroupNotFound error.
  - Added the following read-only properties to the schema ([issue #477](https://github.com/dsccommunity/SqlServerDsc/issues/477))
    - EndpointPort
    - EndpointURL
  - Use the new helper function "Test-ClusterPermissions".
  - Use the Get-PrimaryReplicaServerObject helper function
- Changes to xSQLServerHelper
  - Fixed Connect-SQL by ensuring the Status property returns 'Online' prior to
    returning the SQL Server object ([issue #333](https://github.com/dsccommunity/SqlServerDsc/issues/333)).
- Changes to xSQLServerRole
  - Running Get-DscConfiguration no longer throws an error saying property
    Members is not an array ([issue #790](https://github.com/dsccommunity/SqlServerDsc/issues/790)).
- Changes to xSQLServerMaxDop
  - Fixed error where Measure-Object cmdlet would fail claiming it could not
    find the specified property ([issue #801](https://github.com/dsccommunity/SqlServerDsc/issues/801))
- Changes to xSQLServerAlwaysOnService
  - Added integration test ([issue #736](https://github.com/dsccommunity/SqlServerDsc/issues/736)).
    - Added ErrorAction 'Stop' to the cmdlet Start-DscConfiguration
      ([issue #824](https://github.com/dsccommunity/SqlServerDsc/issues/824)).
- Changes to SMO.cs
  - Added default properties to the Server class
    - AvailabilityGroups
    - Databases
    - EndpointCollection
  - Added a new overload to the Login class
  - Added default properties to the AvailabilityReplicas class
    - AvailabilityDatabases
    - AvailabilityReplicas
- Added new resource xSQLServerAccount ([issue #706](https://github.com/dsccommunity/SqlServerDsc/issues/706))
  - Added localization support for all strings
  - Added examples for usage
- Changes to xSQLServerRSConfig
  - No longer returns a null value from Test-TargetResource when Reporting
    Services has not been initialized ([issue #822](https://github.com/dsccommunity/SqlServerDsc/issues/822)).
  - Fixed so that when two Reporting Services are installed for the same major
    version the resource does not throw an error ([issue #819](https://github.com/dsccommunity/SqlServerDsc/issues/819)).
  - Now the resource will restart the Reporting Services service after
    initializing ([issue #592](https://github.com/dsccommunity/SqlServerDsc/issues/592)).
    This will enable the Reports site to work.
  - Added integration test ([issue #753](https://github.com/dsccommunity/SqlServerDsc/issues/753)).
  - Added support for configuring URL reservations and virtual directory names
    ([issue #570](https://github.com/dsccommunity/SqlServerDsc/issues/570))
- Added resource
  - xSQLServerDatabaseDefaultLocation
    ([issue #656](https://github.com/dsccommunity/SqlServerDsc/issues/656))

## [8.1.0.0] - 2017-08-23

### Changed

- Changes to xSQLServer
  - Added back .markdownlint.json so that lint rule MD013 is enforced.
  - Change the module to use the image 'Visual Studio 2017' as the build worker
    image for AppVeyor (issue #685).
  - Minor style change in CommonResourceHelper. Added missing [Parameter()] on
    three parameters.
  - Minor style changes to the unit tests for CommonResourceHelper.
  - Changes to xSQLServerHelper
    - Added Swedish localization ([issue #695](https://github.com/dsccommunity/SqlServerDsc/issues/695)).
  - Opt-in for module files common tests ([issue #702](https://github.com/dsccommunity/SqlServerDsc/issues/702)).
    - Removed Byte Order Mark (BOM) from the files; CommonResourceHelper.psm1,
      MSFT\_xSQLServerAvailabilityGroupListener.psm1, MSFT\_xSQLServerConfiguration.psm1,
      MSFT\_xSQLServerEndpointPermission.psm1, MSFT\_xSQLServerEndpointState.psm1,
      MSFT\_xSQLServerNetwork.psm1, MSFT\_xSQLServerPermission.psm1,
      MSFT\_xSQLServerReplication.psm1, MSFT\_xSQLServerScript.psm1,
      SQLPSStub.psm1, SqlServerStub.psm1.
  - Opt-in for script files common tests ([issue #707](https://github.com/dsccommunity/SqlServerDsc/issues/707)).
    - Removed Byte Order Mark (BOM) from the files; DSCClusterSqlBuild.ps1,
      DSCFCISqlBuild.ps1, DSCSqlBuild.ps1, DSCSQLBuildEncrypted.ps1,
      SQLPush_SingleServer.ps1, 1-AddAvailabilityGroupListenerWithSameNameAsVCO.ps1,
      2-AddAvailabilityGroupListenerWithDifferentNameAsVCO.ps1,
      3-RemoveAvailabilityGroupListenerWithSameNameAsVCO.ps1,
      4-RemoveAvailabilityGroupListenerWithDifferentNameAsVCO.ps1,
      5-AddAvailabilityGroupListenerUsingDHCPWithDefaultServerSubnet.ps1,
      6-AddAvailabilityGroupListenerUsingDHCPWithSpecificSubnet.ps1,
      2-ConfigureInstanceToEnablePriorityBoost.ps1, 1-CreateEndpointWithDefaultValues.ps1,
      2-CreateEndpointWithSpecificPortAndIPAddress.ps1, 3-RemoveEndpoint.ps1,
      1-AddConnectPermission.ps1, 2-RemoveConnectPermission.ps1,
      3-AddConnectPermissionToAlwaysOnPrimaryAndSecondaryReplicaEachWithDifferentSqlServiceAccounts.ps1,
      4-RemoveConnectPermissionToAlwaysOnPrimaryAndSecondaryReplicaEachWithDifferentSqlServiceAccounts.ps1,
      1-MakeSureEndpointIsStarted.ps1, 2-MakeSureEndpointIsStopped.ps1,
      1-EnableTcpIpWithStaticPort.ps1, 2-EnableTcpIpWithDynamicPort.ps1,
      1-AddServerPermissionForLogin.ps1, 2-RemoveServerPermissionForLogin.ps1,
      1-ConfigureInstanceAsDistributor.ps1, 2-ConfigureInstanceAsPublisher.ps1,
      1-WaitForASingleClusterGroup.ps1, 2-WaitForMultipleClusterGroups.ps1.
  - Updated year to 2017 in license file ([issue #711](https://github.com/dsccommunity/SqlServerDsc/issues/711)).
  - Code style clean-up throughout the module to align against the Style Guideline.
  - Fixed typos and the use of wrong parameters in unit tests which was found
    after release of new version of Pester ([issue #773](https://github.com/dsccommunity/SqlServerDsc/issues/773)).
- Changes to xSQLServerAlwaysOnService
  - Added resource description in README.md.
  - Updated parameters descriptions in comment-based help, schema.mof and README.md.
  - Changed the datatype of the parameter to UInt32 so the same datatype is used
    in both the Get-/Test-/Set-TargetResource functions as in the schema.mof
    (issue #688).
  - Added read-only property IsHadrEnabled to schema.mof and the README.md
    (issue #687).
  - Minor cleanup of code.
  - Added examples (issue #633)
    - 1-EnableAlwaysOn.ps1
    - 2-DisableAlwaysOn.ps1
  - Fixed PS Script Analyzer errors ([issue #724](https://github.com/dsccommunity/SqlServerDsc/issues/724))
  - Casting the result of the property IsHadrEnabled to [System.Boolean] so that
    $null is never returned, which resulted in an exception ([issue #763](https://github.com/dsccommunity/SqlServerDsc/issues/763)).
- Changes to xSQLServerDatabasePermission
  - Fixed PS Script Analyzer errors ([issue #725](https://github.com/dsccommunity/SqlServerDsc/issues/725))
- Changes to xSQLServerScript
  - Fixed PS Script Analyzer errors ([issue #728](https://github.com/dsccommunity/SqlServerDsc/issues/728))
- Changes to xSQLServerSetup
  - Added Swedish localization ([issue #695](https://github.com/dsccommunity/SqlServerDsc/issues/695)).
  - Now Get-TargetResource correctly returns an array for property ASSysAdminAccounts,
    and no longer throws an error when there is just one Analysis Services
    administrator (issue #691).
  - Added a simple integration test ([issue #709](https://github.com/dsccommunity/SqlServerDsc/issues/709)).
  - Fixed PS Script Analyzer errors ([issue #729](https://github.com/dsccommunity/SqlServerDsc/issues/729))

## [8.0.0.0] - 2017-07-12

### Changed

- BREAKING CHANGE: The module now requires WMF 5.
  - This is required for class-based resources
- Added new resource
  - xSQLServerAlwaysOnAvailabilityGroupDatabaseMembership
  - Added localization support for all strings.
  - Refactored as a MOF based resource due to challenges with Pester and testing
    in Powershell 5.
- Changes to xSQLServer
  - BREAKING CHANGE: xSQLServer does no longer try to support WMF 4.0 (PowerShell
    4.0) (issue #574). Minimum supported version of WMF is now 5.0 (PowerShell 5.0).
  - BREAKING CHANGE: Removed deprecated resource xSQLAOGroupJoin (issue #457).
  - BREAKING CHANGE: Removed deprecated resource xSQLAOGroupEnsure (issue #456).
  - BREAKING CHANGE: Removed deprecated resource xSQLServerFailoverClusterSetup
    (issue #336).
  - Updated PULL\_REQUEST\_TEMPLATE adding comment block around text. Also
    rearranged and updated texts (issue #572).
  - Added common helper functions for HQRM localization, and added tests for the
    helper functions.
    - Get-LocalizedData
    - New-InvalidResultException
    - New-ObjectNotFoundException
    - New-InvalidOperationException
    - New-InvalidArgumentException
  - Updated CONTRIBUTING.md describing the new localization helper functions.
  - Fixed typos in xSQLServer.strings.psd1
  - Fixed CodeCov badge links in README.md so that they point to the correct branch.
  - Added VS Code workspace settings file with formatting settings matching the
    Style Guideline (issue #645). That will make it possible inside VS Code to press
    SHIFT+ALT+F, or press F1 and choose 'Format document' in the list. The
    PowerShell code will then be formatted according to the Style Guideline
    (although maybe not complete, but would help a long way).
    - Removed powershell.codeFormatting.alignPropertyValuePairs setting since
      it does not align with the style guideline.
    - Added powershell.codeFormatting.preset with a value of 'Custom' so that
      workspace formatting settings are honored (issue #665).
  - Fixed lint error MD013 and MD036 in README.md.
  - Updated .markdownlint.json to enable rule MD013 and MD036 to enforce those
    lint markdown rules in the common tests.
  - Fixed lint error MD013 in CHANGELOG.md.
  - Fixed lint error MD013 in CONTRIBUTING.md.
  - Added code block around types in README.md.
  - Updated copyright information in xSQLServer.psd1.
  - Opt-in for markdown common tests (issue #668).
    - The old markdown tests has been removed.
- Changes to xSQLServerHelper
  - Removed helper function Grant-ServerPerms because the deprecated resource that
    was using it was removed.
  - Removed helper function Grant-CNOPerms because the deprecated resource that
    was using it was removed.
  - Removed helper function New-ListenerADObject because the deprecated resource
    that was using it was removed.
  - Added tests for those helper functions that did not have tests.
  - Test-SQLDscParameterState helper function can now correctly pass a CimInstance
    as DesiredValue.
  - Test-SQLDscParameterState helper function will now output a warning message
    if the value type of a desired value is not supported.
  - Added localization to helper functions (issue #641).
    - Resolved the issue when using Write-Verbose in helper functions discussed
      in #641 where Write-Verbose wouldn't write out verbose messages unless using
      parameter Verbose.
    - Moved localization strings from xSQLServer.strings.psd1 to
      xSQLServerHelper.strings.psd1.
- Changes to xSQLServerSetup
  - BREAKING CHANGE: Replaced StartWin32Process helper function with the cmdlet
    Start-Process (issue #41, #93 and #126).
  - BREAKING CHANGE: The parameter SetupCredential has been removed since it is
    no longer needed. This is because the resource now support the built-in
    PsDscRunAsCredential.
  - BREAKING CHANGE: Now the resource supports using built-in PsDscRunAsCredential.
    If PsDscRunAsCredential is set, that username will be used as the first system
    administrator.
  - BREAKING CHANGE: If the parameter PsDscRunAsCredential are not assigned any
    credentials then the resource will start the setup process as the SYSTEM account.
    When installing as the SYSTEM account, then parameter SQLSysAdminAccounts and
    ASSysAdminAccounts must be specified when installing feature Database Engine
    and Analysis Services respectively.
  - When setup exits with the exit code 3010 a warning message is written to console
    telling that setup finished successfully, but a reboot is required (partly fixes
    issue #565).
  - When setup exits with an exit code other than 0 or 3010 a warning message is
    written to console telling that setup finished with an error (partly fixes
    issue #580).
  - Added a new parameter SetupProcessTimeout which defaults to 7200 seconds (2
    hours). If the setup process has not finished before the timeout value in
    SetupProcessTimeout an error will be thrown (issue #566).
  - Updated all examples to match the removal of SetupCredential.
  - Updated (removed) severe known issues in README.md for resource xSQLServerSetup.
  - Now all major version uses the same identifier to evaluate InstallSharedDir
    and InstallSharedWOWDir (issue #420).
  - Now setup arguments that contain no value will be ignored, for example when
    InstallSharedDir and
    InstallSharedWOWDir path is already present on the target node, because of a
    previous installation (issue #639).
  - Updated Get-TargetResource to correctly detect BOL, Conn, BC and other tools
    when they are installed without SQLENGINE (issue #591).
  - Now it can detect Documentation Components correctly after the change in
    issue #591 (issue #628)
  - Fixed bug that prevented Get-DscConfiguration from running without error. The
    return hash table fails if the $clusteredSqlIpAddress variable is not used.
    The schema expects a string array but it is initialized as just a null string,
    causing it to fail on Get-DscConfiguration (issue #393).
  - Added localization support for all strings.
  - Added a test to test some error handling for cluster installations.
  - Added support for MDS feature install (issue #486)
    - Fixed localization support for MDS feature (issue #671).
- Changes to xSQLServerRSConfig
  - BREAKING CHANGE: Removed `$SQLAdminCredential` parameter. Use common parameter
    `PsDscRunAsCredential` (WMF 5.0+) to run the resource under different credentials.
    `PsDscRunAsCredential` Windows account must be a sysadmin on SQL Server (issue
    #568).
  - In addition, the resource no longer uses `Invoke-Command` cmdlet that was used
    to impersonate the Windows user specified by `$SQLAdminCredential`. The call
    also needed CredSSP authentication to be enabled and configured on the target
    node, which complicated deployments in non-domain scenarios. Using
    `PsDscRunAsCredential` solves this problems for us.
  - Fixed virtual directory creation for SQL Server 2016 (issue #569).
  - Added unit tests (issue #295).
- Changes to xSQLServerDatabase
  - Changed the readme, SQLInstance should have been SQLInstanceName.
- Changes to xSQLServerScript
  - Fixed bug with schema and variable mismatch for the Credential/Username parameter
    in the return statement (issue #661).
  - Optional QueryTimeout parameter to specify sql script query execution timeout.
    Fixes issue #597
- Changes to xSQLServerAlwaysOnService
  - Fixed typos in localization strings and in tests.
- Changes to xSQLServerAlwaysOnAvailabilityGroup
  - Now it utilize the value of 'FailoverMode' to set the 'FailoverMode' property
    of the Availability Group instead of wrongly using the 'AvailabilityMode'
    property of the Availability Group.

## [7.1.0.0] - 2017-05-31

### Changed

- Changes to xSQLServerMemory
  - Changed the way SQLServer parameter is passed from Test-TargetResource to
    Get-TargetResource so that the default value isn't lost (issue #576).
  - Added condition to unit tests for when no SQLServer parameter is set.
- Changes to xSQLServerMaxDop
  - Changed the way SQLServer parameter is passed from Test-TargetResource to
    Get-TargetResource so that the default value isn't lost (issue #576).
  - Added condition to unit tests for when no SQLServer parameter is set.
- Changes to xWaitForAvailabilityGroup
  - Updated README.md with a description for the resources and revised the parameter
    descriptions.
  - The default value for RetryIntervalSec is now 20 seconds and the default value
    for RetryCount is now 30 times (issue #505).
  - Cleaned up code and fixed PSSA rules warnings (issue #268).
  - Added unit tests (issue #297).
  - Added descriptive text to README.md that the account that runs the resource
    must have permission to run the cmdlet Get-ClusterGroup (issue #307).
  - Added read-only parameter GroupExist which will return $true if the cluster
    role/group exist, otherwise it returns $false (issue #510).
  - Added examples.
- Changes to xSQLServerPermission
  - Cleaned up code, removed SupportsShouldProcess and fixed PSSA rules warnings
    (issue #241 and issue #262).
  - It is now possible to add permissions to two or more logins on the same instance
    (issue #526).
  - The parameter NodeName is no longer mandatory and has now the default value
    of $env:COMPUTERNAME.
  - The parameter Ensure now has a default value of 'Present'.
  - Updated README.md with a description for the resources and revised the parameter
    descriptions.
  - Removed dependency of SQLPS provider (issue #482).
  - Added ConnectSql permission. Now that permission can also be granted or revoked.
  - Updated note in resource description to also mention ConnectSql permission.
- Changes to xSQLServerHelper module
  - Removed helper function Get-SQLPSInstance and Get-SQLPSInstanceName because
    there is no resource using it any longer.
  - Added four new helper functions.
    - Register-SqlSmo, Register-SqlWmiManagement and Unregister-SqlAssemblies to
      handle the creation on the application domain and loading and unloading of
      the SMO and SqlWmiManagement assemblies.
    - Get-SqlInstanceMajorVersion to get the major SQL version for a specific instance.
  - Fixed typos in comment-based help
- Changes to xSQLServer
  - Fixed typos in markdown files; CHANGELOG, CONTRIBUTING, README and ISSUE_TEMPLATE.
  - Fixed typos in schema.mof files (and README.md).
  - Updated some parameter description in schema.mof files on those that was found
    was not equal to README.md.
- Changes to xSQLServerAlwaysOnService
  - Get-TargetResource should no longer fail silently with error 'Index operation
    failed; the array index evaluated to null.' (issue #519). Now if the
    Server.IsHadrEnabled property return neither $true or $false the
    Get-TargetResource function will throw an error.
- Changes to xSQLServerSetUp
  - Updated xSQLServerSetup Module Get-Resource method to fix (issue #516 and #490).
  - Added change to detect DQ, DQC, BOL, SDK features. Now the function
    Test-TargetResource returns true after calling set for DQ, DQC, BOL, SDK
    features (issue #516 and #490).
- Changes to xSQLServerAlwaysOnAvailabilityGroup
  - Updated to return the exception raised when an error is thrown.
- Changes to xSQLServerAlwaysOnAvailabilityGroupReplica
  - Updated to return the exception raised when an error is thrown.
  - Updated parameter description for parameter Name, so that it says it must be
    in the format SQLServer\InstanceName for named instance (issue #548).
- Changes to xSQLServerLogin
  - Added an optional boolean parameter Disabled. It can be used to enable/disable
    existing logins or create disabled logins (new logins are created as enabled
    by default).
- Changes to xSQLServerDatabaseRole
  - Updated variable passed to Microsoft.SqlServer.Management.Smo.User constructor
    to fix issue #530
- Changes to xSQLServerNetwork
  - Added optional parameter SQLServer with default value of $env:COMPUTERNAME
    (issue #528).
  - Added optional parameter RestartTimeout with default value of 120 seconds.
  - Now the resource supports restarting a sql server in a cluster (issue #527
    and issue #455).
  - Now the resource allows to set the parameter TcpDynamicPorts to a blank value
    (partly fixes issue #534). Setting a blank value for parameter TcpDynamicPorts
    together with a value for parameter TcpPort means that static port will be used.
  - Now the resource will not call Alter() in the Set-TargetResource when there
    is no change necessary (issue #537).
  - Updated example 1-EnableTcpIpOnCustomStaticPort.
  - Added unit tests (issue #294).
  - Refactored some of the code, cleaned up the rest and fixed PSSA rules warnings
    (issue #261).
  - If parameter TcpDynamicPort is set to '0' at the same time as TcpPort is set
    the resource will now throw an error (issue #535).
  - Added examples (issue #536).
  - When TcpDynamicPorts is set to '0' the Test-TargetResource function will no
    longer fail each time (issue #564).
- Changes to xSQLServerRSConfig
  - Replaced sqlcmd.exe usages with Invoke-SqlCmd calls (issue #567).
- Changes to xSQLServerDatabasePermission
  - Fixed code style, updated README.md and removed *-SqlDatabasePermission functions
    from xSQLServerHelper.psm1.
  - Added the option 'GrantWithGrant' with gives the user grant rights, together
    with the ability to grant others the same right.
  - Now the resource can revoke permission correctly (issue #454). When revoking
    'GrantWithGrant', both the grantee and all the other users the grantee has
    granted the same permission to, will also get their permission revoked.
  - Updated tests to cover Revoke().
- Changes to xSQLServerHelper
  - The missing helper function ('Test-SPDSCObjectHasProperty'), that was referenced
    in the helper function Test-SQLDscParameterState, is now incorporated into
    Test-SQLDscParameterState (issue #589).

## [7.0.0.0] - 2017-04-19

### Changed

- Examples
  - xSQLServerDatabaseRole
    - 1-AddDatabaseRole.ps1
    - 2-RemoveDatabaseRole.ps1
  - xSQLServerRole
    - 3-AddMembersToServerRole.ps1
    - 4-MembersToIncludeInServerRole.ps1
    - 5-MembersToExcludeInServerRole.ps1
  - xSQLServerSetup
    - 1-InstallDefaultInstanceSingleServer.ps1
    - 2-InstallNamedInstanceSingleServer.ps1
    - 3-InstallNamedInstanceSingleServerFromUncPathUsingSourceCredential.ps1
    - 4-InstallNamedInstanceInFailoverClusterFirstNode.ps1
    - 5-InstallNamedInstanceInFailoverClusterSecondNode.ps1
  - xSQLServerReplication
    - 1-ConfigureInstanceAsDistributor.ps1
    - 2-ConfigureInstanceAsPublisher.ps1
  - xSQLServerNetwork
    - 1-EnableTcpIpOnCustomStaticPort.ps1
  - xSQLServerAvailabilityGroupListener
    - 1-AddAvailabilityGroupListenerWithSameNameAsVCO.ps1
    - 2-AddAvailabilityGroupListenerWithDifferentNameAsVCO.ps1
    - 3-RemoveAvailabilityGroupListenerWithSameNameAsVCO.ps1
    - 4-RemoveAvailabilityGroupListenerWithDifferentNameAsVCO.ps1
    - 5-AddAvailabilityGroupListenerUsingDHCPWithDefaultServerSubnet.ps1
    - 6-AddAvailabilityGroupListenerUsingDHCPWithSpecificSubnet.ps1
  - xSQLServerEndpointPermission
    - 1-AddConnectPermission.ps1
    - 2-RemoveConnectPermission.ps1
    - 3-AddConnectPermissionToAlwaysOnPrimaryAndSecondaryReplicaEachWithDifferentSqlServiceAccounts.ps1
    - 4-RemoveConnectPermissionToAlwaysOnPrimaryAndSecondaryReplicaEachWithDifferentSqlServiceAccounts.ps1
  - xSQLServerPermission
    - 1-AddServerPermissionForLogin.ps1
    - 2-RemoveServerPermissionForLogin.ps1
  - xSQLServerEndpointState
    - 1-MakeSureEndpointIsStarted.ps1
    - 2-MakeSureEndpointIsStopped.ps1
  - xSQLServerConfiguration
    - 1-ConfigureTwoInstancesOnTheSameServerToEnableClr.ps1
    - 2-ConfigureInstanceToEnablePriorityBoost.ps1
  - xSQLServerEndpoint
    - 1-CreateEndpointWithDefaultValues.ps1
    - 2-CreateEndpointWithSpecificPortAndIPAddress.ps1
    - 3-RemoveEndpoint.ps1
- Changes to xSQLServerDatabaseRole
  - Fixed code style, added updated parameter descriptions to schema.mof and README.md.
- Changes to xSQLServer
  - Raised the CodeCov target to 70% which is the minimum and required target for
    HQRM resource.
- Changes to xSQLServerRole
  - **BREAKING CHANGE: The resource has been reworked in it's entirely.** Below
    is what has changed.
    - The mandatory parameters now also include ServerRoleName.
    - The ServerRole parameter was before an array of server roles, now this parameter
      is renamed to ServerRoleName and can only be set to one server role.
      - ServerRoleName are no longer limited to built-in server roles. To add members
        to a built-in server role, set ServerRoleName to the name of the built-in
        server role.
      - The ServerRoleName will be created when Ensure is set to 'Present' (if it
        does not already exist), or removed if Ensure is set to 'Absent'.
    - Three new parameters are added; Members, MembersToInclude and MembersToExclude.
      - Members can be set to one or more logins, and those will _replace all_ the
        memberships in the server role.
      - MembersToInclude and MembersToExclude can be set to one or more logins that
        will add or remove memberships, respectively, in the server role. MembersToInclude
        and MembersToExclude _can not_ be used at the same time as parameter Members.
        But both MembersToInclude and MembersToExclude can be used together at the
        same time.
- Changes to xSQLServerSetup
  - Added a note to the README.md saying that it is not possible to add or remove
    features from a SQL Server failover cluster (issue #433).
  - Changed so that it reports false if the desired state is not correct (issue #432).
    - Added a test to make sure we always return false if a SQL Server failover
      cluster is missing features.
  - Helper function Connect-SQLAnalysis
    - Now has correct error handling, and throw does not used the unknown named
      parameter '-Message' (issue #436)
    - Added tests for Connect-SQLAnalysis
    - Changed to localized error messages.
    - Minor changes to error handling.
  - This adds better support for Addnode (issue #369).
  - Now it skips cluster validation för add node (issue #442).
  - Now it ignores parameters that are not allowed for action Addnode (issue #441).
  - Added support for vNext CTP 1.4 (issue #472).
- Added new resource
  - xSQLServerAlwaysOnAvailabilityGroupReplica
- Changes to xSQLServerDatabaseRecoveryModel
  - Fixed code style, removed SQLServerDatabaseRecoveryModel functions from xSQLServerHelper.
- Changes to xSQLServerAlwaysOnAvailabilityGroup
  - Fixed the permissions check loop so that it exits the loop after the function
    determines the required permissions are in place.
- Changes to xSQLServerAvailabilityGroupListener
  - Removed the dependency of SQLPS provider (issue #460).
  - Cleaned up code.
  - Added test for more coverage.
  - Fixed PSSA rule warnings (issue #255).
  - Parameter Ensure now defaults to 'Present' (issue #450).
- Changes to xSQLServerFirewall
  - Now it will correctly create rules when the resource is used for two or more
    instances on the same server (issue #461).
- Changes to xSQLServerEndpointPermission
  - Added description to the README.md
  - Cleaned up code (issue #257 and issue #231)
  - Now the default value for Ensure is 'Present'.
  - Removed dependency of SQLPS provider (issue #483).
  - Refactored tests so they use less code.
- Changes to README.md
  - Adding deprecated tag to xSQLServerFailoverClusterSetup, xSQLAOGroupEnsure and
    xSQLAOGroupJoin in README.md so it it more clear that these resources has been
    replaced by xSQLServerSetup, xSQLServerAlwaysOnAvailabilityGroup and
    xSQLServerAlwaysOnAvailabilityGroupReplica respectively.
- Changes to xSQLServerEndpoint
  - BREAKING CHANGE: Now SQLInstanceName is mandatory, and is a key, so
    SQLInstanceName has no longer a default value (issue #279).
  - BREAKING CHANGE: Parameter AuthorizedUser has been removed (issue #466,
    issue #275 and issue #80). Connect permissions can be set using the resource
    xSQLServerEndpointPermission.
  - Optional parameter IpAddress has been added. Default is to listen on any
    valid IP-address. (issue #232)
  - Parameter Port now has a default value of 5022.
  - Parameter Ensure now defaults to 'Present'.
  - Resource now supports changing IP address and changing port.
  - Added unit tests (issue #289)
  - Added examples.
- Changes to xSQLServerEndpointState
  - Cleaned up code, removed SupportsShouldProcess and fixed PSSA rules warnings
    (issue #258 and issue #230).
  - Now the default value for the parameter State is 'Started'.
  - Updated README.md with a description for the resources and revised the
    parameter descriptions.
  - Removed dependency of SQLPS provider (issue #481).
  - The parameter NodeName is no longer mandatory and has now the default value
    of $env:COMPUTERNAME.
  - The parameter Name is now a key so it is now possible to change the state on
    more than one endpoint on the same instance. _Note: The resource still only
    supports Database Mirror endpoints at this time._
- Changes to xSQLServerHelper module
  - Removing helper function Get-SQLAlwaysOnEndpoint because there is no resource
    using it any longer.
  - BREAKING CHANGE: Changed helper function Import-SQLPSModule to support SqlServer
    module (issue #91). The SqlServer module is the preferred module so if it is
    found it will be used, and if not found an attempt will be done to load SQLPS
    module instead.
- Changes to xSQLServerScript
  - Updated tests for this resource, because they failed when Import-SQLPSModule
    was updated.

## [6.0.0.0] - 2017-03-08

### Changed

- Changes to xSQLServerConfiguration
  - BREAKING CHANGE: The parameter SQLInstanceName is now mandatory.
  - Resource can now be used to define the configuration of two or more different
    DB instances on the same server.
- Changes to xSQLServerRole
  - xSQLServerRole now correctly reports that the desired state is present when
    the login is already a member of the server roles.
- Added new resources
  - xSQLServerAlwaysOnAvailabilityGroup
- Changes to xSQLServerSetup
  - Properly checks for use of SQLSysAdminAccounts parameter in $PSBoundParameters.
    The test now also properly evaluates the setup argument for SQLSysAdminAccounts.
  - xSQLServerSetup should now function correctly for the InstallFailoverCluster
    action, and also supports cluster shared volumes. Note that the AddNode action
    is not currently working.
  - It now detects that feature Client Connectivity Tools (CONN) and Client
    Connectivity Backwards Compatibility Tools (BC) is installed.
  - Now it can correctly determine the right cluster when only parameter
    InstallSQLDataDir is assigned a path (issue #401).
  - Now the only mandatory path parameter is InstallSQLDataDir when installing
    Database Engine (issue #400).
  - It now can handle mandatory parameters, and are not using wildcard to find
    the variables containing paths (issue #394).
  - Changed so that instead of connection to localhost it is using $env:COMPUTERNAME
    as the host name to which it connects. And for cluster installation it uses
    the parameter FailoverClusterNetworkName as the host name to which it connects
    (issue #407).
  - When called with Action = 'PrepareFailoverCluster', the SQLSysAdminAccounts
    and FailoverClusterGroup parameters are no longer passed to the setup process
    (issues #410 and 411).
  - Solved the problem that InstanceDir and InstallSQLDataDir could not be set to
    just a qualifier, i.e 'E:' (issue #418). All paths (except SourcePath) can now
    be set to just the qualifier.
- Enables CodeCov.io code coverage reporting.
- Added badge for CodeCov.io to README.md.
- Examples
  - xSQLServerMaxDop
    - 1-SetMaxDopToOne.ps1
    - 2-SetMaxDopToAuto.ps1
    - 3-SetMaxDopToDefault.ps1
  - xSQLServerMemory
    - 1-SetMaxMemoryTo12GB.ps1
    - 2-SetMaxMemoryToAuto.ps1
    - 3-SetMinMaxMemoryToAuto.ps1
    - 4-SetMaxMemoryToDefault.ps1
  - xSQLServerDatabase
    - 1-CreateDatabase.ps1
    - 2-DeleteDatabase.ps1
- Added tests for resources
  - xSQLServerMaxDop
  - xSQLServerMemory
- Changes to xSQLServerMemory
  - BREAKING CHANGE: The mandatory parameter now include SQLInstanceName. The
    DynamicAlloc parameter is no longer mandatory
- Changes to xSQLServerDatabase
  - When the system is not in desired state the Test-TargetResource will now output
    verbose messages saying so.
- Changes to xSQLServerDatabaseOwner
  - Fixed code style, added updated parameter descriptions to schema.mof and README.md.

## [5.0.0.0] - 2017-01-25

### Changed

- Improvements how tests are initiated in AppVeyor
  - Removed previous workaround (issue #201) from unit tests.
  - Changes in appveyor.yml so that SQL modules are removed before common test is
    run.
  - Now the deploy step are no longer failing when merging code into Dev. Neither
    is the deploy step failing if a contributor had AppVeyor connected to the fork
    of xSQLServer and pushing code to the fork.
- Changes to README.md
  - Changed the contributing section to help new contributors.
  - Added links for each resource so it is easier to navigate to the parameter list
    for each resource.
  - Moved the list of resources in alphabetical order.
  - Moved each resource parameter list into alphabetical order.
  - Removed old text mentioning System Center.
  - Now the correct product name is written in the installation section, and a typo
    was also fixed.
  - Fixed a typo in the Requirements section.
  - Added link to Examples folder in the Examples section.
  - Change the layout of the README.md to closer match the one of PSDscResources
  - Added more detailed text explaining what operating systems WMF5.0 can be installed
    on.
  - Verified all resource schema files with the README.md and fixed some errors
    (descriptions was not verified).
  - Added security requirements section for resource xSQLServerEndpoint and
    xSQLAOGroupEnsure.
- Changes to xSQLServerSetup
  - The resource no longer uses Win32_Product WMI class when evaluating if
    SQL Server Management Studio is installed. See article
    [kb974524](https://support.microsoft.com/en-us/kb/974524) for more information.
  - Now it uses CIM cmdlets to get information from WMI classes.
  - Resolved all of the PSScriptAnalyzer warnings that was triggered in the common
    tests.
  - Improvement for service accounts to enable support for Managed Service Accounts
    as well as other nt authority accounts
  - Changes to the helper function Copy-ItemWithRoboCopy
    - Robocopy is now started using Start-Process and the error handling has been
      improved.
    - Robocopy now removes files at the destination path if they no longer exists
      at the source.
    - Robocopy copies using unbuffered I/O when available (recommended for large
      files).
  - Added a more descriptive text for the parameter `SourceCredential` to further
    explain how the parameter work.
  - BREAKING CHANGE: Removed parameter SourceFolder.
  - BREAKING CHANGE: Removed default value "$PSScriptRoot\..\..\" from parameter
    SourcePath.
  - Old code, that no longer filled any function, has been replaced.
    - Function `ResolvePath` has been replaced with
      `[Environment]::ExpandEnvironmentVariables($SourcePath)` so that environment
      variables still can be used in Source Path.
    - Function `NetUse` has been replaced with `New-SmbMapping` and
      `Remove-SmbMapping`.
  - Renamed function `GetSQLVersion` to `Get-SqlMajorVersion`.
  - BREAKING CHANGE: Renamed parameter PID to ProductKey to avoid collision with
    automatic variable $PID
- Changes to xSQLServerScript
  - All credential parameters now also has the type
    [System.Management.Automation.Credential()] to better work with PowerShell 4.0.
  - It is now possible to configure two instances on the same node, with the same
    script.
  - Added to the description text for the parameter `Credential` describing how
    to authenticate using Windows Authentication.
  - Added examples to show how to authenticate using either SQL or Windows
    authentication.
  - A recent issue showed that there is a known problem running this resource
    using PowerShell 4.0. For more information, see [issue #273](https://github.com/dsccommunity/SqlServerDsc/issues/273)
- Changes to xSQLServerFirewall
  - BREAKING CHANGE: Removed parameter SourceFolder.
  - BREAKING CHANGE: Removed default value "$PSScriptRoot\..\..\" from parameter
    SourcePath.
  - Old code, that no longer filled any function, has been replaced.
    - Function `ResolvePath` has been replaced with
     `[Environment]::ExpandEnvironmentVariables($SourcePath)` so that environment
    variables still can be used in Source Path.
  - Adding new optional parameter SourceCredential that can be used to authenticate
    against SourcePath.
  - Solved PSSA rules errors in the code.
  - Get-TargetResource no longer return $true when no products was installed.
- Changes to the unit test for resource
  - xSQLServerSetup
    - Added test coverage for helper function Copy-ItemWithRoboCopy
- Changes to xSQLServerLogin
  - Removed ShouldProcess statements
  - Added the ability to enforce password policies on SQL logins
- Added common test (xSQLServerCommon.Tests) for xSQLServer module
  - Now all markdown files will be style checked when tests are running in AppVeyor
    after sending in a pull request.
  - Now all [Examples](/source/Examples/Resources) will be tested by compiling
    to a .mof file after sending in a pull request.
- Changes to xSQLServerDatabaseOwner
  - The example 'SetDatabaseOwner' can now compile, it wrongly had a `DependsOn`
    in the example.
- Changes to SQLServerRole
  - The examples 'AddServerRole' and 'RemoveServerRole' can now compile, it wrongly
    had a `DependsOn` in the example.
- Changes to CONTRIBUTING.md
  - Added section 'Tests for examples files'
  - Added section 'Tests for style check of Markdown files'
  - Added section 'Documentation with Markdown'
  - Added texts to section 'Tests'
- Changes to xSQLServerHelper
  - added functions
    - Get-SqlDatabaseRecoveryModel
    - Set-SqlDatabaseRecoveryModel
- Examples
  - xSQLServerDatabaseRecoveryModel
    - 1-SetDatabaseRecoveryModel.ps1
  - xSQLServerDatabasePermission
    - 1-GrantDatabasePermissions.ps1
    - 2-RevokeDatabasePermissions.ps1
    - 3-DenyDatabasePermissions.ps1
  - xSQLServerFirewall
    - 1-CreateInboundFirewallRules
    - 2-RemoveInboundFirewallRules
- Added tests for resources
  - xSQLServerDatabaseRecoveryModel
  - xSQLServerDatabasePermissions
  - xSQLServerFirewall
- Changes to xSQLServerDatabaseRecoveryModel
  - BREAKING CHANGE: Renamed xSQLDatabaseRecoveryModel to
    xSQLServerDatabaseRecoveryModel to align with naming convention.
  - BREAKING CHANGE: The mandatory parameters now include SQLServer, and
    SQLInstanceName.
- Changes to xSQLServerDatabasePermission
  - BREAKING CHANGE: Renamed xSQLServerDatabasePermissions to
    xSQLServerDatabasePermission to align with naming convention.
  - BREAKING CHANGE: The mandatory parameters now include PermissionState,
    SQLServer, and SQLInstanceName.
- Added support for clustered installations to xSQLServerSetup
  - Migrated relevant code from xSQLServerFailoverClusterSetup
  - Removed Get-WmiObject usage
  - Clustered storage mapping now supports asymmetric cluster storage
  - Added support for multi-subnet clusters
  - Added localized error messages for cluster object mapping
  - Updated README.md to reflect new parameters
- Updated description for xSQLServerFailoverClusterSetup to indicate it is deprecated.
- xPDT helper module
  - Function GetxPDTVariable was removed since it no longer was used by any resources.
  - File xPDT.xml was removed since it was not used by any resources, and did not
    provide any value to the module.
- Changes xSQLServerHelper module
  - Removed the globally defined `$VerbosePreference = 'Continue'` from xSQLServerHelper.
  - Fixed a typo in a variable name in the function New-ListenerADObject.
  - Now Restart-SqlService will correctly show the services it restarts. Also
    fixed PSSA warnings.

## [4.0.0.0] - 2016-12-14

### Changed

- Fixes in xSQLServerConfiguration
  - Added support for clustered SQL instances.
  - BREAKING CHANGE: Updated parameters to align with other resources
    (SQLServer / SQLInstanceName).
  - Updated code to utilize CIM rather than WMI.
- Added tests for resources
  - xSQLServerConfiguration
  - xSQLServerSetup
  - xSQLServerDatabaseRole
  - xSQLAOGroupJoin
  - xSQLServerHelper and moved the existing tests for Restart-SqlService to it.
  - xSQLServerAlwaysOnService
- Fixes in xSQLAOGroupJoin
  - Availability Group name now appears in the error message for a failed.
    Availability Group join attempt.
  - Get-TargetResource now works with Get-DscConfiguration.
- Fixes in xSQLServerRole
  - Updated Ensure parameter to 'Present' default value.
  - Renamed helper functions _-SqlServerRole_ to _-SqlServerRoleMember_.
- Changes to xSQLAlias
  - Add UseDynamicTcpPort parameter for option "Dynamically determine port".
  - Change Get-WmiObject to Get-CimInstance in Resource and associated pester file.
- Added CHANGELOG.md file.
- Added issue template file (ISSUE\_TEMPLATE.md) for 'New Issue' and pull request
  template file (PULL\_REQUEST\_TEMPLATE.md) for 'New Pull Request'.
- Add Contributing.md file.
- Changes to xSQLServerSetup
  - Now `Features` parameter is case-insensitive.
- BREAKING CHANGE: Removed xSQLServerPowerPlan from this module. The resource has
  been moved to [ComputerManagementDsc](https://github.com/dsccommunity/ComputerManagementDsc)
  and is now called PowerPlan.
- Changes and enhancements in xSQLServerDatabaseRole
  - BREAKING CHANGE: Fixed so the same user can now be added to a role in one or
    more databases, and/or one or more instances. Now the parameters `SQLServer`
    and `SQLInstanceName` are mandatory.
  - Enhanced so the same user can now be added to more than one role
- BREAKING CHANGE: Renamed xSQLAlias to xSQLServerAlias to align with naming convention.
- Changes to xSQLServerAlwaysOnService
  - Added RestartTimeout parameter
  - Fixed bug where the SQL Agent service did not get restarted after the
    IsHadrEnabled property was set.
  - BREAKING CHANGE: The mandatory parameters now include Ensure, SQLServer, and
    SQLInstanceName. SQLServer and SQLInstanceName are keys which will be used to
    uniquely identify the resource which allows AlwaysOn to be enabled on multiple
    instances on the same machine.
- Moved Restart-SqlService from MSFT_xSQLServerConfiguration.psm1 to xSQLServerHelper.psm1.

## [3.0.0.0] - 2016-11-02

### Changed

- xSQLServerHelper
  - added functions
    - Test-SQLDscParameterState
    - Get-SqlDatabaseOwner
    - Set-SqlDatabaseOwner
- Examples
  - xSQLServerDatabaseOwner
    - 1-SetDatabaseOwner.ps1
- Added tests for resources
  - MSFT_xSQLServerDatabaseOwner

## [2.0.0.0] - 2016-09-21

### Changed

- Added resources
  - xSQLServerReplication
  - xSQLServerScript
  - xSQLAlias
  - xSQLServerRole
- Added tests for resources
  - xSQLServerPermission
  - xSQLServerEndpointState
  - xSQLServerEndpointPermission
  - xSQLServerAvailabilityGroupListener
  - xSQLServerLogin
  - xSQLAOGroupEnsure
  - xSQLAlias
  - xSQLServerRole
- Fixes in xSQLServerAvailabilityGroupListener
  - In one case the Get-method did not report that DHCP was configured.
  - Now the resource will throw 'Not supported' when IP is changed between Static
    and DHCP.
  - Fixed an issue where sometimes the listener wasn't removed.
  - Fixed the issue when trying to add a static IP to a listener was ignored.
- Fix in xSQLServerDatabase
  - Fixed so dropping a database no longer throws an error
  - BREAKING CHANGE: Fixed an issue where it was not possible to add the same
    database to two instances on the same server.
  - BREAKING CHANGE: The name of the parameter Database has changed. It is now
    called Name.
- Fixes in xSQLAOGroupEnsure
  - Added parameters to New-ListenerADObject to allow usage of a named instance.
  - pass setup credential correctly
- Changes to xSQLServerLogin
  - Fixed an issue when dropping logins.
  - BREAKING CHANGE: Fixed an issue where it was not possible to add the same
    login to two instances on the same server.
- Changes to xSQLServerMaxDop
  - BREAKING CHANGE: Made SQLInstance parameter a key so that multiple instances
    on the same server can be configured

## [1.8.0.0] - 2016-08-10

### Changed

- Converted appveyor.yml to install Pester from PSGallery instead of from Chocolatey.
- Added Support for SQL Server 2016
- xSQLAOGroupEnsure
  - Fixed spelling mistake in AutoBackupPreference property
  - Added BackupPriority property
- Added resources
  - xSQLServerPermission
  - xSQLServerEndpointState
  - xSQLServerEndpointPermission
  - xSQLServerAvailabilityGroupListener
- xSQLServerHelper
  - added functions
    - Import-SQLPSModule
    - Get-SQLPSInstanceName
    - Get-SQLPSInstance
    - Get-SQLAlwaysOnEndpoint
  - modified functions
    - New-TerminatingError - _added optional parameter `InnerException` to be able
    to give the user more information in the returned message_

## [1.7.0.0] - 2016-06-29

### Changed

- Resources Added
  - xSQLServerConfiguration

## [1.6.0.0] - 2016-05-18

### Changed

- Resources Added
  - xSQLAOGroupEnsure
  - xSQLAOGroupJoin
  - xWaitForAvailabilityGroup
  - xSQLServerEndPoint
  - xSQLServerAlwaysOnService
- xSQLServerHelper
  - added functions
    - Connect-SQL
    - New-VerboseMessage
    - Grant-ServerPerms
    - Grant-CNOPerms
    - New-ListenerADObject
- xSQLDatabaseRecoveryModel
  - Updated Verbose statements to use new function New-VerboseMessage
- xSQLServerDatabase
  - Updated Verbose statements to use new function New-VerboseMessage
  - Removed ConnectSQL function and replaced with new Connect-SQL function
- xSQLServerDatabaseOwner
  - Removed ConnectSQL function and replaced with new Connect-SQL function
- xSQLServerDatabasePermissions
  - Removed ConnectSQL function and replaced with new Connect-SQL function
- xSQLServerDatabaseRole
  - Removed ConnectSQL function and replaced with new Connect-SQL function
- xSQLServerLogin
  - Removed ConnectSQL function and replaced with new Connect-SQL function
- xSQLServerMaxDop
  - Updated Verbose statements to use new function New-VerboseMessage
  - Removed ConnectSQL function and replaced with new Connect-SQL function
- xSQLServerMemory
  - Updated Verbose statements to use new function New-VerboseMessage
  - Removed ConnectSQL function and replaced with new Connect-SQL function
- xSQLServerPowerPlan
  - Updated Verbose statements to use new function New-VerboseMessage
- Examples
  - Added xSQLServerConfiguration resource example

## [1.5.0.0] - 2016-03-30

### Changed

- Added new resource xSQLServerDatabase that allows adding an empty database to
  a server

## [1.4.0.0] - 2016-02-02

### Changed

- Resources Added
  - xSQLDatabaseRecoveryModeAdded
  - xSQLServerDatabaseOwner
  - xSQLServerDatabasePermissions
  - xSQLServerDatabaseRole
  - xSQLServerLogin
  - xSQLServerMaxDop
  - xSQLServerMemory
  - xSQLServerPowerPlan
  - xSQLServerDatabase
- xSQLServerSetup:
  - Corrected bug in GetFirstItemPropertyValue to correctly handle registry keys
    with only one value.
  - Added support for SQL Server
  - 2008 R2 installation
  - Removed default values for parameters, to avoid compatibility issues and setup
    errors
  - Added Replication sub feature detection
  - Added setup parameter BrowserSvcStartupType
  - Change SourceFolder to Source to allow for multi version Support
  - Add Source Credential for accessing source files
  - Add Parameters for SQL Server configuration
  - Add Parameters to SuppressReboot or ForceReboot
- xSQLServerFirewall
  - Removed default values for parameters, to avoid compatibility issues
  - Updated firewall rule name to not use 2012 version, since package supports 2008,
    2012 and 2014 versions
  - Additional of SQLHelper Function and error handling
  - Change SourceFolder to Source to allow for multi version Support
- xSQLServerNetwork
  - Added new resource that configures network settings.
  - Currently supports only tcp network protocol
  - Allows to enable and disable network protocol for specified instance service
  - Allows to set custom or dynamic port values
- xSQLServerRSSecureConnectionLevel
  - Additional of SQLHelper Function and error handling
- xSqlServerRSConfig
- xSQLServerFailoverClusterSetup
  - Additional of SQLHelper Function and error handling
  - Change SourceFolder to Source to allow for multi version Support
  - Add Parameters to SuppressReboot or ForceReboot
- Examples
  - Updated example files to use correct DebugMode parameter value ForceModuleImport,
    this is not boolean in WMF 5.0 RTM
  - Added xSQLServerNetwork example

## [1.3.0.0] - 2015-05-01

### Changed

- xSqlServerSetup
  - Make Features case-insensitive.

## [1.2.1.0] - 2015-04-23

### Changed

- Increased timeout for setup process to start to 60 seconds.

## [1.2.0.0] - 2014-12-18

### Changed

- Updated release with the following new resources
  - xSQLServerFailoverClusterSetup
  - xSQLServerRSConfig

## [1.1.0.0] - 2014-10-24

### Changed

- Initial release with the following resources
  - xSQLServerSetup
  - xSQLServerFirewall
  - xSQLServerRSSecureConnectionLevel<|MERGE_RESOLUTION|>--- conflicted
+++ resolved
@@ -7,15 +7,12 @@
 
 ### Added
 
-<<<<<<< HEAD
 - Added integration tests for `Get-SqlDscDatabasePermission` command to ensure
   database permission retrieval functions correctly in real environments
   [issue #2221](https://github.com/dsccommunity/SqlServerDsc/issues/2221).
-=======
 - Added integration tests for `Get-SqlDscManagedComputer` command to ensure it
   functions correctly in real environments
   [issue #2220](https://github.com/dsccommunity/SqlServerDsc/issues/2220).
->>>>>>> 77d1c88b
 - Added integration tests for `Remove-SqlDscAudit` command to ensure it functions
   correctly in real environments
   [issue #2241](https://github.com/dsccommunity/SqlServerDsc/issues/2241).
