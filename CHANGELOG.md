--- conflicted
+++ resolved
@@ -25,12 +25,9 @@
   - Removed the regular expression `features?` from the GitVersion configuration.
     Before, if a fix commit mentioned the word feature but means a SQL Server
     feature GitVersion would bump minor instead of patch number.
-<<<<<<< HEAD
   - Update pipeline script that is used to resolve dependencies.
-=======
   - When running in Azure Pipelines any existing SqlServer module is removed
     before running integration tests, so the tests can update to latest version.
->>>>>>> 67aa7428
 - `Get-SqlDscAudit`
   - The parameter `Name` is no longer mandatory. When left out all the current
     audits are returned ([issue #1812](https://github.com/dsccommunity/SqlServerDsc/issues/1812)).
