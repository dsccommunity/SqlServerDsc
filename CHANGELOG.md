--- conflicted
+++ resolved
@@ -7,15 +7,12 @@
 
 ### Fixed
 
-<<<<<<< HEAD
+- SqlMaxDop
+  - Fixes ([issue #396](https://github.com/dsccommunity/SqlServerDsc/issues/396)).
+    Added three return values in Get-Target resource.
 - SqlProtocol
   - Changed KeepAlive Type from UInt16 to Int32 to reflect te actual WMI.ManagementObject
     Fixes #1645 ([issue #1645](https://github.com/dsccommunity/SqlServerDsc/issues/1645)).
-=======
-- SqlMaxDop
-  - Fixes ([issue #396](https://github.com/dsccommunity/SqlServerDsc/issues/396)).
-    Added three return values in Get-Target resource.
->>>>>>> 72edbe88
 
 ## [15.0.0] - 2020-12-06
 
