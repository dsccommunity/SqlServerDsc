--- conflicted
+++ resolved
@@ -13,15 +13,12 @@
 - Added integration tests for `Remove-SqlDscAudit` command to ensure it functions
   correctly in real environments
   [issue #2241](https://github.com/dsccommunity/SqlServerDsc/issues/2241).
-<<<<<<< HEAD
 - Added integration tests for `Save-SqlDscSqlServerMediaFile` command to ensure
   it functions correctly in real environments
   [issue #2237](https://github.com/dsccommunity/SqlServerDsc/issues/2237).
-=======
 - Added integration tests for `Disable-SqlDscAudit` command to ensure it functions
   correctly in real environments
   [issue #2206](https://github.com/dsccommunity/SqlServerDsc/issues/2206).
->>>>>>> 62a5c313
 - Added integration tests for `ConvertTo-SqlDscDatabasePermission` command to
   ensure command reliability
   [issue #2209](https://github.com/dsccommunity/SqlServerDsc/issues/2209).
