--- conflicted
+++ resolved
@@ -7,14 +7,10 @@
 
 ### Added
 
-<<<<<<< HEAD
 - `Remove-SqlDscTraceFlag`
-  - Added missing integration test to ensure command reliability [issue #2239](https://github.com/dsccommunity/SqlServerDsc/issues/2239)
-=======
-- Added integration tests for `Remove-SqlDscAudit` command to ensure it functions
-  correctly in real environments
-  [issue #2241](https://github.com/dsccommunity/SqlServerDsc/issues/2241).
->>>>>>> 7d8be556
+  - Added missing integration test to ensure command reliability ([issue #2239](https://github.com/dsccommunity/SqlServerDsc/issues/2239)).
+- `Remove-SqlDscAudit`
+  - Added missing integration test to ensure command reliability ([issue #2241](https://github.com/dsccommunity/SqlServerDsc/issues/2241)).
 
 ### Fixed
 
