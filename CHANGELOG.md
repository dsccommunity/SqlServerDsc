# Change log for SqlServerDsc

The format is based on and uses the types of changes according to [Keep a Changelog](https://keepachangelog.com/en/1.0.0/),
and this project adheres to [Semantic Versioning](https://semver.org/spec/v2.0.0.html).

## [Unreleased]

<<<<<<< HEAD
- AGDatabase
  - Fix for issue ([issue #1492](https://github.com/dsccommunity/SqlServerDsc/issues/1492))
    added AutomaticSeeding for this Resource. In ste-TargetResource added logic that looks 
    at all replicas of an availibility group. When automatic seedig is found, it wil use that.
  - Lots of extra tests to check AutomaticSeeding.
  - Backuppath is still needed just in case a database never has been backuped before.
- WaitForAG
  - BREAKING CHANGE: Fix for issue ([issue #1569](https://github.com/dsccommunity/SqlServerDsc/issues/1569))
    The resource now waits for the Availability Group to become Available.
  - Two parameters where added to test get and set resource at instance level.
- SqlRole
  - Major overhaul of resource.
  - BREAKING CHANGE: Removed decision making from get-TargetResource; this
    prevented a simple solution for issue #550. it now just tels if a role
    exists or not. And what members are in that role. MembersToInclude and
    MembersToExclude now always return $null.
  - Added sanitize function (`Get-CorrectedMemberParameters`) to make it
    so for the sysadmin role SA does not get altered ([issue #550](https://github.com/dsccommunity/SqlServerDsc/issues/550)).
  - Added lots of tests.
- SqlSetup
  - Added a note to the documentation that the parameter `BrowserSvcStartupType`
    cannot be used for configurations that utilize the `'InstallFailoverCluster'`
    action ([issue #1627](https://github.com/dsccommunity/SqlServerDsc/issues/1627)).
  - Minor change to the evaluation of the parameter `BrowserSvcStartupType`,
    if it has an assigned a value or not.
=======
### Fixed

- SqlMaxDop
  - Fixes ([issue #396](https://github.com/dsccommunity/SqlServerDsc/issues/396)).
    Added three return values in Get-Target resource.
- SqlProtocol
  - Changed KeepAlive Type from UInt16 to Int32 to reflect te actual WMI.ManagementObject
    Fixes #1645 ([issue #1645](https://github.com/dsccommunity/SqlServerDsc/issues/1645)).

## [15.0.0] - 2020-12-06
>>>>>>> 8bc7b2e2

### Added

- SqlServerDsc
  - Added new resource SqlTraceFlag to set or changes TraceFlags on SQL Server.
    This resource is based on @Zuldans code but with SqlServerDsc integrated SMO.
    Credits: https://github.com/Zuldan/cSQLServerTraceFlag
  - Added a lot of test scripts to validated the code.
- SqlEndpoint
  - Added support for the Service Broker Endpoint ([issue #498](https://github.com/dsccommunity/SqlServerDsc/issues/498)).
- SqlDatabaseRole
  - Added test to ensure Add-SqlDscDatabaseRoleMember throws the expected error
    ([issue #1620](https://github.com/dsccommunity/SqlServerDsc/issues/1620)).

### Changed

- SqlServerDsc
  - Updated code formatting using latest release of PSScriptAnalyzer.
  - The URLs in the CHANGELOG.md that was pointing to issues is now
    referencing the new repository name and URL.
- SqlServerDsc.Common
  - The helper function `Get-SqlInstanceMajorVersion` no longer have a default
    value for parameter **InstanceName** since the parameter is mandatory
    and it was never used.
- SqlReplication
  - The resource are now using the helper function `Get-SqlInstanceMajorVersion`
    ([issue #1408](https://github.com/dsccommunity/SqlServerDsc/issues/1408)).
- SqlRole
  - Major overhaul of resource.
  - BREAKING CHANGE: Removed decision making from get-TargetResource; this
    prevented a simple solution for issue #550. it now just tels if a role
    exists or not. And what members are in that role. MembersToInclude and
    MembersToExclude now always return $null.
  - Added sanitize function (`Get-CorrectedMemberParameters`) to make it
    so for the sysadmin role SA does not get altered ([issue #550](https://github.com/dsccommunity/SqlServerDsc/issues/550)).
  - Added lots of tests.
- SqlWaitForAG
  - BREAKING CHANGE: Fix for issue ([issue #1569](https://github.com/dsccommunity/SqlServerDsc/issues/1569))
    The resource now waits for the Availability Group to become Available.
  - Two parameters where added to test get and set resource at instance level.
- SqlSetup
  - Minor change to the evaluation of the parameter `BrowserSvcStartupType`,
    if it has an assigned a value or not.

### Fixed

- SqlDatabaseRole
  - Fixed check to see if the role and user existed in the database. The
    previous logic would always indicate the role or user was not found unless
    the role had the same name as the user. Also updated the
    DesiredMembersNotPresent string to be more accurate when an extra user is
    in the role ([issue #1487](https://github.com/dsccommunity/SqlServerDsc/issues/1487)).
- SqlAlwaysOnService
  - Updated Get-TargetResource to return all defined schema properties
    ([issue #150](https://github.com/dsccommunity/SqlServerDsc/issues/1501)).
- SqlSetup
  - Added a note to the documentation that the parameter `BrowserSvcStartupType`
    cannot be used for configurations that utilize the `'InstallFailoverCluster'`
    action ([issue #1627](https://github.com/dsccommunity/SqlServerDsc/issues/1627)).

## [14.2.1] - 2020-08-14

### Changed

- SqlServerDsc
  - Document changes in the file `build.yml`.
  - The regular expression for `major-version-bump-message` in the file
    `GitVersion.yml` was changed to only raise major version when the
    commit message contain the phrase `breaking change`, or when it contain
    the word `breaking` or `major`.
- SqlSetup
  - Duplicate function Get-SqlMajorVersion was removed and instead the
    helper function `Get-FilePathMajorVersion` from the helper module
    SqlServerDsc.Common is used ([issue #1178](https://github.com/dsccommunity/SqlServerDsc/issues/1178)).
- SqlWindowsFirewall
  - Duplicate function Get-SqlMajorVersion was removed and instead the
    helper function `Get-FilePathMajorVersion` from the helper module
    SqlServerDsc.Common is used ([issue #1178](https://github.com/dsccommunity/SqlServerDsc/issues/1178)).
- SqlServerDsc.Common
  - Function `Get-FilePathMajorVersion` was added. The function `Get-SqlMajorVersion`
    from the resources _SqlSetup_ and _SqlWindowsFirewall_ was moved and
    renamed without any functional changes ([issue #1178](https://github.com/dsccommunity/SqlServerDsc/issues/1178)).

### Fixed

- SqlServerDsc
  - Removed helper functions that was moved to the module _DscResource.Common_.
    DSC resources using those functions are using them from the module
    _DscResource.Common_.
- SqlDatabaseObjectPermission
  - Fixed method invocation failed because of missing `Where()` method ([issue #1600](https://github.com/dsccommunity/SqlServerDsc/issues/1600)).
    - New integration tests to verify scenarios when passing a single permission.
  - To enforce a scenario where a permission must be changed from `'GrantWithGrant'`
    to `'Grant'` a new parameter **Force** was added ([issue #1602](https://github.com/dsccommunity/SqlServerDsc/issues/1602)).
    The parameter **Force** is used to enforce the desired state in those
    scenarios where revocations must be performed to enforce the desired
    state, even if that encompasses cascading revocations. If parameter
    **Force** is _not_ set to `$true` an exception is thrown in those
    scenarios where a revocation must be performed to enforce the desired
    state.
    - New integration tests to verify scenarios when current state for a
      permission is `'GrantWithGrant'` but desired state should be `'Grant'`.
- SqlSetup
  - The example `4-InstallNamedInstanceInFailoverClusterFirstNode.ps1` was
    updated to no longer reference the issue #405 and issue #444 in the
    comment-based help. The issues was fixed a while back and _SqlSetup_
    now supports the built-in parameter `PsDscRunAsCredential` ([issue #975](https://github.com/dsccommunity/SqlServerDsc/issues/975)).

## [14.2.0] - 2020-07-23

### Fixed

- SqlServerDsc
  - Updated comment-based help according to style guideline throughout
    ([issue #1500](https://github.com/dsccommunity/SqlServerDsc/issues/1500)).
  - Using Codecov carry forward flag because we are not sending code coverage
    report on each commit.
- CommonTestHelper
  - Minor style changes.
- SqlSetup
  - Updated the documentation with the currently supported features
    ([issue #1566](https://github.com/dsccommunity/SqlServerDsc/issues/1566)).
  - Update documentation around permissions in directory tree for Analysis Services
    ([issue #1443](https://github.com/dsccommunity/SqlServerDsc/issues/1443)).
  - Documented that on certain operating systems, when using least privilege
    for the service account, the security policy setting _Network access:_
    _Restrict clients allowed to make remote calls to SAM_ can result in
    a access denied error during install of the _SQL Server Database Engine_
    ([issue #1559](https://github.com/dsccommunity/SqlServerDsc/issues/1559)).
- SqlRole
  - Fixed the `ServerName` parameter to work with default value of
    `$env:COMPUTERNAME` ([issue #1592](https://github.com/dsccommunity/SqlServerDsc/issues/1592)).

## [14.1.0] - 2020-07-06

### Removed

- SqlServerDsc
  - Remove the file `.github/CONTRIBUTION.md` as it no longer filled any
    purpose as GitHub will find the CONTRIBUTION.md in the root folder
    directly now ([issue #1227](https://github.com/dsccommunity/SqlServerDsc/issues/1227)).

### Changed

- SqlServerDsc
  - Updated DSC resources parameter documentation.

### Fixed

- SqlServerDsc
  - Update resource parameter documentation ([issue #1568](https://github.com/dsccommunity/SqlServerDsc/issues/1568)).
    - Remove italic and inline code-block markdown code in documentation.
  - Documentation is now published to the GitHub Wiki.
    - Deploy task was updated with the correct name.
  - Minor changes too schema property descriptions to generate documentation
    correctly.
  - Updated task list in the PULL_REQUEST_TEMPLATE.md.
  - The documentation in CONTRIBUTING.md has been somewhat updated.
  - Update documentation around design pattern for accounts that does not
    use passwords ([issue #378](https://github.com/dsccommunity/SqlServerDsc/issues/378))
    and ([issue #1230](https://github.com/dsccommunity/SqlServerDsc/issues/1230)).
  - Updating the Integration Test README.md to better explain what the
    integration tests for SqlSetup, SqlRSSetup, and SqlRS does ([issue #1315](https://github.com/dsccommunity/SqlServerDsc/issues/1315)).
- SqlServerDsc.Common
  - Connect-UncPath
    - Now support to authenticate using both NetBIOS domain and Fully Qualified
      Domain Name (FQDN) ([issue #1223](https://github.com/dsccommunity/SqlServerDsc/issues/1223)).
  - Connect-SQL
    - Now support to authenticate using both NetBIOS domain and Fully Qualified
      Domain Name (FQDN) ([issue #1223](https://github.com/dsccommunity/SqlServerDsc/issues/1223)).
  - Connect-SQLAnalysis
    - Now support to authenticate using both NetBIOS domain and Fully Qualified
      Domain Name (FQDN) ([issue #1223](https://github.com/dsccommunity/SqlServerDsc/issues/1223)).
- SqlAGReplica
  - Update documentation with a requirement for SqlServer in certain circumstances
    ([issue #1033](https://github.com/dsccommunity/SqlServerDsc/issues/1033)).
- SqlRSSetup
  - There was a typo in the error message that was thrown when not passing
    either the `Edition` or `ProductKey` that could be misleading ([issue #1386](https://github.com/dsccommunity/SqlServerDsc/issues/1386)).
  - Updated the parameter descriptions for the parameters `Edition` and
    `ProductKey` that they are mutually exclusive ([issue #1386](https://github.com/dsccommunity/SqlServerDsc/issues/1386)).
- SqlWindowsFirewall
  - Now support to authenticate using both NetBIOS domain and Fully Qualified
    Domain Name (FQDN) ([issue #1223](https://github.com/dsccommunity/SqlServerDsc/issues/1223)).
- SqlDatabaseObjectPermission
  - Since the task that publish Wiki content was updated to correctly handle
    embedded instances the duplicate documentation was removed from the
    resource README.md, and some was added to the schema MOF parameter
    descriptions ([issue #1580](https://github.com/dsccommunity/SqlServerDsc/issues/1580)).
- SqlScript
  - Fixed the URLs in the parameter documentation ([issue #1582](https://github.com/dsccommunity/SqlServerDsc/issues/1582)).
- SqlScriptQuery
  - Fixed the URLs in the parameter documentation ([issue #1583](https://github.com/dsccommunity/SqlServerDsc/issues/1583)).

### Added

- SqlScript
  - Added the DisableVariables parameter ([issue #1422](https://github.com/dsccommunity/SqlServerDsc/issues/1422)).
- SqlScriptQuery
  - Added the DisableVariables parameter ([issue #1422](https://github.com/dsccommunity/SqlServerDsc/issues/1422)).

## [14.0.0] - 2020-06-12

### Remove

- SqlServerDsc
  - BREAKING CHANGE: Since the operating system Windows Server 2008 R2 and
    the product SQL Server 2008 R2 has gone end-of-life the DSC resources
    will no longer try to maintain compatibility with them. Moving forward,
    and including this release, there may be code changes that will break
    the resource on Windows Server 2008 R2 or with SQL Server 2008 R2
    ([issue #1514](https://github.com/dsccommunity/SqlServerDsc/issues/1514)).

### Deprecated

The documentation, examples, unit test, and integration tests have been
removed for these deprecated resources. These resources will be removed
in a future release.

- SqlDatabaseOwner
  - This resource is now deprecated. The functionality is now covered by
    a property in the resource _SqlDatabase_ ([issue #966](https://github.com/dsccommunity/SqlServerDsc/issues/966)).
- SqlDatabaseRecoveryModel
  - This resource is now deprecated. The functionality is now covered by
    a property in the resource _SqlDatabase_ ([issue #967](https://github.com/dsccommunity/SqlServerDsc/issues/967)).
- SqlServerEndpointState
  - This resource is now deprecated. The functionality is covered by a
    property in the resource _SqlEndpoint_ ([issue #968](https://github.com/dsccommunity/SqlServerDsc/issues/968)).
- SqlServerNetwork
  - This resource is now deprecated. The functionality is now covered by
    the resources _SqlProtocol_ and _SqlProtocolTcpIp_.

### Added

- SqlSetup
  - Added support for major version upgrade ([issue #1561](https://github.com/dsccommunity/SqlServerDsc/issues/1561)).
- SqlServerDsc
  - Added new resource SqlProtocol ([issue #1377](https://github.com/dsccommunity/SqlServerDsc/issues/1377)).
  - Added new resource SqlProtocolTcpIp ([issue #1378](https://github.com/dsccommunity/SqlServerDsc/issues/1378)).
  - Added new resource SqlDatabaseObjectPermission ([issue #1119](https://github.com/dsccommunity/SqlServerDsc/issues/1119)).
  - Fixing a problem with the latest ModuleBuild 1.7.0 that breaks the CI
    pipeline.
  - Prepare repository for auto-documentation by adding README.md to each
    resource folder with the content from the root README.md.
- SqlServerDsc.Common
  - Added function `Import-Assembly` that can help import an assembly
    into the PowerShell session.
  - Prepared unit tests to support Pester 5 so a minimal conversation
    is only needed later.
  - Updated `Import-SQLPSModule` to better support unit tests.
- CommonTestHelper
  - Added the functions `Get-InvalidOperationRecord` and `Get-InvalidResultRecord`
    that is needed for evaluate localized error message strings for unit tests.
- SqlEndpoint
  - BREAKING CHANGE: A new required property `EndpointType` was added to
    support different types of endpoints in the future. For now the only
    endpoint type that is supported is the database mirror endpoint type
    (`DatabaseMirroring`).
  - Added the property `State` to be able to specify if the endpoint should
    be running, stopped, or disabled. _This property was moved from the now_
    _deprecated DSC resource `SqlServerEndpointState`_.
- SqlSetup
  - A read only property `IsClustered` was added that can be used to determine
    if the instance is clustered.
  - Added the properties `NpEnabled` and `TcpEnabled` ([issue #1161](https://github.com/dsccommunity/SqlServerDsc/issues/1161)).
  - Added the property `UseEnglish` ([issue #1473](https://github.com/dsccommunity/SqlServerDsc/issues/1473)).
- SqlReplication
  - Add integration tests ([issue #755](https://github.com/dsccommunity/SqlServerDsc/issues/755).
- SqlDatabase
  - The property `OwnerName` was added.
- SqlDatabasePermission
  - Now possible to change permissions for database user-defined roles
    (e.g. public) and database application roles ([issue #1498](https://github.com/dsccommunity/SqlServerDsc/issues/1498).
- SqlServerDsc.Common
  - The helper function `Restart-SqlService` was improved to handle Failover
    Clusters better. Now the SQL Server service will only be taken offline
    and back online again if the service is online to begin with.
  - The helper function `Restart-SqlServer` learned the new parameter
    `OwnerNode`. The parameter `OwnerNode` takes an array of Cluster node
    names. Using this parameter the cluster group will only be taken
    offline and back online if the cluster group owner is one specified
    in this parameter.
  - The helper function `Compare-ResourcePropertyState` was improved to
    handle embedded instances by adding a parameter `CimInstanceKeyProperties`
    that can be used to identify the unique parameter for each embedded
    instance in a collection.
  - The helper function `Test-DscPropertyState` was improved to evaluate
    the properties in a single CIM instance or a collection of CIM instances
    by recursively call itself.
  - When the helper function `Test-DscPropertyState` evaluated an array
    the verbose messages was not very descriptive. Instead of outputting
    the side indicator from the compare it now outputs a descriptive
    message.

### Changed

- SqlServerDsc
  - BREAKING CHANGE: Some DSC resources have been renamed ([issue #1540](https://github.com/dsccommunity/SqlServerDsc/issues/1540)).
    - `SqlServerConfiguration` was renamed to `SqlConfiguration`.
    - `SqlServerDatabaseMail` was renamed to `SqlDatabaseMail`.
    - `SqlServerEndpoint` was renamed to `SqlEndpoint`.
    - `SqlServerEndpointPermission` was renamed to `SqlEndpointPermission`.
    - `SqlServerLogin` was renamed to `SqlLogin`.
    - `SqlServerMaxDop` was renamed to `SqlMaxDop`.
    - `SqlServerMemory` was renamed to `SqlMemory`.
    - `SqlServerPermission` was renamed to `SqlPermission`.
    - `SqlServerProtocol` was renamed to `SqlProtocol`.
    - `SqlServerProtocolTcpIp` was renamed to `SqlProtocolTcpIp`.
    - `SqlServerReplication` was renamed to `SqlReplication`.
    - `SqlServerRole` was renamed to `SqlRole`.
    - `SqlServerSecureConnection` was renamed to `SqlSecureConnection`.
  - Changed all resource prefixes from `MSFT_` to `DSC_` ([issue #1496](https://github.com/dsccommunity/SqlServerDsc/issues/1496)).
    _Deprecated resource has not changed prefix._
  - All resources are now using the common module DscResource.Common.
  - When a PR is labelled with 'ready for merge' it is no longer being
    marked as stale if the PR is not merged for 30 days (for example it is
    dependent on something else) ([issue #1504](https://github.com/dsccommunity/SqlServerDsc/issues/1504)).
  - Updated the CI pipeline to use latest version of the module ModuleBuilder.
  - Changed to use the property `NuGetVersionV2` from GitVersion in the
    CI pipeline.
  - The unit tests now run on PowerShell 7 to optimize the total run time.
- SqlServerDsc.Common
  - The helper function `Invoke-InstallationMediaCopy` was changed to
    handle a breaking change in PowerShell 7 ([issue #1530](https://github.com/dsccommunity/SqlServerDsc/issues/1530)).
  - Removed the local helper function `Set-PSModulePath` as it was
    implemented in the module DscResource.Common.
- CommonTestHelper
  - The test helper function `New-SQLSelfSignedCertificate` was changed
    to install the dependent module `PSPKI` through `RequiredModules.psd1`.
- SqlAlwaysOnService
  - BREAKING CHANGE: The parameter `ServerName` is now non-mandatory and
    defaults to `$env:COMPUTERNAME` ([issue #319](https://github.com/dsccommunity/SqlServerDsc/issues/319)).
  - Normalize parameter descriptive text for default values.
- SqlDatabase
  - BREAKING CHANGE: The parameter `ServerName` is now non-mandatory and
    defaults to `$env:COMPUTERNAME` ([issue #319](https://github.com/dsccommunity/SqlServerDsc/issues/319)).
  - BREAKING CHANGE: The non-mandatory parameters was removed from the
    function `Get-TargetResource` since they were not needed.
  - BREAKING CHANGE: The properties `CompatibilityLevel` and `Collation`
    are now only enforced if the are specified in the configuration.
  - Normalize parameter descriptive text for default values.
- SqlDatabaseDefaultLocation
  - BREAKING CHANGE: The parameter `ServerName` is now non-mandatory and
    defaults to `$env:COMPUTERNAME` ([issue #319](https://github.com/dsccommunity/SqlServerDsc/issues/319)).
  - Normalize parameter descriptive text for default values.
- SqlDatabaseOwner
  - BREAKING CHANGE: Database changed to DatabaseName for consistency with
    other modules ([issue #1484](https://github.com/dsccommunity/SqlServerDsc/issues/1484)).
- SqlDatabasePermission
  - BREAKING CHANGE: The parameter `ServerName` is now non-mandatory and
    defaults to `$env:COMPUTERNAME` ([issue #319](https://github.com/dsccommunity/SqlServerDsc/issues/319)).
  - Normalize parameter descriptive text for default values.
  - BREAKING CHANGE: Database changed to DatabaseName for consistency with
    other modules ([issue #1484](https://github.com/dsccommunity/SqlServerDsc/issues/1484)).
  - BREAKING CHANGE: The resource no longer create the database user if
    it does not exist. Use the resource _SqlDatabaseUser_ to enforce that
    the database user exist in the database prior to setting permissions
    using this resource ([issue #848](https://github.com/dsccommunity/SqlServerDsc/issues/848)).
  - BREAKING CHANGE: The resource no longer checks if a login exist so that
    it is possible to set permissions for database users that does not
    have a login, e.g. the database user 'guest' ([issue #1134](https://github.com/dsccommunity/SqlServerDsc/issues/1134)).
  - Updated examples.
  - Added integration tests ([issue #741](https://github.com/dsccommunity/SqlServerDsc/issues/741)).
  - Get-TargetResource will no longer throw an exception if the database
    does not exist.
- SqlDatabaseRecoveryModel
  - BREAKING CHANGE: The parameter `ServerName` is now non-mandatory and
    defaults to `$env:COMPUTERNAME` ([issue #319](https://github.com/dsccommunity/SqlServerDsc/issues/319)).
  - Normalize parameter descriptive text for default values.
- SqlDatabaseRole
  - BREAKING CHANGE: The parameter `ServerName` is now non-mandatory and
    defaults to `$env:COMPUTERNAME` ([issue #319](https://github.com/dsccommunity/SqlServerDsc/issues/319)).
  - Normalize parameter descriptive text for default values.
  - BREAKING CHANGE: Database changed to DatabaseName for consistency with
    other modules ([issue #1484](https://github.com/dsccommunity/SqlServerDsc/issues/1484)).
- SqlDatabaseUser
  - BREAKING CHANGE: The parameter `ServerName` is now non-mandatory and
    defaults to `$env:COMPUTERNAME` ([issue #319](https://github.com/dsccommunity/SqlServerDsc/issues/319)).
  - Normalize parameter descriptive text for default values.
- SqlScript
  - BREAKING CHANGE: The parameter `ServerInstance` is replaced by the two
    parameters `ServerName` and `InstanceName`. The parameter `InstanceName`
    is the only one mandatory which fixes the issue that it was possible to
    run the same script using different host names ([issue #925](https://github.com/dsccommunity/SqlServerDsc/issues/925)).
- SqlScriptQuery
  - BREAKING CHANGE: The parameter `ServerInstance` is replaced by the two
    parameters `ServerName` and `InstanceName`. The parameter `InstanceName`
    is the only one mandatory which fixes the issue that it was possible to
    run the same query using different host names ([issue #925](https://github.com/dsccommunity/SqlServerDsc/issues/925)).
- SqlConfiguration
  - BREAKING CHANGE: The parameter `ServerName` is now non-mandatory and
    defaults to `$env:COMPUTERNAME` ([issue #319](https://github.com/dsccommunity/SqlServerDsc/issues/319)).
  - Normalize parameter descriptive text for default values.
- SqlDatabaseMail
  - Normalize parameter descriptive text for default values.
- SqlEndpoint
  - BREAKING CHANGE: Now the properties are only enforced if they are
    specified in the configuration.
  - Normalize parameter descriptive text for default values.
- SqlEndpointPermission
  - BREAKING CHANGE: The parameter `ServerName` is now non-mandatory and
    defaults to `$env:COMPUTERNAME` ([issue #319](https://github.com/dsccommunity/SqlServerDsc/issues/319)).
  - Normalize parameter descriptive text for default values.
- SqlLogin
  - BREAKING CHANGE: The parameter `ServerName` is now non-mandatory and
    defaults to `$env:COMPUTERNAME` ([issue #319](https://github.com/dsccommunity/SqlServerDsc/issues/319)).
  - Normalize parameter descriptive text for default values.
- SqlRole
  - BREAKING CHANGE: The parameter `ServerName` is now non-mandatory and
    defaults to `$env:COMPUTERNAME` ([issue #319](https://github.com/dsccommunity/SqlServerDsc/issues/319)).
  - Normalize parameter descriptive text for default values.
- SqlServiceAccount
  - BREAKING CHANGE: The parameter `ServerName` is now non-mandatory and
    defaults to `$env:COMPUTERNAME` ([issue #319](https://github.com/dsccommunity/SqlServerDsc/issues/319)).
  - Normalize parameter descriptive text for default values.
- SqlSetup
  - BREAKING CHANGE: Now if the parameter `AgtSvcStartupType` is not specified
    in the configuration the resource will no longer by default add an
    argument to `setup.exe` with a value of `Automatic` for the argument
    `AGTSVCSTARTUPTYPE`. If the parameter `AgtSvcStartupType` is not specified
    in the configuration there will be no setup argument added at all
    ([issue #464](https://github.com/dsccommunity/SqlServerDsc/issues/464)).
  - BREAKING CHANGE: When installing a failover cluster the cluster
    validation is no longer skipped by default. To skip cluster validation
    the configuration must opt-in by specifying the following
    `SkipRule = 'Cluster_VerifyForErrors'` ([issue #335](https://github.com/dsccommunity/SqlServerDsc/issues/335)).
  - BREAKING CHANGE: Now, unless the parameter `SuppressReboot` is set to
    `$true`, the node will be restarted if the setup ends with the
    [error code 3010](https://docs.microsoft.com/en-us/previous-versions/tn-archive/bb418811(v=technet.10)#server-setup-fails-with-code-3010).
    Previously just a warning message was written ([issue #565](https://github.com/dsccommunity/SqlServerDsc/issues/565)).

### Fixed

- SqlServerDsc
  - The regular expression for `minor-version-bump-message` in the file
    `GitVersion.yml` was changed to only raise minor version when the
    commit message contain the word `add`, `adds`, `minor`, `feature`,
    or `features`.
  - Now code coverage is reported to Codecov, and a codecov.yml was added.
  - Updated to support DscResource.Common v0.7.1.
  - Changed to point to CONTRIBUTING.md on master branch to avoid "404 Page not found"
    ([issue #1508](https://github.com/dsccommunity/SqlServerDsc/issues/1508)).
- SqlAGDatabase
  - Fixed unit tests that failed intermittently when running unit tests
    in PowerShell 7 ([issue #1532](https://github.com/dsccommunity/SqlServerDsc/issues/1532)).
  - Minor code style issue changes.
- SqlAgentAlert
  - The parameter `ServerName` now throws when passing an empty string or
    null value (part of [issue #319](https://github.com/dsccommunity/SqlServerDsc/issues/319)).
- SqlAgentFailsafe
  - The parameter `ServerName` now throws when passing an empty string or
    null value (part of [issue #319](https://github.com/dsccommunity/SqlServerDsc/issues/319)).
- SqlAgentOperator
  - The parameter `ServerName` now throws when passing an empty string or
    null value (part of [issue #319](https://github.com/dsccommunity/SqlServerDsc/issues/319)).
- SqlAlias
  - BREAKING CHANGE: The parameter `ServerName` is now non-mandatory to
    prevent ping-pong behavior ([issue #1502](https://github.com/dsccommunity/SqlServerDsc/issues/1502)).
    The `ServerName` is not returned as an empty string when the protocol is
    Named Pipes.
- SqlDatabase
  - Fixed missing parameter `CompatibilityLevel` in the README.md (and
    updated the description in the schema.mof).
- SqlRs
  - Fix typo in the schema parameter `SuppressRestart` description
    and in the parameter description in the `README.md`.
- SqlDatabaseMail
  - The parameter `ServerName` now throws when passing an empty string or
    null value (part of [issue #319](https://github.com/dsccommunity/SqlServerDsc/issues/319)).
- SqlServerEndpoint
  - The parameter `ServerName` now throws when passing an empty string or
    null value (part of [issue #319](https://github.com/dsccommunity/SqlServerDsc/issues/319)).
- SqlEndpoint
  - The parameter `ServerName` now throws when passing an empty string or
    null value (part of [issue #319](https://github.com/dsccommunity/SqlServerDsc/issues/319)).
- SqlPermission
  - The parameter `ServerName` now throws when passing an empty string or
    null value (part of [issue #319](https://github.com/dsccommunity/SqlServerDsc/issues/319)).
- SqlReplication
  - Enhanced the exception handling so it shows the inner exception error
    message that have the actual error that occurred.
  - Corrected the examples.
- SqlSetup
  - Update integration tests to correctly detect sysadmins because of changes
    to the build worker.
  - The property `SqlTempdbLogFileGrowth` and `SqlTempdbFileGrowth` now returns
    the correct values. Previously the value of the growth was wrongly
    divided by 1KB even if the value was in percent. Now the value for growth
    is the sum of the average of MB and average of the percentage.
  - The function `Get-TargetResource` was changed so that the property
    `SQLTempDBDir` will now return the database `tempdb`'s property
    `PrimaryFilePath`.
  - BREAKING CHANGE: Logic that was under feature flag `DetectionSharedFeatures`
    was made the default and old logic that was used to detect shared features
    was removed ([issue #1290](https://github.com/dsccommunity/SqlServerDsc/issues/1290)).
    This was implemented because the previous implementation did not work
    fully with SQL Server 2017.
  - Much of the code was refactored into units (functions) to be easier to test.
    Due to the size of the code the unit tests ran for an abnormal long time,
    after this refactoring the unit tests runs much quicker.

## [13.5.0] - 2020-04-12

### Added

- SqlServerLogin
  - Added `DefaultDatabase` parameter ([issue #1474](https://github.com/dsccommunity/SqlServerDsc/issues/1474)).

### Changed

- SqlServerDsc
  - Update the CI pipeline files.
  - Only run CI pipeline on branch `master` when there are changes to files
    inside the `source` folder.
  - Replaced Microsoft-hosted agent (build image) `win1803` with `windows-2019`
    ([issue #1466](https://github.com/dsccommunity/SqlServerDsc/issues/1466)).

### Fixed

- SqlSetup
  - Refresh PowerShell drive list before attempting to resolve `setup.exe` path
    ([issue #1482](https://github.com/dsccommunity/SqlServerDsc/issues/1482)).
- SqlAG
  - Fix hashtables to align with style guideline ([issue #1437](https://github.com/dsccommunity/SqlServerDsc/issues/1437)).

## [13.4.0] - 2020-03-18

### Added

- SqlDatabase
  - Added ability to manage the Compatibility Level and Recovery Model of a database

### Changed

- SqlServerDsc
  - Azure Pipelines will no longer trigger on changes to just the CHANGELOG.md
    (when merging to master).
  - The deploy step is no longer run if the Azure DevOps organization URL
    does not contain 'dsccommunity'.
  - Changed the VS Code project settings to trim trailing whitespace for
    markdown files too.

## [13.3.0] - 2020-01-17

### Added

- SqlServerDsc
  - Added continuous delivery with a new CI pipeline.
    - Update build.ps1 from latest template.

### Changed

- SqlServerDsc
  - Add .gitattributes file to checkout file correctly with CRLF.
  - Updated .vscode/analyzersettings.psd1 file to correct use PSSA rules
    and custom rules in VS Code.
  - Fix hashtables to align with style guideline ([issue #1437](https://github.com/dsccommunity/SqlServerDsc/issues/1437)).
  - Updated most examples to remove the need for the variable `$ConfigurationData`,
    and fixed style issues.
  - Ignore commit in `GitVersion.yml` to force the correct initial release.
  - Set a display name on all the jobs and tasks in the CI pipeline.
  - Removing file 'Tests.depend.ps1' as it is no longer required.
- SqlServerMaxDop
  - Fix line endings in code which did not use the correct format.
- SqlAlwaysOnService
  - The integration test has been temporarily disabled because when
    the cluster feature is installed it requires a reboot on the
    Windows Server 2019 build worker.
- SqlDatabaseRole
  - Update unit test to have the correct description on the `Describe`-block
    for the test of `Set-TargetResource`.
- SqlServerRole
  - Add support for nested role membership ([issue #1452](https://github.com/dsccommunity/SqlServerDsc/issues/1452))
  - Removed use of case-sensitive Contains() function when evalutating role membership.
    ([issue #1153](https://github.com/dsccommunity/SqlServerDsc/issues/1153))
  - Refactored mocks and unit tests to increase performance. ([issue #979](https://github.com/dsccommunity/SqlServerDsc/issues/979))

### Fixed

- SqlServerDsc
  - Fixed unit tests to call the function `Invoke-TestSetup` outside the
    try-block.
  - Update GitVersion.yml with the correct regular expression.
  - Fix import statement in all tests, making sure it throws if module
    DscResource.Test cannot be imported.
- SqlAlwaysOnService
  - When failing to enable AlwaysOn the resource should now fail with an
    error ([issue #1190](https://github.com/dsccommunity/SqlServerDsc/issues/1190)).
- SqlAgListener
  - Fix IPv6 addresses failing Test-TargetResource after listener creation.

## [13.2.0.0] - 2019-09-18

### Changed

- Changes to SqlServerDsc
  - Fix keywords to lower-case to align with guideline.
  - Fix keywords to have space before a parenthesis to align with guideline.
  - Fix typo in SqlSetup strings ([issue #1419](https://github.com/dsccommunity/SqlServerDsc/issues/1419)).

## [13.1.0.0] - 2019-08-07

### Changed

- Changes to SqlServerDsc
  - New DSC resource SqlAgentFailsafe
  - New DSC resource SqlDatabaseUser ([issue #846](https://github.com/dsccommunity/SqlServerDsc/issues/846)).
    - Adds ability to create database users with more fine-grained control,
      e.g. re-mapping of orphaned logins or a different login. Supports
      creating a user with or without login name, and database users mapped
      to a certificate or asymmetric key.
  - Changes to helper function Invoke-Query
    - Fixes issues in [issue #1355](https://github.com/dsccommunity/SqlServerDsc/issues/1355).
    - Works together with Connect-SQL now.
    - Parameters now match that of Connect-SQL ([issue #1392](https://github.com/dsccommunity/SqlServerDsc/issues/1392)).
    - Can now pass in credentials.
    - Can now pass in 'Microsoft.SqlServer.Management.Smo.Server' object.
    - Can also pipe in 'Microsoft.SqlServer.Management.Smo.Server' object.
    - Can pipe Connect-SQL | Invoke-Query.
    - Added default values to Invoke-Query.
    - Now it will output verbose messages of the query that is run, so it
      not as quiet of what it is doing when a user asks for verbose output
      ([issue #1404](https://github.com/dsccommunity/SqlServerDsc/issues/1404)).
    - It is possible to redact text in the verbose output by providing
      strings in the new parameter `RedactText`.
  - Minor style fixes in unit tests.
  - Changes to helper function Connect-SQL
    - When impersonating WindowsUser credential use the NetworkCredential UserName.
    - Added additional verbose logging.
    - Connect-SQL now uses parameter sets to more intuitive evaluate that
      the correct parameters are used in different scenarios
      ([issue #1403](https://github.com/dsccommunity/SqlServerDsc/issues/1403)).
  - Changes to helper function Connect-SQLAnalysis
    - Parameters now match that of Connect-SQL ([issue #1392](https://github.com/dsccommunity/SqlServerDsc/issues/1392)).
  - Changes to helper function Restart-SqlService
    - Parameters now match that of Connect-SQL ([issue #1392](https://github.com/dsccommunity/SqlServerDsc/issues/1392)).
  - Changes to helper function Restart-ReportingServicesService
    - Parameters now match that of Connect-SQL ([issue #1392](https://github.com/dsccommunity/SqlServerDsc/issues/1392)).
  - Changes to helper function Split-FullSqlInstanceName
    - Parameters and function name changed to use correct casing.
  - Changes to helper function Get-SqlInstanceMajorVersion
    - Parameters now match that of Connect-SQL ([issue #1392](https://github.com/dsccommunity/SqlServerDsc/issues/1392)).
  - Changes to helper function Test-LoginEffectivePermissions
    - Parameters now match that of Connect-SQL ([issue #1392](https://github.com/dsccommunity/SqlServerDsc/issues/1392)).
  - Changes to helper function Test-AvailabilityReplicaSeedingModeAutomatic
    - Parameters now match that of Connect-SQL ([issue #1392](https://github.com/dsccommunity/SqlServerDsc/issues/1392)).
- Changes to SqlServerSecureConnection
  - Forced $Thumbprint to lowercase to fix [issue #1350](https://github.com/dsccommunity/SqlServerDsc/issues/1350).
  - Add parameter SuppressRestart with default value false.
    This allows users to suppress restarts after changes have been made.
    Changes will not take effect until the service has been restarted.
- Changes to SqlSetup
  - Correct minor style violation [issue #1387](https://github.com/dsccommunity/SqlServerDsc/issues/1387).
- Changes to SqlDatabase
  - Get-TargetResource now correctly return `$null` for the collation property
    when the database does not exist ([issue #1395](https://github.com/dsccommunity/SqlServerDsc/issues/1395)).
  - No longer enforces the collation property if the Collation parameter
    is not part of the configuration ([issue #1396](https://github.com/dsccommunity/SqlServerDsc/issues/1396)).
  - Updated resource description in README.md
  - Fix examples to use `PsDscRunAsCredential` ([issue #760](https://github.com/dsccommunity/SqlServerDsc/issues/760)).
  - Added integration tests ([issue #739](https://github.com/dsccommunity/SqlServerDsc/issues/739)).
  - Updated unit tests to the latest template ([issue #1068](https://github.com/dsccommunity/SqlServerDsc/issues/1068)).

## [13.0.0.0] - 2019-06-26

### Changed

- Changes to SqlServerDsc
  - Added SqlAgentAlert resource.
  - Opt-in to the common test 'Common Test - Validation Localization'.
  - Opt-in to the common test 'Common Test - Flagged Script Analyzer Rules'
    ([issue #1101](https://github.com/dsccommunity/SqlServerDsc/issues/1101)).
  - Removed the helper function `New-TerminatingError`, `New-WarningMessage`
    and `New-VerboseMessage` in favor of the the new
    [localization helper functions](https://github.com/dsccommunity/DscResources/blob/master/StyleGuidelines.md#localization).
  - Combine DscResource.LocalizationHelper and DscResource.Common into
    SqlServerDsc.Common ([issue #1357](https://github.com/dsccommunity/SqlServerDsc/issues/1357)).
  - Update Assert-TestEnvironment.ps1 to not error if strict mode is enabled
    and there are no missing dependencies ([issue #1368](https://github.com/dsccommunity/SqlServerDsc/issues/1368)).
- Changes to SqlServerDsc.Common
  - Added StatementTimeout to function 'Connect-SQL' with default 600 seconds (10mins).
  - Added StatementTimeout to function 'Invoke-Query' with default 600 seconds (10mins)
    ([issue #1358](https://github.com/dsccommunity/SqlServerDsc/issues/1358)).
  - Changes to helper function Connect-SQL
    - The function now make it more clear that when using the parameter
      `SetupCredential` is impersonates that user, and by default it does
      not impersonates a user but uses the credential that the resource
      is run as (for example the built-in credential parameter
      `PsDscRunAsCredential`). [@kungfu71186](https://github.com/kungfu71186)
    - Added parameter alias `-DatabaseCredential` for the parameter
      `-SetupCredential`. [@kungfu71186](https://github.com/kungfu71186)
- Changes to SqlAG
  - Added en-US localization.
- Changes to SqlAGReplica
  - Added en-US localization.
  - Improved verbose message output when creating availability group replica,
    removing a availability group replica, and joining the availability
    group replica to the availability group.
- Changes to SqlAlwaysOnService
  - Now outputs the correct verbose message when restarting the service.
- Changes to SqlServerMemory
  - Now outputs the correct verbose messages when calculating the dynamic
    memory, and when limiting maximum memory.
- Changes to SqlServerRole
  - Now outputs the correct verbose message when the members of a role is
    not in desired state.
- Changes to SqlAgentOperator
  - Fix minor issue that when unable to connect to an instance. Instead
    of showing a message saying that connect failed another unrelated
    error message could have been shown, because of an error in the code.
  - Fix typo in test it block.
- Changes to SqlDatabaseRole
  - BREAKING CHANGE: Refactored to enable creation/deletion of the database role
    itself as well as management of the role members. *Note that the resource no
    longer adds database users.* ([issue #845](https://github.com/dsccommunity/SqlServerDsc/issues/845),
    [issue #847](https://github.com/dsccommunity/SqlServerDsc/issues/847),
    [issue #1252](https://github.com/dsccommunity/SqlServerDsc/issues/1252),
    [issue #1339](https://github.com/dsccommunity/SqlServerDsc/issues/1339)).
    [Paul Shamus @pshamus](https://github.com/pshamus)
- Changes to SqlSetup
  - Add an Action type of 'Upgrade'. This will ask setup to do a version
    upgrade where possible ([issue #1368](https://github.com/dsccommunity/SqlServerDsc/issues/1368)).
  - Fix an error when testing for DQS installation ([issue #1368](https://github.com/dsccommunity/SqlServerDsc/issues/1368)).
  - Changed the logic of how default value of FailoverClusterGroupName is
    set since that was preventing the resource to be able to be debugged
    ([issue #448](https://github.com/dsccommunity/SqlServerDsc/issues/448)).
  - Added RSInstallMode parameter ([issue #1163](https://github.com/dsccommunity/SqlServerDsc/issues/1163)).
- Changes to SqlWindowsFirewall
  - Where a version upgrade has changed paths for a database engine, the
    existing firewall rule for that instance will be updated rather than
    another one created ([issue #1368](https://github.com/dsccommunity/SqlServerDsc/issues/1368)).
    Other firewall rules can be fixed to work in the same way later.
- Changes to SqlAGDatabase
  - Added new parameter 'ReplaceExisting' with default false.
    This allows forced restores when a database already exists on secondary.
  - Added StatementTimeout to Invoke-Query to fix Issue#1358
  - Fix issue where calling Get would return an error because the database
    name list may have been returned as a string instead of as a string array
    ([issue #1368](https://github.com/dsccommunity/SqlServerDsc/issues/1368)).

## [12.5.0.0] - 2019-05-15

### Changed

- Changes to SqlServerSecureConnection
  - Updated README and added example for SqlServerSecureConnection,
    instructing users to use the 'SYSTEM' service account instead of
    'LocalSystem'.
- Changes to SqlScript
  - Correctly passes the `$VerbosePreference` to the helper function
    `Invoke-SqlScript` so that `PRINT` statements is outputted correctly
    when verbose output is requested, e.g
    `Start-DscConfiguration -Verbose`.
  - Added en-US localization ([issue #624](https://github.com/dsccommunity/SqlServerDsc/issues/624)).
  - Added additional unit tests for code coverage.
- Changes to SqlScriptQuery
  - Correctly passes the `$VerbosePreference` to the helper function
    `Invoke-SqlScript` so that `PRINT` statements is outputted correctly
    when verbose output is requested, e.g
    `Start-DscConfiguration -Verbose`.
  - Added en-US localization.
  - Added additional unit tests for code coverage.
- Changes to SqlSetup
  - Concatenated Robocopy localization strings ([issue #694](https://github.com/dsccommunity/SqlServerDsc/issues/694)).
  - Made the error message more descriptive when the Set-TargetResource
    function calls the Test-TargetResource function to verify the desired
    state.
- Changes to SqlWaitForAG
  - Added en-US localization ([issue #625](https://github.com/dsccommunity/SqlServerDsc/issues/625)).
- Changes to SqlServerPermission
  - Added en-US localization ([issue #619](https://github.com/dsccommunity/SqlServerDsc/issues/619)).
- Changes to SqlServerMemory
  - Added en-US localization ([issue #617](https://github.com/dsccommunity/SqlServerDsc/issues/617)).
  - No longer will the resource set the MinMemory value if it was provided
    in a configuration that also set the `Ensure` parameter to 'Absent'
    ([issue #1329](https://github.com/dsccommunity/SqlServerDsc/issues/1329)).
  - Refactored unit tests to simplify them add add slightly more code
    coverage.
- Changes to SqlServerMaxDop
  - Added en-US localization ([issue #616](https://github.com/dsccommunity/SqlServerDsc/issues/616)).
- Changes to SqlRS
  - Reporting Services are restarted after changing settings, unless
    `$SuppressRestart` parameter is set ([issue #1331](https://github.com/dsccommunity/SqlServerDsc/issues/1331)).
    `$SuppressRestart` will also prevent Reporting Services restart after initialization.
  - Fixed one of the error handling to use localization, and made the
    error message more descriptive when the Set-TargetResource function
    calls the Test-TargetResource function to verify the desired
    state. *This was done prior to adding full en-US localization.*
  - Fixed ([issue #1258](https://github.com/dsccommunity/SqlServerDsc/issues/1258)).
    When initializing Reporting Services, there is no need to execute `InitializeReportServer`
    CIM method, since executing `SetDatabaseConnection` CIM method initializes
    Reporting Services.
  - [issue #864](https://github.com/dsccommunity/SqlServerDsc/issues/864) SqlRs
    can now initialise SSRS 2017 instances
- Changes to SqlServerLogin
  - Added en-US localization ([issue #615](https://github.com/dsccommunity/SqlServerDsc/issues/615)).
  - Added unit tests to improved code coverage.
- Changes to SqlWindowsFirewall
  - Added en-US localization ([issue #614](https://github.com/dsccommunity/SqlServerDsc/issues/614)).
- Changes to SqlServerEndpoint
  - Added en-US localization ([issue #611](https://github.com/dsccommunity/SqlServerDsc/issues/611)).
- Changes to SqlServerEndpointPermission
  - Added en-US localization ([issue #612](https://github.com/dsccommunity/SqlServerDsc/issues/612)).
- Changes to SqlServerEndpointState
  - Added en-US localization ([issue #613](https://github.com/dsccommunity/SqlServerDsc/issues/613)).
- Changes to SqlDatabaseRole
  - Added en-US localization ([issue #610](https://github.com/dsccommunity/SqlServerDsc/issues/610)).
- Changes to SqlDatabaseRecoveryModel
  - Added en-US localization ([issue #609](https://github.com/dsccommunity/SqlServerDsc/issues/609)).
- Changes to SqlDatabasePermission
  - Added en-US localization ([issue #608](https://github.com/dsccommunity/SqlServerDsc/issues/608)).
- Changes to SqlDatabaseOwner
  - Added en-US localization ([issue #607](https://github.com/dsccommunity/SqlServerDsc/issues/607)).
- Changes to SqlDatabase
  - Added en-US localization ([issue #606](https://github.com/dsccommunity/SqlServerDsc/issues/606)).
- Changes to SqlAGListener
  - Added en-US localization ([issue #604](https://github.com/dsccommunity/SqlServerDsc/issues/604)).
- Changes to SqlAlwaysOnService
  - Added en-US localization ([issue #603](https://github.com/dsccommunity/SqlServerDsc/issues/608)).
- Changes to SqlAlias
  - Added en-US localization ([issue #602](https://github.com/dsccommunity/SqlServerDsc/issues/602)).
  - Removed ShouldProcess for the code, since it has no purpose in a DSC
    resource ([issue #242](https://github.com/dsccommunity/SqlServerDsc/issues/242)).
- Changes to SqlServerReplication
  - Added en-US localization ([issue #620](https://github.com/dsccommunity/SqlServerDsc/issues/620)).
  - Refactored Get-TargetResource slightly so it provide better verbose
    messages.

## [12.4.0.0] - 2019-04-03

### Changed

- Changes to SqlServerDsc
  - Added new resources.
    - SqlRSSetup
  - Added helper module DscResource.Common from the repository
    DscResource.Template.
    - Moved all helper functions from SqlServerDscHelper.psm1 to DscResource.Common.
    - Renamed Test-SqlDscParameterState to Test-DscParameterState.
    - New-TerminatingError error text for a missing localized message now matches
      the output even if the "missing localized message" localized message is
      also missing.
  - Added helper module DscResource.LocalizationHelper from the repository
    DscResource.Template, this replaces the helper module CommonResourceHelper.psm1.
  - Cleaned up unit tests, mostly around loading cmdlet stubs and loading
    classes stubs, but also some tests that were using some odd variants.
  - Fix all integration tests according to issue [PowerShell/DscResource.Template#14](https://github.com/dsccommunity/DscResource.Template/issues/14).
- Changes to SqlServerMemory
  - Updated Cim Class to Win32_ComputerSystem (instead of Win32_PhysicalMemory)
    because the correct memory size was not being detected correctly on Azure VMs
    ([issue #914](https://github.com/dsccommunity/SqlServerDsc/issues/914)).
- Changes to SqlSetup
  - Split integration tests into two jobs, one for running integration tests
    for SQL Server 2016 and another for running integration test for
    SQL Server 2017 ([issue #858](https://github.com/dsccommunity/SqlServerDsc/issues/858)).
  - Localized messages for Master Data Services no longer start and end with
    single quote.
  - When installing features a verbose message is written if a feature is found
    to already be installed. It no longer quietly removes the feature from the
    `/FEATURES` argument.
  - Cleaned up a bit in the tests, removed excessive piping.
  - Fixed minor typo in examples.
  - A new optional parameter `FeatureFlag` parameter was added to control
    breaking changes. Functionality added under a feature flag can be
    toggled on or off, and could be changed later to be the default.
    This way we can also make more of the new functionalities the default
    in the same breaking change release ([issue #1105](https://github.com/dsccommunity/SqlServerDsc/issues/1105)).
  - Added a new way of detecting if the shared feature CONN (Client Tools
    Connectivity, and SQL Client Connectivity SDK), BC (Client Tools
    Backwards Compatibility), and SDK (Client Tools SDK) is installed or
    not. The new functionality is used when the parameter `FeatureFlag`
    is set to `'DetectionSharedFeatures'` ([issue #1105](https://github.com/dsccommunity/SqlServerDsc/issues/1105)).
  - Added a new helper function `Get-InstalledSharedFeatures` to move out
    some of the code from the `Get-TargetResource` to make unit testing
    easier and faster.
  - Changed the logic of 'Build the argument string to be passed to setup' to
    not quote the value if root directory is specified
    ([issue #1254](https://github.com/dsccommunity/SqlServerDsc/issues/1254)).
  - Moved some resource specific helper functions to the new helper module
    DscResource.Common so they can be shared with the new resource SqlRSSetup.
  - Improved verbose messages in Test-TargetResource function to more
    clearly tell if features are already installed or not.
  - Refactored unit tests for the functions Test-TargetResource and
    Set-TargetResource to improve testing speed.
  - Modified the Test-TargetResource and Set-TargetResource to not be
    case-sensitive when comparing feature names. *This was handled
    correctly in real-world scenarios, but failed when running the unit
    tests (and testing casing).*
- Changes to SqlAGDatabase
  - Fix MatchDatabaseOwner to check for CONTROL SERVER, IMPERSONATE LOGIN, or
    CONTROL LOGIN permission in addition to IMPERSONATE ANY LOGIN.
  - Update and fix MatchDatabaseOwner help text.
- Changes to SqlAG
  - Updated documentation on the behaviour of defaults as they only apply when
    creating a group.
- Changes to SqlAGReplica
  - AvailabilityMode, BackupPriority, and FailoverMode defaults only apply when
    creating a replica not when making changes to an existing replica. Explicit
    parameters will still change existing replicas ([issue #1244](https://github.com/dsccommunity/SqlServerDsc/issues/1244)).
  - ReadOnlyRoutingList now gets updated without throwing an error on the first
    run ([issue #518](https://github.com/dsccommunity/SqlServerDsc/issues/518)).
  - Test-Resource fixed to report whether ReadOnlyRoutingList desired state
    has been reached correctly ([issue #1305](https://github.com/dsccommunity/SqlServerDsc/issues/1305)).
- Changes to SqlDatabaseDefaultLocation
  - No longer does the Test-TargetResource fail on the second test run
    when the backup file path was changed, and the path was ending with
    a backslash ([issue #1307](https://github.com/dsccommunity/SqlServerDsc/issues/1307)).

## [12.3.0.0] - 2019-02-20

### Changed

- Changes to SqlServerDsc
  - Reverting the change that was made as part of the
    [issue #1260](https://github.com/dsccommunity/SqlServerDsc/issues/1260)
    in the previous release, as it only mitigated the issue, it did not
    solve the issue.
  - Removed the container testing since that broke the integration tests,
    possible due to using excessive amount of memory on the AppVeyor build
    worker. This will make the unit tests to take a bit longer to run
    ([issue #1260](https://github.com/dsccommunity/SqlServerDsc/issues/1260)).
  - The unit tests and the integration tests are now run in two separate
    build workers in AppVeyor. One build worker runs the integration tests,
    while a second build worker runs the unit tests. The build workers runs
    in parallel on paid accounts, but sequentially on free accounts
    ([issue #1260](https://github.com/dsccommunity/SqlServerDsc/issues/1260)).
  - Clean up error handling in some of the integration tests that was
    part of a workaround for a bug in Pester. The bug is resolved, and
    the error handling is not again built into Pester.
  - Speeding up the AppVeyor tests by splitting the common tests in a
    separate build job.
  - Updated the appveyor.yml to have the correct build step, and also
    correct run the build step only in one of the jobs.
  - Update integration tests to use the new integration test template.
  - Added SqlAgentOperator resource.
- Changes to SqlServiceAccount
  - Fixed Get-ServiceObject when searching for Integration Services service.
    Unlike the rest of SQL Server services, the Integration Services service
    cannot be instanced, however you can have multiple versions installed.
    Get-Service object would return the correct service name that you
    are looking for, but it appends the version number at the end. Added
    parameter VersionNumber so the search would return the correct
    service name.
  - Added code to allow for using Managed Service Accounts.
  - Now the correct service type string value is returned by the function
    `Get-TargetResource`. Previously one value was passed in as a parameter
    (e.g. `DatabaseEngine`), but a different string value as returned
    (e.g. `SqlServer`). Now `Get-TargetResource` return the same values
    that can be passed as values in the parameter `ServiceType`
    ([issue #981](https://github.com/dsccommunity/SqlServerDsc/issues/981)).
- Changes to SqlServerLogin
  - Fixed issue in Test-TargetResource to valid password on disabled accounts
    ([issue #915](https://github.com/dsccommunity/SqlServerDsc/issues/915)).
  - Now when adding a login of type SqlLogin, and the SQL Server login mode
    is set to `'Integrated'`, an error is correctly thrown
    ([issue #1179](https://github.com/dsccommunity/SqlServerDsc/issues/1179)).
- Changes to SqlSetup
  - Updated the integration test to stop the named instance while installing
    the other instances to mitigate
    [issue #1260](https://github.com/dsccommunity/SqlServerDsc/issues/1260).
  - Add parameters to configure the Tempdb files during the installation of
    the instance. The new parameters are SqlTempdbFileCount, SqlTempdbFileSize,
    SqlTempdbFileGrowth, SqlTempdbLogFileSize and SqlTempdbLogFileGrowth
    ([issue #1167](https://github.com/dsccommunity/SqlServerDsc/issues/1167)).
- Changes to SqlServerEndpoint
  - Add the optional parameter Owner. The default owner remains the login used
    for the creation of the endpoint
    ([issue #1251](https://github.com/dsccommunity/SqlServerDsc/issues/1251)).
    [Maxime Daniou (@mdaniou)](https://github.com/mdaniou)
  - Add integration tests
    ([issue #744](https://github.com/dsccommunity/SqlServerDsc/issues/744)).
    [Maxime Daniou (@mdaniou)](https://github.com/mdaniou)

## [12.2.0.0] - 2019-01-09

### Changed

- Changes to SqlServerDsc
  - During testing in AppVeyor the Build Worker is restarted in the install
    step to make sure the are no residual changes left from a previous SQL
    Server install on the Build Worker done by the AppVeyor Team
    ([issue #1260](https://github.com/dsccommunity/SqlServerDsc/issues/1260)).
  - Code cleanup: Change parameter names of Connect-SQL to align with resources.
  - Updated README.md in the Examples folder.
    - Added a link to the new xADObjectPermissionEntry examples in
      ActiveDirectory, fixed a broken link and a typo.
      [Adam Rush (@adamrushuk)](https://github.com/adamrushuk)
- Change to SqlServerLogin so it doesn't check properties for absent logins.
  - Fix for ([issue #1096](https://github.com/dsccommunity/SqlServerDsc/issues/1096))

## [12.1.0.0] - 2018-10-24

### Changed

- Changes to SqlServerDsc
  - Add support for validating the code with the DSC ResourceKit
    Script Analyzer rules, both in Visual Studio Code and directly using
    `Invoke-ScriptAnalyzer`.
  - Opt-in for common test "Common Tests - Validate Markdown Links".
  - Updated broken links in `\README.md` and in `\Examples\README.md`
  - Opt-in for common test 'Common Tests - Relative Path Length'.
  - Updated the Installation section in the README.md.
  - Updated the Contributing section in the README.md after
    [Style Guideline and Best Practices guidelines](https://github.com/dsccommunity/DscResources/blob/master/StyleGuidelines.md)
    has merged into one document.
  - To speed up testing in AppVeyor, unit tests are now run in two containers.
  - Adding the PowerShell script `Assert-TestEnvironment.ps1` which
    must be run prior to running any unit tests locally with
    `Invoke-Pester`.
    Read more in the specific contributing guidelines, under the section
    [Unit Tests](https://github.com/dsccommunity/SqlServerDsc/blob/dev/CONTRIBUTING.md#unit-tests).
- Changes to SqlServerDscHelper
  - Fix style guideline lint errors.
  - Changes to Connect-SQL
    - Adding verbose message in Connect-SQL so it
      now shows the username that is connecting.
  - Changes to Import-SQLPS
    - Fixed so that when importing SQLPS it imports
      using the path (and not the .psd1 file).
    - Fixed so that the verbose message correctly
      shows the name, version and path when importing
      the module SQLPS (it did show correctly for the
      SqlServer module).
- Changes to SqlAg, SqlAGDatabase, and SqlAGReplica examples
  - Included configuration for SqlAlwaysOnService to enable
    HADR on each node to avoid confusion
    ([issue #1182](https://github.com/dsccommunity/SqlServerDsc/issues/1182)).
- Changes to SqlServerDatabaseMail
  - Minor update to Ensure parameter description in the README.md.
- Changes to Write-ModuleStubFile.ps1
  - Create aliases for cmdlets in the stubbed module which have aliases
    ([issue #1224](https://github.com/dsccommunity/SqlServerDsc/issues/1224)).
    [Dan Reist (@randomnote1)](https://github.com/randomnote1)
  - Use a string builder to build the function stubs.
  - Fixed formatting issues for the function to work with modules other
    than SqlServer.
- New DSC resource SqlServerSecureConnection
  - New resource to configure a SQL Server instance for encrypted SQL
    connections.
- Changes to SqlAlwaysOnService
  - Updated integration tests to use NetworkingDsc
    ([issue #1129](https://github.com/dsccommunity/SqlServerDsc/issues/1129)).
- Changes to SqlServiceAccount
  - Fix unit tests that didn't mock some of the calls. It no longer fail
    when a SQL Server installation is not present on the node running the
    unit test ([issue #983](https://github.com/dsccommunity/SqlServerDsc/issues/983)).

## [12.0.0.0] - 2018-09-05

### Changed

- Changes to SqlServerDatabaseMail
  - DisplayName is now properly treated as display name
    for the originating email address ([issue #1200](https://github.com/dsccommunity/SqlServerDsc/issue/1200)).
    [Nick Reilingh (@NReilingh)](https://github.com/NReilingh)
    - DisplayName property now defaults to email address instead of server name.
    - Minor improvements to documentation.
- Changes to SqlAGDatabase
  - Corrected reference to "PsDscRunAsAccount" in documentation
    ([issue #1199](https://github.com/dsccommunity/SqlServerDsc/issues/1199)).
    [Nick Reilingh (@NReilingh)](https://github.com/NReilingh)
- Changes to SqlDatabaseOwner
  - BREAKING CHANGE: Support multiple instances on the same node.
    The parameter InstanceName is now Key and cannot be omitted
    ([issue #1197](https://github.com/dsccommunity/SqlServerDsc/issues/1197)).
- Changes to SqlSetup
  - Added new parameters to allow to define the startup types for the Sql Engine
    service, the Agent service, the Analysis service and the Integration Service.
    The new optional parameters are respectively SqlSvcStartupType, AgtSvcStartupType,
    AsSvcStartupType, IsSvcStartupType and RsSvcStartupType ([issue #1165](https://github.com/dsccommunity/SqlServerDsc/issues/1165).
    [Maxime Daniou (@mdaniou)](https://github.com/mdaniou)

## [11.4.0.0] - 2018-07-25

### Changed

- Changes to SqlServerDsc
  - Updated helper function Restart-SqlService to have to new optional parameters
    `SkipClusterCheck` and `SkipWaitForOnline`. This was to support more aspects
    of the resource SqlServerNetwork.
  - Updated helper function `Import-SQLPSModule`
    - To only import module if the
      module does not exist in the session.
    - To always import the latest version of 'SqlServer' or 'SQLPS' module, if
      more than one version exist on the target node. It will still prefer to
      use 'SqlServer' module.
  - Updated all the examples and integration tests to not use
    `PSDscAllowPlainTextPassword`, so examples using credentials or
    passwords by default are secure.
- Changes to SqlAlwaysOnService
  - Integration tests was updated to handle new IPv6 addresses on the AppVeyor
    build worker ([issue #1155](https://github.com/dsccommunity/SqlServerDsc/issues/1155)).
- Changes to SqlServerNetwork
  - Refactor SqlServerNetwork to not load assembly from GAC ([issue #1151](https://github.com/dsccommunity/SqlServerDsc/issues/1151)).
  - The resource now supports restarting the SQL Server service when both
    enabling and disabling the protocol.
  - Added integration tests for this resource
    ([issue #751](https://github.com/dsccommunity/SqlServerDsc/issues/751)).
- Changes to SqlAG
  - Removed excess `Import-SQLPSModule` call.
- Changes to SqlSetup
  - Now after a successful install the "SQL PowerShell module" is reevaluated and
    forced to be reimported into the session. This is to support that a never
    version of SQL Server was installed side-by-side so that SQLPS module should
    be used instead.

## [11.3.0.0] - 2018-06-13

### Changed

- Changes to SqlServerDsc
  - Moved decoration for integration test to resolve a breaking change in
    DscResource.Tests.
  - Activated the GitHub App Stale on the GitHub repository.
  - Added a CODE\_OF\_CONDUCT.md with the same content as in the README.md
    [issue #939](https://github.com/dsccommunity/SqlServerDsc/issues/939).
  - New resources:
    - Added SqlScriptQueryResource. [Chase Wilson (@chasewilson)](https://github.com/chasewilson)
  - Fix for issue #779 [Paul Kelly (@prkelly)](https://github.com/prkelly)

## [11.2.0.0] - 2018-05-02

- Changes to SqlServerDsc
  - Added new test helper functions in the CommonTestHelpers module. These are used
    by the integration tests.
    - **New-IntegrationLoopbackAdapter:** Installs the PowerShell module
      'LoopbackAdapter' from PowerShell Gallery and creates a new network
      loopback adapter.
    - **Remove-IntegrationLoopbackAdapter:** Removes a new network loopback adapter.
    - **Get-NetIPAddressNetwork:** Returns the IP network address from an IPv4 address
      and prefix length.
  - Enabled PSSA rule violations to fail build in the CI environment.
  - Renamed SqlServerDsc.psd1 to be consistent
    ([issue #1116](https://github.com/dsccommunity/SqlServerDsc/issues/1116)).
    [Glenn Sarti (@glennsarti)](https://github.com/glennsarti)
- Changes to Unit Tests
  - Updated
    the following resources unit test template to version 1.2.1
    - SqlWaitForAG ([issue #1088](https://github.com/dsccommunity/SqlServerDsc/issues/1088)).
      [Michael Fyffe (@TraGicCode)](https://github.com/TraGicCode)
- Changes to SqlAlwaysOnService
  - Updated the integration tests to use a loopback adapter to be less intrusive
    in the build worker environment.
  - Minor code cleanup in integration test, fixed the scope on variable.
- Changes to SqlSetup
  - Updated the integration tests to stop some services after each integration test.
    This is to save memory on the AppVeyor build worker.
  - Updated the integration tests to use a SQL Server 2016 Service Pack 1.
  - Fixed Script Analyzer rule error.
- Changes to SqlRS
  - Updated the integration tests to stop the Reporting Services service after
    the integration test. This is to save memory on the AppVeyor build worker.
  - The helper function `Restart-ReportingServicesService` should no longer timeout
    when restarting the service ([issue #1114](https://github.com/dsccommunity/SqlServerDsc/issues/1114)).
- Changes to SqlServiceAccount
  - Updated the integration tests to stop some services after each integration test.
    This is to save memory on the AppVeyor build worker.
- Changes to SqlServerDatabaseMail
  - Fixed Script Analyzer rule error.

## [11.1.0.0] - 2018-03-21

### Changed

- Changes to SqlServerDsc
  - Updated the PULL\_REQUEST\_TEMPLATE with an improved task list and modified
    some text to be clearer ([issue #973](https://github.com/dsccommunity/SqlServerDsc/issues/973)).
  - Updated the ISSUE_TEMPLATE to hopefully be more intuitive and easier to use.
  - Added information to ISSUE_TEMPLATE that issues must be reproducible in
    SqlServerDsc resource module (if running the older xSQLServer resource module)
    ([issue #1036](https://github.com/dsccommunity/SqlServerDsc/issues/1036)).
  - Updated ISSUE_TEMPLATE.md with a note about sensitive information ([issue #1092](https://github.com/dsccommunity/SqlServerDsc/issues/1092)).
- Changes to SqlServerLogin
  - [Claudio Spizzi (@claudiospizzi)](https://github.com/claudiospizzi): Fix password
    test fails for nativ sql users ([issue #1048](https://github.com/dsccommunity/SqlServerDsc/issues/1048)).
- Changes to SqlSetup
  - [Michael Fyffe (@TraGicCode)](https://github.com/TraGicCode): Clarify usage
    of 'SecurityMode' along with adding parameter validations for the only 2
    supported values ([issue #1010](https://github.com/dsccommunity/SqlServerDsc/issues/1010)).
  - Now accounts containing '$' will be able to be used for installing
    SQL Server. Although, if the account ends with '$' it is considered a
    Managed Service Account ([issue #1055](https://github.com/dsccommunity/SqlServerDsc/issues/1055)).
- Changes to Integration Tests
  - [Michael Fyffe (@TraGicCode)](https://github.com/TraGicCode): Replace xStorage
    dsc resource module with StorageDsc ([issue #1038](https://github.com/dsccommunity/SqlServerDsc/issues/1038)).
- Changes to Unit Tests
  - [Michael Fyffe (@TraGicCode)](https://github.com/TraGicCode): Updated
    the following resources unit test template to version 1.2.1
    - SqlAlias ([issue #999](https://github.com/dsccommunity/SqlServerDsc/issues/999)).
    - SqlWindowsFirewall ([issue #1089](https://github.com/dsccommunity/SqlServerDsc/issues/1089)).

## [11.0.0.0] - 2018-02-07

### Changed

- Changes to SqlServerDsc
  - BREAKING CHANGE: Resource SqlRSSecureConnectionLevel was remove
    ([issue #990](https://github.com/dsccommunity/SqlServerDsc/issues/990)).
    The parameter that was set using that resource has been merged into resource
    SqlRS as the parameter UseSsl. The UseSsl parameter is of type boolean. This
    change was made because from SQL Server 2008 R2 this value is made an on/off
    switch. Read more in the article [ConfigurationSetting Method - SetSecureConnectionLevel](https://docs.microsoft.com/en-us/sql/reporting-services/wmi-provider-library-reference/configurationsetting-method-setsecureconnectionlevel).
  - Updated so that named parameters are used for New-Object cmdlet. This was
    done to follow the style guideline.
  - Updated manifest and license to reflect the new year
    ([issue #965](https://github.com/dsccommunity/SqlServerDsc/issues/965)).
  - Added a README.md under Tests\Integration to help contributors to write
    integration tests.
  - Added 'Integration tests' section in the CONTRIBUTING.md.
  - The complete examples were removed. They were no longer accurate and some
    referenced resources that no longer exist. Accurate examples can be found
    in each specific resource example folder. Examples for installing Failover Cluster
    can be found in the resource examples folders in the xFailOverCluster
    resource module ([issue #462](https://github.com/dsccommunity/SqlServerDsc/issues/462)).
  - A README.md was created under the Examples folder to be used as reference how
    to install certain scenarios ([issue #462](https://github.com/dsccommunity/SqlServerDsc/issues/462)).
  - Removed the local specific common test for compiling examples in this repository
    and instead opted-in for the common test in the 'DscResource.Tests' repository
    ([issue #669](https://github.com/dsccommunity/SqlServerDsc/issues/669)).
  - Added new resource SqlServerDatabaseMail for configuring SQL Server
    Database Mail ([issue #155](https://github.com/dsccommunity/SqlServerDsc/issues/155)).
  - Updated the helper function Test-SQLDscParameterState to handle the
    data type UInt16.
  - Fixed typo in SqlServerDscCommon.Tests.
  - Updated README.md with known issue section for each resource.
  - Resources that did not have a description in the README.md now has one.
  - Resources that missed links to the examples in the README.md now has those
    links.
  - Style changes in all examples, removing type [System.Management.Automation.Credential()]
    from credential parameters ([issue #1003](https://github.com/dsccommunity/SqlServerDsc/issues/1003)),
    and renamed the credential parameter so it is not using abbreviation.
  - Updated the security token for AppVeyor status badge in README.md. When we
    renamed the repository the security token was changed
    ([issue #1012](https://github.com/dsccommunity/SqlServerDsc/issues/1012)).
  - Now the helper function Restart-SqlService, after restarting the SQL Server
    service, does not return until it can connect to the SQL Server instance, and
    the instance returns status 'Online' ([issue #1008](https://github.com/dsccommunity/SqlServerDsc/issues/1008)).
    If it fails to connect within the timeout period (defaults to 120 seconds) it
    throws an error.
  - Fixed typo in comment-base help for helper function Test-AvailabilityReplicaSeedingModeAutomatic.
  - Style cleanup in helper functions and tests.
- Changes to SqlAG
  - Fixed typos in tests.
  - Style cleanup in code and tests.
- Changes to SqlAGDatabase
  - Style cleanup in code and tests.
- Changes to SqlAGListener
  - Fixed typo in comment-based help.
  - Style cleanup in code and tests.
- Changes to SqlAGReplica
  - Minor code style cleanup. Removed unused variable and instead piped the cmdlet
    Join-SqlAvailabilityGroup to Out-Null.
  - Fixed minor typos in comment-based help.
  - Fixed minor typos in comment.
  - Style cleanup in code and tests.
  - Updated description for parameter Name in README.md and in comment-based help
    ([issue #1034](https://github.com/dsccommunity/SqlServerDsc/issues/1034)).
- Changes to SqlAlias
  - Fixed issue where exception was thrown if reg keys did not exist
    ([issue #949](https://github.com/dsccommunity/SqlServerDsc/issues/949)).
  - Style cleanup in tests.
- Changes to SqlAlwaysOnService
  - Refactor integration tests slightly to improve run time performance
    ([issue #1001](https://github.com/dsccommunity/SqlServerDsc/issues/1001)).
  - Style cleanup in code and tests.
- Changes to SqlDatabase
  - Fix minor Script Analyzer warning.
- Changes to SqlDatabaseDefaultLocation
  - Refactor integration tests slightly to improve run time performance
    ([issue #1001](https://github.com/dsccommunity/SqlServerDsc/issues/1001)).
  - Minor style cleanup of code in tests.
- Changes to SqlDatabaseRole
  - Style cleanup in tests.
- Changes to SqlRS
  - Replaced Get-WmiObject with Get-CimInstance to fix Script Analyzer warnings
    ([issue #264](https://github.com/dsccommunity/SqlServerDsc/issues/264)).
  - Refactored the resource to use Invoke-CimMethod.
  - Added parameter UseSsl which when set to $true forces connections to the
    Reporting Services to use SSL when connecting ([issue #990](https://github.com/dsccommunity/SqlServerDsc/issues/990)).
  - Added complete example for SqlRS (based on the integration tests)
    ([issue #634](https://github.com/dsccommunity/SqlServerDsc/issues/634)).
  - Refactor integration tests slightly to improve run time performance
    ([issue #1001](https://github.com/dsccommunity/SqlServerDsc/issues/1001)).
  - Style cleanup in code and tests.
- Changes to SqlScript
  - Style cleanup in tests.
  - Updated examples.
  - Added integration tests.
  - Fixed minor typos in comment-based help.
  - Added new example based on integration test.
- Changes to SqlServerConfiguration
  - Fixed minor typos in comment-based help.
  - Now the verbose message say what option is changing and to what value
    ([issue #1014](https://github.com/dsccommunity/SqlServerDsc/issues/1014)).
  - Changed the RestartTimeout parameter from type SInt32 to type UInt32.
  - Added localization ([issue #605](https://github.com/dsccommunity/SqlServerDsc/issues/605)).
  - Style cleanup in code and tests.
- Changes to SqlServerEndpoint
  - Updated README.md with links to the examples
    ([issue #504](https://github.com/dsccommunity/SqlServerDsc/issues/504)).
  - Style cleanup in tests.
- Changes to SqlServerLogin
  - Added integration tests ([issue #748](https://github.com/dsccommunity/SqlServerDsc/issues/748)).
  - Minor code style cleanup.
  - Removed unused variable and instead piped the helper function Connect-SQL to
    Out-Null.
  - Style cleanup in tests.
- Changes to SqlServerMaxDop
  - Minor style changes in the helper function Get-SqlDscDynamicMaxDop.
- Changes to SqlServerMemory
  - Style cleanup in code and tests.
- Changes to SqlServerPermission
  - Fixed minor typos in comment-based help.
  - Style cleanup in code.
- Changes to SqlServerReplication
  - Fixed minor typos in verbose messages.
  - Style cleanup in tests.
- Changes to SqlServerNetwork
  - Added sysadmin account parameter usage to the examples.
- Changes to SqlServerReplication
  - Fix Script Analyzer warning ([issue #263](https://github.com/dsccommunity/SqlServerDsc/issues/263)).
- Changes to SqlServerRole
  - Added localization ([issue #621](https://github.com/dsccommunity/SqlServerDsc/issues/621)).
  - Added integration tests ([issue #756](https://github.com/dsccommunity/SqlServerDsc/issues/756)).
  - Updated example to add two server roles in the same configuration.
  - Style cleanup in tests.
- Changes to SqlServiceAccount
  - Default services are now properly detected
    ([issue #930](https://github.com/dsccommunity/SqlServerDsc/issues/930)).
  - Made the description of parameter RestartService more descriptive
    ([issue #960](https://github.com/dsccommunity/SqlServerDsc/issues/960)).
  - Added a read-only parameter ServiceAccountName so that the service account
    name is correctly returned as a string ([issue #982](https://github.com/dsccommunity/SqlServerDsc/issues/982)).
  - Added integration tests ([issue #980](https://github.com/dsccommunity/SqlServerDsc/issues/980)).
  - The timing issue that the resource returned before SQL Server service was
    actually restarted has been solved by a change in the helper function
    Restart-SqlService ([issue #1008](https://github.com/dsccommunity/SqlServerDsc/issues/1008)).
    Now Restart-SqlService waits for the instance to return status 'Online' or
    throws an error saying it failed to connect within the timeout period.
  - Style cleanup in code and tests.
- Changes to SqlSetup
  - Added parameter `ASServerMode` to support installing Analysis Services in
    Multidimensional mode, Tabular mode and PowerPivot mode
    ([issue #388](https://github.com/dsccommunity/SqlServerDsc/issues/388)).
  - Added integration tests for testing Analysis Services Multidimensional mode
    and Tabular mode.
  - Cleaned up integration tests.
  - Added integration tests for installing a default instance of Database Engine.
  - Refactor integration tests slightly to improve run time performance
    ([issue #1001](https://github.com/dsccommunity/SqlServerDsc/issues/1001)).
  - Added PSSA rule 'PSUseDeclaredVarsMoreThanAssignments' override in the
    function Set-TargetResource for the variable $global:DSCMachineStatus.
  - Style cleanup in code and tests.
- Changes to SqlWaitForAG
  - Style cleanup in code.
- Changes to SqlWindowsFirewall
  - Fixed minor typos in comment-based help.
  - Style cleanup in code.

## [10.0.0.0] - 2017-12-14

### Changed

- BREAKING CHANGE: Resource module has been renamed to SqlServerDsc
  ([issue #916](https://github.com/dsccommunity/SqlServerDsc/issues/916)).
- BREAKING CHANGE: Significant rename to reduce length of resource names
  - See [issue #851](https://github.com/dsccommunity/SqlServerDsc/issues/851)
    for a complete table mapping rename changes.
  - Impact to all resources.
- Changes to CONTRIBUTING.md
  - Added details to the naming convention used in SqlServerDsc.
- Changes to SqlServerDsc
  - The examples in the root of the Examples folder are obsolete. A note was
    added to the comment-based help in each example stating it is obsolete.
    This is a temporary measure until they are replaced
    ([issue #904](https://github.com/dsccommunity/SqlServerDsc/issues/904)).
  - Added new common test (regression test) for validating the long path
    issue for compiling resources in Azure Automation.
  - Fix resources in alphabetical order in README.md ([issue #908](https://github.com/dsccommunity/SqlServerDsc/issues/908)).
- Changes to SqlAG
  - BREAKING CHANGE: Parameters SQLServer and SQLInstanceName has been renamed
    to ServerName and InstanceName respectively
    ([issue #308](https://github.com/dsccommunity/SqlServerDsc/issues/308)).
  - BREAKING CHANGE: The read-only property SQLServerNetName was removed in favor
    of EndpointHostName ([issue #924](https://github.com/dsccommunity/SqlServerDsc/issues/924)).
    Get-TargetResource will now return the value of property [NetName](https://technet.microsoft.com/en-us/library/microsoft.sqlserver.management.smo.server.netname(v=sql.105).aspx)
    for the property EndpointHostName.
- Changes to SqlAGDatabase
  - BREAKING CHANGE: Parameters SQLServer and SQLInstanceName has been renamed
    to ServerName and InstanceName respectively
    ([issue #308](https://github.com/dsccommunity/SqlServerDsc/issues/308)).
  - Changed the Get-MatchingDatabaseNames function to be case insensitive when
    matching database names ([issue #912](https://github.com/dsccommunity/SqlServerDsc/issues/912)).
- Changes to SqlAGListener
  - BREAKING CHANGE: Parameter NodeName has been renamed to ServerName
    ([issue #308](https://github.com/dsccommunity/SqlServerDsc/issues/308)).
- Changes to SqlAGReplica
  - BREAKING CHANGE: Parameters SQLServer and SQLInstanceName has been renamed
    to ServerName and InstanceName respectively
    ([issue #308](https://github.com/dsccommunity/SqlServerDsc/issues/308)).
  - BREAKING CHANGE: Parameters PrimaryReplicaSQLServer and PrimaryReplicaSQLInstanceName
    has been renamed to PrimaryReplicaServerName and PrimaryReplicaInstanceName
    respectively ([issue #922](https://github.com/dsccommunity/SqlServerDsc/issues/922)).
  - BREAKING CHANGE: The read-only property SQLServerNetName was removed in favor
    of EndpointHostName ([issue #924](https://github.com/dsccommunity/SqlServerDsc/issues/924)).
    Get-TargetResource will now return the value of property [NetName](https://technet.microsoft.com/en-us/library/microsoft.sqlserver.management.smo.server.netname(v=sql.105).aspx)
    for the property EndpointHostName.
- Changes to SqlAlwaysOnService
  - BREAKING CHANGE: Parameters SQLServer and SQLInstanceName has been renamed
    to ServerName and InstanceName respectively
    ([issue #308](https://github.com/dsccommunity/SqlServerDsc/issues/308)).
- Changes to SqlDatabase
  - BREAKING CHANGE: Parameters SQLServer and SQLInstanceName has been renamed
    to ServerName and InstanceName respectively
    ([issue #308](https://github.com/dsccommunity/SqlServerDsc/issues/308)).
- Changes SqlDatabaseDefaultLocation
  - BREAKING CHANGE: Parameters SQLServer and SQLInstanceName has been renamed
    to ServerName and InstanceName respectively
    ([issue #308](https://github.com/dsccommunity/SqlServerDsc/issues/308)).
- Changes to SqlDatabaseOwner
  - BREAKING CHANGE: Parameters SQLServer and SQLInstanceName has been renamed
    to ServerName and InstanceName respectively
    ([issue #308](https://github.com/dsccommunity/SqlServerDsc/issues/308)).
- Changes to SqlDatabasePermission
  - BREAKING CHANGE: Parameters SQLServer and SQLInstanceName has been renamed
    to ServerName and InstanceName respectively
    ([issue #308](https://github.com/dsccommunity/SqlServerDsc/issues/308)).
- Changes to SqlDatabaseRecoveryModel
  - BREAKING CHANGE: Parameters SQLServer and SQLInstanceName has been renamed
    to ServerName and InstanceName respectively
    ([issue #308](https://github.com/dsccommunity/SqlServerDsc/issues/308)).
- Changes to SqlDatabaseRole
  - BREAKING CHANGE: Parameters SQLServer and SQLInstanceName has been renamed
    to ServerName and InstanceName respectively
    ([issue #308](https://github.com/dsccommunity/SqlServerDsc/issues/308)).
- Changes to SqlRS
  - BREAKING CHANGE: Parameters RSSQLServer and RSSQLInstanceName has been renamed
    to DatabaseServerName and DatabaseInstanceName respectively
    ([issue #923](https://github.com/dsccommunity/SqlServerDsc/issues/923)).
- Changes to SqlServerConfiguration
  - BREAKING CHANGE: Parameters SQLServer and SQLInstanceName has been renamed
    to ServerName and InstanceName respectively
    ([issue #308](https://github.com/dsccommunity/SqlServerDsc/issues/308)).
- Changes to SqlServerEndpoint
  - BREAKING CHANGE: Parameters SQLServer and SQLInstanceName has been renamed
    to ServerName and InstanceName respectively
    ([issue #308](https://github.com/dsccommunity/SqlServerDsc/issues/308)).
- Changes to SqlServerEndpointPermission
  - BREAKING CHANGE: Parameter NodeName has been renamed to ServerName
    ([issue #308](https://github.com/dsccommunity/SqlServerDsc/issues/308)).
  - Now the examples files have a shorter name so that resources will not fail
    to compile in Azure Automation ([issue #934](https://github.com/dsccommunity/SqlServerDsc/issues/934)).
- Changes to SqlServerEndpointState
  - BREAKING CHANGE: Parameter NodeName has been renamed to ServerName
    ([issue #308](https://github.com/dsccommunity/SqlServerDsc/issues/308)).
- Changes to SqlServerLogin
  - BREAKING CHANGE: Parameters SQLServer and SQLInstanceName has been renamed
    to ServerName and InstanceName respectively
    ([issue #308](https://github.com/dsccommunity/SqlServerDsc/issues/308)).
- Changes to SqlServerMaxDop
  - BREAKING CHANGE: Parameters SQLServer and SQLInstanceName has been renamed
    to ServerName and InstanceName respectively
    ([issue #308](https://github.com/dsccommunity/SqlServerDsc/issues/308)).
- Changes to SqlServerMemory
  - BREAKING CHANGE: Parameters SQLServer and SQLInstanceName has been renamed
    to ServerName and InstanceName respectively
    ([issue #308](https://github.com/dsccommunity/SqlServerDsc/issues/308)).
- Changes to SqlServerNetwork
  - BREAKING CHANGE: Parameters SQLServer has been renamed to ServerName
    ([issue #308](https://github.com/dsccommunity/SqlServerDsc/issues/308)).
- Changes to SqlServerPermission
  - BREAKING CHANGE: Parameter NodeName has been renamed to ServerName
    ([issue #308](https://github.com/dsccommunity/SqlServerDsc/issues/308)).
- Changes to SqlServerRole
  - BREAKING CHANGE: Parameters SQLServer and SQLInstanceName has been renamed
    to ServerName and InstanceName respectively
    ([issue #308](https://github.com/dsccommunity/SqlServerDsc/issues/308)).
- Changes to SqlServerServiceAccount
  - BREAKING CHANGE: Parameters SQLServer and SQLInstanceName has been renamed
    to ServerName and InstanceName respectively
    ([issue #308](https://github.com/dsccommunity/SqlServerDsc/issues/308)).

## [9.0.0.0] - 2017-11-15

### Changed

- Changes to xSQLServer
  - Updated Pester syntax to v4
  - Fixes broken links to issues in the CHANGELOG.md.
- Changes to xSQLServerDatabase
  - Added parameter to specify collation for a database to be different from server
    collation ([issue #767](https://github.com/dsccommunity/SqlServerDsc/issues/767)).
  - Fixed unit tests for Get-TargetResource to ensure correctly testing return
    values ([issue #849](https://github.com/dsccommunity/SqlServerDsc/issues/849))
- Changes to xSQLServerAlwaysOnAvailabilityGroup
  - Refactored the unit tests to allow them to be more user friendly and to test
    additional SQLServer variations.
    - Each test will utilize the Import-SQLModuleStub to ensure the correct
      module is loaded ([issue #784](https://github.com/dsccommunity/SqlServerDsc/issues/784)).
  - Fixed an issue when setting the SQLServer parameter to a Fully Qualified
    Domain Name (FQDN) ([issue #468](https://github.com/dsccommunity/SqlServerDsc/issues/468)).
  - Fixed the logic so that if a parameter is not supplied to the resource, the
    resource will not attempt to apply the defaults on subsequent checks
    ([issue #517](https://github.com/dsccommunity/SqlServerDsc/issues/517)).
  - Made the resource cluster aware. When ProcessOnlyOnActiveNode is specified,
    the resource will only determine if a change is needed if the target node
    is the active host of the SQL Server instance ([issue #868](https://github.com/dsccommunity/SqlServerDsc/issues/868)).
- Changes to xSQLServerAlwaysOnAvailabilityGroupDatabaseMembership
  - Made the resource cluster aware. When ProcessOnlyOnActiveNode is specified,
    the resource will only determine if a change is needed if the target node
    is the active host of the SQL Server instance ([issue #869](https://github.com/dsccommunity/SqlServerDsc/issues/869)).
- Changes to xSQLServerAlwaysOnAvailabilityGroupReplica
  - Made the resource cluster aware. When ProcessOnlyOnActiveNode is specified,
    the resource will only determine if a change is needed if the target node is
    the active host of the SQL Server instance ([issue #870](https://github.com/dsccommunity/SqlServerDsc/issues/870)).
- Added the CommonTestHelper.psm1 to store common testing functions.
  - Added the Import-SQLModuleStub function to ensure the correct version of the
    module stubs are loaded ([issue #784](https://github.com/dsccommunity/SqlServerDsc/issues/784)).
- Changes to xSQLServerMemory
  - Made the resource cluster aware. When ProcessOnlyOnActiveNode is specified,
    the resource will only determine if a change is needed if the target node
    is the active host of the SQL Server instance ([issue #867](https://github.com/dsccommunity/SqlServerDsc/issues/867)).
- Changes to xSQLServerNetwork
  - BREAKING CHANGE: Renamed parameter TcpDynamicPorts to TcpDynamicPort and
    changed type to Boolean ([issue #534](https://github.com/dsccommunity/SqlServerDsc/issues/534)).
  - Resolved issue when switching from dynamic to static port.
    configuration ([issue #534](https://github.com/dsccommunity/SqlServerDsc/issues/534)).
  - Added localization (en-US) for all strings in resource and unit tests
    ([issue #618](https://github.com/dsccommunity/SqlServerDsc/issues/618)).
  - Updated examples to reflect new parameters.
- Changes to xSQLServerRSConfig
  - Added examples
- Added resource
  - xSQLServerDatabaseDefaultLocation
    ([issue #656](https://github.com/dsccommunity/SqlServerDsc/issues/656))
- Changes to xSQLServerEndpointPermission
  - Fixed a problem when running the tests locally in a PowerShell console it
    would ask for parameters ([issue #897](https://github.com/dsccommunity/SqlServerDsc/issues/897)).
- Changes to xSQLServerAvailabilityGroupListener
  - Fixed a problem when running the tests locally in a PowerShell console it
    would ask for parameters ([issue #897](https://github.com/dsccommunity/SqlServerDsc/issues/897)).
- Changes to xSQLServerMaxDop
  - Made the resource cluster aware. When ProcessOnlyOnActiveNode is specified,
    the resource will only determine if a change is needed if the target node
    is the active host of the SQL Server instance ([issue #882](https://github.com/dsccommunity/SqlServerDsc/issues/882)).

## [8.2.0.0] - 2017-10-05

### Changed

- Changes to xSQLServer
  - Updated appveyor.yml so that integration tests run in order and so that
    the SQLPS module folders are renamed to not disturb the units test, but
    can be renamed back by the integration tests xSQLServerSetup so that the
    integration tests can run successfully
    ([issue #774](https://github.com/dsccommunity/SqlServerDsc/issues/774)).
  - Changed so the maximum version to be installed is 4.0.6.0, when running unit
    tests in AppVeyor. Quick fix until we can resolve the unit tests (see
    [issue #807](https://github.com/dsccommunity/SqlServerDsc/issues/807)).
  - Moved the code block, that contains workarounds in appveyor.yml, so it is run
    during the install phase instead of the test phase.
  - Fix problem with tests breaking with Pester 4.0.7 ([issue #807](https://github.com/dsccommunity/SqlServerDsc/issues/807)).
- Changes to xSQLServerHelper
  - Changes to Connect-SQL and Import-SQLPSModule
    - Now it correctly loads the correct assemblies when SqlServer module is
      present ([issue #649](https://github.com/dsccommunity/SqlServerDsc/issues/649)).
    - Now SQLPS module will be correctly loaded (discovered) after installation
      of SQL Server. Previously resources depending on SQLPS module could fail
      because SQLPS was not found after installation because the PSModulePath
      environment variable in the (LCM) PowerShell session did not contain the new
      module path.
  - Added new helper function "Test-ClusterPermissions" ([issue #446](https://github.com/dsccommunity/SqlServerDsc/issues/446)).
- Changes to xSQLServerSetup
  - Fixed an issue with trailing slashes in the 'UpdateSource' property
    ([issue #720](https://github.com/dsccommunity/SqlServerDsc/issues/720)).
  - Fixed so that the integration test renames back the SQLPS module folders if
    they was renamed by AppVeyor (in the appveyor.yml file)
    ([issue #774](https://github.com/dsccommunity/SqlServerDsc/issues/774)).
  - Fixed so integration test does not write warnings when SQLPS module is loaded
    ([issue #798](https://github.com/dsccommunity/SqlServerDsc/issues/798)).
  - Changes to integration tests.
    - Moved the configuration block from the MSFT\_xSQLServerSetup.Integration.Tests.ps1
      to the MSFT\_xSQLServerSetup.config.ps1 to align with the other integration
      test. And also get most of the configuration in one place.
    - Changed the tests so that the local SqlInstall account is added as a member
      of the local administrators group.
    - Changed the tests so that the local SqlInstall account is added as a member
      of the system administrators in SQL Server (Database Engine) - needed for the
      xSQLServerAlwaysOnService integration tests.
    - Changed so that only one of the Modules-folder for the SQLPS PowerShell module
      for SQL Server 2016 is renamed back so it can be used with the integration
      tests. There was an issue when more than one SQLPS module was present (see
      more information in [issue #806](https://github.com/dsccommunity/SqlServerDsc/issues/806)).
    - Fixed wrong variable name for SQL service credential. It was using the
      integration test variable name instead of the parameter name.
    - Added ErrorAction 'Stop' to the cmdlet Start-DscConfiguration
      ([issue #824](https://github.com/dsccommunity/SqlServerDsc/issues/824)).
- Changes to xSQLServerAlwaysOnAvailabilityGroup
  - Change the check of the values entered as parameter for
    BasicAvailabilityGroup. It is a boolean, hence it was not possible to
    disable the feature.
  - Add possibility to enable/disable the feature DatabaseHealthTrigger
    (SQL Server 2016 or later only).
  - Add possibility to enable the feature DtcSupportEnabled (SQL Server 2016 or
    later only). The feature currently can't be altered once the Availability
    Group is created.
  - Use the new helper function "Test-ClusterPermissions".
  - Refactored the unit tests to allow them to be more user friendly.
  - Added the following read-only properties to the schema ([issue #476](https://github.com/dsccommunity/SqlServerDsc/issues/476))
    - EndpointPort
    - EndpointURL
    - SQLServerNetName
    - Version
  - Use the Get-PrimaryReplicaServerObject helper function.
- Changes to xSQLServerAlwaysOnAvailabilityGroupReplica
  - Fixed the formatting for the AvailabilityGroupNotFound error.
  - Added the following read-only properties to the schema ([issue #477](https://github.com/dsccommunity/SqlServerDsc/issues/477))
    - EndpointPort
    - EndpointURL
  - Use the new helper function "Test-ClusterPermissions".
  - Use the Get-PrimaryReplicaServerObject helper function
- Changes to xSQLServerHelper
  - Fixed Connect-SQL by ensuring the Status property returns 'Online' prior to
    returning the SQL Server object ([issue #333](https://github.com/dsccommunity/SqlServerDsc/issues/333)).
- Changes to xSQLServerRole
  - Running Get-DscConfiguration no longer throws an error saying property
    Members is not an array ([issue #790](https://github.com/dsccommunity/SqlServerDsc/issues/790)).
- Changes to xSQLServerMaxDop
  - Fixed error where Measure-Object cmdlet would fail claiming it could not
    find the specified property ([issue #801](https://github.com/dsccommunity/SqlServerDsc/issues/801))
- Changes to xSQLServerAlwaysOnService
  - Added integration test ([issue #736](https://github.com/dsccommunity/SqlServerDsc/issues/736)).
    - Added ErrorAction 'Stop' to the cmdlet Start-DscConfiguration
      ([issue #824](https://github.com/dsccommunity/SqlServerDsc/issues/824)).
- Changes to SMO.cs
  - Added default properties to the Server class
    - AvailabilityGroups
    - Databases
    - EndpointCollection
  - Added a new overload to the Login class
  - Added default properties to the AvailabilityReplicas class
    - AvailabilityDatabases
    - AvailabilityReplicas
- Added new resource xSQLServerAccount ([issue #706](https://github.com/dsccommunity/SqlServerDsc/issues/706))
  - Added localization support for all strings
  - Added examples for usage
- Changes to xSQLServerRSConfig
  - No longer returns a null value from Test-TargetResource when Reporting
    Services has not been initialized ([issue #822](https://github.com/dsccommunity/SqlServerDsc/issues/822)).
  - Fixed so that when two Reporting Services are installed for the same major
    version the resource does not throw an error ([issue #819](https://github.com/dsccommunity/SqlServerDsc/issues/819)).
  - Now the resource will restart the Reporting Services service after
    initializing ([issue #592](https://github.com/dsccommunity/SqlServerDsc/issues/592)).
    This will enable the Reports site to work.
  - Added integration test ([issue #753](https://github.com/dsccommunity/SqlServerDsc/issues/753)).
  - Added support for configuring URL reservations and virtual directory names
    ([issue #570](https://github.com/dsccommunity/SqlServerDsc/issues/570))
- Added resource
  - xSQLServerDatabaseDefaultLocation
    ([issue #656](https://github.com/dsccommunity/SqlServerDsc/issues/656))

## [8.1.0.0] - 2017-08-23

### Changed

- Changes to xSQLServer
  - Added back .markdownlint.json so that lint rule MD013 is enforced.
  - Change the module to use the image 'Visual Studio 2017' as the build worker
    image for AppVeyor (issue #685).
  - Minor style change in CommonResourceHelper. Added missing [Parameter()] on
    three parameters.
  - Minor style changes to the unit tests for CommonResourceHelper.
  - Changes to xSQLServerHelper
    - Added Swedish localization ([issue #695](https://github.com/dsccommunity/SqlServerDsc/issues/695)).
  - Opt-in for module files common tests ([issue #702](https://github.com/dsccommunity/SqlServerDsc/issues/702)).
    - Removed Byte Order Mark (BOM) from the files; CommonResourceHelper.psm1,
      MSFT\_xSQLServerAvailabilityGroupListener.psm1, MSFT\_xSQLServerConfiguration.psm1,
      MSFT\_xSQLServerEndpointPermission.psm1, MSFT\_xSQLServerEndpointState.psm1,
      MSFT\_xSQLServerNetwork.psm1, MSFT\_xSQLServerPermission.psm1,
      MSFT\_xSQLServerReplication.psm1, MSFT\_xSQLServerScript.psm1,
      SQLPSStub.psm1, SQLServerStub.psm1.
  - Opt-in for script files common tests ([issue #707](https://github.com/dsccommunity/SqlServerDsc/issues/707)).
    - Removed Byte Order Mark (BOM) from the files; DSCClusterSqlBuild.ps1,
      DSCFCISqlBuild.ps1, DSCSqlBuild.ps1, DSCSQLBuildEncrypted.ps1,
      SQLPush_SingleServer.ps1, 1-AddAvailabilityGroupListenerWithSameNameAsVCO.ps1,
      2-AddAvailabilityGroupListenerWithDifferentNameAsVCO.ps1,
      3-RemoveAvailabilityGroupListenerWithSameNameAsVCO.ps1,
      4-RemoveAvailabilityGroupListenerWithDifferentNameAsVCO.ps1,
      5-AddAvailabilityGroupListenerUsingDHCPWithDefaultServerSubnet.ps1,
      6-AddAvailabilityGroupListenerUsingDHCPWithSpecificSubnet.ps1,
      2-ConfigureInstanceToEnablePriorityBoost.ps1, 1-CreateEndpointWithDefaultValues.ps1,
      2-CreateEndpointWithSpecificPortAndIPAddress.ps1, 3-RemoveEndpoint.ps1,
      1-AddConnectPermission.ps1, 2-RemoveConnectPermission.ps1,
      3-AddConnectPermissionToAlwaysOnPrimaryAndSecondaryReplicaEachWithDifferentSqlServiceAccounts.ps1,
      4-RemoveConnectPermissionToAlwaysOnPrimaryAndSecondaryReplicaEachWithDifferentSqlServiceAccounts.ps1,
      1-MakeSureEndpointIsStarted.ps1, 2-MakeSureEndpointIsStopped.ps1,
      1-EnableTcpIpWithStaticPort.ps1, 2-EnableTcpIpWithDynamicPort.ps1,
      1-AddServerPermissionForLogin.ps1, 2-RemoveServerPermissionForLogin.ps1,
      1-ConfigureInstanceAsDistributor.ps1, 2-ConfigureInstanceAsPublisher.ps1,
      1-WaitForASingleClusterGroup.ps1, 2-WaitForMultipleClusterGroups.ps1.
  - Updated year to 2017 in license file ([issue #711](https://github.com/dsccommunity/SqlServerDsc/issues/711)).
  - Code style clean-up throughout the module to align against the Style Guideline.
  - Fixed typos and the use of wrong parameters in unit tests which was found
    after release of new version of Pester ([issue #773](https://github.com/dsccommunity/SqlServerDsc/issues/773)).
- Changes to xSQLServerAlwaysOnService
  - Added resource description in README.md.
  - Updated parameters descriptions in comment-based help, schema.mof and README.md.
  - Changed the datatype of the parameter to UInt32 so the same datatype is used
    in both the Get-/Test-/Set-TargetResource functions as in the schema.mof
    (issue #688).
  - Added read-only property IsHadrEnabled to schema.mof and the README.md
    (issue #687).
  - Minor cleanup of code.
  - Added examples (issue #633)
    - 1-EnableAlwaysOn.ps1
    - 2-DisableAlwaysOn.ps1
  - Fixed PS Script Analyzer errors ([issue #724](https://github.com/dsccommunity/SqlServerDsc/issues/724))
  - Casting the result of the property IsHadrEnabled to [System.Boolean] so that
    $null is never returned, which resulted in an exception ([issue #763](https://github.com/dsccommunity/SqlServerDsc/issues/763)).
- Changes to xSQLServerDatabasePermission
  - Fixed PS Script Analyzer errors ([issue #725](https://github.com/dsccommunity/SqlServerDsc/issues/725))
- Changes to xSQLServerScript
  - Fixed PS Script Analyzer errors ([issue #728](https://github.com/dsccommunity/SqlServerDsc/issues/728))
- Changes to xSQLServerSetup
  - Added Swedish localization ([issue #695](https://github.com/dsccommunity/SqlServerDsc/issues/695)).
  - Now Get-TargetResource correctly returns an array for property ASSysAdminAccounts,
    and no longer throws an error when there is just one Analysis Services
    administrator (issue #691).
  - Added a simple integration test ([issue #709](https://github.com/dsccommunity/SqlServerDsc/issues/709)).
  - Fixed PS Script Analyzer errors ([issue #729](https://github.com/dsccommunity/SqlServerDsc/issues/729))

## [8.0.0.0] - 2017-07-12

### Changed

- BREAKING CHANGE: The module now requires WMF 5.
  - This is required for class-based resources
- Added new resource
  - xSQLServerAlwaysOnAvailabilityGroupDatabaseMembership
  - Added localization support for all strings.
  - Refactored as a MOF based resource due to challenges with Pester and testing
    in Powershell 5.
- Changes to xSQLServer
  - BREAKING CHANGE: xSQLServer does no longer try to support WMF 4.0 (PowerShell
    4.0) (issue #574). Minimum supported version of WMF is now 5.0 (PowerShell 5.0).
  - BREAKING CHANGE: Removed deprecated resource xSQLAOGroupJoin (issue #457).
  - BREAKING CHANGE: Removed deprecated resource xSQLAOGroupEnsure (issue #456).
  - BREAKING CHANGE: Removed deprecated resource xSQLServerFailoverClusterSetup
    (issue #336).
  - Updated PULL\_REQUEST\_TEMPLATE adding comment block around text. Also
    rearranged and updated texts (issue #572).
  - Added common helper functions for HQRM localization, and added tests for the
    helper functions.
    - Get-LocalizedData
    - New-InvalidResultException
    - New-ObjectNotFoundException
    - New-InvalidOperationException
    - New-InvalidArgumentException
  - Updated CONTRIBUTING.md describing the new localization helper functions.
  - Fixed typos in xSQLServer.strings.psd1
  - Fixed CodeCov badge links in README.md so that they point to the correct branch.
  - Added VS Code workspace settings file with formatting settings matching the
    Style Guideline (issue #645). That will make it possible inside VS Code to press
    SHIFT+ALT+F, or press F1 and choose 'Format document' in the list. The
    PowerShell code will then be formatted according to the Style Guideline
    (although maybe not complete, but would help a long way).
    - Removed powershell.codeFormatting.alignPropertyValuePairs setting since
      it does not align with the style guideline.
    - Added powershell.codeFormatting.preset with a value of 'Custom' so that
      workspace formatting settings are honored (issue #665).
  - Fixed lint error MD013 and MD036 in README.md.
  - Updated .markdownlint.json to enable rule MD013 and MD036 to enforce those
    lint markdown rules in the common tests.
  - Fixed lint error MD013 in CHANGELOG.md.
  - Fixed lint error MD013 in CONTRIBUTING.md.
  - Added code block around types in README.md.
  - Updated copyright information in xSQLServer.psd1.
  - Opt-in for markdown common tests (issue #668).
    - The old markdown tests has been removed.
- Changes to xSQLServerHelper
  - Removed helper function Grant-ServerPerms because the deprecated resource that
    was using it was removed.
  - Removed helper function Grant-CNOPerms because the deprecated resource that
    was using it was removed.
  - Removed helper function New-ListenerADObject because the deprecated resource
    that was using it was removed.
  - Added tests for those helper functions that did not have tests.
  - Test-SQLDscParameterState helper function can now correctly pass a CimInstance
    as DesiredValue.
  - Test-SQLDscParameterState helper function will now output a warning message
    if the value type of a desired value is not supported.
  - Added localization to helper functions (issue #641).
    - Resolved the issue when using Write-Verbose in helper functions discussed
      in #641 where Write-Verbose wouldn't write out verbose messages unless using
      parameter Verbose.
    - Moved localization strings from xSQLServer.strings.psd1 to
      xSQLServerHelper.strings.psd1.
- Changes to xSQLServerSetup
  - BREAKING CHANGE: Replaced StartWin32Process helper function with the cmdlet
    Start-Process (issue #41, #93 and #126).
  - BREAKING CHANGE: The parameter SetupCredential has been removed since it is
    no longer needed. This is because the resource now support the built-in
    PsDscRunAsCredential.
  - BREAKING CHANGE: Now the resource supports using built-in PsDscRunAsCredential.
    If PsDscRunAsCredential is set, that username will be used as the first system
    administrator.
  - BREAKING CHANGE: If the parameter PsDscRunAsCredential are not assigned any
    credentials then the resource will start the setup process as the SYSTEM account.
    When installing as the SYSTEM account, then parameter SQLSysAdminAccounts and
    ASSysAdminAccounts must be specified when installing feature Database Engine
    and Analysis Services respectively.
  - When setup exits with the exit code 3010 a warning message is written to console
    telling that setup finished successfully, but a reboot is required (partly fixes
    issue #565).
  - When setup exits with an exit code other than 0 or 3010 a warning message is
    written to console telling that setup finished with an error (partly fixes
    issue #580).
  - Added a new parameter SetupProcessTimeout which defaults to 7200 seconds (2
    hours). If the setup process has not finished before the timeout value in
    SetupProcessTimeout an error will be thrown (issue #566).
  - Updated all examples to match the removal of SetupCredential.
  - Updated (removed) severe known issues in README.md for resource xSQLServerSetup.
  - Now all major version uses the same identifier to evaluate InstallSharedDir
    and InstallSharedWOWDir (issue #420).
  - Now setup arguments that contain no value will be ignored, for example when
    InstallSharedDir and
    InstallSharedWOWDir path is already present on the target node, because of a
    previous installation (issue #639).
  - Updated Get-TargetResource to correctly detect BOL, Conn, BC and other tools
    when they are installed without SQLENGINE (issue #591).
  - Now it can detect Documentation Components correctly after the change in
    issue #591 (issue #628)
  - Fixed bug that prevented Get-DscConfiguration from running without error. The
    return hash table fails if the $clusteredSqlIpAddress variable is not used.
    The schema expects a string array but it is initialized as just a null string,
    causing it to fail on Get-DscConfiguration (issue #393).
  - Added localization support for all strings.
  - Added a test to test some error handling for cluster installations.
  - Added support for MDS feature install (issue #486)
    - Fixed localization support for MDS feature (issue #671).
- Changes to xSQLServerRSConfig
  - BREAKING CHANGE: Removed `$SQLAdminCredential` parameter. Use common parameter
    `PsDscRunAsCredential` (WMF 5.0+) to run the resource under different credentials.
    `PsDscRunAsCredential` Windows account must be a sysadmin on SQL Server (issue
    #568).
  - In addition, the resource no longer uses `Invoke-Command` cmdlet that was used
    to impersonate the Windows user specified by `$SQLAdminCredential`. The call
    also needed CredSSP authentication to be enabled and configured on the target
    node, which complicated deployments in non-domain scenarios. Using
    `PsDscRunAsCredential` solves this problems for us.
  - Fixed virtual directory creation for SQL Server 2016 (issue #569).
  - Added unit tests (issue #295).
- Changes to xSQLServerDatabase
  - Changed the readme, SQLInstance should have been SQLInstanceName.
- Changes to xSQLServerScript
  - Fixed bug with schema and variable mismatch for the Credential/Username parameter
    in the return statement (issue #661).
  - Optional QueryTimeout parameter to specify sql script query execution timeout.
    Fixes issue #597
- Changes to xSQLServerAlwaysOnService
  - Fixed typos in localization strings and in tests.
- Changes to xSQLServerAlwaysOnAvailabilityGroup
  - Now it utilize the value of 'FailoverMode' to set the 'FailoverMode' property
    of the Availability Group instead of wrongly using the 'AvailabilityMode'
    property of the Availability Group.

## [7.1.0.0] - 2017-05-31

### Changed

- Changes to xSQLServerMemory
  - Changed the way SQLServer parameter is passed from Test-TargetResource to
    Get-TargetResource so that the default value isn't lost (issue #576).
  - Added condition to unit tests for when no SQLServer parameter is set.
- Changes to xSQLServerMaxDop
  - Changed the way SQLServer parameter is passed from Test-TargetResource to
    Get-TargetResource so that the default value isn't lost (issue #576).
  - Added condition to unit tests for when no SQLServer parameter is set.
- Changes to xWaitForAvailabilityGroup
  - Updated README.md with a description for the resources and revised the parameter
    descriptions.
  - The default value for RetryIntervalSec is now 20 seconds and the default value
    for RetryCount is now 30 times (issue #505).
  - Cleaned up code and fixed PSSA rules warnings (issue #268).
  - Added unit tests (issue #297).
  - Added descriptive text to README.md that the account that runs the resource
    must have permission to run the cmdlet Get-ClusterGroup (issue #307).
  - Added read-only parameter GroupExist which will return $true if the cluster
    role/group exist, otherwise it returns $false (issue #510).
  - Added examples.
- Changes to xSQLServerPermission
  - Cleaned up code, removed SupportsShouldProcess and fixed PSSA rules warnings
    (issue #241 and issue #262).
  - It is now possible to add permissions to two or more logins on the same instance
    (issue #526).
  - The parameter NodeName is no longer mandatory and has now the default value
    of $env:COMPUTERNAME.
  - The parameter Ensure now has a default value of 'Present'.
  - Updated README.md with a description for the resources and revised the parameter
    descriptions.
  - Removed dependency of SQLPS provider (issue #482).
  - Added ConnectSql permission. Now that permission can also be granted or revoked.
  - Updated note in resource description to also mention ConnectSql permission.
- Changes to xSQLServerHelper module
  - Removed helper function Get-SQLPSInstance and Get-SQLPSInstanceName because
    there is no resource using it any longer.
  - Added four new helper functions.
    - Register-SqlSmo, Register-SqlWmiManagement and Unregister-SqlAssemblies to
      handle the creation on the application domain and loading and unloading of
      the SMO and SqlWmiManagement assemblies.
    - Get-SqlInstanceMajorVersion to get the major SQL version for a specific instance.
  - Fixed typos in comment-based help
- Changes to xSQLServer
  - Fixed typos in markdown files; CHANGELOG, CONTRIBUTING, README and ISSUE_TEMPLATE.
  - Fixed typos in schema.mof files (and README.md).
  - Updated some parameter description in schema.mof files on those that was found
    was not equal to README.md.
- Changes to xSQLServerAlwaysOnService
  - Get-TargetResource should no longer fail silently with error 'Index operation
    failed; the array index evaluated to null.' (issue #519). Now if the
    Server.IsHadrEnabled property return neither $true or $false the
    Get-TargetResource function will throw an error.
- Changes to xSQLServerSetUp
  - Updated xSQLServerSetup Module Get-Resource method to fix (issue #516 and #490).
  - Added change to detect DQ, DQC, BOL, SDK features. Now the function
    Test-TargetResource returns true after calling set for DQ, DQC, BOL, SDK
    features (issue #516 and #490).
- Changes to xSQLServerAlwaysOnAvailabilityGroup
  - Updated to return the exception raised when an error is thrown.
- Changes to xSQLServerAlwaysOnAvailabilityGroupReplica
  - Updated to return the exception raised when an error is thrown.
  - Updated parameter description for parameter Name, so that it says it must be
    in the format SQLServer\InstanceName for named instance (issue #548).
- Changes to xSQLServerLogin
  - Added an optional boolean parameter Disabled. It can be used to enable/disable
    existing logins or create disabled logins (new logins are created as enabled
    by default).
- Changes to xSQLServerDatabaseRole
  - Updated variable passed to Microsoft.SqlServer.Management.Smo.User constructor
    to fix issue #530
- Changes to xSQLServerNetwork
  - Added optional parameter SQLServer with default value of $env:COMPUTERNAME
    (issue #528).
  - Added optional parameter RestartTimeout with default value of 120 seconds.
  - Now the resource supports restarting a sql server in a cluster (issue #527
    and issue #455).
  - Now the resource allows to set the parameter TcpDynamicPorts to a blank value
    (partly fixes issue #534). Setting a blank value for parameter TcpDynamicPorts
    together with a value for parameter TcpPort means that static port will be used.
  - Now the resource will not call Alter() in the Set-TargetResource when there
    is no change necessary (issue #537).
  - Updated example 1-EnableTcpIpOnCustomStaticPort.
  - Added unit tests (issue #294).
  - Refactored some of the code, cleaned up the rest and fixed PSSA rules warnings
    (issue #261).
  - If parameter TcpDynamicPort is set to '0' at the same time as TcpPort is set
    the resource will now throw an error (issue #535).
  - Added examples (issue #536).
  - When TcpDynamicPorts is set to '0' the Test-TargetResource function will no
    longer fail each time (issue #564).
- Changes to xSQLServerRSConfig
  - Replaced sqlcmd.exe usages with Invoke-Sqlcmd calls (issue #567).
- Changes to xSQLServerDatabasePermission
  - Fixed code style, updated README.md and removed *-SqlDatabasePermission functions
    from xSQLServerHelper.psm1.
  - Added the option 'GrantWithGrant' with gives the user grant rights, together
    with the ability to grant others the same right.
  - Now the resource can revoke permission correctly (issue #454). When revoking
    'GrantWithGrant', both the grantee and all the other users the grantee has
    granted the same permission to, will also get their permission revoked.
  - Updated tests to cover Revoke().
- Changes to xSQLServerHelper
  - The missing helper function ('Test-SPDSCObjectHasProperty'), that was referenced
    in the helper function Test-SQLDscParameterState, is now incorporated into
    Test-SQLDscParameterState (issue #589).

## [7.0.0.0] - 2017-04-19

### Changed

- Examples
  - xSQLServerDatabaseRole
    - 1-AddDatabaseRole.ps1
    - 2-RemoveDatabaseRole.ps1
  - xSQLServerRole
    - 3-AddMembersToServerRole.ps1
    - 4-MembersToIncludeInServerRole.ps1
    - 5-MembersToExcludeInServerRole.ps1
  - xSQLServerSetup
    - 1-InstallDefaultInstanceSingleServer.ps1
    - 2-InstallNamedInstanceSingleServer.ps1
    - 3-InstallNamedInstanceSingleServerFromUncPathUsingSourceCredential.ps1
    - 4-InstallNamedInstanceInFailoverClusterFirstNode.ps1
    - 5-InstallNamedInstanceInFailoverClusterSecondNode.ps1
  - xSQLServerReplication
    - 1-ConfigureInstanceAsDistributor.ps1
    - 2-ConfigureInstanceAsPublisher.ps1
  - xSQLServerNetwork
    - 1-EnableTcpIpOnCustomStaticPort.ps1
  - xSQLServerAvailabilityGroupListener
    - 1-AddAvailabilityGroupListenerWithSameNameAsVCO.ps1
    - 2-AddAvailabilityGroupListenerWithDifferentNameAsVCO.ps1
    - 3-RemoveAvailabilityGroupListenerWithSameNameAsVCO.ps1
    - 4-RemoveAvailabilityGroupListenerWithDifferentNameAsVCO.ps1
    - 5-AddAvailabilityGroupListenerUsingDHCPWithDefaultServerSubnet.ps1
    - 6-AddAvailabilityGroupListenerUsingDHCPWithSpecificSubnet.ps1
  - xSQLServerEndpointPermission
    - 1-AddConnectPermission.ps1
    - 2-RemoveConnectPermission.ps1
    - 3-AddConnectPermissionToAlwaysOnPrimaryAndSecondaryReplicaEachWithDifferentSqlServiceAccounts.ps1
    - 4-RemoveConnectPermissionToAlwaysOnPrimaryAndSecondaryReplicaEachWithDifferentSqlServiceAccounts.ps1
  - xSQLServerPermission
    - 1-AddServerPermissionForLogin.ps1
    - 2-RemoveServerPermissionForLogin.ps1
  - xSQLServerEndpointState
    - 1-MakeSureEndpointIsStarted.ps1
    - 2-MakeSureEndpointIsStopped.ps1
  - xSQLServerConfiguration
    - 1-ConfigureTwoInstancesOnTheSameServerToEnableClr.ps1
    - 2-ConfigureInstanceToEnablePriorityBoost.ps1
  - xSQLServerEndpoint
    - 1-CreateEndpointWithDefaultValues.ps1
    - 2-CreateEndpointWithSpecificPortAndIPAddress.ps1
    - 3-RemoveEndpoint.ps1
- Changes to xSQLServerDatabaseRole
  - Fixed code style, added updated parameter descriptions to schema.mof and README.md.
- Changes to xSQLServer
  - Raised the CodeCov target to 70% which is the minimum and required target for
    HQRM resource.
- Changes to xSQLServerRole
  - **BREAKING CHANGE: The resource has been reworked in it's entirely.** Below
    is what has changed.
    - The mandatory parameters now also include ServerRoleName.
    - The ServerRole parameter was before an array of server roles, now this parameter
      is renamed to ServerRoleName and can only be set to one server role.
      - ServerRoleName are no longer limited to built-in server roles. To add members
        to a built-in server role, set ServerRoleName to the name of the built-in
        server role.
      - The ServerRoleName will be created when Ensure is set to 'Present' (if it
        does not already exist), or removed if Ensure is set to 'Absent'.
    - Three new parameters are added; Members, MembersToInclude and MembersToExclude.
      - Members can be set to one or more logins, and those will _replace all_ the
        memberships in the server role.
      - MembersToInclude and MembersToExclude can be set to one or more logins that
        will add or remove memberships, respectively, in the server role. MembersToInclude
        and MembersToExclude _can not_ be used at the same time as parameter Members.
        But both MembersToInclude and MembersToExclude can be used together at the
        same time.
- Changes to xSQLServerSetup
  - Added a note to the README.md saying that it is not possible to add or remove
    features from a SQL Server failover cluster (issue #433).
  - Changed so that it reports false if the desired state is not correct (issue #432).
    - Added a test to make sure we always return false if a SQL Server failover
      cluster is missing features.
  - Helper function Connect-SQLAnalysis
    - Now has correct error handling, and throw does not used the unknown named
      parameter '-Message' (issue #436)
    - Added tests for Connect-SQLAnalysis
    - Changed to localized error messages.
    - Minor changes to error handling.
  - This adds better support for Addnode (issue #369).
  - Now it skips cluster validation för add node (issue #442).
  - Now it ignores parameters that are not allowed for action Addnode (issue #441).
  - Added support for vNext CTP 1.4 (issue #472).
- Added new resource
  - xSQLServerAlwaysOnAvailabilityGroupReplica
- Changes to xSQLServerDatabaseRecoveryModel
  - Fixed code style, removed SQLServerDatabaseRecoveryModel functions from xSQLServerHelper.
- Changes to xSQLServerAlwaysOnAvailabilityGroup
  - Fixed the permissions check loop so that it exits the loop after the function
    determines the required permissions are in place.
- Changes to xSQLServerAvailabilityGroupListener
  - Removed the dependency of SQLPS provider (issue #460).
  - Cleaned up code.
  - Added test for more coverage.
  - Fixed PSSA rule warnings (issue #255).
  - Parameter Ensure now defaults to 'Present' (issue #450).
- Changes to xSQLServerFirewall
  - Now it will correctly create rules when the resource is used for two or more
    instances on the same server (issue #461).
- Changes to xSQLServerEndpointPermission
  - Added description to the README.md
  - Cleaned up code (issue #257 and issue #231)
  - Now the default value for Ensure is 'Present'.
  - Removed dependency of SQLPS provider (issue #483).
  - Refactored tests so they use less code.
- Changes to README.md
  - Adding deprecated tag to xSQLServerFailoverClusterSetup, xSQLAOGroupEnsure and
    xSQLAOGroupJoin in README.md so it it more clear that these resources has been
    replaced by xSQLServerSetup, xSQLServerAlwaysOnAvailabilityGroup and
    xSQLServerAlwaysOnAvailabilityGroupReplica respectively.
- Changes to xSQLServerEndpoint
  - BREAKING CHANGE: Now SQLInstanceName is mandatory, and is a key, so
    SQLInstanceName has no longer a default value (issue #279).
  - BREAKING CHANGE: Parameter AuthorizedUser has been removed (issue #466,
    issue #275 and issue #80). Connect permissions can be set using the resource
    xSQLServerEndpointPermission.
  - Optional parameter IpAddress has been added. Default is to listen on any
    valid IP-address. (issue #232)
  - Parameter Port now has a default value of 5022.
  - Parameter Ensure now defaults to 'Present'.
  - Resource now supports changing IP address and changing port.
  - Added unit tests (issue #289)
  - Added examples.
- Changes to xSQLServerEndpointState
  - Cleaned up code, removed SupportsShouldProcess and fixed PSSA rules warnings
    (issue #258 and issue #230).
  - Now the default value for the parameter State is 'Started'.
  - Updated README.md with a description for the resources and revised the
    parameter descriptions.
  - Removed dependency of SQLPS provider (issue #481).
  - The parameter NodeName is no longer mandatory and has now the default value
    of $env:COMPUTERNAME.
  - The parameter Name is now a key so it is now possible to change the state on
    more than one endpoint on the same instance. _Note: The resource still only
    supports Database Mirror endpoints at this time._
- Changes to xSQLServerHelper module
  - Removing helper function Get-SQLAlwaysOnEndpoint because there is no resource
    using it any longer.
  - BREAKING CHANGE: Changed helper function Import-SQLPSModule to support SqlServer
    module (issue #91). The SqlServer module is the preferred module so if it is
    found it will be used, and if not found an attempt will be done to load SQLPS
    module instead.
- Changes to xSQLServerScript
  - Updated tests for this resource, because they failed when Import-SQLPSModule
    was updated.

## [6.0.0.0] - 2017-03-08

### Changed

- Changes to xSQLServerConfiguration
  - BREAKING CHANGE: The parameter SQLInstanceName is now mandatory.
  - Resource can now be used to define the configuration of two or more different
    DB instances on the same server.
- Changes to xSQLServerRole
  - xSQLServerRole now correctly reports that the desired state is present when
    the login is already a member of the server roles.
- Added new resources
  - xSQLServerAlwaysOnAvailabilityGroup
- Changes to xSQLServerSetup
  - Properly checks for use of SQLSysAdminAccounts parameter in $PSBoundParameters.
    The test now also properly evaluates the setup argument for SQLSysAdminAccounts.
  - xSQLServerSetup should now function correctly for the InstallFailoverCluster
    action, and also supports cluster shared volumes. Note that the AddNode action
    is not currently working.
  - It now detects that feature Client Connectivity Tools (CONN) and Client
    Connectivity Backwards Compatibility Tools (BC) is installed.
  - Now it can correctly determine the right cluster when only parameter
    InstallSQLDataDir is assigned a path (issue #401).
  - Now the only mandatory path parameter is InstallSQLDataDir when installing
    Database Engine (issue #400).
  - It now can handle mandatory parameters, and are not using wildcard to find
    the variables containing paths (issue #394).
  - Changed so that instead of connection to localhost it is using $env:COMPUTERNAME
    as the host name to which it connects. And for cluster installation it uses
    the parameter FailoverClusterNetworkName as the host name to which it connects
    (issue #407).
  - When called with Action = 'PrepareFailoverCluster', the SQLSysAdminAccounts
    and FailoverClusterGroup parameters are no longer passed to the setup process
    (issues #410 and 411).
  - Solved the problem that InstanceDir and InstallSQLDataDir could not be set to
    just a qualifier, i.e 'E:' (issue #418). All paths (except SourcePath) can now
    be set to just the qualifier.
- Enables CodeCov.io code coverage reporting.
- Added badge for CodeCov.io to README.md.
- Examples
  - xSQLServerMaxDop
    - 1-SetMaxDopToOne.ps1
    - 2-SetMaxDopToAuto.ps1
    - 3-SetMaxDopToDefault.ps1
  - xSQLServerMemory
    - 1-SetMaxMemoryTo12GB.ps1
    - 2-SetMaxMemoryToAuto.ps1
    - 3-SetMinMaxMemoryToAuto.ps1
    - 4-SetMaxMemoryToDefault.ps1
  - xSQLServerDatabase
    - 1-CreateDatabase.ps1
    - 2-DeleteDatabase.ps1
- Added tests for resources
  - xSQLServerMaxDop
  - xSQLServerMemory
- Changes to xSQLServerMemory
  - BREAKING CHANGE: The mandatory parameter now include SQLInstanceName. The
    DynamicAlloc parameter is no longer mandatory
- Changes to xSQLServerDatabase
  - When the system is not in desired state the Test-TargetResource will now output
    verbose messages saying so.
- Changes to xSQLServerDatabaseOwner
  - Fixed code style, added updated parameter descriptions to schema.mof and README.md.

## [5.0.0.0] - 2017-01-25

### Changed

- Improvements how tests are initiated in AppVeyor
  - Removed previous workaround (issue #201) from unit tests.
  - Changes in appveyor.yml so that SQL modules are removed before common test is
    run.
  - Now the deploy step are no longer failing when merging code into Dev. Neither
    is the deploy step failing if a contributor had AppVeyor connected to the fork
    of xSQLServer and pushing code to the fork.
- Changes to README.md
  - Changed the contributing section to help new contributors.
  - Added links for each resource so it is easier to navigate to the parameter list
    for each resource.
  - Moved the list of resources in alphabetical order.
  - Moved each resource parameter list into alphabetical order.
  - Removed old text mentioning System Center.
  - Now the correct product name is written in the installation section, and a typo
    was also fixed.
  - Fixed a typo in the Requirements section.
  - Added link to Examples folder in the Examples section.
  - Change the layout of the README.md to closer match the one of PSDscResources
  - Added more detailed text explaining what operating systems WMF5.0 can be installed
    on.
  - Verified all resource schema files with the README.md and fixed some errors
    (descriptions was not verified).
  - Added security requirements section for resource xSQLServerEndpoint and
    xSQLAOGroupEnsure.
- Changes to xSQLServerSetup
  - The resource no longer uses Win32_Product WMI class when evaluating if
    SQL Server Management Studio is installed. See article
    [kb974524](https://support.microsoft.com/en-us/kb/974524) for more information.
  - Now it uses CIM cmdlets to get information from WMI classes.
  - Resolved all of the PSScriptAnalyzer warnings that was triggered in the common
    tests.
  - Improvement for service accounts to enable support for Managed Service Accounts
    as well as other nt authority accounts
  - Changes to the helper function Copy-ItemWithRoboCopy
    - Robocopy is now started using Start-Process and the error handling has been
      improved.
    - Robocopy now removes files at the destination path if they no longer exists
      at the source.
    - Robocopy copies using unbuffered I/O when available (recommended for large
      files).
  - Added a more descriptive text for the parameter `SourceCredential` to further
    explain how the parameter work.
  - BREAKING CHANGE: Removed parameter SourceFolder.
  - BREAKING CHANGE: Removed default value "$PSScriptRoot\..\..\" from parameter
    SourcePath.
  - Old code, that no longer filled any function, has been replaced.
    - Function `ResolvePath` has been replaced with
      `[Environment]::ExpandEnvironmentVariables($SourcePath)` so that environment
      variables still can be used in Source Path.
    - Function `NetUse` has been replaced with `New-SmbMapping` and
      `Remove-SmbMapping`.
  - Renamed function `GetSQLVersion` to `Get-SqlMajorVersion`.
  - BREAKING CHANGE: Renamed parameter PID to ProductKey to avoid collision with
    automatic variable $PID
- Changes to xSQLServerScript
  - All credential parameters now also has the type
    [System.Management.Automation.Credential()] to better work with PowerShell 4.0.
  - It is now possible to configure two instances on the same node, with the same
    script.
  - Added to the description text for the parameter `Credential` describing how
    to authenticate using Windows Authentication.
  - Added examples to show how to authenticate using either SQL or Windows
    authentication.
  - A recent issue showed that there is a known problem running this resource
    using PowerShell 4.0. For more information, see [issue #273](https://github.com/dsccommunity/SqlServerDsc/issues/273)
- Changes to xSQLServerFirewall
  - BREAKING CHANGE: Removed parameter SourceFolder.
  - BREAKING CHANGE: Removed default value "$PSScriptRoot\..\..\" from parameter
    SourcePath.
  - Old code, that no longer filled any function, has been replaced.
    - Function `ResolvePath` has been replaced with
     `[Environment]::ExpandEnvironmentVariables($SourcePath)` so that environment
    variables still can be used in Source Path.
  - Adding new optional parameter SourceCredential that can be used to authenticate
    against SourcePath.
  - Solved PSSA rules errors in the code.
  - Get-TargetResource no longer return $true when no products was installed.
- Changes to the unit test for resource
  - xSQLServerSetup
    - Added test coverage for helper function Copy-ItemWithRoboCopy
- Changes to xSQLServerLogin
  - Removed ShouldProcess statements
  - Added the ability to enforce password policies on SQL logins
- Added common test (xSQLServerCommon.Tests) for xSQLServer module
  - Now all markdown files will be style checked when tests are running in AppVeyor
    after sending in a pull request.
  - Now all [Examples](/source/Examples/Resources) will be tested by compiling
    to a .mof file after sending in a pull request.
- Changes to xSQLServerDatabaseOwner
  - The example 'SetDatabaseOwner' can now compile, it wrongly had a `DependsOn`
    in the example.
- Changes to SQLServerRole
  - The examples 'AddServerRole' and 'RemoveServerRole' can now compile, it wrongly
    had a `DependsOn` in the example.
- Changes to CONTRIBUTING.md
  - Added section 'Tests for examples files'
  - Added section 'Tests for style check of Markdown files'
  - Added section 'Documentation with Markdown'
  - Added texts to section 'Tests'
- Changes to xSQLServerHelper
  - added functions
    - Get-SqlDatabaseRecoveryModel
    - Set-SqlDatabaseRecoveryModel
- Examples
  - xSQLServerDatabaseRecoveryModel
    - 1-SetDatabaseRecoveryModel.ps1
  - xSQLServerDatabasePermission
    - 1-GrantDatabasePermissions.ps1
    - 2-RevokeDatabasePermissions.ps1
    - 3-DenyDatabasePermissions.ps1
  - xSQLServerFirewall
    - 1-CreateInboundFirewallRules
    - 2-RemoveInboundFirewallRules
- Added tests for resources
  - xSQLServerDatabaseRecoveryModel
  - xSQLServerDatabasePermissions
  - xSQLServerFirewall
- Changes to xSQLServerDatabaseRecoveryModel
  - BREAKING CHANGE: Renamed xSQLDatabaseRecoveryModel to
    xSQLServerDatabaseRecoveryModel to align with naming convention.
  - BREAKING CHANGE: The mandatory parameters now include SQLServer, and
    SQLInstanceName.
- Changes to xSQLServerDatabasePermission
  - BREAKING CHANGE: Renamed xSQLServerDatabasePermissions to
    xSQLServerDatabasePermission to align with naming convention.
  - BREAKING CHANGE: The mandatory parameters now include PermissionState,
    SQLServer, and SQLInstanceName.
- Added support for clustered installations to xSQLServerSetup
  - Migrated relevant code from xSQLServerFailoverClusterSetup
  - Removed Get-WmiObject usage
  - Clustered storage mapping now supports asymmetric cluster storage
  - Added support for multi-subnet clusters
  - Added localized error messages for cluster object mapping
  - Updated README.md to reflect new parameters
- Updated description for xSQLServerFailoverClusterSetup to indicate it is deprecated.
- xPDT helper module
  - Function GetxPDTVariable was removed since it no longer was used by any resources.
  - File xPDT.xml was removed since it was not used by any resources, and did not
    provide any value to the module.
- Changes xSQLServerHelper module
  - Removed the globally defined `$VerbosePreference = 'Continue'` from xSQLServerHelper.
  - Fixed a typo in a variable name in the function New-ListenerADObject.
  - Now Restart-SqlService will correctly show the services it restarts. Also
    fixed PSSA warnings.

## [4.0.0.0] - 2016-12-14

### Changed

- Fixes in xSQLServerConfiguration
  - Added support for clustered SQL instances.
  - BREAKING CHANGE: Updated parameters to align with other resources
    (SQLServer / SQLInstanceName).
  - Updated code to utilize CIM rather than WMI.
- Added tests for resources
  - xSQLServerConfiguration
  - xSQLServerSetup
  - xSQLServerDatabaseRole
  - xSQLAOGroupJoin
  - xSQLServerHelper and moved the existing tests for Restart-SqlService to it.
  - xSQLServerAlwaysOnService
- Fixes in xSQLAOGroupJoin
  - Availability Group name now appears in the error message for a failed.
    Availability Group join attempt.
  - Get-TargetResource now works with Get-DscConfiguration.
- Fixes in xSQLServerRole
  - Updated Ensure parameter to 'Present' default value.
  - Renamed helper functions *-SqlServerRole* to *-SqlServerRoleMember*.
- Changes to xSQLAlias
  - Add UseDynamicTcpPort parameter for option "Dynamically determine port".
  - Change Get-WmiObject to Get-CimInstance in Resource and associated pester file.
- Added CHANGELOG.md file.
- Added issue template file (ISSUE\_TEMPLATE.md) for 'New Issue' and pull request
  template file (PULL\_REQUEST\_TEMPLATE.md) for 'New Pull Request'.
- Add Contributing.md file.
- Changes to xSQLServerSetup
  - Now `Features` parameter is case-insensitive.
- BREAKING CHANGE: Removed xSQLServerPowerPlan from this module. The resource has
  been moved to [ComputerManagementDsc](https://github.com/dsccommunity/ComputerManagementDsc)
  and is now called PowerPlan.
- Changes and enhancements in xSQLServerDatabaseRole
  - BREAKING CHANGE: Fixed so the same user can now be added to a role in one or
    more databases, and/or one or more instances. Now the parameters `SQLServer`
    and `SQLInstanceName` are mandatory.
  - Enhanced so the same user can now be added to more than one role
- BREAKING CHANGE: Renamed xSQLAlias to xSQLServerAlias to align with naming convention.
- Changes to xSQLServerAlwaysOnService
  - Added RestartTimeout parameter
  - Fixed bug where the SQL Agent service did not get restarted after the
    IsHadrEnabled property was set.
  - BREAKING CHANGE: The mandatory parameters now include Ensure, SQLServer, and
    SQLInstanceName. SQLServer and SQLInstanceName are keys which will be used to
    uniquely identify the resource which allows AlwaysOn to be enabled on multiple
    instances on the same machine.
- Moved Restart-SqlService from MSFT_xSQLServerConfiguration.psm1 to xSQLServerHelper.psm1.

## [3.0.0.0] - 2016-11-02

### Changed

- xSQLServerHelper
  - added functions
    - Test-SQLDscParameterState
    - Get-SqlDatabaseOwner
    - Set-SqlDatabaseOwner
- Examples
  - xSQLServerDatabaseOwner
    - 1-SetDatabaseOwner.ps1
- Added tests for resources
  - MSFT_xSQLServerDatabaseOwner

## [2.0.0.0] - 2016-09-21

### Changed

- Added resources
  - xSQLServerReplication
  - xSQLServerScript
  - xSQLAlias
  - xSQLServerRole
- Added tests for resources
  - xSQLServerPermission
  - xSQLServerEndpointState
  - xSQLServerEndpointPermission
  - xSQLServerAvailabilityGroupListener
  - xSQLServerLogin
  - xSQLAOGroupEnsure
  - xSQLAlias
  - xSQLServerRole
- Fixes in xSQLServerAvailabilityGroupListener
  - In one case the Get-method did not report that DHCP was configured.
  - Now the resource will throw 'Not supported' when IP is changed between Static
    and DHCP.
  - Fixed an issue where sometimes the listener wasn't removed.
  - Fixed the issue when trying to add a static IP to a listener was ignored.
- Fix in xSQLServerDatabase
  - Fixed so dropping a database no longer throws an error
  - BREAKING CHANGE: Fixed an issue where it was not possible to add the same
    database to two instances on the same server.
  - BREAKING CHANGE: The name of the parameter Database has changed. It is now
    called Name.
- Fixes in xSQLAOGroupEnsure
  - Added parameters to New-ListenerADObject to allow usage of a named instance.
  - pass setup credential correctly
- Changes to xSQLServerLogin
  - Fixed an issue when dropping logins.
  - BREAKING CHANGE: Fixed an issue where it was not possible to add the same
    login to two instances on the same server.
- Changes to xSQLServerMaxDop
  - BREAKING CHANGE: Made SQLInstance parameter a key so that multiple instances
    on the same server can be configured

## [1.8.0.0] - 2016-08-10

### Changed

- Converted appveyor.yml to install Pester from PSGallery instead of from Chocolatey.
- Added Support for SQL Server 2016
- xSQLAOGroupEnsure
  - Fixed spelling mistake in AutoBackupPreference property
  - Added BackupPriority property
- Added resources
  - xSQLServerPermission
  - xSQLServerEndpointState
  - xSQLServerEndpointPermission
  - xSQLServerAvailabilityGroupListener
- xSQLServerHelper
  - added functions
    - Import-SQLPSModule
    - Get-SQLPSInstanceName
    - Get-SQLPSInstance
    - Get-SQLAlwaysOnEndpoint
  - modified functions
    - New-TerminatingError - *added optional parameter `InnerException` to be able
    to give the user more information in the returned message*

## [1.7.0.0] - 2016-06-29

### Changed

- Resources Added
  - xSQLServerConfiguration

## [1.6.0.0] - 2016-05-18

### Changed

- Resources Added
  - xSQLAOGroupEnsure
  - xSQLAOGroupJoin
  - xWaitForAvailabilityGroup
  - xSQLServerEndPoint
  - xSQLServerAlwaysOnService
- xSQLServerHelper
  - added functions
    - Connect-SQL
    - New-VerboseMessage
    - Grant-ServerPerms
    - Grant-CNOPerms
    - New-ListenerADObject
- xSQLDatabaseRecoveryModel
  - Updated Verbose statements to use new function New-VerboseMessage
- xSQLServerDatabase
  - Updated Verbose statements to use new function New-VerboseMessage
  - Removed ConnectSQL function and replaced with new Connect-SQL function
- xSQLServerDatabaseOwner
  - Removed ConnectSQL function and replaced with new Connect-SQL function
- xSQLServerDatabasePermissions
  - Removed ConnectSQL function and replaced with new Connect-SQL function
- xSQLServerDatabaseRole
  - Removed ConnectSQL function and replaced with new Connect-SQL function
- xSQLServerLogin
  - Removed ConnectSQL function and replaced with new Connect-SQL function
- xSQLServerMaxDop
  - Updated Verbose statements to use new function New-VerboseMessage
  - Removed ConnectSQL function and replaced with new Connect-SQL function
- xSQLServerMemory
  - Updated Verbose statements to use new function New-VerboseMessage
  - Removed ConnectSQL function and replaced with new Connect-SQL function
- xSQLServerPowerPlan
  - Updated Verbose statements to use new function New-VerboseMessage
- Examples
  - Added xSQLServerConfiguration resource example

## [1.5.0.0] - 2016-03-30

### Changed

- Added new resource xSQLServerDatabase that allows adding an empty database to
  a server

## [1.4.0.0] - 2016-02-02

### Changed

- Resources Added
  - xSQLDatabaseRecoveryModeAdded
  - xSQLServerDatabaseOwner
  - xSQLServerDatabasePermissions
  - xSQLServerDatabaseRole
  - xSQLServerLogin
  - xSQLServerMaxDop
  - xSQLServerMemory
  - xSQLServerPowerPlan
  - xSQLServerDatabase
- xSQLServerSetup:
  - Corrected bug in GetFirstItemPropertyValue to correctly handle registry keys
    with only one value.
  - Added support for SQL Server
  - 2008 R2 installation
  - Removed default values for parameters, to avoid compatibility issues and setup
    errors
  - Added Replication sub feature detection
  - Added setup parameter BrowserSvcStartupType
  - Change SourceFolder to Source to allow for multi version Support
  - Add Source Credential for accessing source files
  - Add Parameters for SQL Server configuration
  - Add Parameters to SuppressReboot or ForceReboot
- xSQLServerFirewall
  - Removed default values for parameters, to avoid compatibility issues
  - Updated firewall rule name to not use 2012 version, since package supports 2008,
    2012 and 2014 versions
  - Additional of SQLHelper Function and error handling
  - Change SourceFolder to Source to allow for multi version Support
- xSQLServerNetwork
  - Added new resource that configures network settings.
  - Currently supports only tcp network protocol
  - Allows to enable and disable network protocol for specified instance service
  - Allows to set custom or dynamic port values
- xSQLServerRSSecureConnectionLevel
  - Additional of SQLHelper Function and error handling
- xSqlServerRSConfig
- xSQLServerFailoverClusterSetup
  - Additional of SQLHelper Function and error handling
  - Change SourceFolder to Source to allow for multi version Support
  - Add Parameters to SuppressReboot or ForceReboot
- Examples
  - Updated example files to use correct DebugMode parameter value ForceModuleImport,
    this is not boolean in WMF 5.0 RTM
  - Added xSQLServerNetwork example

## [1.3.0.0] - 2015-05-01

### Changed

- xSqlServerSetup
  - Make Features case-insensitive.

## [1.2.1.0] - 2015-04-23

### Changed

- Increased timeout for setup process to start to 60 seconds.

## [1.2.0.0] - 2014-12-18

### Changed

- Updated release with the following new resources
  - xSQLServerFailoverClusterSetup
  - xSQLServerRSConfig

## [1.1.0.0] - 2014-10-24

### Changed

- Initial release with the following resources
  - xSQLServerSetup
  - xSQLServerFirewall
  - xSQLServerRSSecureConnectionLevel<|MERGE_RESOLUTION|>--- conflicted
+++ resolved
@@ -5,35 +5,14 @@
 
 ## [Unreleased]
 
-<<<<<<< HEAD
+### Fixed
+
 - AGDatabase
   - Fix for issue ([issue #1492](https://github.com/dsccommunity/SqlServerDsc/issues/1492))
     added AutomaticSeeding for this Resource. In ste-TargetResource added logic that looks 
     at all replicas of an availibility group. When automatic seedig is found, it wil use that.
   - Lots of extra tests to check AutomaticSeeding.
   - Backuppath is still needed just in case a database never has been backuped before.
-- WaitForAG
-  - BREAKING CHANGE: Fix for issue ([issue #1569](https://github.com/dsccommunity/SqlServerDsc/issues/1569))
-    The resource now waits for the Availability Group to become Available.
-  - Two parameters where added to test get and set resource at instance level.
-- SqlRole
-  - Major overhaul of resource.
-  - BREAKING CHANGE: Removed decision making from get-TargetResource; this
-    prevented a simple solution for issue #550. it now just tels if a role
-    exists or not. And what members are in that role. MembersToInclude and
-    MembersToExclude now always return $null.
-  - Added sanitize function (`Get-CorrectedMemberParameters`) to make it
-    so for the sysadmin role SA does not get altered ([issue #550](https://github.com/dsccommunity/SqlServerDsc/issues/550)).
-  - Added lots of tests.
-- SqlSetup
-  - Added a note to the documentation that the parameter `BrowserSvcStartupType`
-    cannot be used for configurations that utilize the `'InstallFailoverCluster'`
-    action ([issue #1627](https://github.com/dsccommunity/SqlServerDsc/issues/1627)).
-  - Minor change to the evaluation of the parameter `BrowserSvcStartupType`,
-    if it has an assigned a value or not.
-=======
-### Fixed
-
 - SqlMaxDop
   - Fixes ([issue #396](https://github.com/dsccommunity/SqlServerDsc/issues/396)).
     Added three return values in Get-Target resource.
@@ -42,7 +21,6 @@
     Fixes #1645 ([issue #1645](https://github.com/dsccommunity/SqlServerDsc/issues/1645)).
 
 ## [15.0.0] - 2020-12-06
->>>>>>> 8bc7b2e2
 
 ### Added
 
