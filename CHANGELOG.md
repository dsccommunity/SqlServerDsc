--- conflicted
+++ resolved
@@ -20,18 +20,13 @@
   - Re-enable integration tests for dbatools.
   - Bumped dbatools to v2.0.1 for the integration tests.
 
-<<<<<<< HEAD
 ### Fixed
 
 - SqlServerDsc
   - Fix style changes in all private and public commands.
-=======
-### fixed
-
 - `Import-SqlDscPreferredModule`
   - Now when parameter `Force` is passed the command correctly invoke
     `Get-SqlDscPreferredModule` using the parameter `Refresh`.
->>>>>>> fccdb733
 
 ## [16.3.1] - 2023-05-06
 
