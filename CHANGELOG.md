# Change log for SqlServerDsc

The format is based on and uses the types of changes according to [Keep a Changelog](https://keepachangelog.com/en/1.0.0/),
and this project adheres to [Semantic Versioning](https://semver.org/spec/v2.0.0.html).

## [Unreleased]

<<<<<<< HEAD
- SqlTraceFlag
  - Fixed Assembly not loaded error #1680
=======
### Changed

- SqlLogin
  - Added functionality to throw exception if an update to the `LoginMustChangePassword`
    value on an existing SQL Login is attempted. This functionality is not supported
    by referenced, SQL Server Management Object (SMO), libraries and cannot be
    supported directly by this module.
  - Added integration tests to ensure that an added (or updated) `SqlLogin` can
    connect into a SQL instance once added (or updated).
  - Added integration tests to ensure that the default database connected to by
    a `SqlLogin` is the same as specified in the resource's `DefaultDatabase`
    property/parameter.
  - Amended how the interdependent, `PasswordExpirationEnabled` and `PasswordPolicyEnforced`
    properties/parameters are updated within the `SqlLogin` resource - Both values
    are now updated together if either one or both are not currently in the desired
    state. This change avoids exceptions thrown by transitions to valid, combinations
    of these properties that have to transition through an invalid combination (e.g.
    where `PasswordExpirationEnabled` is `$true` but `PasswordPolicyEnforced` is
    `$false`).

- SqlServerDsc
  - Added unit tests and integration tests for SQL Server 2019
    ([issue #1310](https://github.com/dsccommunity/SqlServerDsc/issues/1310)).

### Fixed

- SqlServerDsc
  - The component `gitversion` that is used in the pipeline was wrongly
    configured when the repository moved to the new default branch `main`.
    It no longer throws an error when using newer versions of GitVersion
    ([issue #1674](https://github.com/dsccommunity/SqlServerDsc/issues/1674)).
- SqlLogin
  - Added integration tests to assert `LoginPasswordExpirationEnabled`,
  `LoginPasswordPolicyEnforced` and `LoginMustChangePassword` properties/parameters
  are applied and updated correctly. Similar integration tests also added to ensure
  the password of the `SqlLogin` is updated if the password within the `SqlCredential`
  value/object is changed ([issue #361](https://github.com/dsccommunity/SqlServerDsc/issues/361),
  [issue #1032](https://github.com/dsccommunity/SqlServerDsc/issues/1032) and
  [issue #1050](https://github.com/dsccommunity/SqlServerDsc/issues/1050)).
  - Updated `SqlLogin`, integration tests to make use of amended `Wait-ForIdleLcm`,
    helper function, `-Clear` switch usage to remove intermittent, integration
    test failures ([issue #1634](https://github.com/dsccommunity/SqlServerDsc/issues/1634)).
- SqlRSSetup
  - If parameter `SuppressRestart` is set to `$false` the `/norestart`
    argument is no longer wrongly added ([issue #1401](https://github.com/dsccommunity/SqlServerDsc/issues/1401)).
- SqlSetup
  - Added/corrected `InstallSharedDir`, property output when using SQL Server 2019.

## [15.0.1] - 2021-01-09

### Changed

- SqlServerDsc
  - Renamed `master` branch to `main` ([issue #1660](https://github.com/dsccommunity/SqlServerDsc/issues/1660)).
  - The module manifest property `DscResourcesToExport` now updates automatically
    using the pipeline.
  - Removed `Export-ModuleMember` from DSC resource that still had it.
  - The variable `$env:COMPUTERNAME` does not exist cross-platform which
    hinders development and testing on macOS and Linux. Instead the
    resources have been update to use the helper function `Get-ComputerName`
    which returns the current computer name cross-plattform.
  - Switch to GitHub Action Stale instead of GitHub App (Probot) Stale.

### Fixed

- SqlAGDatabase
  - Fix for issue ([issue #1492](https://github.com/dsccommunity/SqlServerDsc/issues/1492))
    added AutomaticSeeding for this resource. In Set-TargetResource added logic that looks
    at all replicas of an availability group. When automatic seeding is found, it will use that.
  - Lots of extra tests to check AutomaticSeeding.
  - The parameter `BackupPath` is still needed just in case a database never has been backuped before.
  - Fixed a typo.
- SqlMaxDop
  - Fixes ([issue #396](https://github.com/dsccommunity/SqlServerDsc/issues/396)).
    Added three return values in Get-Target resource.
- SqlProtocol
  - Changed KeepAlive Type from UInt16 to Int32 to reflect the actual WMI.ManagementObject
    Fixes #1645 ([issue #1645](https://github.com/dsccommunity/SqlServerDsc/issues/1645)).
  - The verbose messages now correctly show that `$env:COMPUTERNAME` is used
    to get or set the configuration, while parameter **ServerName** is used
    to restart the instance.
- SqlProtocolTcpIp
  - The verbose messages now correctly show that `$env:COMPUTERNAME` is used
    to get or set the configuration, while parameter **ServerName** is used
    to restart the instance.
- SqlDatabaseMail
  - Now if a non-mandatory property is not part of the configuration it will
    not be enforced ([issue #1661](https://github.com/dsccommunity/SqlServerDsc/issues/1661)).
- SqlSetup
  - When the SqlSetup detects that the expected components was not installed
    and consequently throws an exception, that exception message now presents
    a link to an article on how to find the SQL Server setup logs ([issue #1420](https://github.com/dsccommunity/SqlServerDsc/issues/1420)).
- SqlRSSetup
  - If parameter `EditionUpgrade` is set to `$false` the `/EditionUpgrade`
    argument is no longer wrongly added ([issue #1398](https://github.com/dsccommunity/SqlServerDsc/issues/1398)).
- SqlServerDsc.Common
  - Updated `Get-ServerProtocolObject`, helper function to ensure an exception is
    thrown if the specified instance cannot be obtained ([issue #1628](https://github.com/dsccommunity/SqlServerDsc/issues/1628)).

## [15.0.0] - 2020-12-06
>>>>>>> 8a040bfc

### Added

- SqlServerDsc
  - Added new resource SqlTraceFlag to set or changes TraceFlags on SQL Server.
    This resource is based on @Zuldans code but with SqlServerDsc integrated SMO.
    Credits: https://github.com/Zuldan/cSQLServerTraceFlag
  - Added a lot of test scripts to validated the code.
- SqlEndpoint
  - Added support for the Service Broker Endpoint ([issue #498](https://github.com/dsccommunity/SqlServerDsc/issues/498)).
- SqlDatabaseRole
  - Added test to ensure Add-SqlDscDatabaseRoleMember throws the expected error
    ([issue #1620](https://github.com/dsccommunity/SqlServerDsc/issues/1620)).

### Changed

- SqlServerDsc
  - Updated code formatting using latest release of PSScriptAnalyzer.
  - The URLs in the CHANGELOG.md that was pointing to issues is now
    referencing the new repository name and URL.
- SqlServerDsc.Common
  - The helper function `Get-SqlInstanceMajorVersion` no longer have a default
    value for parameter **InstanceName** since the parameter is mandatory
    and it was never used.
- SqlReplication
  - The resource are now using the helper function `Get-SqlInstanceMajorVersion`
    ([issue #1408](https://github.com/dsccommunity/SqlServerDsc/issues/1408)).
- SqlRole
  - Major overhaul of resource.
  - BREAKING CHANGE: Removed decision making from get-TargetResource; this
    prevented a simple solution for issue #550. it now just tels if a role
    exists or not. And what members are in that role. MembersToInclude and
    MembersToExclude now always return $null.
  - Added sanitize function (`Get-CorrectedMemberParameters`) to make it
    so for the sysadmin role SA does not get altered ([issue #550](https://github.com/dsccommunity/SqlServerDsc/issues/550)).
  - Added lots of tests.
- SqlWaitForAG
  - BREAKING CHANGE: Fix for issue ([issue #1569](https://github.com/dsccommunity/SqlServerDsc/issues/1569))
    The resource now waits for the Availability Group to become Available.
  - Two parameters where added to test get and set resource at instance level.
- SqlSetup
  - Minor change to the evaluation of the parameter `BrowserSvcStartupType`,
    if it has an assigned a value or not.

### Fixed

- SqlDatabaseRole
  - Fixed check to see if the role and user existed in the database. The
    previous logic would always indicate the role or user was not found unless
    the role had the same name as the user. Also updated the
    DesiredMembersNotPresent string to be more accurate when an extra user is
    in the role ([issue #1487](https://github.com/dsccommunity/SqlServerDsc/issues/1487)).
- SqlAlwaysOnService
  - Updated Get-TargetResource to return all defined schema properties
    ([issue #150](https://github.com/dsccommunity/SqlServerDsc/issues/1501)).
- SqlSetup
  - Added a note to the documentation that the parameter `BrowserSvcStartupType`
    cannot be used for configurations that utilize the `'InstallFailoverCluster'`
    action ([issue #1627](https://github.com/dsccommunity/SqlServerDsc/issues/1627)).
<<<<<<< HEAD
=======
- SqlDatabaseObjectPermission
  - Updated unit tests to remove errors relating to missing `Where()` method
    ([issue #1648](https://github.com/dsccommunity/SqlServerDsc/issues/1648)).
>>>>>>> 8a040bfc

## [14.2.1] - 2020-08-14

### Changed

- SqlServerDsc
  - Document changes in the file `build.yml`.
  - The regular expression for `major-version-bump-message` in the file
    `GitVersion.yml` was changed to only raise major version when the
    commit message contain the phrase `breaking change`, or when it contain
    the word `breaking` or `major`.
- SqlSetup
  - Duplicate function Get-SqlMajorVersion was removed and instead the
    helper function `Get-FilePathMajorVersion` from the helper module
    SqlServerDsc.Common is used ([issue #1178](https://github.com/dsccommunity/SqlServerDsc/issues/1178)).
- SqlWindowsFirewall
  - Duplicate function Get-SqlMajorVersion was removed and instead the
    helper function `Get-FilePathMajorVersion` from the helper module
    SqlServerDsc.Common is used ([issue #1178](https://github.com/dsccommunity/SqlServerDsc/issues/1178)).
- SqlServerDsc.Common
  - Function `Get-FilePathMajorVersion` was added. The function `Get-SqlMajorVersion`
    from the resources _SqlSetup_ and _SqlWindowsFirewall_ was moved and
    renamed without any functional changes ([issue #1178](https://github.com/dsccommunity/SqlServerDsc/issues/1178)).

### Fixed

- SqlServerDsc
  - Removed helper functions that was moved to the module _DscResource.Common_.
    DSC resources using those functions are using them from the module
    _DscResource.Common_.
- SqlDatabaseObjectPermission
  - Fixed method invocation failed because of missing `Where()` method ([issue #1600](https://github.com/dsccommunity/SqlServerDsc/issues/1600)).
    - New integration tests to verify scenarios when passing a single permission.
  - To enforce a scenario where a permission must be changed from `'GrantWithGrant'`
    to `'Grant'` a new parameter **Force** was added ([issue #1602](https://github.com/dsccommunity/SqlServerDsc/issues/1602)).
    The parameter **Force** is used to enforce the desired state in those
    scenarios where revocations must be performed to enforce the desired
    state, even if that encompasses cascading revocations. If parameter
    **Force** is _not_ set to `$true` an exception is thrown in those
    scenarios where a revocation must be performed to enforce the desired
    state.
    - New integration tests to verify scenarios when current state for a
      permission is `'GrantWithGrant'` but desired state should be `'Grant'`.
- SqlSetup
  - The example `4-InstallNamedInstanceInFailoverClusterFirstNode.ps1` was
    updated to no longer reference the issue #405 and issue #444 in the
    comment-based help. The issues was fixed a while back and _SqlSetup_
    now supports the built-in parameter `PsDscRunAsCredential` ([issue #975](https://github.com/dsccommunity/SqlServerDsc/issues/975)).

## [14.2.0] - 2020-07-23

### Fixed

- SqlServerDsc
  - Updated comment-based help according to style guideline throughout
    ([issue #1500](https://github.com/dsccommunity/SqlServerDsc/issues/1500)).
  - Using Codecov carry forward flag because we are not sending code coverage
    report on each commit.
- CommonTestHelper
  - Minor style changes.
- SqlSetup
  - Updated the documentation with the currently supported features
    ([issue #1566](https://github.com/dsccommunity/SqlServerDsc/issues/1566)).
  - Update documentation around permissions in directory tree for Analysis Services
    ([issue #1443](https://github.com/dsccommunity/SqlServerDsc/issues/1443)).
  - Documented that on certain operating systems, when using least privilege
    for the service account, the security policy setting _Network access:_
    _Restrict clients allowed to make remote calls to SAM_ can result in
    a access denied error during install of the _SQL Server Database Engine_
    ([issue #1559](https://github.com/dsccommunity/SqlServerDsc/issues/1559)).
- SqlRole
  - Fixed the `ServerName` parameter to work with default value of
    `$env:COMPUTERNAME` ([issue #1592](https://github.com/dsccommunity/SqlServerDsc/issues/1592)).

## [14.1.0] - 2020-07-06

### Removed

- SqlServerDsc
  - Remove the file `.github/CONTRIBUTION.md` as it no longer filled any
    purpose as GitHub will find the CONTRIBUTION.md in the root folder
    directly now ([issue #1227](https://github.com/dsccommunity/SqlServerDsc/issues/1227)).

### Changed

- SqlServerDsc
  - Updated DSC resources parameter documentation.

### Fixed

- SqlServerDsc
  - Update resource parameter documentation ([issue #1568](https://github.com/dsccommunity/SqlServerDsc/issues/1568)).
    - Remove italic and inline code-block markdown code in documentation.
  - Documentation is now published to the GitHub Wiki.
    - Deploy task was updated with the correct name.
  - Minor changes too schema property descriptions to generate documentation
    correctly.
  - Updated task list in the PULL_REQUEST_TEMPLATE.md.
  - The documentation in CONTRIBUTING.md has been somewhat updated.
  - Update documentation around design pattern for accounts that does not
    use passwords ([issue #378](https://github.com/dsccommunity/SqlServerDsc/issues/378))
    and ([issue #1230](https://github.com/dsccommunity/SqlServerDsc/issues/1230)).
  - Updating the Integration Test README.md to better explain what the
    integration tests for SqlSetup, SqlRSSetup, and SqlRS does ([issue #1315](https://github.com/dsccommunity/SqlServerDsc/issues/1315)).
- SqlServerDsc.Common
  - Connect-UncPath
    - Now support to authenticate using both NetBIOS domain and Fully Qualified
      Domain Name (FQDN) ([issue #1223](https://github.com/dsccommunity/SqlServerDsc/issues/1223)).
  - Connect-SQL
    - Now support to authenticate using both NetBIOS domain and Fully Qualified
      Domain Name (FQDN) ([issue #1223](https://github.com/dsccommunity/SqlServerDsc/issues/1223)).
  - Connect-SQLAnalysis
    - Now support to authenticate using both NetBIOS domain and Fully Qualified
      Domain Name (FQDN) ([issue #1223](https://github.com/dsccommunity/SqlServerDsc/issues/1223)).
- SqlAGReplica
  - Update documentation with a requirement for SqlServer in certain circumstances
    ([issue #1033](https://github.com/dsccommunity/SqlServerDsc/issues/1033)).
- SqlRSSetup
  - There was a typo in the error message that was thrown when not passing
    either the `Edition` or `ProductKey` that could be misleading ([issue #1386](https://github.com/dsccommunity/SqlServerDsc/issues/1386)).
  - Updated the parameter descriptions for the parameters `Edition` and
    `ProductKey` that they are mutually exclusive ([issue #1386](https://github.com/dsccommunity/SqlServerDsc/issues/1386)).
- SqlWindowsFirewall
  - Now support to authenticate using both NetBIOS domain and Fully Qualified
    Domain Name (FQDN) ([issue #1223](https://github.com/dsccommunity/SqlServerDsc/issues/1223)).
- SqlDatabaseObjectPermission
  - Since the task that publish Wiki content was updated to correctly handle
    embedded instances the duplicate documentation was removed from the
    resource README.md, and some was added to the schema MOF parameter
    descriptions ([issue #1580](https://github.com/dsccommunity/SqlServerDsc/issues/1580)).
- SqlScript
  - Fixed the URLs in the parameter documentation ([issue #1582](https://github.com/dsccommunity/SqlServerDsc/issues/1582)).
- SqlScriptQuery
  - Fixed the URLs in the parameter documentation ([issue #1583](https://github.com/dsccommunity/SqlServerDsc/issues/1583)).

### Added

- SqlScript
  - Added the DisableVariables parameter ([issue #1422](https://github.com/dsccommunity/SqlServerDsc/issues/1422)).
- SqlScriptQuery
  - Added the DisableVariables parameter ([issue #1422](https://github.com/dsccommunity/SqlServerDsc/issues/1422)).

## [14.0.0] - 2020-06-12

### Remove

- SqlServerDsc
  - BREAKING CHANGE: Since the operating system Windows Server 2008 R2 and
    the product SQL Server 2008 R2 has gone end-of-life the DSC resources
    will no longer try to maintain compatibility with them. Moving forward,
    and including this release, there may be code changes that will break
    the resource on Windows Server 2008 R2 or with SQL Server 2008 R2
    ([issue #1514](https://github.com/dsccommunity/SqlServerDsc/issues/1514)).

### Deprecated

The documentation, examples, unit test, and integration tests have been
removed for these deprecated resources. These resources will be removed
in a future release.

- SqlDatabaseOwner
  - This resource is now deprecated. The functionality is now covered by
    a property in the resource _SqlDatabase_ ([issue #966](https://github.com/dsccommunity/SqlServerDsc/issues/966)).
- SqlDatabaseRecoveryModel
  - This resource is now deprecated. The functionality is now covered by
    a property in the resource _SqlDatabase_ ([issue #967](https://github.com/dsccommunity/SqlServerDsc/issues/967)).
- SqlServerEndpointState
  - This resource is now deprecated. The functionality is covered by a
    property in the resource _SqlEndpoint_ ([issue #968](https://github.com/dsccommunity/SqlServerDsc/issues/968)).
- SqlServerNetwork
  - This resource is now deprecated. The functionality is now covered by
    the resources _SqlProtocol_ and _SqlProtocolTcpIp_.

### Added

- SqlSetup
  - Added support for major version upgrade ([issue #1561](https://github.com/dsccommunity/SqlServerDsc/issues/1561)).
- SqlServerDsc
  - Added new resource SqlProtocol ([issue #1377](https://github.com/dsccommunity/SqlServerDsc/issues/1377)).
  - Added new resource SqlProtocolTcpIp ([issue #1378](https://github.com/dsccommunity/SqlServerDsc/issues/1378)).
  - Added new resource SqlDatabaseObjectPermission ([issue #1119](https://github.com/dsccommunity/SqlServerDsc/issues/1119)).
  - Fixing a problem with the latest ModuleBuild 1.7.0 that breaks the CI
    pipeline.
  - Prepare repository for auto-documentation by adding README.md to each
    resource folder with the content from the root README.md.
- SqlServerDsc.Common
  - Added function `Import-Assembly` that can help import an assembly
    into the PowerShell session.
  - Prepared unit tests to support Pester 5 so a minimal conversation
    is only needed later.
  - Updated `Import-SQLPSModule` to better support unit tests.
- CommonTestHelper
  - Added the functions `Get-InvalidOperationRecord` and `Get-InvalidResultRecord`
    that is needed for evaluate localized error message strings for unit tests.
- SqlEndpoint
  - BREAKING CHANGE: A new required property `EndpointType` was added to
    support different types of endpoints in the future. For now the only
    endpoint type that is supported is the database mirror endpoint type
    (`DatabaseMirroring`).
  - Added the property `State` to be able to specify if the endpoint should
    be running, stopped, or disabled. _This property was moved from the now_
    _deprecated DSC resource `SqlServerEndpointState`_.
- SqlSetup
  - A read only property `IsClustered` was added that can be used to determine
    if the instance is clustered.
  - Added the properties `NpEnabled` and `TcpEnabled` ([issue #1161](https://github.com/dsccommunity/SqlServerDsc/issues/1161)).
  - Added the property `UseEnglish` ([issue #1473](https://github.com/dsccommunity/SqlServerDsc/issues/1473)).
- SqlReplication
  - Add integration tests ([issue #755](https://github.com/dsccommunity/SqlServerDsc/issues/755).
- SqlDatabase
  - The property `OwnerName` was added.
- SqlDatabasePermission
  - Now possible to change permissions for database user-defined roles
    (e.g. public) and database application roles ([issue #1498](https://github.com/dsccommunity/SqlServerDsc/issues/1498).
- SqlServerDsc.Common
  - The helper function `Restart-SqlService` was improved to handle Failover
    Clusters better. Now the SQL Server service will only be taken offline
    and back online again if the service is online to begin with.
  - The helper function `Restart-SqlServer` learned the new parameter
    `OwnerNode`. The parameter `OwnerNode` takes an array of Cluster node
    names. Using this parameter the cluster group will only be taken
    offline and back online if the cluster group owner is one specified
    in this parameter.
  - The helper function `Compare-ResourcePropertyState` was improved to
    handle embedded instances by adding a parameter `CimInstanceKeyProperties`
    that can be used to identify the unique parameter for each embedded
    instance in a collection.
  - The helper function `Test-DscPropertyState` was improved to evaluate
    the properties in a single CIM instance or a collection of CIM instances
    by recursively call itself.
  - When the helper function `Test-DscPropertyState` evaluated an array
    the verbose messages was not very descriptive. Instead of outputting
    the side indicator from the compare it now outputs a descriptive
    message.

### Changed

- SqlServerDsc
  - BREAKING CHANGE: Some DSC resources have been renamed ([issue #1540](https://github.com/dsccommunity/SqlServerDsc/issues/1540)).
    - `SqlServerConfiguration` was renamed to `SqlConfiguration`.
    - `SqlServerDatabaseMail` was renamed to `SqlDatabaseMail`.
    - `SqlServerEndpoint` was renamed to `SqlEndpoint`.
    - `SqlServerEndpointPermission` was renamed to `SqlEndpointPermission`.
    - `SqlServerLogin` was renamed to `SqlLogin`.
    - `SqlServerMaxDop` was renamed to `SqlMaxDop`.
    - `SqlServerMemory` was renamed to `SqlMemory`.
    - `SqlServerPermission` was renamed to `SqlPermission`.
    - `SqlServerProtocol` was renamed to `SqlProtocol`.
    - `SqlServerProtocolTcpIp` was renamed to `SqlProtocolTcpIp`.
    - `SqlServerReplication` was renamed to `SqlReplication`.
    - `SqlServerRole` was renamed to `SqlRole`.
    - `SqlServerSecureConnection` was renamed to `SqlSecureConnection`.
  - Changed all resource prefixes from `MSFT_` to `DSC_` ([issue #1496](https://github.com/dsccommunity/SqlServerDsc/issues/1496)).
    _Deprecated resource has not changed prefix._
  - All resources are now using the common module DscResource.Common.
  - When a PR is labelled with 'ready for merge' it is no longer being
    marked as stale if the PR is not merged for 30 days (for example it is
    dependent on something else) ([issue #1504](https://github.com/dsccommunity/SqlServerDsc/issues/1504)).
  - Updated the CI pipeline to use latest version of the module ModuleBuilder.
  - Changed to use the property `NuGetVersionV2` from GitVersion in the
    CI pipeline.
  - The unit tests now run on PowerShell 7 to optimize the total run time.
- SqlServerDsc.Common
  - The helper function `Invoke-InstallationMediaCopy` was changed to
    handle a breaking change in PowerShell 7 ([issue #1530](https://github.com/dsccommunity/SqlServerDsc/issues/1530)).
  - Removed the local helper function `Set-PSModulePath` as it was
    implemented in the module DscResource.Common.
- CommonTestHelper
  - The test helper function `New-SQLSelfSignedCertificate` was changed
    to install the dependent module `PSPKI` through `RequiredModules.psd1`.
- SqlAlwaysOnService
  - BREAKING CHANGE: The parameter `ServerName` is now non-mandatory and
    defaults to `$env:COMPUTERNAME` ([issue #319](https://github.com/dsccommunity/SqlServerDsc/issues/319)).
  - Normalize parameter descriptive text for default values.
- SqlDatabase
  - BREAKING CHANGE: The parameter `ServerName` is now non-mandatory and
    defaults to `$env:COMPUTERNAME` ([issue #319](https://github.com/dsccommunity/SqlServerDsc/issues/319)).
  - BREAKING CHANGE: The non-mandatory parameters was removed from the
    function `Get-TargetResource` since they were not needed.
  - BREAKING CHANGE: The properties `CompatibilityLevel` and `Collation`
    are now only enforced if the are specified in the configuration.
  - Normalize parameter descriptive text for default values.
- SqlDatabaseDefaultLocation
  - BREAKING CHANGE: The parameter `ServerName` is now non-mandatory and
    defaults to `$env:COMPUTERNAME` ([issue #319](https://github.com/dsccommunity/SqlServerDsc/issues/319)).
  - Normalize parameter descriptive text for default values.
- SqlDatabaseOwner
  - BREAKING CHANGE: Database changed to DatabaseName for consistency with
    other modules ([issue #1484](https://github.com/dsccommunity/SqlServerDsc/issues/1484)).
- SqlDatabasePermission
  - BREAKING CHANGE: The parameter `ServerName` is now non-mandatory and
    defaults to `$env:COMPUTERNAME` ([issue #319](https://github.com/dsccommunity/SqlServerDsc/issues/319)).
  - Normalize parameter descriptive text for default values.
  - BREAKING CHANGE: Database changed to DatabaseName for consistency with
    other modules ([issue #1484](https://github.com/dsccommunity/SqlServerDsc/issues/1484)).
  - BREAKING CHANGE: The resource no longer create the database user if
    it does not exist. Use the resource _SqlDatabaseUser_ to enforce that
    the database user exist in the database prior to setting permissions
    using this resource ([issue #848](https://github.com/dsccommunity/SqlServerDsc/issues/848)).
  - BREAKING CHANGE: The resource no longer checks if a login exist so that
    it is possible to set permissions for database users that does not
    have a login, e.g. the database user 'guest' ([issue #1134](https://github.com/dsccommunity/SqlServerDsc/issues/1134)).
  - Updated examples.
  - Added integration tests ([issue #741](https://github.com/dsccommunity/SqlServerDsc/issues/741)).
  - Get-TargetResource will no longer throw an exception if the database
    does not exist.
- SqlDatabaseRecoveryModel
  - BREAKING CHANGE: The parameter `ServerName` is now non-mandatory and
    defaults to `$env:COMPUTERNAME` ([issue #319](https://github.com/dsccommunity/SqlServerDsc/issues/319)).
  - Normalize parameter descriptive text for default values.
- SqlDatabaseRole
  - BREAKING CHANGE: The parameter `ServerName` is now non-mandatory and
    defaults to `$env:COMPUTERNAME` ([issue #319](https://github.com/dsccommunity/SqlServerDsc/issues/319)).
  - Normalize parameter descriptive text for default values.
  - BREAKING CHANGE: Database changed to DatabaseName for consistency with
    other modules ([issue #1484](https://github.com/dsccommunity/SqlServerDsc/issues/1484)).
- SqlDatabaseUser
  - BREAKING CHANGE: The parameter `ServerName` is now non-mandatory and
    defaults to `$env:COMPUTERNAME` ([issue #319](https://github.com/dsccommunity/SqlServerDsc/issues/319)).
  - Normalize parameter descriptive text for default values.
- SqlScript
  - BREAKING CHANGE: The parameter `ServerInstance` is replaced by the two
    parameters `ServerName` and `InstanceName`. The parameter `InstanceName`
    is the only one mandatory which fixes the issue that it was possible to
    run the same script using different host names ([issue #925](https://github.com/dsccommunity/SqlServerDsc/issues/925)).
- SqlScriptQuery
  - BREAKING CHANGE: The parameter `ServerInstance` is replaced by the two
    parameters `ServerName` and `InstanceName`. The parameter `InstanceName`
    is the only one mandatory which fixes the issue that it was possible to
    run the same query using different host names ([issue #925](https://github.com/dsccommunity/SqlServerDsc/issues/925)).
- SqlConfiguration
  - BREAKING CHANGE: The parameter `ServerName` is now non-mandatory and
    defaults to `$env:COMPUTERNAME` ([issue #319](https://github.com/dsccommunity/SqlServerDsc/issues/319)).
  - Normalize parameter descriptive text for default values.
- SqlDatabaseMail
  - Normalize parameter descriptive text for default values.
- SqlEndpoint
  - BREAKING CHANGE: Now the properties are only enforced if they are
    specified in the configuration.
  - Normalize parameter descriptive text for default values.
- SqlEndpointPermission
  - BREAKING CHANGE: The parameter `ServerName` is now non-mandatory and
    defaults to `$env:COMPUTERNAME` ([issue #319](https://github.com/dsccommunity/SqlServerDsc/issues/319)).
  - Normalize parameter descriptive text for default values.
- SqlLogin
  - BREAKING CHANGE: The parameter `ServerName` is now non-mandatory and
    defaults to `$env:COMPUTERNAME` ([issue #319](https://github.com/dsccommunity/SqlServerDsc/issues/319)).
  - Normalize parameter descriptive text for default values.
- SqlRole
  - BREAKING CHANGE: The parameter `ServerName` is now non-mandatory and
    defaults to `$env:COMPUTERNAME` ([issue #319](https://github.com/dsccommunity/SqlServerDsc/issues/319)).
  - Normalize parameter descriptive text for default values.
- SqlServiceAccount
  - BREAKING CHANGE: The parameter `ServerName` is now non-mandatory and
    defaults to `$env:COMPUTERNAME` ([issue #319](https://github.com/dsccommunity/SqlServerDsc/issues/319)).
  - Normalize parameter descriptive text for default values.
- SqlSetup
  - BREAKING CHANGE: Now if the parameter `AgtSvcStartupType` is not specified
    in the configuration the resource will no longer by default add an
    argument to `setup.exe` with a value of `Automatic` for the argument
    `AGTSVCSTARTUPTYPE`. If the parameter `AgtSvcStartupType` is not specified
    in the configuration there will be no setup argument added at all
    ([issue #464](https://github.com/dsccommunity/SqlServerDsc/issues/464)).
  - BREAKING CHANGE: When installing a failover cluster the cluster
    validation is no longer skipped by default. To skip cluster validation
    the configuration must opt-in by specifying the following
    `SkipRule = 'Cluster_VerifyForErrors'` ([issue #335](https://github.com/dsccommunity/SqlServerDsc/issues/335)).
  - BREAKING CHANGE: Now, unless the parameter `SuppressReboot` is set to
    `$true`, the node will be restarted if the setup ends with the
    [error code 3010](https://docs.microsoft.com/en-us/previous-versions/tn-archive/bb418811(v=technet.10)#server-setup-fails-with-code-3010).
    Previously just a warning message was written ([issue #565](https://github.com/dsccommunity/SqlServerDsc/issues/565)).

### Fixed

- SqlServerDsc
  - The regular expression for `minor-version-bump-message` in the file
    `GitVersion.yml` was changed to only raise minor version when the
    commit message contain the word `add`, `adds`, `minor`, `feature`,
    or `features`.
  - Now code coverage is reported to Codecov, and a codecov.yml was added.
  - Updated to support DscResource.Common v0.7.1.
  - Changed to point to CONTRIBUTING.md on master branch to avoid "404 Page not found"
    ([issue #1508](https://github.com/dsccommunity/SqlServerDsc/issues/1508)).
- SqlAGDatabase
  - Fixed unit tests that failed intermittently when running unit tests
    in PowerShell 7 ([issue #1532](https://github.com/dsccommunity/SqlServerDsc/issues/1532)).
  - Minor code style issue changes.
- SqlAgentAlert
  - The parameter `ServerName` now throws when passing an empty string or
    null value (part of [issue #319](https://github.com/dsccommunity/SqlServerDsc/issues/319)).
- SqlAgentFailsafe
  - The parameter `ServerName` now throws when passing an empty string or
    null value (part of [issue #319](https://github.com/dsccommunity/SqlServerDsc/issues/319)).
- SqlAgentOperator
  - The parameter `ServerName` now throws when passing an empty string or
    null value (part of [issue #319](https://github.com/dsccommunity/SqlServerDsc/issues/319)).
- SqlAlias
  - BREAKING CHANGE: The parameter `ServerName` is now non-mandatory to
    prevent ping-pong behavior ([issue #1502](https://github.com/dsccommunity/SqlServerDsc/issues/1502)).
    The `ServerName` is not returned as an empty string when the protocol is
    Named Pipes.
- SqlDatabase
  - Fixed missing parameter `CompatibilityLevel` in the README.md (and
    updated the description in the schema.mof).
- SqlRs
  - Fix typo in the schema parameter `SuppressRestart` description
    and in the parameter description in the `README.md`.
- SqlDatabaseMail
  - The parameter `ServerName` now throws when passing an empty string or
    null value (part of [issue #319](https://github.com/dsccommunity/SqlServerDsc/issues/319)).
- SqlServerEndpoint
  - The parameter `ServerName` now throws when passing an empty string or
    null value (part of [issue #319](https://github.com/dsccommunity/SqlServerDsc/issues/319)).
- SqlEndpoint
  - The parameter `ServerName` now throws when passing an empty string or
    null value (part of [issue #319](https://github.com/dsccommunity/SqlServerDsc/issues/319)).
- SqlPermission
  - The parameter `ServerName` now throws when passing an empty string or
    null value (part of [issue #319](https://github.com/dsccommunity/SqlServerDsc/issues/319)).
- SqlReplication
  - Enhanced the exception handling so it shows the inner exception error
    message that have the actual error that occurred.
  - Corrected the examples.
- SqlSetup
  - Update integration tests to correctly detect sysadmins because of changes
    to the build worker.
  - The property `SqlTempdbLogFileGrowth` and `SqlTempdbFileGrowth` now returns
    the correct values. Previously the value of the growth was wrongly
    divided by 1KB even if the value was in percent. Now the value for growth
    is the sum of the average of MB and average of the percentage.
  - The function `Get-TargetResource` was changed so that the property
    `SQLTempDBDir` will now return the database `tempdb`'s property
    `PrimaryFilePath`.
  - BREAKING CHANGE: Logic that was under feature flag `DetectionSharedFeatures`
    was made the default and old logic that was used to detect shared features
    was removed ([issue #1290](https://github.com/dsccommunity/SqlServerDsc/issues/1290)).
    This was implemented because the previous implementation did not work
    fully with SQL Server 2017.
  - Much of the code was refactored into units (functions) to be easier to test.
    Due to the size of the code the unit tests ran for an abnormal long time,
    after this refactoring the unit tests runs much quicker.

## [13.5.0] - 2020-04-12

### Added

- SqlServerLogin
  - Added `DefaultDatabase` parameter ([issue #1474](https://github.com/dsccommunity/SqlServerDsc/issues/1474)).

### Changed

- SqlServerDsc
  - Update the CI pipeline files.
  - Only run CI pipeline on branch `master` when there are changes to files
    inside the `source` folder.
  - Replaced Microsoft-hosted agent (build image) `win1803` with `windows-2019`
    ([issue #1466](https://github.com/dsccommunity/SqlServerDsc/issues/1466)).

### Fixed

- SqlSetup
  - Refresh PowerShell drive list before attempting to resolve `setup.exe` path
    ([issue #1482](https://github.com/dsccommunity/SqlServerDsc/issues/1482)).
- SqlAG
  - Fix hashtables to align with style guideline ([issue #1437](https://github.com/dsccommunity/SqlServerDsc/issues/1437)).

## [13.4.0] - 2020-03-18

### Added

- SqlDatabase
  - Added ability to manage the Compatibility Level and Recovery Model of a database

### Changed

- SqlServerDsc
  - Azure Pipelines will no longer trigger on changes to just the CHANGELOG.md
    (when merging to master).
  - The deploy step is no longer run if the Azure DevOps organization URL
    does not contain 'dsccommunity'.
  - Changed the VS Code project settings to trim trailing whitespace for
    markdown files too.

## [13.3.0] - 2020-01-17

### Added

- SqlServerDsc
  - Added continuous delivery with a new CI pipeline.
    - Update build.ps1 from latest template.

### Changed

- SqlServerDsc
  - Add .gitattributes file to checkout file correctly with CRLF.
  - Updated .vscode/analyzersettings.psd1 file to correct use PSSA rules
    and custom rules in VS Code.
  - Fix hashtables to align with style guideline ([issue #1437](https://github.com/dsccommunity/SqlServerDsc/issues/1437)).
  - Updated most examples to remove the need for the variable `$ConfigurationData`,
    and fixed style issues.
  - Ignore commit in `GitVersion.yml` to force the correct initial release.
  - Set a display name on all the jobs and tasks in the CI pipeline.
  - Removing file 'Tests.depend.ps1' as it is no longer required.
- SqlServerMaxDop
  - Fix line endings in code which did not use the correct format.
- SqlAlwaysOnService
  - The integration test has been temporarily disabled because when
    the cluster feature is installed it requires a reboot on the
    Windows Server 2019 build worker.
- SqlDatabaseRole
  - Update unit test to have the correct description on the `Describe`-block
    for the test of `Set-TargetResource`.
- SqlServerRole
  - Add support for nested role membership ([issue #1452](https://github.com/dsccommunity/SqlServerDsc/issues/1452))
  - Removed use of case-sensitive Contains() function when evalutating role membership.
    ([issue #1153](https://github.com/dsccommunity/SqlServerDsc/issues/1153))
  - Refactored mocks and unit tests to increase performance. ([issue #979](https://github.com/dsccommunity/SqlServerDsc/issues/979))

### Fixed

- SqlServerDsc
  - Fixed unit tests to call the function `Invoke-TestSetup` outside the
    try-block.
  - Update GitVersion.yml with the correct regular expression.
  - Fix import statement in all tests, making sure it throws if module
    DscResource.Test cannot be imported.
- SqlAlwaysOnService
  - When failing to enable AlwaysOn the resource should now fail with an
    error ([issue #1190](https://github.com/dsccommunity/SqlServerDsc/issues/1190)).
- SqlAgListener
  - Fix IPv6 addresses failing Test-TargetResource after listener creation.

## [13.2.0.0] - 2019-09-18

### Changed

- Changes to SqlServerDsc
  - Fix keywords to lower-case to align with guideline.
  - Fix keywords to have space before a parenthesis to align with guideline.
  - Fix typo in SqlSetup strings ([issue #1419](https://github.com/dsccommunity/SqlServerDsc/issues/1419)).

## [13.1.0.0] - 2019-08-07

### Changed

- Changes to SqlServerDsc
  - New DSC resource SqlAgentFailsafe
  - New DSC resource SqlDatabaseUser ([issue #846](https://github.com/dsccommunity/SqlServerDsc/issues/846)).
    - Adds ability to create database users with more fine-grained control,
      e.g. re-mapping of orphaned logins or a different login. Supports
      creating a user with or without login name, and database users mapped
      to a certificate or asymmetric key.
  - Changes to helper function Invoke-Query
    - Fixes issues in [issue #1355](https://github.com/dsccommunity/SqlServerDsc/issues/1355).
    - Works together with Connect-SQL now.
    - Parameters now match that of Connect-SQL ([issue #1392](https://github.com/dsccommunity/SqlServerDsc/issues/1392)).
    - Can now pass in credentials.
    - Can now pass in 'Microsoft.SqlServer.Management.Smo.Server' object.
    - Can also pipe in 'Microsoft.SqlServer.Management.Smo.Server' object.
    - Can pipe Connect-SQL | Invoke-Query.
    - Added default values to Invoke-Query.
    - Now it will output verbose messages of the query that is run, so it
      not as quiet of what it is doing when a user asks for verbose output
      ([issue #1404](https://github.com/dsccommunity/SqlServerDsc/issues/1404)).
    - It is possible to redact text in the verbose output by providing
      strings in the new parameter `RedactText`.
  - Minor style fixes in unit tests.
  - Changes to helper function Connect-SQL
    - When impersonating WindowsUser credential use the NetworkCredential UserName.
    - Added additional verbose logging.
    - Connect-SQL now uses parameter sets to more intuitive evaluate that
      the correct parameters are used in different scenarios
      ([issue #1403](https://github.com/dsccommunity/SqlServerDsc/issues/1403)).
  - Changes to helper function Connect-SQLAnalysis
    - Parameters now match that of Connect-SQL ([issue #1392](https://github.com/dsccommunity/SqlServerDsc/issues/1392)).
  - Changes to helper function Restart-SqlService
    - Parameters now match that of Connect-SQL ([issue #1392](https://github.com/dsccommunity/SqlServerDsc/issues/1392)).
  - Changes to helper function Restart-ReportingServicesService
    - Parameters now match that of Connect-SQL ([issue #1392](https://github.com/dsccommunity/SqlServerDsc/issues/1392)).
  - Changes to helper function Split-FullSqlInstanceName
    - Parameters and function name changed to use correct casing.
  - Changes to helper function Get-SqlInstanceMajorVersion
    - Parameters now match that of Connect-SQL ([issue #1392](https://github.com/dsccommunity/SqlServerDsc/issues/1392)).
  - Changes to helper function Test-LoginEffectivePermissions
    - Parameters now match that of Connect-SQL ([issue #1392](https://github.com/dsccommunity/SqlServerDsc/issues/1392)).
  - Changes to helper function Test-AvailabilityReplicaSeedingModeAutomatic
    - Parameters now match that of Connect-SQL ([issue #1392](https://github.com/dsccommunity/SqlServerDsc/issues/1392)).
- Changes to SqlServerSecureConnection
  - Forced $Thumbprint to lowercase to fix [issue #1350](https://github.com/dsccommunity/SqlServerDsc/issues/1350).
  - Add parameter SuppressRestart with default value false.
    This allows users to suppress restarts after changes have been made.
    Changes will not take effect until the service has been restarted.
- Changes to SqlSetup
  - Correct minor style violation [issue #1387](https://github.com/dsccommunity/SqlServerDsc/issues/1387).
- Changes to SqlDatabase
  - Get-TargetResource now correctly return `$null` for the collation property
    when the database does not exist ([issue #1395](https://github.com/dsccommunity/SqlServerDsc/issues/1395)).
  - No longer enforces the collation property if the Collation parameter
    is not part of the configuration ([issue #1396](https://github.com/dsccommunity/SqlServerDsc/issues/1396)).
  - Updated resource description in README.md
  - Fix examples to use `PsDscRunAsCredential` ([issue #760](https://github.com/dsccommunity/SqlServerDsc/issues/760)).
  - Added integration tests ([issue #739](https://github.com/dsccommunity/SqlServerDsc/issues/739)).
  - Updated unit tests to the latest template ([issue #1068](https://github.com/dsccommunity/SqlServerDsc/issues/1068)).

## [13.0.0.0] - 2019-06-26

### Changed

- Changes to SqlServerDsc
  - Added SqlAgentAlert resource.
  - Opt-in to the common test 'Common Test - Validation Localization'.
  - Opt-in to the common test 'Common Test - Flagged Script Analyzer Rules'
    ([issue #1101](https://github.com/dsccommunity/SqlServerDsc/issues/1101)).
  - Removed the helper function `New-TerminatingError`, `New-WarningMessage`
    and `New-VerboseMessage` in favor of the the new
    [localization helper functions](https://github.com/dsccommunity/DscResources/blob/master/StyleGuidelines.md#localization).
  - Combine DscResource.LocalizationHelper and DscResource.Common into
    SqlServerDsc.Common ([issue #1357](https://github.com/dsccommunity/SqlServerDsc/issues/1357)).
  - Update Assert-TestEnvironment.ps1 to not error if strict mode is enabled
    and there are no missing dependencies ([issue #1368](https://github.com/dsccommunity/SqlServerDsc/issues/1368)).
- Changes to SqlServerDsc.Common
  - Added StatementTimeout to function 'Connect-SQL' with default 600 seconds (10mins).
  - Added StatementTimeout to function 'Invoke-Query' with default 600 seconds (10mins)
    ([issue #1358](https://github.com/dsccommunity/SqlServerDsc/issues/1358)).
  - Changes to helper function Connect-SQL
    - The function now make it more clear that when using the parameter
      `SetupCredential` is impersonates that user, and by default it does
      not impersonates a user but uses the credential that the resource
      is run as (for example the built-in credential parameter
      `PsDscRunAsCredential`). [@kungfu71186](https://github.com/kungfu71186)
    - Added parameter alias `-DatabaseCredential` for the parameter
      `-SetupCredential`. [@kungfu71186](https://github.com/kungfu71186)
- Changes to SqlAG
  - Added en-US localization.
- Changes to SqlAGReplica
  - Added en-US localization.
  - Improved verbose message output when creating availability group replica,
    removing a availability group replica, and joining the availability
    group replica to the availability group.
- Changes to SqlAlwaysOnService
  - Now outputs the correct verbose message when restarting the service.
- Changes to SqlServerMemory
  - Now outputs the correct verbose messages when calculating the dynamic
    memory, and when limiting maximum memory.
- Changes to SqlServerRole
  - Now outputs the correct verbose message when the members of a role is
    not in desired state.
- Changes to SqlAgentOperator
  - Fix minor issue that when unable to connect to an instance. Instead
    of showing a message saying that connect failed another unrelated
    error message could have been shown, because of an error in the code.
  - Fix typo in test it block.
- Changes to SqlDatabaseRole
  - BREAKING CHANGE: Refactored to enable creation/deletion of the database role
    itself as well as management of the role members. *Note that the resource no
    longer adds database users.* ([issue #845](https://github.com/dsccommunity/SqlServerDsc/issues/845),
    [issue #847](https://github.com/dsccommunity/SqlServerDsc/issues/847),
    [issue #1252](https://github.com/dsccommunity/SqlServerDsc/issues/1252),
    [issue #1339](https://github.com/dsccommunity/SqlServerDsc/issues/1339)).
    [Paul Shamus @pshamus](https://github.com/pshamus)
- Changes to SqlSetup
  - Add an Action type of 'Upgrade'. This will ask setup to do a version
    upgrade where possible ([issue #1368](https://github.com/dsccommunity/SqlServerDsc/issues/1368)).
  - Fix an error when testing for DQS installation ([issue #1368](https://github.com/dsccommunity/SqlServerDsc/issues/1368)).
  - Changed the logic of how default value of FailoverClusterGroupName is
    set since that was preventing the resource to be able to be debugged
    ([issue #448](https://github.com/dsccommunity/SqlServerDsc/issues/448)).
  - Added RSInstallMode parameter ([issue #1163](https://github.com/dsccommunity/SqlServerDsc/issues/1163)).
- Changes to SqlWindowsFirewall
  - Where a version upgrade has changed paths for a database engine, the
    existing firewall rule for that instance will be updated rather than
    another one created ([issue #1368](https://github.com/dsccommunity/SqlServerDsc/issues/1368)).
    Other firewall rules can be fixed to work in the same way later.
- Changes to SqlAGDatabase
  - Added new parameter 'ReplaceExisting' with default false.
    This allows forced restores when a database already exists on secondary.
  - Added StatementTimeout to Invoke-Query to fix Issue#1358
  - Fix issue where calling Get would return an error because the database
    name list may have been returned as a string instead of as a string array
    ([issue #1368](https://github.com/dsccommunity/SqlServerDsc/issues/1368)).

## [12.5.0.0] - 2019-05-15

### Changed

- Changes to SqlServerSecureConnection
  - Updated README and added example for SqlServerSecureConnection,
    instructing users to use the 'SYSTEM' service account instead of
    'LocalSystem'.
- Changes to SqlScript
  - Correctly passes the `$VerbosePreference` to the helper function
    `Invoke-SqlScript` so that `PRINT` statements is outputted correctly
    when verbose output is requested, e.g
    `Start-DscConfiguration -Verbose`.
  - Added en-US localization ([issue #624](https://github.com/dsccommunity/SqlServerDsc/issues/624)).
  - Added additional unit tests for code coverage.
- Changes to SqlScriptQuery
  - Correctly passes the `$VerbosePreference` to the helper function
    `Invoke-SqlScript` so that `PRINT` statements is outputted correctly
    when verbose output is requested, e.g
    `Start-DscConfiguration -Verbose`.
  - Added en-US localization.
  - Added additional unit tests for code coverage.
- Changes to SqlSetup
  - Concatenated Robocopy localization strings ([issue #694](https://github.com/dsccommunity/SqlServerDsc/issues/694)).
  - Made the error message more descriptive when the Set-TargetResource
    function calls the Test-TargetResource function to verify the desired
    state.
- Changes to SqlWaitForAG
  - Added en-US localization ([issue #625](https://github.com/dsccommunity/SqlServerDsc/issues/625)).
- Changes to SqlServerPermission
  - Added en-US localization ([issue #619](https://github.com/dsccommunity/SqlServerDsc/issues/619)).
- Changes to SqlServerMemory
  - Added en-US localization ([issue #617](https://github.com/dsccommunity/SqlServerDsc/issues/617)).
  - No longer will the resource set the MinMemory value if it was provided
    in a configuration that also set the `Ensure` parameter to 'Absent'
    ([issue #1329](https://github.com/dsccommunity/SqlServerDsc/issues/1329)).
  - Refactored unit tests to simplify them add add slightly more code
    coverage.
- Changes to SqlServerMaxDop
  - Added en-US localization ([issue #616](https://github.com/dsccommunity/SqlServerDsc/issues/616)).
- Changes to SqlRS
  - Reporting Services are restarted after changing settings, unless
    `$SuppressRestart` parameter is set ([issue #1331](https://github.com/dsccommunity/SqlServerDsc/issues/1331)).
    `$SuppressRestart` will also prevent Reporting Services restart after initialization.
  - Fixed one of the error handling to use localization, and made the
    error message more descriptive when the Set-TargetResource function
    calls the Test-TargetResource function to verify the desired
    state. *This was done prior to adding full en-US localization.*
  - Fixed ([issue #1258](https://github.com/dsccommunity/SqlServerDsc/issues/1258)).
    When initializing Reporting Services, there is no need to execute `InitializeReportServer`
    CIM method, since executing `SetDatabaseConnection` CIM method initializes
    Reporting Services.
  - [issue #864](https://github.com/dsccommunity/SqlServerDsc/issues/864) SqlRs
    can now initialise SSRS 2017 instances
- Changes to SqlServerLogin
  - Added en-US localization ([issue #615](https://github.com/dsccommunity/SqlServerDsc/issues/615)).
  - Added unit tests to improved code coverage.
- Changes to SqlWindowsFirewall
  - Added en-US localization ([issue #614](https://github.com/dsccommunity/SqlServerDsc/issues/614)).
- Changes to SqlServerEndpoint
  - Added en-US localization ([issue #611](https://github.com/dsccommunity/SqlServerDsc/issues/611)).
- Changes to SqlServerEndpointPermission
  - Added en-US localization ([issue #612](https://github.com/dsccommunity/SqlServerDsc/issues/612)).
- Changes to SqlServerEndpointState
  - Added en-US localization ([issue #613](https://github.com/dsccommunity/SqlServerDsc/issues/613)).
- Changes to SqlDatabaseRole
  - Added en-US localization ([issue #610](https://github.com/dsccommunity/SqlServerDsc/issues/610)).
- Changes to SqlDatabaseRecoveryModel
  - Added en-US localization ([issue #609](https://github.com/dsccommunity/SqlServerDsc/issues/609)).
- Changes to SqlDatabasePermission
  - Added en-US localization ([issue #608](https://github.com/dsccommunity/SqlServerDsc/issues/608)).
- Changes to SqlDatabaseOwner
  - Added en-US localization ([issue #607](https://github.com/dsccommunity/SqlServerDsc/issues/607)).
- Changes to SqlDatabase
  - Added en-US localization ([issue #606](https://github.com/dsccommunity/SqlServerDsc/issues/606)).
- Changes to SqlAGListener
  - Added en-US localization ([issue #604](https://github.com/dsccommunity/SqlServerDsc/issues/604)).
- Changes to SqlAlwaysOnService
  - Added en-US localization ([issue #603](https://github.com/dsccommunity/SqlServerDsc/issues/608)).
- Changes to SqlAlias
  - Added en-US localization ([issue #602](https://github.com/dsccommunity/SqlServerDsc/issues/602)).
  - Removed ShouldProcess for the code, since it has no purpose in a DSC
    resource ([issue #242](https://github.com/dsccommunity/SqlServerDsc/issues/242)).
- Changes to SqlServerReplication
  - Added en-US localization ([issue #620](https://github.com/dsccommunity/SqlServerDsc/issues/620)).
  - Refactored Get-TargetResource slightly so it provide better verbose
    messages.

## [12.4.0.0] - 2019-04-03

### Changed

- Changes to SqlServerDsc
  - Added new resources.
    - SqlRSSetup
  - Added helper module DscResource.Common from the repository
    DscResource.Template.
    - Moved all helper functions from SqlServerDscHelper.psm1 to DscResource.Common.
    - Renamed Test-SqlDscParameterState to Test-DscParameterState.
    - New-TerminatingError error text for a missing localized message now matches
      the output even if the "missing localized message" localized message is
      also missing.
  - Added helper module DscResource.LocalizationHelper from the repository
    DscResource.Template, this replaces the helper module CommonResourceHelper.psm1.
  - Cleaned up unit tests, mostly around loading cmdlet stubs and loading
    classes stubs, but also some tests that were using some odd variants.
  - Fix all integration tests according to issue [PowerShell/DscResource.Template#14](https://github.com/dsccommunity/DscResource.Template/issues/14).
- Changes to SqlServerMemory
  - Updated Cim Class to Win32_ComputerSystem (instead of Win32_PhysicalMemory)
    because the correct memory size was not being detected correctly on Azure VMs
    ([issue #914](https://github.com/dsccommunity/SqlServerDsc/issues/914)).
- Changes to SqlSetup
  - Split integration tests into two jobs, one for running integration tests
    for SQL Server 2016 and another for running integration test for
    SQL Server 2017 ([issue #858](https://github.com/dsccommunity/SqlServerDsc/issues/858)).
  - Localized messages for Master Data Services no longer start and end with
    single quote.
  - When installing features a verbose message is written if a feature is found
    to already be installed. It no longer quietly removes the feature from the
    `/FEATURES` argument.
  - Cleaned up a bit in the tests, removed excessive piping.
  - Fixed minor typo in examples.
  - A new optional parameter `FeatureFlag` parameter was added to control
    breaking changes. Functionality added under a feature flag can be
    toggled on or off, and could be changed later to be the default.
    This way we can also make more of the new functionalities the default
    in the same breaking change release ([issue #1105](https://github.com/dsccommunity/SqlServerDsc/issues/1105)).
  - Added a new way of detecting if the shared feature CONN (Client Tools
    Connectivity, and SQL Client Connectivity SDK), BC (Client Tools
    Backwards Compatibility), and SDK (Client Tools SDK) is installed or
    not. The new functionality is used when the parameter `FeatureFlag`
    is set to `'DetectionSharedFeatures'` ([issue #1105](https://github.com/dsccommunity/SqlServerDsc/issues/1105)).
  - Added a new helper function `Get-InstalledSharedFeatures` to move out
    some of the code from the `Get-TargetResource` to make unit testing
    easier and faster.
  - Changed the logic of 'Build the argument string to be passed to setup' to
    not quote the value if root directory is specified
    ([issue #1254](https://github.com/dsccommunity/SqlServerDsc/issues/1254)).
  - Moved some resource specific helper functions to the new helper module
    DscResource.Common so they can be shared with the new resource SqlRSSetup.
  - Improved verbose messages in Test-TargetResource function to more
    clearly tell if features are already installed or not.
  - Refactored unit tests for the functions Test-TargetResource and
    Set-TargetResource to improve testing speed.
  - Modified the Test-TargetResource and Set-TargetResource to not be
    case-sensitive when comparing feature names. *This was handled
    correctly in real-world scenarios, but failed when running the unit
    tests (and testing casing).*
- Changes to SqlAGDatabase
  - Fix MatchDatabaseOwner to check for CONTROL SERVER, IMPERSONATE LOGIN, or
    CONTROL LOGIN permission in addition to IMPERSONATE ANY LOGIN.
  - Update and fix MatchDatabaseOwner help text.
- Changes to SqlAG
  - Updated documentation on the behaviour of defaults as they only apply when
    creating a group.
- Changes to SqlAGReplica
  - AvailabilityMode, BackupPriority, and FailoverMode defaults only apply when
    creating a replica not when making changes to an existing replica. Explicit
    parameters will still change existing replicas ([issue #1244](https://github.com/dsccommunity/SqlServerDsc/issues/1244)).
  - ReadOnlyRoutingList now gets updated without throwing an error on the first
    run ([issue #518](https://github.com/dsccommunity/SqlServerDsc/issues/518)).
  - Test-Resource fixed to report whether ReadOnlyRoutingList desired state
    has been reached correctly ([issue #1305](https://github.com/dsccommunity/SqlServerDsc/issues/1305)).
- Changes to SqlDatabaseDefaultLocation
  - No longer does the Test-TargetResource fail on the second test run
    when the backup file path was changed, and the path was ending with
    a backslash ([issue #1307](https://github.com/dsccommunity/SqlServerDsc/issues/1307)).

## [12.3.0.0] - 2019-02-20

### Changed

- Changes to SqlServerDsc
  - Reverting the change that was made as part of the
    [issue #1260](https://github.com/dsccommunity/SqlServerDsc/issues/1260)
    in the previous release, as it only mitigated the issue, it did not
    solve the issue.
  - Removed the container testing since that broke the integration tests,
    possible due to using excessive amount of memory on the AppVeyor build
    worker. This will make the unit tests to take a bit longer to run
    ([issue #1260](https://github.com/dsccommunity/SqlServerDsc/issues/1260)).
  - The unit tests and the integration tests are now run in two separate
    build workers in AppVeyor. One build worker runs the integration tests,
    while a second build worker runs the unit tests. The build workers runs
    in parallel on paid accounts, but sequentially on free accounts
    ([issue #1260](https://github.com/dsccommunity/SqlServerDsc/issues/1260)).
  - Clean up error handling in some of the integration tests that was
    part of a workaround for a bug in Pester. The bug is resolved, and
    the error handling is not again built into Pester.
  - Speeding up the AppVeyor tests by splitting the common tests in a
    separate build job.
  - Updated the appveyor.yml to have the correct build step, and also
    correct run the build step only in one of the jobs.
  - Update integration tests to use the new integration test template.
  - Added SqlAgentOperator resource.
- Changes to SqlServiceAccount
  - Fixed Get-ServiceObject when searching for Integration Services service.
    Unlike the rest of SQL Server services, the Integration Services service
    cannot be instanced, however you can have multiple versions installed.
    Get-Service object would return the correct service name that you
    are looking for, but it appends the version number at the end. Added
    parameter VersionNumber so the search would return the correct
    service name.
  - Added code to allow for using Managed Service Accounts.
  - Now the correct service type string value is returned by the function
    `Get-TargetResource`. Previously one value was passed in as a parameter
    (e.g. `DatabaseEngine`), but a different string value as returned
    (e.g. `SqlServer`). Now `Get-TargetResource` return the same values
    that can be passed as values in the parameter `ServiceType`
    ([issue #981](https://github.com/dsccommunity/SqlServerDsc/issues/981)).
- Changes to SqlServerLogin
  - Fixed issue in Test-TargetResource to valid password on disabled accounts
    ([issue #915](https://github.com/dsccommunity/SqlServerDsc/issues/915)).
  - Now when adding a login of type SqlLogin, and the SQL Server login mode
    is set to `'Integrated'`, an error is correctly thrown
    ([issue #1179](https://github.com/dsccommunity/SqlServerDsc/issues/1179)).
- Changes to SqlSetup
  - Updated the integration test to stop the named instance while installing
    the other instances to mitigate
    [issue #1260](https://github.com/dsccommunity/SqlServerDsc/issues/1260).
  - Add parameters to configure the Tempdb files during the installation of
    the instance. The new parameters are SqlTempdbFileCount, SqlTempdbFileSize,
    SqlTempdbFileGrowth, SqlTempdbLogFileSize and SqlTempdbLogFileGrowth
    ([issue #1167](https://github.com/dsccommunity/SqlServerDsc/issues/1167)).
- Changes to SqlServerEndpoint
  - Add the optional parameter Owner. The default owner remains the login used
    for the creation of the endpoint
    ([issue #1251](https://github.com/dsccommunity/SqlServerDsc/issues/1251)).
    [Maxime Daniou (@mdaniou)](https://github.com/mdaniou)
  - Add integration tests
    ([issue #744](https://github.com/dsccommunity/SqlServerDsc/issues/744)).
    [Maxime Daniou (@mdaniou)](https://github.com/mdaniou)

## [12.2.0.0] - 2019-01-09

### Changed

- Changes to SqlServerDsc
  - During testing in AppVeyor the Build Worker is restarted in the install
    step to make sure the are no residual changes left from a previous SQL
    Server install on the Build Worker done by the AppVeyor Team
    ([issue #1260](https://github.com/dsccommunity/SqlServerDsc/issues/1260)).
  - Code cleanup: Change parameter names of Connect-SQL to align with resources.
  - Updated README.md in the Examples folder.
    - Added a link to the new xADObjectPermissionEntry examples in
      ActiveDirectory, fixed a broken link and a typo.
      [Adam Rush (@adamrushuk)](https://github.com/adamrushuk)
- Change to SqlServerLogin so it doesn't check properties for absent logins.
  - Fix for ([issue #1096](https://github.com/dsccommunity/SqlServerDsc/issues/1096))

## [12.1.0.0] - 2018-10-24

### Changed

- Changes to SqlServerDsc
  - Add support for validating the code with the DSC ResourceKit
    Script Analyzer rules, both in Visual Studio Code and directly using
    `Invoke-ScriptAnalyzer`.
  - Opt-in for common test "Common Tests - Validate Markdown Links".
  - Updated broken links in `\README.md` and in `\Examples\README.md`
  - Opt-in for common test 'Common Tests - Relative Path Length'.
  - Updated the Installation section in the README.md.
  - Updated the Contributing section in the README.md after
    [Style Guideline and Best Practices guidelines](https://github.com/dsccommunity/DscResources/blob/master/StyleGuidelines.md)
    has merged into one document.
  - To speed up testing in AppVeyor, unit tests are now run in two containers.
  - Adding the PowerShell script `Assert-TestEnvironment.ps1` which
    must be run prior to running any unit tests locally with
    `Invoke-Pester`.
    Read more in the specific contributing guidelines, under the section
    [Unit Tests](https://github.com/dsccommunity/SqlServerDsc/blob/dev/CONTRIBUTING.md#unit-tests).
- Changes to SqlServerDscHelper
  - Fix style guideline lint errors.
  - Changes to Connect-SQL
    - Adding verbose message in Connect-SQL so it
      now shows the username that is connecting.
  - Changes to Import-SQLPS
    - Fixed so that when importing SQLPS it imports
      using the path (and not the .psd1 file).
    - Fixed so that the verbose message correctly
      shows the name, version and path when importing
      the module SQLPS (it did show correctly for the
      SqlServer module).
- Changes to SqlAg, SqlAGDatabase, and SqlAGReplica examples
  - Included configuration for SqlAlwaysOnService to enable
    HADR on each node to avoid confusion
    ([issue #1182](https://github.com/dsccommunity/SqlServerDsc/issues/1182)).
- Changes to SqlServerDatabaseMail
  - Minor update to Ensure parameter description in the README.md.
- Changes to Write-ModuleStubFile.ps1
  - Create aliases for cmdlets in the stubbed module which have aliases
    ([issue #1224](https://github.com/dsccommunity/SqlServerDsc/issues/1224)).
    [Dan Reist (@randomnote1)](https://github.com/randomnote1)
  - Use a string builder to build the function stubs.
  - Fixed formatting issues for the function to work with modules other
    than SqlServer.
- New DSC resource SqlServerSecureConnection
  - New resource to configure a SQL Server instance for encrypted SQL
    connections.
- Changes to SqlAlwaysOnService
  - Updated integration tests to use NetworkingDsc
    ([issue #1129](https://github.com/dsccommunity/SqlServerDsc/issues/1129)).
- Changes to SqlServiceAccount
  - Fix unit tests that didn't mock some of the calls. It no longer fail
    when a SQL Server installation is not present on the node running the
    unit test ([issue #983](https://github.com/dsccommunity/SqlServerDsc/issues/983)).

## [12.0.0.0] - 2018-09-05

### Changed

- Changes to SqlServerDatabaseMail
  - DisplayName is now properly treated as display name
    for the originating email address ([issue #1200](https://github.com/dsccommunity/SqlServerDsc/issue/1200)).
    [Nick Reilingh (@NReilingh)](https://github.com/NReilingh)
    - DisplayName property now defaults to email address instead of server name.
    - Minor improvements to documentation.
- Changes to SqlAGDatabase
  - Corrected reference to "PsDscRunAsAccount" in documentation
    ([issue #1199](https://github.com/dsccommunity/SqlServerDsc/issues/1199)).
    [Nick Reilingh (@NReilingh)](https://github.com/NReilingh)
- Changes to SqlDatabaseOwner
  - BREAKING CHANGE: Support multiple instances on the same node.
    The parameter InstanceName is now Key and cannot be omitted
    ([issue #1197](https://github.com/dsccommunity/SqlServerDsc/issues/1197)).
- Changes to SqlSetup
  - Added new parameters to allow to define the startup types for the Sql Engine
    service, the Agent service, the Analysis service and the Integration Service.
    The new optional parameters are respectively SqlSvcStartupType, AgtSvcStartupType,
    AsSvcStartupType, IsSvcStartupType and RsSvcStartupType ([issue #1165](https://github.com/dsccommunity/SqlServerDsc/issues/1165).
    [Maxime Daniou (@mdaniou)](https://github.com/mdaniou)

## [11.4.0.0] - 2018-07-25

### Changed

- Changes to SqlServerDsc
  - Updated helper function Restart-SqlService to have to new optional parameters
    `SkipClusterCheck` and `SkipWaitForOnline`. This was to support more aspects
    of the resource SqlServerNetwork.
  - Updated helper function `Import-SQLPSModule`
    - To only import module if the
      module does not exist in the session.
    - To always import the latest version of 'SqlServer' or 'SQLPS' module, if
      more than one version exist on the target node. It will still prefer to
      use 'SqlServer' module.
  - Updated all the examples and integration tests to not use
    `PSDscAllowPlainTextPassword`, so examples using credentials or
    passwords by default are secure.
- Changes to SqlAlwaysOnService
  - Integration tests was updated to handle new IPv6 addresses on the AppVeyor
    build worker ([issue #1155](https://github.com/dsccommunity/SqlServerDsc/issues/1155)).
- Changes to SqlServerNetwork
  - Refactor SqlServerNetwork to not load assembly from GAC ([issue #1151](https://github.com/dsccommunity/SqlServerDsc/issues/1151)).
  - The resource now supports restarting the SQL Server service when both
    enabling and disabling the protocol.
  - Added integration tests for this resource
    ([issue #751](https://github.com/dsccommunity/SqlServerDsc/issues/751)).
- Changes to SqlAG
  - Removed excess `Import-SQLPSModule` call.
- Changes to SqlSetup
  - Now after a successful install the "SQL PowerShell module" is reevaluated and
    forced to be reimported into the session. This is to support that a never
    version of SQL Server was installed side-by-side so that SQLPS module should
    be used instead.

## [11.3.0.0] - 2018-06-13

### Changed

- Changes to SqlServerDsc
  - Moved decoration for integration test to resolve a breaking change in
    DscResource.Tests.
  - Activated the GitHub App Stale on the GitHub repository.
  - Added a CODE\_OF\_CONDUCT.md with the same content as in the README.md
    [issue #939](https://github.com/dsccommunity/SqlServerDsc/issues/939).
  - New resources:
    - Added SqlScriptQueryResource. [Chase Wilson (@chasewilson)](https://github.com/chasewilson)
  - Fix for issue #779 [Paul Kelly (@prkelly)](https://github.com/prkelly)

## [11.2.0.0] - 2018-05-02

- Changes to SqlServerDsc
  - Added new test helper functions in the CommonTestHelpers module. These are used
    by the integration tests.
    - **New-IntegrationLoopbackAdapter:** Installs the PowerShell module
      'LoopbackAdapter' from PowerShell Gallery and creates a new network
      loopback adapter.
    - **Remove-IntegrationLoopbackAdapter:** Removes a new network loopback adapter.
    - **Get-NetIPAddressNetwork:** Returns the IP network address from an IPv4 address
      and prefix length.
  - Enabled PSSA rule violations to fail build in the CI environment.
  - Renamed SqlServerDsc.psd1 to be consistent
    ([issue #1116](https://github.com/dsccommunity/SqlServerDsc/issues/1116)).
    [Glenn Sarti (@glennsarti)](https://github.com/glennsarti)
- Changes to Unit Tests
  - Updated
    the following resources unit test template to version 1.2.1
    - SqlWaitForAG ([issue #1088](https://github.com/dsccommunity/SqlServerDsc/issues/1088)).
      [Michael Fyffe (@TraGicCode)](https://github.com/TraGicCode)
- Changes to SqlAlwaysOnService
  - Updated the integration tests to use a loopback adapter to be less intrusive
    in the build worker environment.
  - Minor code cleanup in integration test, fixed the scope on variable.
- Changes to SqlSetup
  - Updated the integration tests to stop some services after each integration test.
    This is to save memory on the AppVeyor build worker.
  - Updated the integration tests to use a SQL Server 2016 Service Pack 1.
  - Fixed Script Analyzer rule error.
- Changes to SqlRS
  - Updated the integration tests to stop the Reporting Services service after
    the integration test. This is to save memory on the AppVeyor build worker.
  - The helper function `Restart-ReportingServicesService` should no longer timeout
    when restarting the service ([issue #1114](https://github.com/dsccommunity/SqlServerDsc/issues/1114)).
- Changes to SqlServiceAccount
  - Updated the integration tests to stop some services after each integration test.
    This is to save memory on the AppVeyor build worker.
- Changes to SqlServerDatabaseMail
  - Fixed Script Analyzer rule error.

## [11.1.0.0] - 2018-03-21

### Changed

- Changes to SqlServerDsc
  - Updated the PULL\_REQUEST\_TEMPLATE with an improved task list and modified
    some text to be clearer ([issue #973](https://github.com/dsccommunity/SqlServerDsc/issues/973)).
  - Updated the ISSUE_TEMPLATE to hopefully be more intuitive and easier to use.
  - Added information to ISSUE_TEMPLATE that issues must be reproducible in
    SqlServerDsc resource module (if running the older xSQLServer resource module)
    ([issue #1036](https://github.com/dsccommunity/SqlServerDsc/issues/1036)).
  - Updated ISSUE_TEMPLATE.md with a note about sensitive information ([issue #1092](https://github.com/dsccommunity/SqlServerDsc/issues/1092)).
- Changes to SqlServerLogin
  - [Claudio Spizzi (@claudiospizzi)](https://github.com/claudiospizzi): Fix password
    test fails for nativ sql users ([issue #1048](https://github.com/dsccommunity/SqlServerDsc/issues/1048)).
- Changes to SqlSetup
  - [Michael Fyffe (@TraGicCode)](https://github.com/TraGicCode): Clarify usage
    of 'SecurityMode' along with adding parameter validations for the only 2
    supported values ([issue #1010](https://github.com/dsccommunity/SqlServerDsc/issues/1010)).
  - Now accounts containing '$' will be able to be used for installing
    SQL Server. Although, if the account ends with '$' it is considered a
    Managed Service Account ([issue #1055](https://github.com/dsccommunity/SqlServerDsc/issues/1055)).
- Changes to Integration Tests
  - [Michael Fyffe (@TraGicCode)](https://github.com/TraGicCode): Replace xStorage
    dsc resource module with StorageDsc ([issue #1038](https://github.com/dsccommunity/SqlServerDsc/issues/1038)).
- Changes to Unit Tests
  - [Michael Fyffe (@TraGicCode)](https://github.com/TraGicCode): Updated
    the following resources unit test template to version 1.2.1
    - SqlAlias ([issue #999](https://github.com/dsccommunity/SqlServerDsc/issues/999)).
    - SqlWindowsFirewall ([issue #1089](https://github.com/dsccommunity/SqlServerDsc/issues/1089)).

## [11.0.0.0] - 2018-02-07

### Changed

- Changes to SqlServerDsc
  - BREAKING CHANGE: Resource SqlRSSecureConnectionLevel was remove
    ([issue #990](https://github.com/dsccommunity/SqlServerDsc/issues/990)).
    The parameter that was set using that resource has been merged into resource
    SqlRS as the parameter UseSsl. The UseSsl parameter is of type boolean. This
    change was made because from SQL Server 2008 R2 this value is made an on/off
    switch. Read more in the article [ConfigurationSetting Method - SetSecureConnectionLevel](https://docs.microsoft.com/en-us/sql/reporting-services/wmi-provider-library-reference/configurationsetting-method-setsecureconnectionlevel).
  - Updated so that named parameters are used for New-Object cmdlet. This was
    done to follow the style guideline.
  - Updated manifest and license to reflect the new year
    ([issue #965](https://github.com/dsccommunity/SqlServerDsc/issues/965)).
  - Added a README.md under Tests\Integration to help contributors to write
    integration tests.
  - Added 'Integration tests' section in the CONTRIBUTING.md.
  - The complete examples were removed. They were no longer accurate and some
    referenced resources that no longer exist. Accurate examples can be found
    in each specific resource example folder. Examples for installing Failover Cluster
    can be found in the resource examples folders in the xFailOverCluster
    resource module ([issue #462](https://github.com/dsccommunity/SqlServerDsc/issues/462)).
  - A README.md was created under the Examples folder to be used as reference how
    to install certain scenarios ([issue #462](https://github.com/dsccommunity/SqlServerDsc/issues/462)).
  - Removed the local specific common test for compiling examples in this repository
    and instead opted-in for the common test in the 'DscResource.Tests' repository
    ([issue #669](https://github.com/dsccommunity/SqlServerDsc/issues/669)).
  - Added new resource SqlServerDatabaseMail for configuring SQL Server
    Database Mail ([issue #155](https://github.com/dsccommunity/SqlServerDsc/issues/155)).
  - Updated the helper function Test-SQLDscParameterState to handle the
    data type UInt16.
  - Fixed typo in SqlServerDscCommon.Tests.
  - Updated README.md with known issue section for each resource.
  - Resources that did not have a description in the README.md now has one.
  - Resources that missed links to the examples in the README.md now has those
    links.
  - Style changes in all examples, removing type [System.Management.Automation.Credential()]
    from credential parameters ([issue #1003](https://github.com/dsccommunity/SqlServerDsc/issues/1003)),
    and renamed the credential parameter so it is not using abbreviation.
  - Updated the security token for AppVeyor status badge in README.md. When we
    renamed the repository the security token was changed
    ([issue #1012](https://github.com/dsccommunity/SqlServerDsc/issues/1012)).
  - Now the helper function Restart-SqlService, after restarting the SQL Server
    service, does not return until it can connect to the SQL Server instance, and
    the instance returns status 'Online' ([issue #1008](https://github.com/dsccommunity/SqlServerDsc/issues/1008)).
    If it fails to connect within the timeout period (defaults to 120 seconds) it
    throws an error.
  - Fixed typo in comment-base help for helper function Test-AvailabilityReplicaSeedingModeAutomatic.
  - Style cleanup in helper functions and tests.
- Changes to SqlAG
  - Fixed typos in tests.
  - Style cleanup in code and tests.
- Changes to SqlAGDatabase
  - Style cleanup in code and tests.
- Changes to SqlAGListener
  - Fixed typo in comment-based help.
  - Style cleanup in code and tests.
- Changes to SqlAGReplica
  - Minor code style cleanup. Removed unused variable and instead piped the cmdlet
    Join-SqlAvailabilityGroup to Out-Null.
  - Fixed minor typos in comment-based help.
  - Fixed minor typos in comment.
  - Style cleanup in code and tests.
  - Updated description for parameter Name in README.md and in comment-based help
    ([issue #1034](https://github.com/dsccommunity/SqlServerDsc/issues/1034)).
- Changes to SqlAlias
  - Fixed issue where exception was thrown if reg keys did not exist
    ([issue #949](https://github.com/dsccommunity/SqlServerDsc/issues/949)).
  - Style cleanup in tests.
- Changes to SqlAlwaysOnService
  - Refactor integration tests slightly to improve run time performance
    ([issue #1001](https://github.com/dsccommunity/SqlServerDsc/issues/1001)).
  - Style cleanup in code and tests.
- Changes to SqlDatabase
  - Fix minor Script Analyzer warning.
- Changes to SqlDatabaseDefaultLocation
  - Refactor integration tests slightly to improve run time performance
    ([issue #1001](https://github.com/dsccommunity/SqlServerDsc/issues/1001)).
  - Minor style cleanup of code in tests.
- Changes to SqlDatabaseRole
  - Style cleanup in tests.
- Changes to SqlRS
  - Replaced Get-WmiObject with Get-CimInstance to fix Script Analyzer warnings
    ([issue #264](https://github.com/dsccommunity/SqlServerDsc/issues/264)).
  - Refactored the resource to use Invoke-CimMethod.
  - Added parameter UseSsl which when set to $true forces connections to the
    Reporting Services to use SSL when connecting ([issue #990](https://github.com/dsccommunity/SqlServerDsc/issues/990)).
  - Added complete example for SqlRS (based on the integration tests)
    ([issue #634](https://github.com/dsccommunity/SqlServerDsc/issues/634)).
  - Refactor integration tests slightly to improve run time performance
    ([issue #1001](https://github.com/dsccommunity/SqlServerDsc/issues/1001)).
  - Style cleanup in code and tests.
- Changes to SqlScript
  - Style cleanup in tests.
  - Updated examples.
  - Added integration tests.
  - Fixed minor typos in comment-based help.
  - Added new example based on integration test.
- Changes to SqlServerConfiguration
  - Fixed minor typos in comment-based help.
  - Now the verbose message say what option is changing and to what value
    ([issue #1014](https://github.com/dsccommunity/SqlServerDsc/issues/1014)).
  - Changed the RestartTimeout parameter from type SInt32 to type UInt32.
  - Added localization ([issue #605](https://github.com/dsccommunity/SqlServerDsc/issues/605)).
  - Style cleanup in code and tests.
- Changes to SqlServerEndpoint
  - Updated README.md with links to the examples
    ([issue #504](https://github.com/dsccommunity/SqlServerDsc/issues/504)).
  - Style cleanup in tests.
- Changes to SqlServerLogin
  - Added integration tests ([issue #748](https://github.com/dsccommunity/SqlServerDsc/issues/748)).
  - Minor code style cleanup.
  - Removed unused variable and instead piped the helper function Connect-SQL to
    Out-Null.
  - Style cleanup in tests.
- Changes to SqlServerMaxDop
  - Minor style changes in the helper function Get-SqlDscDynamicMaxDop.
- Changes to SqlServerMemory
  - Style cleanup in code and tests.
- Changes to SqlServerPermission
  - Fixed minor typos in comment-based help.
  - Style cleanup in code.
- Changes to SqlServerReplication
  - Fixed minor typos in verbose messages.
  - Style cleanup in tests.
- Changes to SqlServerNetwork
  - Added sysadmin account parameter usage to the examples.
- Changes to SqlServerReplication
  - Fix Script Analyzer warning ([issue #263](https://github.com/dsccommunity/SqlServerDsc/issues/263)).
- Changes to SqlServerRole
  - Added localization ([issue #621](https://github.com/dsccommunity/SqlServerDsc/issues/621)).
  - Added integration tests ([issue #756](https://github.com/dsccommunity/SqlServerDsc/issues/756)).
  - Updated example to add two server roles in the same configuration.
  - Style cleanup in tests.
- Changes to SqlServiceAccount
  - Default services are now properly detected
    ([issue #930](https://github.com/dsccommunity/SqlServerDsc/issues/930)).
  - Made the description of parameter RestartService more descriptive
    ([issue #960](https://github.com/dsccommunity/SqlServerDsc/issues/960)).
  - Added a read-only parameter ServiceAccountName so that the service account
    name is correctly returned as a string ([issue #982](https://github.com/dsccommunity/SqlServerDsc/issues/982)).
  - Added integration tests ([issue #980](https://github.com/dsccommunity/SqlServerDsc/issues/980)).
  - The timing issue that the resource returned before SQL Server service was
    actually restarted has been solved by a change in the helper function
    Restart-SqlService ([issue #1008](https://github.com/dsccommunity/SqlServerDsc/issues/1008)).
    Now Restart-SqlService waits for the instance to return status 'Online' or
    throws an error saying it failed to connect within the timeout period.
  - Style cleanup in code and tests.
- Changes to SqlSetup
  - Added parameter `ASServerMode` to support installing Analysis Services in
    Multidimensional mode, Tabular mode and PowerPivot mode
    ([issue #388](https://github.com/dsccommunity/SqlServerDsc/issues/388)).
  - Added integration tests for testing Analysis Services Multidimensional mode
    and Tabular mode.
  - Cleaned up integration tests.
  - Added integration tests for installing a default instance of Database Engine.
  - Refactor integration tests slightly to improve run time performance
    ([issue #1001](https://github.com/dsccommunity/SqlServerDsc/issues/1001)).
  - Added PSSA rule 'PSUseDeclaredVarsMoreThanAssignments' override in the
    function Set-TargetResource for the variable $global:DSCMachineStatus.
  - Style cleanup in code and tests.
- Changes to SqlWaitForAG
  - Style cleanup in code.
- Changes to SqlWindowsFirewall
  - Fixed minor typos in comment-based help.
  - Style cleanup in code.

## [10.0.0.0] - 2017-12-14

### Changed

- BREAKING CHANGE: Resource module has been renamed to SqlServerDsc
  ([issue #916](https://github.com/dsccommunity/SqlServerDsc/issues/916)).
- BREAKING CHANGE: Significant rename to reduce length of resource names
  - See [issue #851](https://github.com/dsccommunity/SqlServerDsc/issues/851)
    for a complete table mapping rename changes.
  - Impact to all resources.
- Changes to CONTRIBUTING.md
  - Added details to the naming convention used in SqlServerDsc.
- Changes to SqlServerDsc
  - The examples in the root of the Examples folder are obsolete. A note was
    added to the comment-based help in each example stating it is obsolete.
    This is a temporary measure until they are replaced
    ([issue #904](https://github.com/dsccommunity/SqlServerDsc/issues/904)).
  - Added new common test (regression test) for validating the long path
    issue for compiling resources in Azure Automation.
  - Fix resources in alphabetical order in README.md ([issue #908](https://github.com/dsccommunity/SqlServerDsc/issues/908)).
- Changes to SqlAG
  - BREAKING CHANGE: Parameters SQLServer and SQLInstanceName has been renamed
    to ServerName and InstanceName respectively
    ([issue #308](https://github.com/dsccommunity/SqlServerDsc/issues/308)).
  - BREAKING CHANGE: The read-only property SQLServerNetName was removed in favor
    of EndpointHostName ([issue #924](https://github.com/dsccommunity/SqlServerDsc/issues/924)).
    Get-TargetResource will now return the value of property [NetName](https://technet.microsoft.com/en-us/library/microsoft.sqlserver.management.smo.server.netname(v=sql.105).aspx)
    for the property EndpointHostName.
- Changes to SqlAGDatabase
  - BREAKING CHANGE: Parameters SQLServer and SQLInstanceName has been renamed
    to ServerName and InstanceName respectively
    ([issue #308](https://github.com/dsccommunity/SqlServerDsc/issues/308)).
  - Changed the Get-MatchingDatabaseNames function to be case insensitive when
    matching database names ([issue #912](https://github.com/dsccommunity/SqlServerDsc/issues/912)).
- Changes to SqlAGListener
  - BREAKING CHANGE: Parameter NodeName has been renamed to ServerName
    ([issue #308](https://github.com/dsccommunity/SqlServerDsc/issues/308)).
- Changes to SqlAGReplica
  - BREAKING CHANGE: Parameters SQLServer and SQLInstanceName has been renamed
    to ServerName and InstanceName respectively
    ([issue #308](https://github.com/dsccommunity/SqlServerDsc/issues/308)).
  - BREAKING CHANGE: Parameters PrimaryReplicaSQLServer and PrimaryReplicaSQLInstanceName
    has been renamed to PrimaryReplicaServerName and PrimaryReplicaInstanceName
    respectively ([issue #922](https://github.com/dsccommunity/SqlServerDsc/issues/922)).
  - BREAKING CHANGE: The read-only property SQLServerNetName was removed in favor
    of EndpointHostName ([issue #924](https://github.com/dsccommunity/SqlServerDsc/issues/924)).
    Get-TargetResource will now return the value of property [NetName](https://technet.microsoft.com/en-us/library/microsoft.sqlserver.management.smo.server.netname(v=sql.105).aspx)
    for the property EndpointHostName.
- Changes to SqlAlwaysOnService
  - BREAKING CHANGE: Parameters SQLServer and SQLInstanceName has been renamed
    to ServerName and InstanceName respectively
    ([issue #308](https://github.com/dsccommunity/SqlServerDsc/issues/308)).
- Changes to SqlDatabase
  - BREAKING CHANGE: Parameters SQLServer and SQLInstanceName has been renamed
    to ServerName and InstanceName respectively
    ([issue #308](https://github.com/dsccommunity/SqlServerDsc/issues/308)).
- Changes SqlDatabaseDefaultLocation
  - BREAKING CHANGE: Parameters SQLServer and SQLInstanceName has been renamed
    to ServerName and InstanceName respectively
    ([issue #308](https://github.com/dsccommunity/SqlServerDsc/issues/308)).
- Changes to SqlDatabaseOwner
  - BREAKING CHANGE: Parameters SQLServer and SQLInstanceName has been renamed
    to ServerName and InstanceName respectively
    ([issue #308](https://github.com/dsccommunity/SqlServerDsc/issues/308)).
- Changes to SqlDatabasePermission
  - BREAKING CHANGE: Parameters SQLServer and SQLInstanceName has been renamed
    to ServerName and InstanceName respectively
    ([issue #308](https://github.com/dsccommunity/SqlServerDsc/issues/308)).
- Changes to SqlDatabaseRecoveryModel
  - BREAKING CHANGE: Parameters SQLServer and SQLInstanceName has been renamed
    to ServerName and InstanceName respectively
    ([issue #308](https://github.com/dsccommunity/SqlServerDsc/issues/308)).
- Changes to SqlDatabaseRole
  - BREAKING CHANGE: Parameters SQLServer and SQLInstanceName has been renamed
    to ServerName and InstanceName respectively
    ([issue #308](https://github.com/dsccommunity/SqlServerDsc/issues/308)).
- Changes to SqlRS
  - BREAKING CHANGE: Parameters RSSQLServer and RSSQLInstanceName has been renamed
    to DatabaseServerName and DatabaseInstanceName respectively
    ([issue #923](https://github.com/dsccommunity/SqlServerDsc/issues/923)).
- Changes to SqlServerConfiguration
  - BREAKING CHANGE: Parameters SQLServer and SQLInstanceName has been renamed
    to ServerName and InstanceName respectively
    ([issue #308](https://github.com/dsccommunity/SqlServerDsc/issues/308)).
- Changes to SqlServerEndpoint
  - BREAKING CHANGE: Parameters SQLServer and SQLInstanceName has been renamed
    to ServerName and InstanceName respectively
    ([issue #308](https://github.com/dsccommunity/SqlServerDsc/issues/308)).
- Changes to SqlServerEndpointPermission
  - BREAKING CHANGE: Parameter NodeName has been renamed to ServerName
    ([issue #308](https://github.com/dsccommunity/SqlServerDsc/issues/308)).
  - Now the examples files have a shorter name so that resources will not fail
    to compile in Azure Automation ([issue #934](https://github.com/dsccommunity/SqlServerDsc/issues/934)).
- Changes to SqlServerEndpointState
  - BREAKING CHANGE: Parameter NodeName has been renamed to ServerName
    ([issue #308](https://github.com/dsccommunity/SqlServerDsc/issues/308)).
- Changes to SqlServerLogin
  - BREAKING CHANGE: Parameters SQLServer and SQLInstanceName has been renamed
    to ServerName and InstanceName respectively
    ([issue #308](https://github.com/dsccommunity/SqlServerDsc/issues/308)).
- Changes to SqlServerMaxDop
  - BREAKING CHANGE: Parameters SQLServer and SQLInstanceName has been renamed
    to ServerName and InstanceName respectively
    ([issue #308](https://github.com/dsccommunity/SqlServerDsc/issues/308)).
- Changes to SqlServerMemory
  - BREAKING CHANGE: Parameters SQLServer and SQLInstanceName has been renamed
    to ServerName and InstanceName respectively
    ([issue #308](https://github.com/dsccommunity/SqlServerDsc/issues/308)).
- Changes to SqlServerNetwork
  - BREAKING CHANGE: Parameters SQLServer has been renamed to ServerName
    ([issue #308](https://github.com/dsccommunity/SqlServerDsc/issues/308)).
- Changes to SqlServerPermission
  - BREAKING CHANGE: Parameter NodeName has been renamed to ServerName
    ([issue #308](https://github.com/dsccommunity/SqlServerDsc/issues/308)).
- Changes to SqlServerRole
  - BREAKING CHANGE: Parameters SQLServer and SQLInstanceName has been renamed
    to ServerName and InstanceName respectively
    ([issue #308](https://github.com/dsccommunity/SqlServerDsc/issues/308)).
- Changes to SqlServerServiceAccount
  - BREAKING CHANGE: Parameters SQLServer and SQLInstanceName has been renamed
    to ServerName and InstanceName respectively
    ([issue #308](https://github.com/dsccommunity/SqlServerDsc/issues/308)).

## [9.0.0.0] - 2017-11-15

### Changed

- Changes to xSQLServer
  - Updated Pester syntax to v4
  - Fixes broken links to issues in the CHANGELOG.md.
- Changes to xSQLServerDatabase
  - Added parameter to specify collation for a database to be different from server
    collation ([issue #767](https://github.com/dsccommunity/SqlServerDsc/issues/767)).
  - Fixed unit tests for Get-TargetResource to ensure correctly testing return
    values ([issue #849](https://github.com/dsccommunity/SqlServerDsc/issues/849))
- Changes to xSQLServerAlwaysOnAvailabilityGroup
  - Refactored the unit tests to allow them to be more user friendly and to test
    additional SQLServer variations.
    - Each test will utilize the Import-SQLModuleStub to ensure the correct
      module is loaded ([issue #784](https://github.com/dsccommunity/SqlServerDsc/issues/784)).
  - Fixed an issue when setting the SQLServer parameter to a Fully Qualified
    Domain Name (FQDN) ([issue #468](https://github.com/dsccommunity/SqlServerDsc/issues/468)).
  - Fixed the logic so that if a parameter is not supplied to the resource, the
    resource will not attempt to apply the defaults on subsequent checks
    ([issue #517](https://github.com/dsccommunity/SqlServerDsc/issues/517)).
  - Made the resource cluster aware. When ProcessOnlyOnActiveNode is specified,
    the resource will only determine if a change is needed if the target node
    is the active host of the SQL Server instance ([issue #868](https://github.com/dsccommunity/SqlServerDsc/issues/868)).
- Changes to xSQLServerAlwaysOnAvailabilityGroupDatabaseMembership
  - Made the resource cluster aware. When ProcessOnlyOnActiveNode is specified,
    the resource will only determine if a change is needed if the target node
    is the active host of the SQL Server instance ([issue #869](https://github.com/dsccommunity/SqlServerDsc/issues/869)).
- Changes to xSQLServerAlwaysOnAvailabilityGroupReplica
  - Made the resource cluster aware. When ProcessOnlyOnActiveNode is specified,
    the resource will only determine if a change is needed if the target node is
    the active host of the SQL Server instance ([issue #870](https://github.com/dsccommunity/SqlServerDsc/issues/870)).
- Added the CommonTestHelper.psm1 to store common testing functions.
  - Added the Import-SQLModuleStub function to ensure the correct version of the
    module stubs are loaded ([issue #784](https://github.com/dsccommunity/SqlServerDsc/issues/784)).
- Changes to xSQLServerMemory
  - Made the resource cluster aware. When ProcessOnlyOnActiveNode is specified,
    the resource will only determine if a change is needed if the target node
    is the active host of the SQL Server instance ([issue #867](https://github.com/dsccommunity/SqlServerDsc/issues/867)).
- Changes to xSQLServerNetwork
  - BREAKING CHANGE: Renamed parameter TcpDynamicPorts to TcpDynamicPort and
    changed type to Boolean ([issue #534](https://github.com/dsccommunity/SqlServerDsc/issues/534)).
  - Resolved issue when switching from dynamic to static port.
    configuration ([issue #534](https://github.com/dsccommunity/SqlServerDsc/issues/534)).
  - Added localization (en-US) for all strings in resource and unit tests
    ([issue #618](https://github.com/dsccommunity/SqlServerDsc/issues/618)).
  - Updated examples to reflect new parameters.
- Changes to xSQLServerRSConfig
  - Added examples
- Added resource
  - xSQLServerDatabaseDefaultLocation
    ([issue #656](https://github.com/dsccommunity/SqlServerDsc/issues/656))
- Changes to xSQLServerEndpointPermission
  - Fixed a problem when running the tests locally in a PowerShell console it
    would ask for parameters ([issue #897](https://github.com/dsccommunity/SqlServerDsc/issues/897)).
- Changes to xSQLServerAvailabilityGroupListener
  - Fixed a problem when running the tests locally in a PowerShell console it
    would ask for parameters ([issue #897](https://github.com/dsccommunity/SqlServerDsc/issues/897)).
- Changes to xSQLServerMaxDop
  - Made the resource cluster aware. When ProcessOnlyOnActiveNode is specified,
    the resource will only determine if a change is needed if the target node
    is the active host of the SQL Server instance ([issue #882](https://github.com/dsccommunity/SqlServerDsc/issues/882)).

## [8.2.0.0] - 2017-10-05

### Changed

- Changes to xSQLServer
  - Updated appveyor.yml so that integration tests run in order and so that
    the SQLPS module folders are renamed to not disturb the units test, but
    can be renamed back by the integration tests xSQLServerSetup so that the
    integration tests can run successfully
    ([issue #774](https://github.com/dsccommunity/SqlServerDsc/issues/774)).
  - Changed so the maximum version to be installed is 4.0.6.0, when running unit
    tests in AppVeyor. Quick fix until we can resolve the unit tests (see
    [issue #807](https://github.com/dsccommunity/SqlServerDsc/issues/807)).
  - Moved the code block, that contains workarounds in appveyor.yml, so it is run
    during the install phase instead of the test phase.
  - Fix problem with tests breaking with Pester 4.0.7 ([issue #807](https://github.com/dsccommunity/SqlServerDsc/issues/807)).
- Changes to xSQLServerHelper
  - Changes to Connect-SQL and Import-SQLPSModule
    - Now it correctly loads the correct assemblies when SqlServer module is
      present ([issue #649](https://github.com/dsccommunity/SqlServerDsc/issues/649)).
    - Now SQLPS module will be correctly loaded (discovered) after installation
      of SQL Server. Previously resources depending on SQLPS module could fail
      because SQLPS was not found after installation because the PSModulePath
      environment variable in the (LCM) PowerShell session did not contain the new
      module path.
  - Added new helper function "Test-ClusterPermissions" ([issue #446](https://github.com/dsccommunity/SqlServerDsc/issues/446)).
- Changes to xSQLServerSetup
  - Fixed an issue with trailing slashes in the 'UpdateSource' property
    ([issue #720](https://github.com/dsccommunity/SqlServerDsc/issues/720)).
  - Fixed so that the integration test renames back the SQLPS module folders if
    they was renamed by AppVeyor (in the appveyor.yml file)
    ([issue #774](https://github.com/dsccommunity/SqlServerDsc/issues/774)).
  - Fixed so integration test does not write warnings when SQLPS module is loaded
    ([issue #798](https://github.com/dsccommunity/SqlServerDsc/issues/798)).
  - Changes to integration tests.
    - Moved the configuration block from the MSFT\_xSQLServerSetup.Integration.Tests.ps1
      to the MSFT\_xSQLServerSetup.config.ps1 to align with the other integration
      test. And also get most of the configuration in one place.
    - Changed the tests so that the local SqlInstall account is added as a member
      of the local administrators group.
    - Changed the tests so that the local SqlInstall account is added as a member
      of the system administrators in SQL Server (Database Engine) - needed for the
      xSQLServerAlwaysOnService integration tests.
    - Changed so that only one of the Modules-folder for the SQLPS PowerShell module
      for SQL Server 2016 is renamed back so it can be used with the integration
      tests. There was an issue when more than one SQLPS module was present (see
      more information in [issue #806](https://github.com/dsccommunity/SqlServerDsc/issues/806)).
    - Fixed wrong variable name for SQL service credential. It was using the
      integration test variable name instead of the parameter name.
    - Added ErrorAction 'Stop' to the cmdlet Start-DscConfiguration
      ([issue #824](https://github.com/dsccommunity/SqlServerDsc/issues/824)).
- Changes to xSQLServerAlwaysOnAvailabilityGroup
  - Change the check of the values entered as parameter for
    BasicAvailabilityGroup. It is a boolean, hence it was not possible to
    disable the feature.
  - Add possibility to enable/disable the feature DatabaseHealthTrigger
    (SQL Server 2016 or later only).
  - Add possibility to enable the feature DtcSupportEnabled (SQL Server 2016 or
    later only). The feature currently can't be altered once the Availability
    Group is created.
  - Use the new helper function "Test-ClusterPermissions".
  - Refactored the unit tests to allow them to be more user friendly.
  - Added the following read-only properties to the schema ([issue #476](https://github.com/dsccommunity/SqlServerDsc/issues/476))
    - EndpointPort
    - EndpointURL
    - SQLServerNetName
    - Version
  - Use the Get-PrimaryReplicaServerObject helper function.
- Changes to xSQLServerAlwaysOnAvailabilityGroupReplica
  - Fixed the formatting for the AvailabilityGroupNotFound error.
  - Added the following read-only properties to the schema ([issue #477](https://github.com/dsccommunity/SqlServerDsc/issues/477))
    - EndpointPort
    - EndpointURL
  - Use the new helper function "Test-ClusterPermissions".
  - Use the Get-PrimaryReplicaServerObject helper function
- Changes to xSQLServerHelper
  - Fixed Connect-SQL by ensuring the Status property returns 'Online' prior to
    returning the SQL Server object ([issue #333](https://github.com/dsccommunity/SqlServerDsc/issues/333)).
- Changes to xSQLServerRole
  - Running Get-DscConfiguration no longer throws an error saying property
    Members is not an array ([issue #790](https://github.com/dsccommunity/SqlServerDsc/issues/790)).
- Changes to xSQLServerMaxDop
  - Fixed error where Measure-Object cmdlet would fail claiming it could not
    find the specified property ([issue #801](https://github.com/dsccommunity/SqlServerDsc/issues/801))
- Changes to xSQLServerAlwaysOnService
  - Added integration test ([issue #736](https://github.com/dsccommunity/SqlServerDsc/issues/736)).
    - Added ErrorAction 'Stop' to the cmdlet Start-DscConfiguration
      ([issue #824](https://github.com/dsccommunity/SqlServerDsc/issues/824)).
- Changes to SMO.cs
  - Added default properties to the Server class
    - AvailabilityGroups
    - Databases
    - EndpointCollection
  - Added a new overload to the Login class
  - Added default properties to the AvailabilityReplicas class
    - AvailabilityDatabases
    - AvailabilityReplicas
- Added new resource xSQLServerAccount ([issue #706](https://github.com/dsccommunity/SqlServerDsc/issues/706))
  - Added localization support for all strings
  - Added examples for usage
- Changes to xSQLServerRSConfig
  - No longer returns a null value from Test-TargetResource when Reporting
    Services has not been initialized ([issue #822](https://github.com/dsccommunity/SqlServerDsc/issues/822)).
  - Fixed so that when two Reporting Services are installed for the same major
    version the resource does not throw an error ([issue #819](https://github.com/dsccommunity/SqlServerDsc/issues/819)).
  - Now the resource will restart the Reporting Services service after
    initializing ([issue #592](https://github.com/dsccommunity/SqlServerDsc/issues/592)).
    This will enable the Reports site to work.
  - Added integration test ([issue #753](https://github.com/dsccommunity/SqlServerDsc/issues/753)).
  - Added support for configuring URL reservations and virtual directory names
    ([issue #570](https://github.com/dsccommunity/SqlServerDsc/issues/570))
- Added resource
  - xSQLServerDatabaseDefaultLocation
    ([issue #656](https://github.com/dsccommunity/SqlServerDsc/issues/656))

## [8.1.0.0] - 2017-08-23

### Changed

- Changes to xSQLServer
  - Added back .markdownlint.json so that lint rule MD013 is enforced.
  - Change the module to use the image 'Visual Studio 2017' as the build worker
    image for AppVeyor (issue #685).
  - Minor style change in CommonResourceHelper. Added missing [Parameter()] on
    three parameters.
  - Minor style changes to the unit tests for CommonResourceHelper.
  - Changes to xSQLServerHelper
    - Added Swedish localization ([issue #695](https://github.com/dsccommunity/SqlServerDsc/issues/695)).
  - Opt-in for module files common tests ([issue #702](https://github.com/dsccommunity/SqlServerDsc/issues/702)).
    - Removed Byte Order Mark (BOM) from the files; CommonResourceHelper.psm1,
      MSFT\_xSQLServerAvailabilityGroupListener.psm1, MSFT\_xSQLServerConfiguration.psm1,
      MSFT\_xSQLServerEndpointPermission.psm1, MSFT\_xSQLServerEndpointState.psm1,
      MSFT\_xSQLServerNetwork.psm1, MSFT\_xSQLServerPermission.psm1,
      MSFT\_xSQLServerReplication.psm1, MSFT\_xSQLServerScript.psm1,
      SQLPSStub.psm1, SQLServerStub.psm1.
  - Opt-in for script files common tests ([issue #707](https://github.com/dsccommunity/SqlServerDsc/issues/707)).
    - Removed Byte Order Mark (BOM) from the files; DSCClusterSqlBuild.ps1,
      DSCFCISqlBuild.ps1, DSCSqlBuild.ps1, DSCSQLBuildEncrypted.ps1,
      SQLPush_SingleServer.ps1, 1-AddAvailabilityGroupListenerWithSameNameAsVCO.ps1,
      2-AddAvailabilityGroupListenerWithDifferentNameAsVCO.ps1,
      3-RemoveAvailabilityGroupListenerWithSameNameAsVCO.ps1,
      4-RemoveAvailabilityGroupListenerWithDifferentNameAsVCO.ps1,
      5-AddAvailabilityGroupListenerUsingDHCPWithDefaultServerSubnet.ps1,
      6-AddAvailabilityGroupListenerUsingDHCPWithSpecificSubnet.ps1,
      2-ConfigureInstanceToEnablePriorityBoost.ps1, 1-CreateEndpointWithDefaultValues.ps1,
      2-CreateEndpointWithSpecificPortAndIPAddress.ps1, 3-RemoveEndpoint.ps1,
      1-AddConnectPermission.ps1, 2-RemoveConnectPermission.ps1,
      3-AddConnectPermissionToAlwaysOnPrimaryAndSecondaryReplicaEachWithDifferentSqlServiceAccounts.ps1,
      4-RemoveConnectPermissionToAlwaysOnPrimaryAndSecondaryReplicaEachWithDifferentSqlServiceAccounts.ps1,
      1-MakeSureEndpointIsStarted.ps1, 2-MakeSureEndpointIsStopped.ps1,
      1-EnableTcpIpWithStaticPort.ps1, 2-EnableTcpIpWithDynamicPort.ps1,
      1-AddServerPermissionForLogin.ps1, 2-RemoveServerPermissionForLogin.ps1,
      1-ConfigureInstanceAsDistributor.ps1, 2-ConfigureInstanceAsPublisher.ps1,
      1-WaitForASingleClusterGroup.ps1, 2-WaitForMultipleClusterGroups.ps1.
  - Updated year to 2017 in license file ([issue #711](https://github.com/dsccommunity/SqlServerDsc/issues/711)).
  - Code style clean-up throughout the module to align against the Style Guideline.
  - Fixed typos and the use of wrong parameters in unit tests which was found
    after release of new version of Pester ([issue #773](https://github.com/dsccommunity/SqlServerDsc/issues/773)).
- Changes to xSQLServerAlwaysOnService
  - Added resource description in README.md.
  - Updated parameters descriptions in comment-based help, schema.mof and README.md.
  - Changed the datatype of the parameter to UInt32 so the same datatype is used
    in both the Get-/Test-/Set-TargetResource functions as in the schema.mof
    (issue #688).
  - Added read-only property IsHadrEnabled to schema.mof and the README.md
    (issue #687).
  - Minor cleanup of code.
  - Added examples (issue #633)
    - 1-EnableAlwaysOn.ps1
    - 2-DisableAlwaysOn.ps1
  - Fixed PS Script Analyzer errors ([issue #724](https://github.com/dsccommunity/SqlServerDsc/issues/724))
  - Casting the result of the property IsHadrEnabled to [System.Boolean] so that
    $null is never returned, which resulted in an exception ([issue #763](https://github.com/dsccommunity/SqlServerDsc/issues/763)).
- Changes to xSQLServerDatabasePermission
  - Fixed PS Script Analyzer errors ([issue #725](https://github.com/dsccommunity/SqlServerDsc/issues/725))
- Changes to xSQLServerScript
  - Fixed PS Script Analyzer errors ([issue #728](https://github.com/dsccommunity/SqlServerDsc/issues/728))
- Changes to xSQLServerSetup
  - Added Swedish localization ([issue #695](https://github.com/dsccommunity/SqlServerDsc/issues/695)).
  - Now Get-TargetResource correctly returns an array for property ASSysAdminAccounts,
    and no longer throws an error when there is just one Analysis Services
    administrator (issue #691).
  - Added a simple integration test ([issue #709](https://github.com/dsccommunity/SqlServerDsc/issues/709)).
  - Fixed PS Script Analyzer errors ([issue #729](https://github.com/dsccommunity/SqlServerDsc/issues/729))

## [8.0.0.0] - 2017-07-12

### Changed

- BREAKING CHANGE: The module now requires WMF 5.
  - This is required for class-based resources
- Added new resource
  - xSQLServerAlwaysOnAvailabilityGroupDatabaseMembership
  - Added localization support for all strings.
  - Refactored as a MOF based resource due to challenges with Pester and testing
    in Powershell 5.
- Changes to xSQLServer
  - BREAKING CHANGE: xSQLServer does no longer try to support WMF 4.0 (PowerShell
    4.0) (issue #574). Minimum supported version of WMF is now 5.0 (PowerShell 5.0).
  - BREAKING CHANGE: Removed deprecated resource xSQLAOGroupJoin (issue #457).
  - BREAKING CHANGE: Removed deprecated resource xSQLAOGroupEnsure (issue #456).
  - BREAKING CHANGE: Removed deprecated resource xSQLServerFailoverClusterSetup
    (issue #336).
  - Updated PULL\_REQUEST\_TEMPLATE adding comment block around text. Also
    rearranged and updated texts (issue #572).
  - Added common helper functions for HQRM localization, and added tests for the
    helper functions.
    - Get-LocalizedData
    - New-InvalidResultException
    - New-ObjectNotFoundException
    - New-InvalidOperationException
    - New-InvalidArgumentException
  - Updated CONTRIBUTING.md describing the new localization helper functions.
  - Fixed typos in xSQLServer.strings.psd1
  - Fixed CodeCov badge links in README.md so that they point to the correct branch.
  - Added VS Code workspace settings file with formatting settings matching the
    Style Guideline (issue #645). That will make it possible inside VS Code to press
    SHIFT+ALT+F, or press F1 and choose 'Format document' in the list. The
    PowerShell code will then be formatted according to the Style Guideline
    (although maybe not complete, but would help a long way).
    - Removed powershell.codeFormatting.alignPropertyValuePairs setting since
      it does not align with the style guideline.
    - Added powershell.codeFormatting.preset with a value of 'Custom' so that
      workspace formatting settings are honored (issue #665).
  - Fixed lint error MD013 and MD036 in README.md.
  - Updated .markdownlint.json to enable rule MD013 and MD036 to enforce those
    lint markdown rules in the common tests.
  - Fixed lint error MD013 in CHANGELOG.md.
  - Fixed lint error MD013 in CONTRIBUTING.md.
  - Added code block around types in README.md.
  - Updated copyright information in xSQLServer.psd1.
  - Opt-in for markdown common tests (issue #668).
    - The old markdown tests has been removed.
- Changes to xSQLServerHelper
  - Removed helper function Grant-ServerPerms because the deprecated resource that
    was using it was removed.
  - Removed helper function Grant-CNOPerms because the deprecated resource that
    was using it was removed.
  - Removed helper function New-ListenerADObject because the deprecated resource
    that was using it was removed.
  - Added tests for those helper functions that did not have tests.
  - Test-SQLDscParameterState helper function can now correctly pass a CimInstance
    as DesiredValue.
  - Test-SQLDscParameterState helper function will now output a warning message
    if the value type of a desired value is not supported.
  - Added localization to helper functions (issue #641).
    - Resolved the issue when using Write-Verbose in helper functions discussed
      in #641 where Write-Verbose wouldn't write out verbose messages unless using
      parameter Verbose.
    - Moved localization strings from xSQLServer.strings.psd1 to
      xSQLServerHelper.strings.psd1.
- Changes to xSQLServerSetup
  - BREAKING CHANGE: Replaced StartWin32Process helper function with the cmdlet
    Start-Process (issue #41, #93 and #126).
  - BREAKING CHANGE: The parameter SetupCredential has been removed since it is
    no longer needed. This is because the resource now support the built-in
    PsDscRunAsCredential.
  - BREAKING CHANGE: Now the resource supports using built-in PsDscRunAsCredential.
    If PsDscRunAsCredential is set, that username will be used as the first system
    administrator.
  - BREAKING CHANGE: If the parameter PsDscRunAsCredential are not assigned any
    credentials then the resource will start the setup process as the SYSTEM account.
    When installing as the SYSTEM account, then parameter SQLSysAdminAccounts and
    ASSysAdminAccounts must be specified when installing feature Database Engine
    and Analysis Services respectively.
  - When setup exits with the exit code 3010 a warning message is written to console
    telling that setup finished successfully, but a reboot is required (partly fixes
    issue #565).
  - When setup exits with an exit code other than 0 or 3010 a warning message is
    written to console telling that setup finished with an error (partly fixes
    issue #580).
  - Added a new parameter SetupProcessTimeout which defaults to 7200 seconds (2
    hours). If the setup process has not finished before the timeout value in
    SetupProcessTimeout an error will be thrown (issue #566).
  - Updated all examples to match the removal of SetupCredential.
  - Updated (removed) severe known issues in README.md for resource xSQLServerSetup.
  - Now all major version uses the same identifier to evaluate InstallSharedDir
    and InstallSharedWOWDir (issue #420).
  - Now setup arguments that contain no value will be ignored, for example when
    InstallSharedDir and
    InstallSharedWOWDir path is already present on the target node, because of a
    previous installation (issue #639).
  - Updated Get-TargetResource to correctly detect BOL, Conn, BC and other tools
    when they are installed without SQLENGINE (issue #591).
  - Now it can detect Documentation Components correctly after the change in
    issue #591 (issue #628)
  - Fixed bug that prevented Get-DscConfiguration from running without error. The
    return hash table fails if the $clusteredSqlIpAddress variable is not used.
    The schema expects a string array but it is initialized as just a null string,
    causing it to fail on Get-DscConfiguration (issue #393).
  - Added localization support for all strings.
  - Added a test to test some error handling for cluster installations.
  - Added support for MDS feature install (issue #486)
    - Fixed localization support for MDS feature (issue #671).
- Changes to xSQLServerRSConfig
  - BREAKING CHANGE: Removed `$SQLAdminCredential` parameter. Use common parameter
    `PsDscRunAsCredential` (WMF 5.0+) to run the resource under different credentials.
    `PsDscRunAsCredential` Windows account must be a sysadmin on SQL Server (issue
    #568).
  - In addition, the resource no longer uses `Invoke-Command` cmdlet that was used
    to impersonate the Windows user specified by `$SQLAdminCredential`. The call
    also needed CredSSP authentication to be enabled and configured on the target
    node, which complicated deployments in non-domain scenarios. Using
    `PsDscRunAsCredential` solves this problems for us.
  - Fixed virtual directory creation for SQL Server 2016 (issue #569).
  - Added unit tests (issue #295).
- Changes to xSQLServerDatabase
  - Changed the readme, SQLInstance should have been SQLInstanceName.
- Changes to xSQLServerScript
  - Fixed bug with schema and variable mismatch for the Credential/Username parameter
    in the return statement (issue #661).
  - Optional QueryTimeout parameter to specify sql script query execution timeout.
    Fixes issue #597
- Changes to xSQLServerAlwaysOnService
  - Fixed typos in localization strings and in tests.
- Changes to xSQLServerAlwaysOnAvailabilityGroup
  - Now it utilize the value of 'FailoverMode' to set the 'FailoverMode' property
    of the Availability Group instead of wrongly using the 'AvailabilityMode'
    property of the Availability Group.

## [7.1.0.0] - 2017-05-31

### Changed

- Changes to xSQLServerMemory
  - Changed the way SQLServer parameter is passed from Test-TargetResource to
    Get-TargetResource so that the default value isn't lost (issue #576).
  - Added condition to unit tests for when no SQLServer parameter is set.
- Changes to xSQLServerMaxDop
  - Changed the way SQLServer parameter is passed from Test-TargetResource to
    Get-TargetResource so that the default value isn't lost (issue #576).
  - Added condition to unit tests for when no SQLServer parameter is set.
- Changes to xWaitForAvailabilityGroup
  - Updated README.md with a description for the resources and revised the parameter
    descriptions.
  - The default value for RetryIntervalSec is now 20 seconds and the default value
    for RetryCount is now 30 times (issue #505).
  - Cleaned up code and fixed PSSA rules warnings (issue #268).
  - Added unit tests (issue #297).
  - Added descriptive text to README.md that the account that runs the resource
    must have permission to run the cmdlet Get-ClusterGroup (issue #307).
  - Added read-only parameter GroupExist which will return $true if the cluster
    role/group exist, otherwise it returns $false (issue #510).
  - Added examples.
- Changes to xSQLServerPermission
  - Cleaned up code, removed SupportsShouldProcess and fixed PSSA rules warnings
    (issue #241 and issue #262).
  - It is now possible to add permissions to two or more logins on the same instance
    (issue #526).
  - The parameter NodeName is no longer mandatory and has now the default value
    of $env:COMPUTERNAME.
  - The parameter Ensure now has a default value of 'Present'.
  - Updated README.md with a description for the resources and revised the parameter
    descriptions.
  - Removed dependency of SQLPS provider (issue #482).
  - Added ConnectSql permission. Now that permission can also be granted or revoked.
  - Updated note in resource description to also mention ConnectSql permission.
- Changes to xSQLServerHelper module
  - Removed helper function Get-SQLPSInstance and Get-SQLPSInstanceName because
    there is no resource using it any longer.
  - Added four new helper functions.
    - Register-SqlSmo, Register-SqlWmiManagement and Unregister-SqlAssemblies to
      handle the creation on the application domain and loading and unloading of
      the SMO and SqlWmiManagement assemblies.
    - Get-SqlInstanceMajorVersion to get the major SQL version for a specific instance.
  - Fixed typos in comment-based help
- Changes to xSQLServer
  - Fixed typos in markdown files; CHANGELOG, CONTRIBUTING, README and ISSUE_TEMPLATE.
  - Fixed typos in schema.mof files (and README.md).
  - Updated some parameter description in schema.mof files on those that was found
    was not equal to README.md.
- Changes to xSQLServerAlwaysOnService
  - Get-TargetResource should no longer fail silently with error 'Index operation
    failed; the array index evaluated to null.' (issue #519). Now if the
    Server.IsHadrEnabled property return neither $true or $false the
    Get-TargetResource function will throw an error.
- Changes to xSQLServerSetUp
  - Updated xSQLServerSetup Module Get-Resource method to fix (issue #516 and #490).
  - Added change to detect DQ, DQC, BOL, SDK features. Now the function
    Test-TargetResource returns true after calling set for DQ, DQC, BOL, SDK
    features (issue #516 and #490).
- Changes to xSQLServerAlwaysOnAvailabilityGroup
  - Updated to return the exception raised when an error is thrown.
- Changes to xSQLServerAlwaysOnAvailabilityGroupReplica
  - Updated to return the exception raised when an error is thrown.
  - Updated parameter description for parameter Name, so that it says it must be
    in the format SQLServer\InstanceName for named instance (issue #548).
- Changes to xSQLServerLogin
  - Added an optional boolean parameter Disabled. It can be used to enable/disable
    existing logins or create disabled logins (new logins are created as enabled
    by default).
- Changes to xSQLServerDatabaseRole
  - Updated variable passed to Microsoft.SqlServer.Management.Smo.User constructor
    to fix issue #530
- Changes to xSQLServerNetwork
  - Added optional parameter SQLServer with default value of $env:COMPUTERNAME
    (issue #528).
  - Added optional parameter RestartTimeout with default value of 120 seconds.
  - Now the resource supports restarting a sql server in a cluster (issue #527
    and issue #455).
  - Now the resource allows to set the parameter TcpDynamicPorts to a blank value
    (partly fixes issue #534). Setting a blank value for parameter TcpDynamicPorts
    together with a value for parameter TcpPort means that static port will be used.
  - Now the resource will not call Alter() in the Set-TargetResource when there
    is no change necessary (issue #537).
  - Updated example 1-EnableTcpIpOnCustomStaticPort.
  - Added unit tests (issue #294).
  - Refactored some of the code, cleaned up the rest and fixed PSSA rules warnings
    (issue #261).
  - If parameter TcpDynamicPort is set to '0' at the same time as TcpPort is set
    the resource will now throw an error (issue #535).
  - Added examples (issue #536).
  - When TcpDynamicPorts is set to '0' the Test-TargetResource function will no
    longer fail each time (issue #564).
- Changes to xSQLServerRSConfig
  - Replaced sqlcmd.exe usages with Invoke-Sqlcmd calls (issue #567).
- Changes to xSQLServerDatabasePermission
  - Fixed code style, updated README.md and removed *-SqlDatabasePermission functions
    from xSQLServerHelper.psm1.
  - Added the option 'GrantWithGrant' with gives the user grant rights, together
    with the ability to grant others the same right.
  - Now the resource can revoke permission correctly (issue #454). When revoking
    'GrantWithGrant', both the grantee and all the other users the grantee has
    granted the same permission to, will also get their permission revoked.
  - Updated tests to cover Revoke().
- Changes to xSQLServerHelper
  - The missing helper function ('Test-SPDSCObjectHasProperty'), that was referenced
    in the helper function Test-SQLDscParameterState, is now incorporated into
    Test-SQLDscParameterState (issue #589).

## [7.0.0.0] - 2017-04-19

### Changed

- Examples
  - xSQLServerDatabaseRole
    - 1-AddDatabaseRole.ps1
    - 2-RemoveDatabaseRole.ps1
  - xSQLServerRole
    - 3-AddMembersToServerRole.ps1
    - 4-MembersToIncludeInServerRole.ps1
    - 5-MembersToExcludeInServerRole.ps1
  - xSQLServerSetup
    - 1-InstallDefaultInstanceSingleServer.ps1
    - 2-InstallNamedInstanceSingleServer.ps1
    - 3-InstallNamedInstanceSingleServerFromUncPathUsingSourceCredential.ps1
    - 4-InstallNamedInstanceInFailoverClusterFirstNode.ps1
    - 5-InstallNamedInstanceInFailoverClusterSecondNode.ps1
  - xSQLServerReplication
    - 1-ConfigureInstanceAsDistributor.ps1
    - 2-ConfigureInstanceAsPublisher.ps1
  - xSQLServerNetwork
    - 1-EnableTcpIpOnCustomStaticPort.ps1
  - xSQLServerAvailabilityGroupListener
    - 1-AddAvailabilityGroupListenerWithSameNameAsVCO.ps1
    - 2-AddAvailabilityGroupListenerWithDifferentNameAsVCO.ps1
    - 3-RemoveAvailabilityGroupListenerWithSameNameAsVCO.ps1
    - 4-RemoveAvailabilityGroupListenerWithDifferentNameAsVCO.ps1
    - 5-AddAvailabilityGroupListenerUsingDHCPWithDefaultServerSubnet.ps1
    - 6-AddAvailabilityGroupListenerUsingDHCPWithSpecificSubnet.ps1
  - xSQLServerEndpointPermission
    - 1-AddConnectPermission.ps1
    - 2-RemoveConnectPermission.ps1
    - 3-AddConnectPermissionToAlwaysOnPrimaryAndSecondaryReplicaEachWithDifferentSqlServiceAccounts.ps1
    - 4-RemoveConnectPermissionToAlwaysOnPrimaryAndSecondaryReplicaEachWithDifferentSqlServiceAccounts.ps1
  - xSQLServerPermission
    - 1-AddServerPermissionForLogin.ps1
    - 2-RemoveServerPermissionForLogin.ps1
  - xSQLServerEndpointState
    - 1-MakeSureEndpointIsStarted.ps1
    - 2-MakeSureEndpointIsStopped.ps1
  - xSQLServerConfiguration
    - 1-ConfigureTwoInstancesOnTheSameServerToEnableClr.ps1
    - 2-ConfigureInstanceToEnablePriorityBoost.ps1
  - xSQLServerEndpoint
    - 1-CreateEndpointWithDefaultValues.ps1
    - 2-CreateEndpointWithSpecificPortAndIPAddress.ps1
    - 3-RemoveEndpoint.ps1
- Changes to xSQLServerDatabaseRole
  - Fixed code style, added updated parameter descriptions to schema.mof and README.md.
- Changes to xSQLServer
  - Raised the CodeCov target to 70% which is the minimum and required target for
    HQRM resource.
- Changes to xSQLServerRole
  - **BREAKING CHANGE: The resource has been reworked in it's entirely.** Below
    is what has changed.
    - The mandatory parameters now also include ServerRoleName.
    - The ServerRole parameter was before an array of server roles, now this parameter
      is renamed to ServerRoleName and can only be set to one server role.
      - ServerRoleName are no longer limited to built-in server roles. To add members
        to a built-in server role, set ServerRoleName to the name of the built-in
        server role.
      - The ServerRoleName will be created when Ensure is set to 'Present' (if it
        does not already exist), or removed if Ensure is set to 'Absent'.
    - Three new parameters are added; Members, MembersToInclude and MembersToExclude.
      - Members can be set to one or more logins, and those will _replace all_ the
        memberships in the server role.
      - MembersToInclude and MembersToExclude can be set to one or more logins that
        will add or remove memberships, respectively, in the server role. MembersToInclude
        and MembersToExclude _can not_ be used at the same time as parameter Members.
        But both MembersToInclude and MembersToExclude can be used together at the
        same time.
- Changes to xSQLServerSetup
  - Added a note to the README.md saying that it is not possible to add or remove
    features from a SQL Server failover cluster (issue #433).
  - Changed so that it reports false if the desired state is not correct (issue #432).
    - Added a test to make sure we always return false if a SQL Server failover
      cluster is missing features.
  - Helper function Connect-SQLAnalysis
    - Now has correct error handling, and throw does not used the unknown named
      parameter '-Message' (issue #436)
    - Added tests for Connect-SQLAnalysis
    - Changed to localized error messages.
    - Minor changes to error handling.
  - This adds better support for Addnode (issue #369).
  - Now it skips cluster validation för add node (issue #442).
  - Now it ignores parameters that are not allowed for action Addnode (issue #441).
  - Added support for vNext CTP 1.4 (issue #472).
- Added new resource
  - xSQLServerAlwaysOnAvailabilityGroupReplica
- Changes to xSQLServerDatabaseRecoveryModel
  - Fixed code style, removed SQLServerDatabaseRecoveryModel functions from xSQLServerHelper.
- Changes to xSQLServerAlwaysOnAvailabilityGroup
  - Fixed the permissions check loop so that it exits the loop after the function
    determines the required permissions are in place.
- Changes to xSQLServerAvailabilityGroupListener
  - Removed the dependency of SQLPS provider (issue #460).
  - Cleaned up code.
  - Added test for more coverage.
  - Fixed PSSA rule warnings (issue #255).
  - Parameter Ensure now defaults to 'Present' (issue #450).
- Changes to xSQLServerFirewall
  - Now it will correctly create rules when the resource is used for two or more
    instances on the same server (issue #461).
- Changes to xSQLServerEndpointPermission
  - Added description to the README.md
  - Cleaned up code (issue #257 and issue #231)
  - Now the default value for Ensure is 'Present'.
  - Removed dependency of SQLPS provider (issue #483).
  - Refactored tests so they use less code.
- Changes to README.md
  - Adding deprecated tag to xSQLServerFailoverClusterSetup, xSQLAOGroupEnsure and
    xSQLAOGroupJoin in README.md so it it more clear that these resources has been
    replaced by xSQLServerSetup, xSQLServerAlwaysOnAvailabilityGroup and
    xSQLServerAlwaysOnAvailabilityGroupReplica respectively.
- Changes to xSQLServerEndpoint
  - BREAKING CHANGE: Now SQLInstanceName is mandatory, and is a key, so
    SQLInstanceName has no longer a default value (issue #279).
  - BREAKING CHANGE: Parameter AuthorizedUser has been removed (issue #466,
    issue #275 and issue #80). Connect permissions can be set using the resource
    xSQLServerEndpointPermission.
  - Optional parameter IpAddress has been added. Default is to listen on any
    valid IP-address. (issue #232)
  - Parameter Port now has a default value of 5022.
  - Parameter Ensure now defaults to 'Present'.
  - Resource now supports changing IP address and changing port.
  - Added unit tests (issue #289)
  - Added examples.
- Changes to xSQLServerEndpointState
  - Cleaned up code, removed SupportsShouldProcess and fixed PSSA rules warnings
    (issue #258 and issue #230).
  - Now the default value for the parameter State is 'Started'.
  - Updated README.md with a description for the resources and revised the
    parameter descriptions.
  - Removed dependency of SQLPS provider (issue #481).
  - The parameter NodeName is no longer mandatory and has now the default value
    of $env:COMPUTERNAME.
  - The parameter Name is now a key so it is now possible to change the state on
    more than one endpoint on the same instance. _Note: The resource still only
    supports Database Mirror endpoints at this time._
- Changes to xSQLServerHelper module
  - Removing helper function Get-SQLAlwaysOnEndpoint because there is no resource
    using it any longer.
  - BREAKING CHANGE: Changed helper function Import-SQLPSModule to support SqlServer
    module (issue #91). The SqlServer module is the preferred module so if it is
    found it will be used, and if not found an attempt will be done to load SQLPS
    module instead.
- Changes to xSQLServerScript
  - Updated tests for this resource, because they failed when Import-SQLPSModule
    was updated.

## [6.0.0.0] - 2017-03-08

### Changed

- Changes to xSQLServerConfiguration
  - BREAKING CHANGE: The parameter SQLInstanceName is now mandatory.
  - Resource can now be used to define the configuration of two or more different
    DB instances on the same server.
- Changes to xSQLServerRole
  - xSQLServerRole now correctly reports that the desired state is present when
    the login is already a member of the server roles.
- Added new resources
  - xSQLServerAlwaysOnAvailabilityGroup
- Changes to xSQLServerSetup
  - Properly checks for use of SQLSysAdminAccounts parameter in $PSBoundParameters.
    The test now also properly evaluates the setup argument for SQLSysAdminAccounts.
  - xSQLServerSetup should now function correctly for the InstallFailoverCluster
    action, and also supports cluster shared volumes. Note that the AddNode action
    is not currently working.
  - It now detects that feature Client Connectivity Tools (CONN) and Client
    Connectivity Backwards Compatibility Tools (BC) is installed.
  - Now it can correctly determine the right cluster when only parameter
    InstallSQLDataDir is assigned a path (issue #401).
  - Now the only mandatory path parameter is InstallSQLDataDir when installing
    Database Engine (issue #400).
  - It now can handle mandatory parameters, and are not using wildcard to find
    the variables containing paths (issue #394).
  - Changed so that instead of connection to localhost it is using $env:COMPUTERNAME
    as the host name to which it connects. And for cluster installation it uses
    the parameter FailoverClusterNetworkName as the host name to which it connects
    (issue #407).
  - When called with Action = 'PrepareFailoverCluster', the SQLSysAdminAccounts
    and FailoverClusterGroup parameters are no longer passed to the setup process
    (issues #410 and 411).
  - Solved the problem that InstanceDir and InstallSQLDataDir could not be set to
    just a qualifier, i.e 'E:' (issue #418). All paths (except SourcePath) can now
    be set to just the qualifier.
- Enables CodeCov.io code coverage reporting.
- Added badge for CodeCov.io to README.md.
- Examples
  - xSQLServerMaxDop
    - 1-SetMaxDopToOne.ps1
    - 2-SetMaxDopToAuto.ps1
    - 3-SetMaxDopToDefault.ps1
  - xSQLServerMemory
    - 1-SetMaxMemoryTo12GB.ps1
    - 2-SetMaxMemoryToAuto.ps1
    - 3-SetMinMaxMemoryToAuto.ps1
    - 4-SetMaxMemoryToDefault.ps1
  - xSQLServerDatabase
    - 1-CreateDatabase.ps1
    - 2-DeleteDatabase.ps1
- Added tests for resources
  - xSQLServerMaxDop
  - xSQLServerMemory
- Changes to xSQLServerMemory
  - BREAKING CHANGE: The mandatory parameter now include SQLInstanceName. The
    DynamicAlloc parameter is no longer mandatory
- Changes to xSQLServerDatabase
  - When the system is not in desired state the Test-TargetResource will now output
    verbose messages saying so.
- Changes to xSQLServerDatabaseOwner
  - Fixed code style, added updated parameter descriptions to schema.mof and README.md.

## [5.0.0.0] - 2017-01-25

### Changed

- Improvements how tests are initiated in AppVeyor
  - Removed previous workaround (issue #201) from unit tests.
  - Changes in appveyor.yml so that SQL modules are removed before common test is
    run.
  - Now the deploy step are no longer failing when merging code into Dev. Neither
    is the deploy step failing if a contributor had AppVeyor connected to the fork
    of xSQLServer and pushing code to the fork.
- Changes to README.md
  - Changed the contributing section to help new contributors.
  - Added links for each resource so it is easier to navigate to the parameter list
    for each resource.
  - Moved the list of resources in alphabetical order.
  - Moved each resource parameter list into alphabetical order.
  - Removed old text mentioning System Center.
  - Now the correct product name is written in the installation section, and a typo
    was also fixed.
  - Fixed a typo in the Requirements section.
  - Added link to Examples folder in the Examples section.
  - Change the layout of the README.md to closer match the one of PSDscResources
  - Added more detailed text explaining what operating systems WMF5.0 can be installed
    on.
  - Verified all resource schema files with the README.md and fixed some errors
    (descriptions was not verified).
  - Added security requirements section for resource xSQLServerEndpoint and
    xSQLAOGroupEnsure.
- Changes to xSQLServerSetup
  - The resource no longer uses Win32_Product WMI class when evaluating if
    SQL Server Management Studio is installed. See article
    [kb974524](https://support.microsoft.com/en-us/kb/974524) for more information.
  - Now it uses CIM cmdlets to get information from WMI classes.
  - Resolved all of the PSScriptAnalyzer warnings that was triggered in the common
    tests.
  - Improvement for service accounts to enable support for Managed Service Accounts
    as well as other nt authority accounts
  - Changes to the helper function Copy-ItemWithRoboCopy
    - Robocopy is now started using Start-Process and the error handling has been
      improved.
    - Robocopy now removes files at the destination path if they no longer exists
      at the source.
    - Robocopy copies using unbuffered I/O when available (recommended for large
      files).
  - Added a more descriptive text for the parameter `SourceCredential` to further
    explain how the parameter work.
  - BREAKING CHANGE: Removed parameter SourceFolder.
  - BREAKING CHANGE: Removed default value "$PSScriptRoot\..\..\" from parameter
    SourcePath.
  - Old code, that no longer filled any function, has been replaced.
    - Function `ResolvePath` has been replaced with
      `[Environment]::ExpandEnvironmentVariables($SourcePath)` so that environment
      variables still can be used in Source Path.
    - Function `NetUse` has been replaced with `New-SmbMapping` and
      `Remove-SmbMapping`.
  - Renamed function `GetSQLVersion` to `Get-SqlMajorVersion`.
  - BREAKING CHANGE: Renamed parameter PID to ProductKey to avoid collision with
    automatic variable $PID
- Changes to xSQLServerScript
  - All credential parameters now also has the type
    [System.Management.Automation.Credential()] to better work with PowerShell 4.0.
  - It is now possible to configure two instances on the same node, with the same
    script.
  - Added to the description text for the parameter `Credential` describing how
    to authenticate using Windows Authentication.
  - Added examples to show how to authenticate using either SQL or Windows
    authentication.
  - A recent issue showed that there is a known problem running this resource
    using PowerShell 4.0. For more information, see [issue #273](https://github.com/dsccommunity/SqlServerDsc/issues/273)
- Changes to xSQLServerFirewall
  - BREAKING CHANGE: Removed parameter SourceFolder.
  - BREAKING CHANGE: Removed default value "$PSScriptRoot\..\..\" from parameter
    SourcePath.
  - Old code, that no longer filled any function, has been replaced.
    - Function `ResolvePath` has been replaced with
     `[Environment]::ExpandEnvironmentVariables($SourcePath)` so that environment
    variables still can be used in Source Path.
  - Adding new optional parameter SourceCredential that can be used to authenticate
    against SourcePath.
  - Solved PSSA rules errors in the code.
  - Get-TargetResource no longer return $true when no products was installed.
- Changes to the unit test for resource
  - xSQLServerSetup
    - Added test coverage for helper function Copy-ItemWithRoboCopy
- Changes to xSQLServerLogin
  - Removed ShouldProcess statements
  - Added the ability to enforce password policies on SQL logins
- Added common test (xSQLServerCommon.Tests) for xSQLServer module
  - Now all markdown files will be style checked when tests are running in AppVeyor
    after sending in a pull request.
  - Now all [Examples](/source/Examples/Resources) will be tested by compiling
    to a .mof file after sending in a pull request.
- Changes to xSQLServerDatabaseOwner
  - The example 'SetDatabaseOwner' can now compile, it wrongly had a `DependsOn`
    in the example.
- Changes to SQLServerRole
  - The examples 'AddServerRole' and 'RemoveServerRole' can now compile, it wrongly
    had a `DependsOn` in the example.
- Changes to CONTRIBUTING.md
  - Added section 'Tests for examples files'
  - Added section 'Tests for style check of Markdown files'
  - Added section 'Documentation with Markdown'
  - Added texts to section 'Tests'
- Changes to xSQLServerHelper
  - added functions
    - Get-SqlDatabaseRecoveryModel
    - Set-SqlDatabaseRecoveryModel
- Examples
  - xSQLServerDatabaseRecoveryModel
    - 1-SetDatabaseRecoveryModel.ps1
  - xSQLServerDatabasePermission
    - 1-GrantDatabasePermissions.ps1
    - 2-RevokeDatabasePermissions.ps1
    - 3-DenyDatabasePermissions.ps1
  - xSQLServerFirewall
    - 1-CreateInboundFirewallRules
    - 2-RemoveInboundFirewallRules
- Added tests for resources
  - xSQLServerDatabaseRecoveryModel
  - xSQLServerDatabasePermissions
  - xSQLServerFirewall
- Changes to xSQLServerDatabaseRecoveryModel
  - BREAKING CHANGE: Renamed xSQLDatabaseRecoveryModel to
    xSQLServerDatabaseRecoveryModel to align with naming convention.
  - BREAKING CHANGE: The mandatory parameters now include SQLServer, and
    SQLInstanceName.
- Changes to xSQLServerDatabasePermission
  - BREAKING CHANGE: Renamed xSQLServerDatabasePermissions to
    xSQLServerDatabasePermission to align with naming convention.
  - BREAKING CHANGE: The mandatory parameters now include PermissionState,
    SQLServer, and SQLInstanceName.
- Added support for clustered installations to xSQLServerSetup
  - Migrated relevant code from xSQLServerFailoverClusterSetup
  - Removed Get-WmiObject usage
  - Clustered storage mapping now supports asymmetric cluster storage
  - Added support for multi-subnet clusters
  - Added localized error messages for cluster object mapping
  - Updated README.md to reflect new parameters
- Updated description for xSQLServerFailoverClusterSetup to indicate it is deprecated.
- xPDT helper module
  - Function GetxPDTVariable was removed since it no longer was used by any resources.
  - File xPDT.xml was removed since it was not used by any resources, and did not
    provide any value to the module.
- Changes xSQLServerHelper module
  - Removed the globally defined `$VerbosePreference = 'Continue'` from xSQLServerHelper.
  - Fixed a typo in a variable name in the function New-ListenerADObject.
  - Now Restart-SqlService will correctly show the services it restarts. Also
    fixed PSSA warnings.

## [4.0.0.0] - 2016-12-14

### Changed

- Fixes in xSQLServerConfiguration
  - Added support for clustered SQL instances.
  - BREAKING CHANGE: Updated parameters to align with other resources
    (SQLServer / SQLInstanceName).
  - Updated code to utilize CIM rather than WMI.
- Added tests for resources
  - xSQLServerConfiguration
  - xSQLServerSetup
  - xSQLServerDatabaseRole
  - xSQLAOGroupJoin
  - xSQLServerHelper and moved the existing tests for Restart-SqlService to it.
  - xSQLServerAlwaysOnService
- Fixes in xSQLAOGroupJoin
  - Availability Group name now appears in the error message for a failed.
    Availability Group join attempt.
  - Get-TargetResource now works with Get-DscConfiguration.
- Fixes in xSQLServerRole
  - Updated Ensure parameter to 'Present' default value.
  - Renamed helper functions *-SqlServerRole* to *-SqlServerRoleMember*.
- Changes to xSQLAlias
  - Add UseDynamicTcpPort parameter for option "Dynamically determine port".
  - Change Get-WmiObject to Get-CimInstance in Resource and associated pester file.
- Added CHANGELOG.md file.
- Added issue template file (ISSUE\_TEMPLATE.md) for 'New Issue' and pull request
  template file (PULL\_REQUEST\_TEMPLATE.md) for 'New Pull Request'.
- Add Contributing.md file.
- Changes to xSQLServerSetup
  - Now `Features` parameter is case-insensitive.
- BREAKING CHANGE: Removed xSQLServerPowerPlan from this module. The resource has
  been moved to [ComputerManagementDsc](https://github.com/dsccommunity/ComputerManagementDsc)
  and is now called PowerPlan.
- Changes and enhancements in xSQLServerDatabaseRole
  - BREAKING CHANGE: Fixed so the same user can now be added to a role in one or
    more databases, and/or one or more instances. Now the parameters `SQLServer`
    and `SQLInstanceName` are mandatory.
  - Enhanced so the same user can now be added to more than one role
- BREAKING CHANGE: Renamed xSQLAlias to xSQLServerAlias to align with naming convention.
- Changes to xSQLServerAlwaysOnService
  - Added RestartTimeout parameter
  - Fixed bug where the SQL Agent service did not get restarted after the
    IsHadrEnabled property was set.
  - BREAKING CHANGE: The mandatory parameters now include Ensure, SQLServer, and
    SQLInstanceName. SQLServer and SQLInstanceName are keys which will be used to
    uniquely identify the resource which allows AlwaysOn to be enabled on multiple
    instances on the same machine.
- Moved Restart-SqlService from MSFT_xSQLServerConfiguration.psm1 to xSQLServerHelper.psm1.

## [3.0.0.0] - 2016-11-02

### Changed

- xSQLServerHelper
  - added functions
    - Test-SQLDscParameterState
    - Get-SqlDatabaseOwner
    - Set-SqlDatabaseOwner
- Examples
  - xSQLServerDatabaseOwner
    - 1-SetDatabaseOwner.ps1
- Added tests for resources
  - MSFT_xSQLServerDatabaseOwner

## [2.0.0.0] - 2016-09-21

### Changed

- Added resources
  - xSQLServerReplication
  - xSQLServerScript
  - xSQLAlias
  - xSQLServerRole
- Added tests for resources
  - xSQLServerPermission
  - xSQLServerEndpointState
  - xSQLServerEndpointPermission
  - xSQLServerAvailabilityGroupListener
  - xSQLServerLogin
  - xSQLAOGroupEnsure
  - xSQLAlias
  - xSQLServerRole
- Fixes in xSQLServerAvailabilityGroupListener
  - In one case the Get-method did not report that DHCP was configured.
  - Now the resource will throw 'Not supported' when IP is changed between Static
    and DHCP.
  - Fixed an issue where sometimes the listener wasn't removed.
  - Fixed the issue when trying to add a static IP to a listener was ignored.
- Fix in xSQLServerDatabase
  - Fixed so dropping a database no longer throws an error
  - BREAKING CHANGE: Fixed an issue where it was not possible to add the same
    database to two instances on the same server.
  - BREAKING CHANGE: The name of the parameter Database has changed. It is now
    called Name.
- Fixes in xSQLAOGroupEnsure
  - Added parameters to New-ListenerADObject to allow usage of a named instance.
  - pass setup credential correctly
- Changes to xSQLServerLogin
  - Fixed an issue when dropping logins.
  - BREAKING CHANGE: Fixed an issue where it was not possible to add the same
    login to two instances on the same server.
- Changes to xSQLServerMaxDop
  - BREAKING CHANGE: Made SQLInstance parameter a key so that multiple instances
    on the same server can be configured

## [1.8.0.0] - 2016-08-10

### Changed

- Converted appveyor.yml to install Pester from PSGallery instead of from Chocolatey.
- Added Support for SQL Server 2016
- xSQLAOGroupEnsure
  - Fixed spelling mistake in AutoBackupPreference property
  - Added BackupPriority property
- Added resources
  - xSQLServerPermission
  - xSQLServerEndpointState
  - xSQLServerEndpointPermission
  - xSQLServerAvailabilityGroupListener
- xSQLServerHelper
  - added functions
    - Import-SQLPSModule
    - Get-SQLPSInstanceName
    - Get-SQLPSInstance
    - Get-SQLAlwaysOnEndpoint
  - modified functions
    - New-TerminatingError - *added optional parameter `InnerException` to be able
    to give the user more information in the returned message*

## [1.7.0.0] - 2016-06-29

### Changed

- Resources Added
  - xSQLServerConfiguration

## [1.6.0.0] - 2016-05-18

### Changed

- Resources Added
  - xSQLAOGroupEnsure
  - xSQLAOGroupJoin
  - xWaitForAvailabilityGroup
  - xSQLServerEndPoint
  - xSQLServerAlwaysOnService
- xSQLServerHelper
  - added functions
    - Connect-SQL
    - New-VerboseMessage
    - Grant-ServerPerms
    - Grant-CNOPerms
    - New-ListenerADObject
- xSQLDatabaseRecoveryModel
  - Updated Verbose statements to use new function New-VerboseMessage
- xSQLServerDatabase
  - Updated Verbose statements to use new function New-VerboseMessage
  - Removed ConnectSQL function and replaced with new Connect-SQL function
- xSQLServerDatabaseOwner
  - Removed ConnectSQL function and replaced with new Connect-SQL function
- xSQLServerDatabasePermissions
  - Removed ConnectSQL function and replaced with new Connect-SQL function
- xSQLServerDatabaseRole
  - Removed ConnectSQL function and replaced with new Connect-SQL function
- xSQLServerLogin
  - Removed ConnectSQL function and replaced with new Connect-SQL function
- xSQLServerMaxDop
  - Updated Verbose statements to use new function New-VerboseMessage
  - Removed ConnectSQL function and replaced with new Connect-SQL function
- xSQLServerMemory
  - Updated Verbose statements to use new function New-VerboseMessage
  - Removed ConnectSQL function and replaced with new Connect-SQL function
- xSQLServerPowerPlan
  - Updated Verbose statements to use new function New-VerboseMessage
- Examples
  - Added xSQLServerConfiguration resource example

## [1.5.0.0] - 2016-03-30

### Changed

- Added new resource xSQLServerDatabase that allows adding an empty database to
  a server

## [1.4.0.0] - 2016-02-02

### Changed

- Resources Added
  - xSQLDatabaseRecoveryModeAdded
  - xSQLServerDatabaseOwner
  - xSQLServerDatabasePermissions
  - xSQLServerDatabaseRole
  - xSQLServerLogin
  - xSQLServerMaxDop
  - xSQLServerMemory
  - xSQLServerPowerPlan
  - xSQLServerDatabase
- xSQLServerSetup:
  - Corrected bug in GetFirstItemPropertyValue to correctly handle registry keys
    with only one value.
  - Added support for SQL Server
  - 2008 R2 installation
  - Removed default values for parameters, to avoid compatibility issues and setup
    errors
  - Added Replication sub feature detection
  - Added setup parameter BrowserSvcStartupType
  - Change SourceFolder to Source to allow for multi version Support
  - Add Source Credential for accessing source files
  - Add Parameters for SQL Server configuration
  - Add Parameters to SuppressReboot or ForceReboot
- xSQLServerFirewall
  - Removed default values for parameters, to avoid compatibility issues
  - Updated firewall rule name to not use 2012 version, since package supports 2008,
    2012 and 2014 versions
  - Additional of SQLHelper Function and error handling
  - Change SourceFolder to Source to allow for multi version Support
- xSQLServerNetwork
  - Added new resource that configures network settings.
  - Currently supports only tcp network protocol
  - Allows to enable and disable network protocol for specified instance service
  - Allows to set custom or dynamic port values
- xSQLServerRSSecureConnectionLevel
  - Additional of SQLHelper Function and error handling
- xSqlServerRSConfig
- xSQLServerFailoverClusterSetup
  - Additional of SQLHelper Function and error handling
  - Change SourceFolder to Source to allow for multi version Support
  - Add Parameters to SuppressReboot or ForceReboot
- Examples
  - Updated example files to use correct DebugMode parameter value ForceModuleImport,
    this is not boolean in WMF 5.0 RTM
  - Added xSQLServerNetwork example

## [1.3.0.0] - 2015-05-01

### Changed

- xSqlServerSetup
  - Make Features case-insensitive.

## [1.2.1.0] - 2015-04-23

### Changed

- Increased timeout for setup process to start to 60 seconds.

## [1.2.0.0] - 2014-12-18

### Changed

- Updated release with the following new resources
  - xSQLServerFailoverClusterSetup
  - xSQLServerRSConfig

## [1.1.0.0] - 2014-10-24

### Changed

- Initial release with the following resources
  - xSQLServerSetup
  - xSQLServerFirewall
  - xSQLServerRSSecureConnectionLevel<|MERGE_RESOLUTION|>--- conflicted
+++ resolved
@@ -5,10 +5,9 @@
 
 ## [Unreleased]
 
-<<<<<<< HEAD
 - SqlTraceFlag
-  - Fixed Assembly not loaded error #1680
-=======
+  - Fixed Assembly not loaded error. 
+   ([issue #1680](https://github.com/dsccommunity/SqlServerDsc/issues/1680)).
 ### Changed
 
 - SqlLogin
@@ -109,7 +108,6 @@
     thrown if the specified instance cannot be obtained ([issue #1628](https://github.com/dsccommunity/SqlServerDsc/issues/1628)).
 
 ## [15.0.0] - 2020-12-06
->>>>>>> 8a040bfc
 
 ### Added
 
@@ -169,12 +167,9 @@
   - Added a note to the documentation that the parameter `BrowserSvcStartupType`
     cannot be used for configurations that utilize the `'InstallFailoverCluster'`
     action ([issue #1627](https://github.com/dsccommunity/SqlServerDsc/issues/1627)).
-<<<<<<< HEAD
-=======
 - SqlDatabaseObjectPermission
   - Updated unit tests to remove errors relating to missing `Where()` method
     ([issue #1648](https://github.com/dsccommunity/SqlServerDsc/issues/1648)).
->>>>>>> 8a040bfc
 
 ## [14.2.1] - 2020-08-14
 
