# Change log for SqlServerDsc

The format is based on and uses the types of changes according to [Keep a Changelog](https://keepachangelog.com/en/1.0.0/),
and this project adheres to [Semantic Versioning](https://semver.org/spec/v2.0.0.html).

## [Unreleased]

### Added

<<<<<<< HEAD
- `Remove-SqlDscTraceFlag`
  - Added missing integration test to ensure command reliability ([issue #2239](https://github.com/dsccommunity/SqlServerDsc/issues/2239)).
- `Remove-SqlDscAudit`
  - Added missing integration test to ensure command reliability ([issue #2241](https://github.com/dsccommunity/SqlServerDsc/issues/2241)).
=======
- Added integration tests for `Remove-SqlDscAudit` command to ensure it functions
  correctly in real environments
  [issue #2241](https://github.com/dsccommunity/SqlServerDsc/issues/2241).
- Added integration tests for `Test-SqlDscIsRole` command to ensure it functions
  correctly in real environments
  [issue #2229](https://github.com/dsccommunity/SqlServerDsc/issues/2229).
>>>>>>> efabbdc5

### Fixed

- `Add-SqlDscTraceFlag` and `Remove-SqlDscTraceFlag`
  - Fixed parameter binding error when `ErrorAction` was specified both
    explicitly and via `PSBoundParameters` by using `Remove-CommonParameter`
    instead of manual parameter removal
    ([issue #2239](https://github.com/dsccommunity/SqlServerDsc/issues/2239)).
- `Remove-SqlDscTraceFlag`
  - Optimized to skip unnecessary Set operations when removal results in no
    effective change
    ([issue #2239](https://github.com/dsccommunity/SqlServerDsc/issues/2239)).
- Updated `.gitattributes` to enforce LF line endings for PowerShell files to
  ensure cross-platform compatibility.
- Updated GitHub Copilot setup workflow to fix environment variable assignment
  in task.
- Updated VS Code tasks configuration to use proper build and test commands
  with improved task grouping and problem matchers.
- Updated instruction files to use correct build command (`noop` instead of
  `build`) and fixed file pattern matching syntax.

## [17.2.0] - 2025-09-16

### Fixed

- Make sure tests forcibly imports the module being tested to avoid AI failing
  when testing changes.
- Fixed Azure DevOps pipeline conditions that were preventing DSC resource
  integration tests from running when they should by removing incorrect quotes
  around boolean values.
- Refactored error handling by removing global `$ErrorActionPreference = 'Stop'`
  from 64 PowerShell files and implementing targeted error control for specific
  command calls that use `-ErrorAction 'Stop'`.
- `SqlAgentAlert`
  - Minor fix in `source/Classes/020.SqlAgentAlert.ps1` to correct `ExcludeDscProperties`
    formatting (added missing delimiter).
- `SqlRSSetup`
  - Re-added `ReportServerEdition` enum and updated class to use enum instead of
    ValidateSet for the Edition property.
- Fixed commands continuing execution after `Assert-ElevatedUser` elevation
  errors by setting `$ErrorActionPreference = 'Stop'` [issue #2070](https://github.com/dsccommunity/SqlServerDsc/issues/2070)
- Fixed incorrect array-return syntax in several public `Get-*` commands by
  removing a leading comma in return statements which could cause incorrect
  output and ScriptAnalyzer warnings: `Get-SqlDscAudit`,
  `Get-SqlDscConfigurationOption`, `Get-SqlDscDatabasePermission`,
  `Get-SqlDscServerPermission`, and `Get-SqlDscTraceFlag`.
- New-SqlDscDatabase: use `New-ArgumentException` instead of
  `New-InvalidArgumentException` for parameter validation errors.

### Added

- Added setup workflow for GitHub Copilot.
  - Switch the workflow to use Linux.
- `Set-SqlDscDatabaseDefault`
  - Added new command to set default objects of a database in a SQL Server
    Database Engine instance (issue [#2178](https://github.com/dsccommunity/SqlServerDsc/issues/2178)).
- `Set-SqlDscConfigurationOption`
  - Added new command to set SQL Server Database Engine configuration options
    using SMO with validation, ShouldProcess support, and dynamic tab completion.
- `Test-SqlDscConfigurationOption`
  - Added new command to test if SQL Server Database Engine configuration options
    have the specified value using SMO with dynamic tab completion for both
    option names and values.
- `Get-SqlDscConfigurationOption`
  - Enhanced existing command to return user-friendly metadata objects by default
    with properties Name, RunValue, ConfigValue, Minimum, Maximum, and IsDynamic.
  - Added `-Raw` switch to return original SMO ConfigProperty objects for
    backward compatibility.
  - Added dynamic tab completion for the `-Name` parameter.
  - The command can set the default filegroup, default FILESTREAM filegroup,
    and default Full-Text catalog using SMO methods SetDefaultFileGroup,
    SetDefaultFileStreamFileGroup, and SetDefaultFullTextCatalog.
- `SqlAgentAlert`
  - Added new DSC resource to manage SQL Server Agent alerts.
  - Improved AI instructions.
  - Enhanced workflow with proper environment variable configuration and DSCv3 verification.
  - Fixed environment variable persistence by using $GITHUB_ENV instead of
    job-level env declaration.
- `Grant-SqlDscServerPermission`
  - Added new public command to grant server permissions to a principal
    (Login or ServerRole) on a SQL Server Database Engine instance.
- `Deny-SqlDscServerPermission`
  - Added new public command to deny server permissions to a principal
    (Login or ServerRole).
- `Revoke-SqlDscServerPermission`
  - Added new public command to revoke server permissions from a principal
    (Login or ServerRole).
- `Test-SqlDscServerPermission`
  - Added new public command with Grant/Deny parameter sets (and `-WithGrant`)
    to test server permissions for a principal.
- `Assert-SqlDscLogin`
  - Added new public command to validate that a specified SQL Server principal
    is a login.
- `Enable-SqlDscLogin`
  - Added new public command to enable a SQL Server login.
- `Get-SqlDscServerPermission`
  - Enhanced command to support pipeline input for Login and ServerRole
    objects while maintaining backward compatibility with the original
    parameter set.
- `Disable-SqlDscLogin`
  - Added new public command to disable a SQL Server login.
- `Test-SqlDscIsLoginEnabled`
  - Added new public command to test whether a SQL Server login is enabled.
    Throws a terminating error if the specified principal does not exist as a login.
  - Supports pipeline input and provides detailed error messages with localization.
  - Uses `Test-SqlDscIsLogin` command for login validation following module patterns.
- Added `Get-SqlDscLogin`, `Get-SqlDscRole`, `New-SqlDscLogin`, `New-SqlDscRole`,
  `Remove-SqlDscRole`, and `Remove-SqlDscLogin` commands for retrieving and managing
   SQL Server logins and roles with support for refresh, pipeline input, and ShouldProcess.
- Added `Get-SqlDscAgentAlert`, `New-SqlDscAgentAlert`,
  `Set-SqlDscAgentAlert`, `Remove-SqlDscAgentAlert`, and `Test-SqlDscIsAgentAlert`
  to manage SQL Agent alerts on a Database Engine instance.
- Added new public commands for SQL Agent Operator management:
  - `Get-SqlDscAgentOperator` - Get SQL Agent Operators from a SQL Server
     Database Engine instance
  - `New-SqlDscAgentOperator` - Create a new SQL Agent Operator with specified properties
  - `Set-SqlDscAgentOperator` - Update existing SQL Agent Operator properties
  - `Remove-SqlDscAgentOperator` - Remove a SQL Agent Operator from the instance
  - `Enable-SqlDscAgentOperator` - Enable a SQL Agent Operator
  - `Disable-SqlDscAgentOperator` - Disable a SQL Agent Operator
  - `Test-SqlDscIsAgentOperator` - Test if a SQL Agent Operator exists
  - Supports pipeline input for both ServerObject and OperatorObject where applicable
  - Includes comprehensive unit tests and follows ShouldProcess patterns
- Added new public commands for database management:
  - `Get-SqlDscDatabase` - Get databases from a SQL Server Database Engine instance
  - `New-SqlDscDatabase` - Create a new database with specified properties
  - `Set-SqlDscDatabase` - Modify properties of an existing database
  - `Remove-SqlDscDatabase` - Remove a database from SQL Server instance
  - `Test-SqlDscDatabase` - Test if a database is in the desired state
  - All commands support pipeline input with ServerObject and follow established
    patterns
  - Database objects can also be used as pipeline input for Set and Remove operations
  - Commands include comprehensive validation, localization, and ShouldProcess support
- `Test-SqlDscAgentAlertProperty`
  - New command to test specific properties of SQL Agent alerts.
  - Supports testing severity and message ID properties.
  - Requires at least one property parameter to be specified.
  - Supports pipeline input of
    `[Microsoft.SqlServer.Management.Smo.Agent.Alert]` objects.
- Added private function `Get-CommandParameter` to filter command parameters
  by excluding specified parameter names and common parameters, providing a
  reusable way to determine settable properties on objects.
- `Get-SqlDscServerProtocolName`
  - New public command for SQL Server protocol name mappings with support
    for protocol name, display name, and short name parameter sets.
- `Get-SqlDscManagedComputerInstance`
  - New public command for retrieving SQL Server managed computer instance
    information with pipeline support.
- `Get-SqlDscServerProtocol`
  - Enhanced to support multiple parameter sets including pipeline input
    from managed computer and instance objects.
  - Enhanced to optionally return all protocols when ProtocolName parameter
    is not specified.

### Changed

- Improved code quality by ensuring all function invocations in the private
  and public functions use named parameters instead of positional parameters.
- SqlServerDsc
  - Updated GitVersion.yml feature branch regex pattern to use anchor `^f(eature(s)?)?[\/-]`
    for more precise branch name matching.
- Refactored GitHub Copilot workflow setup to be module-agnostic via MODULE_NAME
  environment variable, includes full-history detection, uses idempotent .NET
  tool install, and adds Linux dependency handling ([issue #2127](https://github.com/dsccommunity/SqlServerDsc/issues/2127)).
- `SqlAgentAlert`
  - Added additional unit tests covering MessageId-based alerts, the hidden
    `Modify()` method behavior, and `AssertProperties()` validation scenarios.
- Module now outputs a verbose message instead of a warning when the SMO
  dependency module is missing during import to work around a DSC v3 issue.
- VS Code tasks configuration was improved to support AI.
- `.vscode/settings.json`
  - Set `terminal.integrated.defaultProfile.osx` and `terminal.integrated.defaultProfile.linux`
    to `pwsh` and added terminal profiles for macOS and Linux to ensure the
    integrated terminal defaults to `pwsh` in developer environments.
- `Prerequisites` tests
  - Added creation of `SqlIntegrationTest` local Windows user for integration testing.
- `tests/Integration/Commands/README.md`
  - Added documentation for `SqlIntegrationTest` user and
    `IntegrationTestSqlLogin` login.
  - Added run order information for `New-SqlDscLogin` integration test.
- `Get-SqlDscServerPermission`
  - Enhanced the command to support server roles in addition to logins by
    utilizing `Test-SqlDscIsRole` alongside the existing `Test-SqlDscIsLogin`
    check.
  - The command now accepts both login principals and server role principals
    as the `Name` parameter (issue [#2063](https://github.com/dsccommunity/SqlServerDsc/issues/2063)).
- `azure-pipelines.yml`
  - Remove `windows-2019` images fixes [#2106](https://github.com/dsccommunity/SqlServerDsc/issues/2106).
  - Move individual tasks to `windows-latest`.
  - Added integration tests for `Assert-SqlDscLogin` command in Group 2.
  - Added conditional logic to skip DSC resource integration tests when
    changes don't affect DSC resources, improving CI/CD performance for
    non-DSC changes.
- `SqlServerDsc.psd1`
  - Set `CmdletsToExport` to `*` in module manifest to fix issue [#2109](https://github.com/dsccommunity/SqlServerDsc/issues/2109).
- Added optimization for DSC resource integration tests
  - Created `.build/Test-ShouldRunDscResourceIntegrationTests.ps1` to analyze
    git changes and decide when DSC resource integration tests are needed.
  - DSC resource integration test stages now run only when changes affect DSC
    resources, public commands used by resources, or related components.
  - Unit tests, QA tests, and command integration tests continue to run for
    all changes.
- Bump actions/checkout task to v5.
- `.build/Test-ShouldRunDscResourceIntegrationTests.ps1`
  - Improved performance by adding an early optimization to check for changes
    under the configured SourcePath before expensive analysis.
  - Moved public command discovery to only run when source changes are detected.
- `.build/README.md`
  - Added flow diagram showing decision process for DSC resource integration tests.
  - Improved documentation with optimized analysis workflow description.
- DSC community style guidelines
  - Added requirement to follow guidelines over existing code patterns.
- Improved markdown, pester, powershell, and changelog instructions.
  - Fixed `Ignore` that seems in edge-cases fail.
  - Improved markdown and changelog instructions.
- `RequiredModules.psd1`
  - Updated `DscResource.Test` dependency to `latest` (was pinned to `0.17.2`).
- Examples
  - `source/Examples/Resources/SqlSetup/5-InstallNamedInstanceInFailoverClusterSecondNode.ps1`
    - Removed redundant `$SqlAdministratorCredential` parameter from example
      configuration.
- `New-SqlDscAgentAlert`
  - Updated the command to use `Test-SqlDscIsAgentAlert` instead of directly
    calling `Get-AgentAlertObject` when checking if an alert already exists
    (issue [#2202](https://github.com/dsccommunity/SqlServerDsc/issues/2202)).
- `Test-SqlDscIsAgentAlert`
  - Removed optional `Severity` and `MessageId` parameters - use
    `Test-SqlDscAgentAlertProperty` instead for property testing.
  - Now only tests for alert existence.
  - Added support for pipeline input of
    `[Microsoft.SqlServer.Management.Smo.Agent.Alert]` objects.
  - Updated examples and documentation to reflect the simplified functionality.

## [17.1.0] - 2025-05-22

### Removed

- SqlServerDsc
  - Revert workaround in GitHub Actions workflows as new version of ModuleBuilder
    was released.
- SqlServerDsc.Common
  - Removed the function `Get-RegistryPropertyValue`, `Format-Path` and
    `Test-PendingRestart` in favor of the commands with the same names in
    the module _DscResource.Common_.
- SqlRSSetup
  - The DSC resource has been refactored into a class-based resource.
    - The parameter `SourcePath` was replaced with `MediaPath`.
    - The parameter `IAcceptLicensTerms` was replaced with a boolean parameter
      `AcceptLicensingTerms`.
    - The parameter `SourceCredential` was removed. Because of this, the
      functionality that allowed copying the media from a UNC path using
      those credentials was also removed. If this was something you used,
      please open an issue.
    - The version validation no longer gets the current version from the
      installed package (using `Get-Package`), but instead from the registry.
    - Prior when install was successful, the resource checked whether there
      were any pending rename operations. Since the install returns 3010
      if a restart is needed it is now assumed that the setup process takes
      care of this. If that is not the case, and this check is needed, then
      open an issue to discuss in what cases this is needed.
    - The `Edition` option 'Development` was replaced by the value
      `Developer`.
    - The read-only properties `CurrentVersion`, `ServiceName` and `ErrorDumpDirectory`
      were removed.
- Bump GitHub Actions Stale to v10

### Added

- Public commands:
  - `Get-SqlDscInstalledInstance` to retrieve installed SQL instances.
  - `Get-SqlDscRSSetupConfiguration` to retrieve the setup configuration of
    SQL Server Reporting Services or Power BI Report Server ([issue #2072](https://github.com/dsccommunity/SqlServerDsc/issues/2072)).
    - Add additional properties to `Get-SqlDscRSSetupConfiguration` output.
  - `Install-SqlDscReportingService` to install SQL Server Reporting Services
    ([issue #2010](https://github.com/dsccommunity/SqlServerDsc/issues/2010)).
    - Add `PassThru` parameter to return exit code.
  - `Install-SqlDscBIReportServer` to install SQL Server BI Report Server.
    ([issue #2010](https://github.com/dsccommunity/SqlServerDsc/issues/2010)).
    - Add `PassThru` parameter to return exit code.
  - `Repair-SqlDscReportingService` to repair an already installed SQL Server
    Reporting Services ([issue #2064](https://github.com/dsccommunity/SqlServerDsc/issues/2064)).
    - Add `PassThru` parameter to return exit code.
  - `Repair-SqlDscBIReportServer` to repair an already installed SQL Server
    BI Report Server ([issue #2064](https://github.com/dsccommunity/SqlServerDsc/issues/2064)).
    - Add `PassThru` parameter to return exit code.
  - `Test-SqlDscRSInstalled` to test whether an instance is installed or not
     ([issue #2078](https://github.com/dsccommunity/SqlServerDsc/issues/2078)).
  - `Uninstall-SqlDscReportingService` to uninstall SQL Server Reporting
    Services ([issue #2065](https://github.com/dsccommunity/SqlServerDsc/issues/2065)).
    - Add `PassThru` parameter to return exit code.
  - `Uninstall-SqlDscBIReportServer` to uninstall SQL Server BI Report Server
    ([issue #2065](https://github.com/dsccommunity/SqlServerDsc/issues/2065)).
    - Add `PassThru` parameter to return exit code.
  - `ConvertTo-SqlDscEditionName` to return the edition name of the specified
    edition ID.
- Private function:
  - `Invoke-ReportServerSetupAction` to run setup actions for Reporting
    Services and Power BI Report Server.
- Added new instructions for GitHub Copilot that might assist when developing
  command and private functions in the module. More instructions should be
  added as needed to help generated code and tests.

### Changed

- SqlServerDsc
  - The examples that was located in the README in the examples folder has
    now been moved to the WikiSource folder. The examples are published to
    the repository Wiki. The README has been updated to link to the new
    location ([issue #2051](https://github.com/dsccommunity/SqlServerDsc/issues/2051)).
  - Integration test stages has been modified to split the testing into
    several different areas. The tests are dependent on this order:
    - Quality_Test_and_Unit_Test
    - Integration_Test_Commands_SqlServer
      - Integration_Test_Commands_ReportingServices
      - Integration_Test_Commands_BIReportServer
    - Integration_Test_Resources_SqlServer
      - Integration_Test_Resources_SqlServer_dbatools
      - Integration_Test_Resources_ReportingServices
        - Integration_Test_Resources_ReportingServices_dbatools
  - Update build script path in integration tests.
  - Fix style formatting in all PowerShell script files.
  - Update module description on GitHub, in the conceptual help, and in
    the module manifest.
  - Now integration tests will fail on an exception when the command `Test-DscConfiguration`
    is run.
  - Added Test-SqlDscIsRole to be used like Test-SqlDscIsLogin but tests
    for a server role as principal.
  - Refine and enhance clarity in Copilot instructions.
- SqlSetup
  - Fixed issue with AddNode where cluster IP information was not being passed to
    setup.exe ([issue #1171](https://github.com/dsccommunity/SqlServerDsc/issues/1171)).
- SqlRSSetup
  - The DSC resource has been refactored into a class-based resource.
- `Set-SqlDscServerPermission`
  - Added support for assigning permissions to a server role.

### Fixed

- Fixed workaround for the GitHub Actions to support building module in Windows
  PowerShell.
- Fix tests to redirect output streams correctly.
- SqlServerDsc
  - Fix localization tests.
  - Cleanup in unit tests for classes.
  - Cleanup in localization string files.
- `SqlAudit`
  - Fix localization strings in `Assert` method.
- `Save-SqlDscSqlServerMediaFile`
  - Fix localizations strings that used wrong keys.
  - Fix unit tests so they work cross-platform.
- `Install-SqlDscServer` and private function `Invoke-SetupAction`
  - Fix localization string keys naming.
  - Fix unit tests to use correct localization string names.
  - Remove redundant unit tests.
- `SqlConfiguration`
  - Change the alias command to real command name, to pass HQRM tests.
- `SqlDatabaseUser`
  - Change the alias command to real command name, to pass HQRM tests.
- `SqlMaxDop`
  - Change the alias command to real command name, to pass HQRM tests.
- `SqlMemory`
  - Change the alias command to real command name, to pass HQRM tests.
- `SqlReplication`
  - Change the alias command to real command name, to pass HQRM tests.
- `SqlRSSetup`
  - Change the alias command to real command name, to pass HQRM tests.
- `SqlServiceAccount`
  - Change the alias command to real command name, to pass HQRM tests.
- `Get-SqlDscRSSetupConfiguration`
  - The integration test was updated to verify so that the `CurrentVersion`
    and `ProductVersion` strings can be converted to valid versions and
    that they always are higher than what we expect.
- `SqlRS`
  - Re-enable integration tests.
- `SqlAG`
  - Fix SeedingMode existence condition.
- `SqlAGReplica`
  - Fix SeedingMode existence condition.

## [17.0.0] - 2024-09-30

### Added

- SqlSetup
  - Added new parameter ProductCoveredBySA which is introduced in SQL 2022.

### Added

- `Connect-SqlDscDatabaseEngine`
  - Added integration test for the command.
- `Uninstall-SqlDscServer`
  - Added integration test for the command.

### Changed

- SqlScript
  - BREAKING CHANGE: The parameter `Id` is now required to allow
    reuse of a script with different variables. Set this to a unique value.
    The information entered is never used to actually run the script
    ([issue #596](https://github.com/dsccommunity/SqlServerDsc/issues/596)).
  - Fix unit test to fully check Set-TargetResource using timeout.
- SqlScriptQuery
  - BREAKING CHANGE: The parameter `Id` is now required to allow
    reuse of a script with different variables. Set this to a unique value.
    The information entered is never used to actually run the script
    ([issue #596](https://github.com/dsccommunity/SqlServerDsc/issues/596)).
  - Fix unit test to fully check Set-TargetResource using timeout.
- SqlServerDsc
  - Replaced inline task `Package_Wiki_Content` with the one now available
    in the module _DscResource.DocGenerator_.
- `Connect-SqlDscDatabaseEngine`
  - Update comment-based help with more examples.
- SqlSetup
  - The parameter `SecurityMode` now only (correctly) allows the value
    `SQL` ([issue #1185](https://github.com/dsccommunity/SqlServerDsc/issues/1185)).

### Fixed

- SqlServerDsc
  - Fix issue template.
- `Connect-SqlDscDatabaseEngine`
  - Comment-based help for parameter `LoginType` was corrected.
  - An integration test now runs to test the command.
- SqlAudit
  - Fixed unit tests.
- SqlDatabaseMail
  - Fix unit test, removing `Assert-VerifiableMock` that was left over from
    Pester 5 conversion.

## [16.6.0] - 2024-05-17

### Added

- SqlServerDsc
  - Added build tasks to generate Wiki documentation for public commands.
  - Initial integration tests for commands.
- SqlDatabaseMail
  - Added the parameter `UseDefaultCredentials` to control use of the DatabaseEngine
    service account for SMTP server authentication.
- New public commands
  - `Save-SqlDscSqlServerMediaFile` - Downloads the content on the provided URL
    and if it is an executable it will use the executable to download the
    ISO image media.

### Fixed

- SqlServerDsc
  - `Get-SMOModuleCalculatedVersion`
    - Return SQLPS version as 12.0 instead of 120
  - `Get-SqlDscPreferredModule`
    - Fix sort to get the latest version
  - Public commands no handles when both `-Force` and `-Confirm $true`
    would be passed to command.
  - Enabled NUnit results for HQRM tests.
- `Assert-Feature`
  - Fixed unit tests.
- SqlAGReplica
  - Fix unit test FailedRemoveAvailabilityGroupReplica
- SqlAgentOperator
  - Integration test for changing e-mail address on an existing operator.
- `DatabasePermission`
  - New method ToString() for making verbose output better.
- `ServerPermission`
  - New method ToString() for making verbose output better.
- SqlAgDatabase
  - Remove unused help file ([issue #1745](https://github.com/dsccommunity/SqlServerDsc/issues/1745)).
- SqlDatabaseObjectPermission
  - Added `foreach` loop in `Get-TargetResource` to fix issues with `INSERT`
    permissions when it's not the only permission on the table ([issue [#2006](https://github.com/dsccommunity/SqlServerDsc/issues/2006)]).
- `Install-SqlDscServer`
  - No longer throws with duplicate parameter error if the parameter
    `ErrorAction` is passed to the command.
- `Add-SqlDscNode`
  - No longer throws with duplicate parameter error if the parameter
    `ErrorAction` is passed to the command.
- `Complete-SqlDscFailoverCluster`
  - No longer throws with duplicate parameter error if the parameter
    `ErrorAction` is passed to the command.
- `Complete-SqlDscImage`
  - No longer throws with duplicate parameter error if the parameter
    `ErrorAction` is passed to the command.
- `Initialize-SqlDscRebuildDatabase`
  - No longer throws with duplicate parameter error if the parameter
    `ErrorAction` is passed to the command.
- `Remove-SqlDscNode`
  - No longer throws with duplicate parameter error if the parameter
    `ErrorAction` is passed to the command.
- `Repair-SqlDscServer`
  - No longer throws with duplicate parameter error if the parameter
    `ErrorAction` is passed to the command.
- `Uninstall-SqlDscServer`
  - No longer throws with duplicate parameter error if the parameter
    `ErrorAction` is passed to the command.
- Private functions
  - `Invoke-SetupAction` no longer throws when secure strings is passed on
    Windows PowerShell.

### Changed

- SqlServerDsc
  - Updated pipeline files to support pre-releases with ModuleFast (when
    resolving dependencies).
  - Bump PSResourceGet to v1.0.0 (used when resolving dependencies).
  - Update markdown highlights with newly supported keywords.
  - Bump GitHub Action _Stale_ to v9.
  - Bump GitHub Action _CodeQL-Action_ to v3.
  - Documentation is now built using a separate meta task `docs`.
    It is run with the meta task `pack` which is run by the pipeline.
    To run the meta task `docs` the SMO assemblies must be loaded into the
    session, either by importing SqlServer module or loading SMO stubs.
  - QA test improved to speed up quality testing.
  - The pipeline test stages has been split into different stages.
- SqlAG
  - Converted unit test to Pester 5
  - DtcSupportEnabled option in Set-TargetResource and TestTargetResource
- SqlSetup
  - Updated integration tests to use PSResourceGet to download required modules.
- SqlRS
  - Integration tests for SQL Server 2022 has been temporarily disabled due
    to a unknown problem. More information in [issue #2009](https://github.com/dsccommunity/SqlServerDsc/issues/2009).

## [16.5.0] - 2023-10-05

### Fixed

- SqlDatabase
  - Add Version160 to CompatibilityLevel ValidateSet

### Added

- SqlServerDsc
  - Updated pipeline files to support ModuleFast and PSResourceGet.
  - `Get-SqlDscPreferredModule`
    - Optionally specify what version of the the SQL preferred module to
      be imported using the SMODefaultModuleVersion environment variable
      ([issue #1965](https://github.com/dsccommunity/SqlServerDsc/issues/1965)).
  - Now package the Wiki content and adds it as a GitHub Release asset so it
    is simpler to get the documentation for a specific version.
  - CODEOWNERS file was added to support automatically set reviewer.
- New private command:
  - Get-SMOModuleCalculatedVersion - Returns the version of the SMO module
    as a string. SQLPS version 120 and 130 do not have the correct version set,
    so the file path is used to calculate the version.
- SqlSetup
  - Added the parameter `SqlVersion` that can be used to set the SQL Server
    version to be installed instead of it looking for version in the setup
    executable of the SQL Server media. This parameter is not allowed for
    the setup action `Upgrade`, if specified it will throw an exception
    ([issue #1946](https://github.com/dsccommunity/SqlServerDsc/issues/1946)).

### Changed

- SqlRs
  - Updated examples to use xPSDesiredStateConfiguration instead of PSDScResources.
  - Updated integration tests to use xPSDesiredStateConfiguration instead of PSDScResources.
- SqlScript
  - Updated examples to use xPSDesiredStateConfiguration instead of PSDScResources.
  - Updated integration tests to use xPSDesiredStateConfiguration instead of PSDScResources.
- SqlScriptQuery
  - Updated examples to use xPSDesiredStateConfiguration instead of PSDScResources.
- SqlSetup
  - Updated examples to use xPSDesiredStateConfiguration instead of PSDScResources.
  - Updated integration tests to use xPSDesiredStateConfiguration instead of PSDScResources.
- SqlAlwaysOnService
  - Updated integration tests to use xPSDesiredStateConfiguration instead of PSDScResources.
- SqlLogin
  - Updated integration tests to use xPSDesiredStateConfiguration instead of PSDScResources.
- SqlReplication
  - Updated integration tests to use xPSDesiredStateConfiguration instead of PSDScResources.
- SqlRSSetup
  - Updated integration tests to use xPSDesiredStateConfiguration instead of PSDScResources.
- SqlServiceAccount
  - Updated integration tests to use xPSDesiredStateConfiguration instead of PSDScResources.
- SqlWindowsFirewall
  - Updated integration tests to use xPSDesiredStateConfiguration instead of PSDScResources.
- SqlServerDsc
  - `Get-SqlDscPreferredModule`
    - Now returns a PSModuleInfo object instead of just the module name.
  - `Import-SqlDscPreferredModule`
    - Handles PSModuleInfo objects from `Get-SqlDscPreferredModule` instead of strings.
    - Sets -ErrorAction 'Stop' on Get-SqlDscPreferredModule to throw an error if
      no SQL module is found. The script-terminating error is caught and made into
      a statement-terminating error.
  - Bump GitHub Action Checkout to v4.
- SqlAGListener
  - Made the resource cluster aware. When ProcessOnlyOnActiveNode is specified,
    the resource will only determine if a change is needed if the target node
    is the active host of the SQL Server instance ([issue #871](https://github.com/dsccommunity/SqlServerDsc/issues/871)).

### Remove

- SqlServerDsc
  - Removed PreferredModule_ModuleFound string in favor for more verbose PreferredModule_ModuleVersionFound.

## [16.4.0] - 2023-08-22

### Added

- SqlServerDsc
  - Added a new build task `fastbuild` that can be used during development
    process when there are no need to generate documentation.
  - Added new public command:
    - `Get-SqlDscConfigurationOption` - Returns the available configuration
      options that can be used with the DSC resource _SqlConfiguration_.

### Changed

- SqlServerDsc
  - Re-enable integration tests for dbatools.
  - Bumped dbatools to v2.0.1 for the integration tests.
  - Running PSScriptAnalyzer on the built module ([issue #1945](https://github.com/dsccommunity/SqlServerDsc/issues/1945)).
  - Fix header in unit tests that referenced the wrong path.
  - Fix a path in VS Code workspace settings to correctly use Script Analyzer on
    Linux and macOS.
  - Highlighted note comments throughout markdown and generated markdown.
- SqlServerDsc.Common
  - Fix unit tests so they work cross-platform.
- ScriptAnalyzer.Tests was fixed so they work cross-platform.
- SqlSetup
  - Highlighted a note in the README.md.
- SqlMemory
  - Highlighted an important note in the README.md.
- SqlMaxDop
  - Highlighted an important note in the README.md.
- `Get-SqlDscPreferredModule`
  - Fix unit tests so they work cross-platform.

### Fixed

- SqlServerDsc
  - Fix style changes in all private and public commands.
- `Import-SqlDscPreferredModule`
  - Now when parameter `Force` is passed the command correctly invoke
    `Get-SqlDscPreferredModule` using the parameter `Refresh`.
- SqlWindowsFirewall
  - Fix duplication of SQL Server Browser Firewall Rule when deploying
    Analysis Services feature ([issue #1942](https://github.com/dsccommunity/SqlServerDsc/issues/1942)).
- SqlLogin
  - Attempting to disable and already disabled login throws an error ([issue #1952](https://github.com/dsccommunity/SqlServerDsc/issues/1952)).
- `Install-SqlDscServer`
  - Now the parameter `InstanceName` can no longer be specified (as per
    the SQL Server documentation) for the setup action `PrepareImage`
    ([issue #1960](https://github.com/dsccommunity/SqlServerDsc/issues/1960)).

## [16.3.1] - 2023-05-06

### Changed

- SqlServerDsc
  - Temporary disable integration tests for dbatools.
- SqlAg
  - Added optional parameter `SeedingMode` that will set the SeedingMode for the
    SQL Server 2016 and higher. This parameter can only be used together with the
    module _SqlServer_ installed (tested  v21.0.17099). The parameter will be
    ignored if SQLPS module will be used.
- SqlAgReplica
  - Added optional parameter `SeedingMode` that will set the SeedingMode for the
    SQL Server 2016 and higher ([issue #487](https://github.com/dsccommunity/SqlServerDsc/issues/487)).
    This parameter can only be used together with the module _SqlServer_ installed
    (tested v21.0.17099). The parameter will be ignored if SQLPS module will be
    used.

### Fixed

- `Import-SqlDscPreferredModule`
  - Now the command does not fail when checking if SQLPS is loaded into the
    session ([issue #1928](https://github.com/dsccommunity/SqlServerDsc/issues/1928)).

## [16.3.0] - 2023-04-26

### Remove

- SqlServerDsc.Common
  - Removed the function `Invoke-Query`. It is replaced by the command
    `Invoke-SqlDscQuery` ([issue #1902](https://github.com/dsccommunity/SqlServerDsc/issues/1902)).

### Added

- New public commands:
  - `Disconnect-SqlDscDatabaseEngine` - Disconnects from a SQL Server instance
    that was previously connected to using `Connect-SqlDscDatabaseEngine`.
  - `Test-SqlDscIsSupportedFeature` - Evaluates if a feature is supported by a specific
    Microsoft SQL Server major version. _This command must be extended with_
    _a full list of when features were added and removed in each major_
    _version to fully work_.
- New private commands:
  - `ConvertTo-RedactedText` - Used to redact sensitive information from
    text that then can be used in console output like verbose messages.
  - `Get-FileVersionInformation` - Returns the version information
    for a file.
  - `Assert-Feature` - Throws an exception if a feature is not supported
    for a specific Microsoft SQL Server major version.
- SqlServerDsc.Common
  - `Connect-SQL`.
    - Add new parameter `Encrypt`.
- `Connect-SqlDscDatabaseEngine`
  - Add new parameter `Encrypt`.
- `Invoke-SqlDscQuery`
  - Add new parameter `Encrypt`.

### Changed

- Now able to use [DbaTools](https://dbatools.io) as a preferred module
  (with some restrictions).
- Gitversion no longer evaluates bumping major version using the word "major".
- Update private commands:
  - `Assert-SetupActionProperties` was changed to throw
    an exception when a feature is not supported (calls `Assert-Feature`).
    The private command is indirectly used by the setup action commands.
  - `Invoke-SetupAction` was changed to expand environment variables that
    is passed as the media path.
- SqlSetup
  - Update to support checking non-supported features using the command
    `SqlDscIsSupportedFeature` ([issue #1872](https://github.com/dsccommunity/SqlServerDsc/issues/1872)).
- Update SqlServerDsc.Common Module:
  - `Connect-SQL` - Function will now wait for the SMO Status property to be
    'Online' or throw an exception if time exceeds the statement timeout.
- SqlRS
  - Now uses the command `Invoke-SqlDscQuery` instead of `Invoke-SqlCmd`
   ([issue #1917](https://github.com/dsccommunity/SqlServerDsc/issues/1917)).
  - The parameter `Encrypt` has changed so that `Mandatory` or `Strict`
    will turn on encryption when connecting to the database instance.
- SqlDatabaseMail
  - Update integration tests to verify multiple instances of SqlDatabaseMail
    in the same configuration ([issue #1871](https://github.com/dsccommunity/SqlServerDsc/issues/1871)).
  - Changed comparison logic to use `Compare-DscParameterState` ([issue #1871](https://github.com/dsccommunity/SqlServerDsc/issues/1871)).
  - Return the correct profile name and mail server name from the current
    state ([issue #1871](https://github.com/dsccommunity/SqlServerDsc/issues/1871)).
- `Invoke-SqlDscQuery`
  - Now shows the correct instance name when called using a server object
    ([issue #1918](https://github.com/dsccommunity/SqlServerDsc/issues/1918)).
  - Correctly outputs query in verbose message when parameter `RedactText`
    is not passed.
- `Import-SqlDscPreferredModule`
  - Better handle preferred module and re-uses logic in `Get-SqlDscPreferredModule`.

## [16.2.0] - 2023-04-10

### Added

- SqlServerDsc
  - New GitHub Actions workflow that run PSScriptAnalyzer for PRs so any
    issues are shown directly in the PR's changed files ([issue #1860](https://github.com/dsccommunity/SqlServerDsc/issues/1860)).
  - Added a separate integration test jobs for SQL Server Reporting Services
    to be able to test configuring SQL Server Reportings Services using
    other values that the default values.
  - Now updates GitHub Actions automatically by allowing dependabot sending
    in pull requests.
  - New public command:
    - `Get-SqlDscPreferredModule` - Returns the name of the first available
      preferred module ([issue #1879](https://github.com/dsccommunity/SqlServerDsc/issues/1879)).
      - Re-using the command `Get-PSModulePath` from the module DscResource.Common.
- SqlSecureConnection
  - Added new parameter `ServerName` that will be used as the host name when
    restarting the SQL Server instance. The specified value should be the same
    name that is used in the certificate ([issue #1888](https://github.com/dsccommunity/SqlServerDsc/issues/1888)).
- SqlSetup
  - Added new parameter `ServerName` that will be used as the host name when
    evaluating the SQL Server instance. If using a secure connection the
    specified value should be the same name that is used in the certificate
    ([issue #1893](https://github.com/dsccommunity/SqlServerDsc/issues/1893)).

### Changed

- SqlServerDsc
  - Update `appveyor.yml` to use `dotnet tool install` to install _GitVersion_.
  - Re-enable integration tests for SqlRSSetup and SqlRS when running against
    SQL Server 2019 ([issue #1847](https://github.com/dsccommunity/SqlServerDsc/issues/1847)).
  - The private function `Import-SQLPSModule` was replaced throughout with
    the public command `Import-SqlDscPreferredModule` ([issue #1848](https://github.com/dsccommunity/SqlServerDsc/issues/1848)).
  - Removed the regular expression `features?` from the GitVersion configuration.
    Before, if a fix commit mentioned the word feature but means a SQL Server
    feature GitVersion would bump minor instead of patch number.
  - Update pipeline script that is used to resolve dependencies.
  - When running in Azure Pipelines any existing SqlServer module is removed
    before running integration tests, so the tests can update to latest version.
  - Now the new label 'command proposal' is an exempt for labeling issues stale.
  - Update the initializing header for all integration test to be equal to
    the unit tests.
  - Rename task jobs in Azure Pipelines ([issue #1881](https://github.com/dsccommunity/SqlServerDsc/issues/1881)).
  - Bump SqlServer version to 22.0.59 for integration tests for SQL Server 2022.
- `Get-SqlDscAudit`
  - The parameter `Name` is no longer mandatory. When left out all the current
    audits are returned ([issue #1812](https://github.com/dsccommunity/SqlServerDsc/issues/1812)).
- `Import-SqlDscPreferredModule`
  - Now correctly preserves paths that is set in the session for the environment
    variable `$env:PSModulePath`. If the module _SqlServer_ or _SQLPS_ are not
    found the command will populate the `$env:PSModulePath` with the
    unique paths from all targets; session, user, and machine. This is done
    so that any new path that was added to the machine or user target will
    also be set in the session.
  - Now imports the preferred module into the global scope so that MOF-based
    resources (that is in another module scope) can use the imported module.
  - Some code cleanup ([issue #1881](https://github.com/dsccommunity/SqlServerDsc/issues/1881)).
  - Refactor to re-use the command `Get-SqlDscPreferredModule`.
- SqlServerDsc.Common
  - `Restart-SqlService` no longer silently ignores errors that prevents
     the instance to go online. If the instance has not gone online during
     the timeout period the error thrown will no contain the last error
     reported by `Connect-SQL` ([issue #1891](https://github.com/dsccommunity/SqlServerDsc/issues/1891)).
  - `Invoke-SqlScript` no longer passes the parameter `Variable` to
    `Invoke-SqlCmd` if it is not set ([issue #1896](https://github.com/dsccommunity/SqlServerDsc/issues/1896)).
- `DatabasePermission`
  - Class was updated with the latest database permissions.

### Fixed

- `Assert-SetupActionProperties`
  - Now throws an exception if the setup action is `Install` and the feature
    analysis services is specified without the parameter `ASSysAdminAccounts`
    ([issue #1845](https://github.com/dsccommunity/SqlServerDsc/issues/1845)).
  - Now throws an exception if the setup action is `Install` and the feature
    database engine is specified without the parameter `SqlSysAdminAccounts`.
- `Invoke-SetupAction`
  - The parameter `SqlSysAdminAccounts` is no longer mandatory to allow
    installation where the database engine is not installed.
- `Install-SqlDscServer`
  - The parameter `SqlSysAdminAccounts` is no longer mandatory to allow
    installation where the database engine is not installed.
- `SqlRS`
  - Fixed issue of configuring reporting services ([issue #1868](https://github.com/dsccommunity/SqlServerDsc/issues/1868)).
  - Test renamed to `When Reports virtual directory is different` so it
    is more correct and not a duplicate.
  - Integration tests configuration names was renamed to better tell what
    the configuration does ([issue #1880](https://github.com/dsccommunity/SqlServerDsc/issues/1880)).
- SqlServerDsc.Common
  - The command `Restart-SqlService` was updated to correctly evaluate when
    the timeout value is reached ([issue #1889](https://github.com/dsccommunity/SqlServerDsc/issues/1889)).

## [16.1.0] - 2023-02-28

### Removed

- SqlServerDsc
  - Removed `Assert-ElevatedUser` from private functions ([issue #1797](https://github.com/dsccommunity/SqlServerDsc/issues/1797)).
    - `Assert-ElevatedUser` added to _DscResource.Common_ public functions
      ([issue #82](https://github.com/dsccommunity/DscResource.Common/issues/82)).
  - Removed `Test-IsNumericType` from private functions ([issue #1795](https://github.com/dsccommunity/SqlServerDsc/issues/1795)).
    - `Test-IsNumericType` added to _DscResource.Common_ public functions
    ([issue #87](https://github.com/dsccommunity/DscResource.Common/issues/87)).
  - Removed `Test-ServiceAccountRequirePassword` from private functions ([issue #1794](https://github.com/dsccommunity/SqlServerDsc/issues/1794)
    - Replaced by `Test-AccountRequirePassword` that was added to _DscResource.Common_
      public functions ([issue #93](https://github.com/dsccommunity/DscResource.Common/issues/93)).
  - Removed `Assert-RequiredCommandParameter` from private functions ([issue #1796](https://github.com/dsccommunity/SqlServerDsc/issues/1796)).
    - Replaced by `Assert-BoundParameter` (part of _DscResource.Common_)
      that had a new parameter set added ([issue #92](https://github.com/dsccommunity/DscResource.Common/issues/92)).
  - Removed private function `Test-ResourceDscPropertyIsAssigned` and
    `Test-ResourceHasDscProperty`. Both are replaced by `Test-DscProperty`
    which is now part of the module _DscResource.Common_.
  - Removed private function `Get-DscProperty`. It is replaced by `Get-DscProperty`
    which is now part of the module _DscResource.Common_.
  - The class `ResourceBase` and `Reason` has been removed, they are now
    part of the module _DscResource.Base_.
  - The enum `Ensure` has been removed, is is now part of the module
    _DscResource.Base_.
  - The private functions that the class `ResourceBase` depended on has been
    moved to the module _DscResource.Base_.
    - `ConvertFrom-CompareResult`
    - `ConvertTo-Reason`
    - `Get-ClassName`
    - `Get-LocalizedDataRecursive`
  - Added documentation how to generate stub modules for the unit tests.
    The documentation can be found in ['tests/Unit/Stubs`](https://github.com/dsccommunity/SqlServerDsc/tree/main/tests/Unit/Stubs).
  - SqlRSSetup and SqlRS
    - Removed the integration test when running against SQL Server 2019,
      due to the URL to download the Reporting Services 2019 executable
      no longer works.

### Added

- SqlServerDsc
  - The following private functions were added to the module (see comment-based
    help for more information):
    - `Assert-SetupActionProperties`
    - `Invoke-SetupAction`
    - `ConvertTo-ManagedServiceType`
    - `ConvertFrom-ManagedServiceType`
    - `Assert-ManagedServiceType`
  - The following public functions were added to the module (see comment-based
    help for more information):
    - `Install-SqlDscServer`
    - `Uninstall-SqlDscServer`
    - `Add-SqlDscNode`
    - `Remove-SqlDscNode`
    - `Repair-SqlDscServer`
    - `Complete-SqlDscImage`
    - `Complete-SqlDscFailoverCluster`
    - `Initialize-SqlDscRebuildDatabase`
    - `Import-SqlDscPreferredModule`
    - `Get-SqlDscManagedComputer`
    - `Get-SqlDscManagedComputerService`
    - `Get-SqlDscTraceFlag`
    - `Add-SqlDscTraceFlag`
    - `Remove-SqlDscTraceFlag`
    - `Set-SqlDscTraceFlag`
    - `Get-SqlDscStartupParameter`
    - `Set-SqlDscStartupParameter`
  - Added class `StartupParameters` which can parse the startup parameters
    of a manged computer service object.
  - Added class `SqlReason` to be used as the type of the DSC property `Reasons`
    for class-based resources.
  - New GitHub issue templates for proposing new public commands, proposing
    an enhancement to an existing command, or having a problem with an existing
    command.
  - Integration tests are now also run on SQL Server 2022 and SQL Server
    Reporting Services 2022.
  - Integration tests now wait for LCM after each It-block, not just at the
    end of a Context-block. Hopefully this will mitigate some of the intermittent
    errors we have seen when running the integration tests in the pipeline.
  - Use preview version of Pester to support the development of Pester as
    this is a code base with a diverse set of tests thar can help catch
    issues in Pester. If preview release of Pester prevents release we
    should temporary shift back to stable.
  - New QA tests for public commands and private functions.
- SqlDatabase
  - Added compatibility levels for SQL Server 2022 (major version 16).
- SqlSetup
  - Paths for SQL Server 2022 are correctly returned by Get.
- SqlRS
  - Added optional parameter `Encrypt`. Parameter `Encrypt` controls whether
    the connection used by `Invoke-SqlCmd should enforce encryption. This
    parameter can only be used together with the module _SqlServer_ v22.x
    (minimum v22.0.49-preview). The parameter will be ignored if an older
    major versions of the module _SqlServer_ is used.
- SqlScript
  - Added optional parameter `Encrypt`. Parameter `Encrypt` controls whether
    the connection used by `Invoke-SqlCmd should enforce encryption. This
    parameter can only be used together with the module _SqlServer_ v22.x
    (minimum v22.0.49-preview). The parameter will be ignored if an older
    major versions of the module _SqlServer_ is used.
- SqlScriptQuery
  - Added optional parameter `Encrypt`. Parameter `Encrypt` controls whether
    the connection used by `Invoke-SqlCmd should enforce encryption. This
    parameter can only be used together with the module _SqlServer_ v22.x
    (minimum v22.0.49-preview). The parameter will be ignored if an older
    major versions of the module _SqlServer_ is used.
- SqlTraceFlag
  - The resource is now tested with an integration tests ([issue #1835](https://github.com/dsccommunity/SqlServerDsc/issues/1835)).
  - A new parameter `ClearAllTraceFlags` was added so a configuration
    can enforce that there should be no trace flags.
- The public commands `Add-SqlDscNode`, `Complete-SqlDscFailoverCluster`,
  `Complete-SqlDscImage`, `Install-SqlDscServer`, and `Repair-SqlDscServer`
  now support the setup argument `ProductCoveredBySA` ([issue #1798](https://github.com/dsccommunity/SqlServerDsc/issues/1798)).

### Changed

- SqlServerDsc
  - Update Stale GitHub Action to v7.
  - Update to build module in separate folder under `output`.
  - Moved the build step of the pipeline to a Windows build worker when
    running in Azure DevOps.
  - Class-based resources now uses the parent class `ResourceBase` from the
    module _DscResource.Base_ ([issue #1790](https://github.com/dsccommunity/SqlServerDsc/issues/1790)).
  - Settings for the _Visual Studio Code_ extension _Pester Tests_ was changed
    to be able to run all unit tests, and all tests run by the extension
    are now run in a separate process to be able to handle changes in
    class-based resources.
  - The AppVeyor configuration file was updated to include the possibility
    to run integration tests for SQL Server 2022.
  - The AppVeyor configuration file was updated to include the possibility
    to run skip installing one or more SQL Server instances when debugging
    in AppVeyor to help maximize the time alloted be run.
  - The stubs in `SqlServerStub.psm1` are now based on the commands from the
    module SqlServer v22.0.49-preview.
  - The module will now call `Import-SqlDscPreferredModule` when the module
    is imported to make sure SqlServer (default preferred module) or SQLPS
    is loaded into the session. This will make it possible for classes and
    commands to use and return SQL types. If no module is found it will
    output a warning to install any of the dependent modules.
  - Add empty constructor to classes to be able to use Pester's new code
    coverage method. See more information can be found in [pester/Pester#2306](https://github.com/pester/Pester/issues/2306).
  - The type of the property `Reasons` was changed in the class-based resources.
    This resolves a problem when using two DSC resource modules that was
    using the same class-type for the property `Reasons`. Resolves the issues
    [issue #1831](https://github.com/dsccommunity/SqlServerDsc/issues/1831),
    [issue #1832](https://github.com/dsccommunity/SqlServerDsc/issues/1832),
    and [issue #1833](https://github.com/dsccommunity/SqlServerDsc/issues/1833).
- `Install-SqlServerDsc`
  - No longer throws an exception when parameter `AgtSvcAccount` is not specified.
- SqlAgReplica
  - Converted unit test to Pester 5.
  - `Update-AvailabilityGroupReplica` to trigger once within `Set-TargetResource`
    for all AvailabilityReplica changes.
- Private function `Invoke-SetupAction` ([issue #1798](https://github.com/dsccommunity/SqlServerDsc/issues/1798)).
  - Was changed to support the SQL Server 2022 GA feature `AzureExtension`
    (that replaced the feature name `ARC`).
  - Support the setup argument `ProductCoveredBySA`.
  - No longer supports the argument `OnBoardSQLToARC` as it was removed in
    SQL Server 2022 GA.
- `Install-SqlDscServer`
  - Was changed to support the SQL Server 2022 GA feature `AzureExtension`
    (that replaced the feature name `ARC`) ([issue #1798](https://github.com/dsccommunity/SqlServerDsc/issues/1798)).
- `Uninstall-SqlDscServer`
  - Was changed to support the SQL Server 2022 GA feature `AzureExtension`
    (that replaced the feature name `ARC`) ([issue #1798](https://github.com/dsccommunity/SqlServerDsc/issues/1798)).
  - Now support the argument `SuppressPrivacyStatementNotice` ([issue #1809](https://github.com/dsccommunity/SqlServerDsc/issues/1809)).
- `Import-SqlDscPreferredModule`
  - No longer tries to get the environment variables from the machine state
    when run on Linux or macOS. This will allow the unit tests to run
    cross-plattform.
- SqlReplication
  - The resource now supports SQL Server 2022. The resource will require
    the module _SqlServer_ v22.0.49-preview or newer when used against an
    SQL Server 2022 instance ([issue #1801](https://github.com/dsccommunity/SqlServerDsc/issues/1801)).
- SqlProtocol
  - The resource now supports SQL Server 2022. The resource will require
    the module _SqlServer_ v22.0.49-preview or newer when used against an
    SQL Server 2022 instance ([issue #1802](https://github.com/dsccommunity/SqlServerDsc/issues/1802)).
- SqlProtocolTcpIp
  - The resource now supports SQL Server 2022. The resource will require
    the module _SqlServer_ v22.0.49-preview or newer when used against an
    SQL Server 2022 instance ([issue #1805](https://github.com/dsccommunity/SqlServerDsc/issues/1805)).
- SqlServiceAccount
  - The resource now supports SQL Server 2022. The resource will require
    the module _SqlServer_ v22.0.49-preview or newer when used against an
    SQL Server 2022 instance ([issue #1800](https://github.com/dsccommunity/SqlServerDsc/issues/1800)).
- SqlSetup
  - Integration tests now used _SqlServer_ module version 22.0.49-preview
    when running against _SQL Server 2022_, when testing _SQL Server 2016_,
    _SQL Server 2017_, and _SQL Server 2019_ the module version 21.1.18256
    is used.
  - Integration tests now supports installing preview versions of the module
    _SqlServer_.
- SqlServerDsc.Common
  - `Import-SQLPSModule`
    - Small changed to the localized string verbose message when the preferred
      module (_SqlServer_) is not found.
  - `Invoke-SqlScript`
    - Added the optional parameter `Encrypt` which controls whether the connection
      used by `Invoke-SqlCmd` should enforce encryption. This parameter can
      only be used together with the module _SqlServer_ v22.x (minimum
      v22.0.49-preview). The parameter will be ignored if an older major
      versions of the module _SqlServer_ is used.
  - `Connect-SQL`
    - Was updated to handle both `-ErrorAction 'Stop'` and `-ErrorAction 'SilentlyContinue'`
      when passed to the command ([issue #1837](https://github.com/dsccommunity/SqlServerDsc/issues/1837)).
    - Now returns a more clear error message when the status of a database
      instance is not `Online`.
  - `Import-SQLPSModule`
    - The function was changed to call public command `Import-SqlDscPreferredModule`.
- SqlTraceFlag
  - The examples was updated to show that values should be passed as an array,
    even when there is only one value.
  - `Get-TargetResource` was updated to always return an array for parameter
    `TraceFlags`, `TraceFlagsToInclude`, and `TraceFlagsToInclude`. _The last_
    _two properties will always return an empty array._

### Fixed

- SqlServerDsc
  - Localized strings file `en-US/SqlServerDsc.strings.psd1` no longer
    referencing the wrong module in a comment.
- SqlAGReplica
  - No longer tries to enforce EndpointHostName when it is not part of the
    configuration ([issue #1821](https://github.com/dsccommunity/SqlServerDsc/issues/1821)).
  - Now `Get-TargetResource` always returns values for the properties `Name`
    and `AvailabilityGroupName` ([issue #1822](https://github.com/dsccommunity/SqlServerDsc/issues/1822)).
  - Now `Test-TargetResource` no longer test properties that cannot
    be enforced ([issue #1822](https://github.com/dsccommunity/SqlServerDsc/issues/1822)).
- SqlTraceFlag
  - `Set-TargetResource` was updated to handle a single trace flag in the
    current state ([issue #1834](https://github.com/dsccommunity/SqlServerDsc/issues/1834)).
  - `Set-TargetResource` was updated to correctly include or exclude a single
    flag ([issue #1834](https://github.com/dsccommunity/SqlServerDsc/issues/1834)).
- SqlAudit
  - Return the correct type for parameter `LogType` when calling method `Get()`.

## [16.0.0] - 2022-09-09

### Removed

- The deprecated DSC resource SqlDatabaseOwner have been removed _(and replaced_
  _by a property in [**SqlDatabase**](https://github.com/dsccommunity/SqlServerDsc/wiki/sqldatabase))_
  ([issue #1725](https://github.com/dsccommunity/SqlServerDsc/issues/1725)).
- The deprecated DSC resource SqlDatabaseRecoveryModel have been removed _(and_
  _replaced by a property in [**SqlDatabase**](https://github.com/dsccommunity/SqlServerDsc/wiki/sqldatabase))_
  ([issue #1725](https://github.com/dsccommunity/SqlServerDsc/issues/1725)).
- The deprecated DSC resource SqlServerEndpointState have been removed _(and_
  _replaced by a property in [**SqlEndpoint**](https://github.com/dsccommunity/SqlServerDsc/wiki/sqlendpoint))_
  ([issue #1725](https://github.com/dsccommunity/SqlServerDsc/issues/1725)).
- The deprecated DSC resource SqlServerNetwork have been removed _(and replaced by_
  _[**SqlProtocol**](https://github.com/dsccommunity/SqlServerDsc/wiki/sqlprotocol)_
  _and [**SqlProtocolTcpIp**](https://github.com/dsccommunity/SqlServerDsc/wiki/sqlprotocoltcpip))_
  ([issue #1725](https://github.com/dsccommunity/SqlServerDsc/issues/1725)).
- CommonTestHelper
  - Remove the helper function `Wait-ForIdleLcm` since it has been moved
    to the module _DscResource.Test_.
  - Remove the helper function `Get-InvalidOperationRecord` since it has
    been moved to the module _DscResource.Test_.
  - Remove the helper function `Get-InvalidResultRecord` since it has been
    moved to the module _DscResource.Test_.

### Added

- SqlServerDsc
  - Added recommended VS Code extensions.
    - Added settings for VS Code extension _Pester Test Adapter_.
  - Added new Script Analyzer rules from the module _Indented.ScriptAnalyzerRules_
    to help development and review process. The rules that did not contradict
    the existing DSC Community rules and style guideline were added.
  - Added the Visual Studio Code extension _Code Spell Checker_ to the list
    of recommended Visual Studio Code extensions.
  - Added a file `prefix.ps1` which content is placed first in the built module
    (.psm1). This file imports dependent modules, and imports localized strings
    used by private and public commands.
  - The following classes were added to the module:
    - `DatabasePermission` - complex type for the DSC resource SqlDatabasePermission.
    - `Ensure` - Enum to be used for the property `Ensure` in class-based
      resources.
    - `Reason` - Used by method `Get()` to return the reason a property is not
      in desired state.
    - `ResourceBase` - class that can be inherited by class-based resource and
      provides functionality meant simplify the creating of class-based resource.
    - `SqlResourceBase` - class that can be inherited by class-based resource and
      provides default DSC properties and method for get a `[Server]`-object.
    - `ServerPermission` - complex type for the DSC resource SqlPermission.
  - The following private functions were added to the module (see comment-based
    help for more information):
    - `ConvertFrom-CompareResult`
    - `ConvertTo-Reason`
    - `Get-ClassName`
    - `Get-DscProperty`
    - `Get-LocalizedDataRecursive`
    - `Test-ResourceHasDscProperty`
    - `Test-ResourceDscPropertyIsAssigned`
  - The following public functions were added to the module (see comment-based
    help for more information):
    - `Connect-SqlDscDatabaseEngine`
    - `ConvertFrom-SqlDscDatabasePermission`
    - `ConvertTo-SqlDscDatabasePermission`
    - `Get-SqlDscDatabasePermission`
    - `Set-SqlDscDatabasePermission`
    - `Test-SqlDscIsDatabasePrincipal`
    - `Test-SqlDscIsLogin`
    - `ConvertFrom-SqlDscServerPermission`
    - `ConvertTo-SqlDscServerPermission`
    - `Get-SqlDscServerPermission`
    - `Set-SqlDscServerPermission`
    - `Invoke-SqlDscQuery`
    - `Get-SqlDscAudit`
    - `New-SqlDscAudit`
    - `Set-SqlDscAudit`
    - `Remove-SqlDscAudit`
    - `Enable-SqlDscAudit`
    - `Disable-SqlDscAudit`
  - Support for debugging of integration tests in AppVeyor.
    - Only run for pull requests
  - Add new resource SqlAudit.
- CommonTestHelper
  - `Import-SqlModuleStub`
    - Added the optional parameter **PasThru** that, if used, will return the
      name of the stub module.
    - When removing stub modules from the session that is not supposed to
      be loaded, it uses `Get-Module -All` to look for previously loaded
      stub modules.
  - `Remove-SqlModuleStub`
    - Added a new helper function `Remove-SqlModuleStub` for tests to remove
      the PowerShell SqlServer stub module when a test has run.
- SqlWindowsFirewall
  - Added integration tests for SqlWindowsFirewall ([issue #747](https://github.com/dsccommunity/SqlServerDsc/issues/747)).
- `Get-DscProperty`
  - Added parameter `ExcludeName` to exclude property names from being returned.

### Changed

- SqlServerDsc
  - Updated pipeline to use the build worker image 'ubuntu-latest'.
  - Switch to installing GitVersion using 'dotnet tool install' ([issue #1732](https://github.com/dsccommunity/SqlServerDsc/issues/1732)).
  - Bumped Stale task to v5 in the GitHub workflow.
  - Make it possible to publish code coverage on failed test runs, and
    when re-run a fail job.
  - Exclude Script Analyzer rule **TypeNotFound** in the file `.vscode/analyzersettings.psd1`.
  - Update CONTRIBUTING.md describing error handling in commands and class-based
    resources.
  - The QA tests are now run in Windows PowerShell due to a bug in PowerShell 7
    that makes class-based resource using inheritance to not work.
  - The QA test are excluding the rule **TypeNotFound** because it cannot
    run on the source files (there is a new issue that is tracking so this
    rule is only run on the built module).
  - The Pester code coverage has been switched to use the older functionality
    that uses breakpoints to calculate coverage. Newer functionality sometimes
    throw an exception when used in conjunction with class-based resources.¨
  - SMO stubs (used in the unit tests)
    - Was updated to remove a bug related to the type `DatabasePermissionInfo`
      when used with the type `DatabasePermissionSet`.
      The stubs suggested that the property `PermissionType` (of type `DatabasePermissionSet`)
      in `DatabasePermissionInfo` should have been a array `DatabasePermissionSet[]`.
      This conflicted with real SMO as it does not pass an array, but instead
      a single `DatabasePermissionSet`. The stubs was modified to mimic the
      real SMO. At the same time some old mock code in the SMO stubs was removed
      as it was no longer in use.
    - Was updated to remove a bug related to the type `ServerPermissionInfo`
      when used with the type `ServerPermissionSet`. The stubs suggested that
      the property `PermissionType` (of type `ServerPermissionSet`)
      in `ServerPermissionInfo` should have been a array `ServerPermissionSet[]`.
      This conflicted with real SMO as it does not pass an array, but instead
      a single `ServerPermissionSet`. The stubs was modified to mimic the
      real SMO. At the same time some old mock code in the SMO stubs was removed
      as it was no longer in use.
  - Updated integration tests README.md to describe how to use Appveyor to
    debug integration tests.
- Wiki
  - add introduction and links to DSC technology
- SqlServerDsc.Common
  - The parameter `SetupCredential` of the function `Connect-SQL` was renamed
    to `Credential` and the parameter name `SetupCredential` was made a
    parameter alias.
- SqlLogin
  - BREAKING CHANGE: The parameters `LoginMustChangePassword`, `LoginPasswordExpirationEnabled`,
    and `LoginPasswordPolicyEnforced` no longer have a default value of `$true`.
    This means that when creating a new login, and not specifically setting
    these parameters to `$true` in the configuration, the login that is created
    will have these properties set to `$false`.
  - BREAKING CHANGE: `LoginMustChangePassword`, `LoginPasswordExpirationEnabled`,
    and `LoginPasswordPolicyEnforced` parameters no longer enforce default
    values ([issue #1669](https://github.com/dsccommunity/SqlServerDsc/issues/1669)).
- SqlServerDsc
  - All tests have been converted to run in Pester 5 (Pester 4 can no
    longer be supported) ([issue #1654](https://github.com/dsccommunity/SqlServerDsc/issues/1654)).
  - Pipeline build and deploy now runs on Ubuntu 18.04, see more information
    in https://github.com/actions/virtual-environments/issues/3287.
  - Update the pipeline file _azure-pipelines.yml_ to use the latest version
    from the Sampler project.
- SqlRs
  - BREAKING CHANGE: Now the Reporting Services is always restarted after
    the call to CIM method `SetDatabaseConnection` when setting up the
    Reporting Services. This so to try to finish the initialization of
    Reporting Services. This was prior only done for _SQL Server Reporting_
    _Services 2019_ ([issue #1721](https://github.com/dsccommunity/SqlServerDsc/issues/1721)).
  - Added some verbose messages to better indicate which CIM methods are run
    and when they are run.
  - Minor refactor to support running unit test with strict mode enabled.
- SqlLogin
  - Only enforces optional parameter `LoginType` when it is specified in the
    configuration.
  - Only enforces optional parameters `LoginPasswordExpirationEnabled` and
    `LoginPasswordPolicyEnforced` for a SQL login when the parameters are
    specified in the configuration.
  - A localized string for an error message was updated to correctly reflect
    the code that says that to use a SQL login the authentication mode must
    be either Mixed or Normal, prio it just stated Mixed.
- SqlSecureConnection
  - BREAKING CHANGE: Now `Get-TargetResource` returns the value `'Empty'`
    for the property thumbprint if there is no thumbprint set in the current
    state. Returning the value `'Empty'` was always intended, but it due to
    a bug it was never returned, but instead it returned an empty string
    or `$null` value.
- SqlWindowsFirewall
  - Now the property Features always return the features in the order
    'SQLENGINE', 'RS', 'AS', and 'IS' if they are installed.
- SqlAGListener
  - Removed unnecessary exception that is very unlikely to be thrown in
    `Set-TargetResource` and `Test-TargetResource`.
  - Simplified the logic that checks if the properties are in desired state
    as the new unit tests did not pass with the previous logic.
  - Updated the verbose message when the listener does not exist to write
    out the name of the listener that is meant to be updated, added, or
    dropped.
  - Only update values for the properties that are actually enforced by the
    configuration.
- SqlAGDatabase
  - Added StatementTimeout optional parameter with default value of 600 seconds
    (10 mins) to SqlAGDatabase to fix issue #1743. Users will be able to specify
    the backup and restore timeout with it.
- SqlDatabaseUser
  - `Test-TargetResource` returns true if the `IsUpdateable` property of the
    database is `$false` to resolve issue #1748.
- SqlDatabaseRole
  - `Test-TargetResource` returns true if the `IsUpdateable` property of the
    database is `$false` to resolve issue #1750.
- SqlAlwaysOnService
  - BREAKING CHANGE: The parameter `IsHadrEnabled` is no longer returned by
    `Get-TargetResource`. The `Ensure` parameter now returns `Present` if
    Always On High Availability Diaster Recovery is enabled and `Absent`
    if it is disabled.
- SqlDatabasePermission
  - BREAKING CHANGE: The resource has been refactored. The parameters
    `ParameterState` and `Permissions` has been replaced by parameters
    `Permission`, `PermissionToInclude`, and `PermissionToExclude`. These
    permissions parameters are now an instance of the type `DatabasePermission`.
    The type `DatabasePermission` contains two properties; `State` and
    `Permission`. This fixes issue [issue #1555](https://github.com/dsccommunity/SqlServerDsc/issues/1555).
  - The resource was refactored into a class-based resource.
  - Made the resource derive from `SqlResourceBase` to clean up the code
    a bit.
- SqlPermission
  - BREAKING CHANGE: The resource has been refactored. The parameters
    `Permissions` has been replaced by parameters `Permission`,
    `PermissionToInclude`, and `PermissionToExclude`. These permissions
    parameters are now an instance of the type `ServerPermission`.
    The type `ServerPermission` contains two properties; `State` and
    `Permission`. This closes the issue [issue #1761](https://github.com/dsccommunity/SqlServerDsc/issues/1761),
    it also fixes the issues [issue #1773](https://github.com/dsccommunity/SqlServerDsc/issues/1773),
    [issue #1704](https://github.com/dsccommunity/SqlServerDsc/issues/1704),
    and [issue #752](https://github.com/dsccommunity/SqlServerDsc/issues/752).
  - The resource was refactored into a class-based resource.
  - Made the resource derive from `SqlResourceBase` to clean up the code
    a bit.
- Class `ResourceBase`
  - Renamed the hidden property that derived classes can specify which properties
    to not enforce when comparing desired state against current state. New name
    of the hidden property is `ExcludeDscProperties`.
- SqlAudit
  - Fix documentation that contain minor style errors.

### Fixed

- SqlServerDsc
  - URLs the referenced TechNet in the documentation has been update to link to
    new pages at docs.microsoft.com.
  - Fix pipeline so code coverage is published on fail.
  - Remove duplicate deploy step (already present in `azure-pipelines.yml`).
- CommonTestHelper
  - The test helper function `Import-SqlModuleStub` was using wrong casing for
    one of the stub  modules which failed test when running cross plattform.
- SqlDatabaseObjectPermission
  - Fix for issue ([issue #1724](https://github.com/dsccommunity/SqlServerDsc/issues/1724)).
    - BREAKING CHANGE: Updated class DSC_DatabaseObjectPermission.
      - Changed Permission from an array to a string.
      - Updated Permission to a key property.
      - Updated Integration Tests to test permission grants on multiple objects.
- SqlProtocolTcpIp
  - Output verbose information in integration tests so it is shown what NICs
    are available and what IP address the tests will use.
- SqlAlias
  - Now the code passes strict mode during unit testing.
  - When an existing alias existed with a static TCP port but the desired
    state was to have a dynamic port, the function `Test-TargetResource` did
    not correctly return `$false`. Same for an alias that existed with a
    dynamic port but the desired state was to have a static port. Now the
    function `Test-TargetResource` returns `$false` in both these scenarios.
- SqlAgentOperator
  - In a certain case the `Test-TargetResource` function returned the wrong
    verbose message. If passing an e-mail address and the operator did not
    exist it would wrongly say operator exist but had wrong e-mail address.
    Truth was that the operator did not exist at all.
- SqlDatabaseMail
  - Improved the verification of an empty description so that it can handle
    both empty string and `$null`.
- SqlDatabaseRole
  - Some variables where not initialized correctly which was discovered when
    running the unit tests using strict mode. Now the variables are initialized
    and should not cause any issues in the object returned from the function
    `Get-TargetResource`.
- SqlEndpointPermission
  - Verbose messages did not use the correct variable name, so the messages
    did not contain the correct information.
  - Minor style guideline changes.
- SqlMaxDop
  - The function `Get-TargetResource` did not initialize some of the variables
    correctly which was discovered when running the unit tests using strict
    mode.
  - The function `Test-TargetResource` did not correctly evaluate if the
    node was the active node..
- SqlMemory
  - Now it possible to just set the minimum memory without it throwing because
    the maximum memory is not specified.
  - In a certain scenario the maximum memory would be enforced even if it was
    not specified in the configuration.
- SqlWindowsFirewall
  - Now the variables in `Get-TargetResource` are correctly initialized so
    they pass the new unit test that use strict mode.
  - The verbose message in `Test-TargetResource` did not use the correct
    variable name, so the message did not contain the correct information.
  - Removed unnecessary logic in `Set-TargetResource` that did just evaluated
    the same thing that the call to function `Get-TargetResource` already
    does.
- SqlSetup
  - Now the variables in `Set-TargetResource` are correctly initialized so
    they pass the new unit test that use strict mode.
  - Some verbose messages in `Get-TargetResource` wrongly reference a variable
    that was not available.
  - The loop that evaluates what features are installed did an unnecessary
    step for each iteration. A line of code was moved outside of the loop.
  - The `SourcePath` parameter is now mandatory for all `*-TargetResource`
    ([issue #1755](https://github.com/dsccommunity/SqlServerDsc/issues/1755)).
- SqlDatabasePermission
  - It is no longer possible to have one permission that has two different
    states in the same configuration, e.g. denying and granting `update`
    in the same configuration.
  - Fixed comment-based help and cleaned up comments.
  - Fix localized string that referenced 'user' instead of 'principal',
    and correct localized string ID for each string.
  - Fix comment-based help.
- SqlPermission
  - Fix comment-based help.
- `Set-SqlDscDatabasePermission`
  - Minor code cleanup.
- `ConvertTo-Reason`
  - Fix to handle `$null` values on Windows PowerShell.
  - If the property name contain the word 'Path' the value will be parsed to
    replace backslash or slashes at the end of the string, e.g. `'/myPath/'`
    will become `'/myPath'`.
- `ResourceBase`
  - Now handles `Ensure` correctly from derived `GetCurrentState()`. But
    requires that the `GetCurrentState()` only return key property if object
    is present, and does not return key property if object is absent.
    Optionally the resource's derived `GetCurrentState()` can handle `Ensure`
    itself.

## [15.2.0] - 2021-09-01

### Changed

- SqlServerDsc
  - Changed to the new GitHub deploy tasks that is required for the latest
    version of the Sampler module.
  - Updated pipeline configuration to align with the latest changes in [Sampler](https://github.com/gaelcolas/Sampler).
  - Update codecov.yml to support carry forward flags.
  - Updated pipelines files to latest from Sampler project.
  - Updated GitHub issue templates.
  - Remove pipeline jobs `Test_Integration_SQL2016`, `Test_Integration_SQL2017`,
    and `Test_Integration_SQL2019` and replaced with a single job
    `Test_Integration` ([issue #1713](https://github.com/dsccommunity/SqlServerDsc/issues/1713)).
  - Update HQRM tests to run on the VM image `windows-2022`.
  - Update unit tests to run on the VM image `windows-2022`.
  - Update integration tests to run both on Windows Server 2019 and Windows
    Server 2022 ([issue #1713](https://github.com/dsccommunity/SqlServerDsc/issues/1713)).
  - Switched to a new Linux build worker for the pipeline ([issue #1729](https://github.com/dsccommunity/SqlServerDsc/issues/1729)).
- SqlSetup
  - The helper function `Connect-SqlAnalysis` was using `LoadWithPartial()`
    to load the assembly _Microsoft.AnalysisServices_. On a node where multiple
    instances with different versions of SQL Server (regardless of features)
    is installed, this will result in the first assembly found in the
    GAC will be loaded into the session, not taking versions into account.
    This can result in an assembly version being loaded that is not compatible
    with the version of SQL Server it was meant to be used with.
    A new method of loading the assembly _Microsoft.AnalysisServices_ was
    introduced under a feature flag; `'AnalysisServicesConnection'`.
    This new functionality depends on the [SqlServer](https://www.powershellgallery.com/packages/SqlServer)
    module, and must be present on the node. The [SqlServer](https://www.powershellgallery.com/packages/SqlServer)
    module can be installed on the node by leveraging the new DSC resource
    `PSModule` in the [PowerShellGet](https://www.powershellgallery.com/packages/PowerShellGet/2.1.2)
    module (v2.1.2 and higher). This new method does not work with the
    SQLPS module due to the SQLPS module does not load the correct assembly,
    while [SqlServer](https://www.powershellgallery.com/packages/SqlServer)
    module (v21.1.18080 and above) does. The new functionality is used
    when the parameter `FeatureFlag` is set to `'AnalysisServicesConnection'`.
    This functionality will be the default in a future breaking release.
  - Under a feature flag `'AnalysisServicesConnection'`. The detection of
    a successful connection to the SQL Server Analysis Services has also been
    changed. Now it actually evaluates the property `Connected` of the returned
    `Microsoft.AnalysisServices.Server` object. The new functionality is used
    when the parameter `FeatureFlag` is set to `'AnalysisServicesConnection'`.
    This functionality will be the default in a future breaking release.
- SqlAgentAlert
  - Switched README file with SqlAgentFailsafe ([issue #1709](https://github.com/dsccommunity/SqlServerDsc/issues/1397)).
- SqlAgentFailsafe
  - Switched README file with SqlAgentAlert ([issue #1709](https://github.com/dsccommunity/SqlServerDsc/issues/1397)).

### Added

- SqlMemory
  - Added two new optional parameters MinMemoryPercent and MaxMemoryPercent.
    Provides the ability to set the minimum and/or maximum buffer pool used by
    the SQL Server instance as a percentage of total server memory.
    ([issue #1397](https://github.com/dsccommunity/SqlServerDsc/issues/1397)).
- SqlRSSetup
  - Integration tests now install _Microsoft SQL Server 2019 Reporting Services_
    ([issue #1717](https://github.com/dsccommunity/SqlServerDsc/issues/1717)).
- SqlRS
  - Integration tests now configures _Microsoft SQL Server 2019 Reporting Services_.

### Fixed

- SqlSetup
  - Fixed integration tests for SQL Server 2016 and SQL Server 2017.
- SqlServerDsc.Common
  - Fixed so that _CredScan_ no longer reports a password false-positive
    ([issue #1712](https://github.com/dsccommunity/SqlServerDsc/issues/1712)).
- SqlRS
  - Fixed SSRS 2019 initialization ([issue #1509](https://github.com/dsccommunity/SqlServerDsc/issues/1509)).
  - Fix a problem that did not correctly evaluate the `UseSSL` property against
    the current state.

## [15.1.1] - 2021-02-12

### Fixed

- SqlTraceFlag
  - Fixed `$null` reference error when no actual trace flags are present.
    Added two arrays to prevent a `$null` reference at compare-object
    ([issue #1688](https://github.com/dsccommunity/SqlServerDsc/issues/1688)).
- SqlServerDsc
  - Removed a left-over comment in the file `analyzersettings.psd1`.

## [15.1.0] - 2021-02-02

### Added

- SqlServerDsc
  - Added a new script analyzer rule to verify that `Import-SQLPSModule` or `Connect-SQL`
    (that implicitly calls `Import-SQLPSModule`) is present in each `Get-`, `Test-`,
    and `Set-TargetResource` function. If neither command is not needed then the
    analyzer rule should be overridden ([issue #1683](https://github.com/dsccommunity/SqlServerDsc/issues/1683)).
  - Added a new pipeline job that runs Script Analyzer on all PowerShell scripts
    in the source folder. The rules are defined by the Script Analyzer settings
    file `.vscode\analyzersettings.psd1` (which also the Visual Studio Code
    PowerShell extension uses).
  - Added unit tests and integration tests for SQL Server 2019
    ([issue #1310](https://github.com/dsccommunity/SqlServerDsc/issues/1310)).

### Changed

- SqlServerDsc
  - Suppressed new custom Script Analyzer rule `SqlServerDsc.AnalyzerRules\Measure-CommandsNeededToLoadSMO`
    for `Get-`, `Test-`, and `Set-TargetResource` functions in the resources.
- SqlLogin
  - Added functionality to throw exception if an update to the `LoginMustChangePassword`
    value on an existing SQL Login is attempted. This functionality is not supported
    by referenced, SQL Server Management Object (SMO), libraries and cannot be
    supported directly by this module.
  - Added integration tests to ensure that an added (or updated) `SqlLogin` can
    connect into a SQL instance once added (or updated).
  - Added integration tests to ensure that the default database connected to by
    a `SqlLogin` is the same as specified in the resource's `DefaultDatabase`
    property/parameter.
  - Amended how the interdependent, `PasswordExpirationEnabled` and `PasswordPolicyEnforced`
    properties/parameters are updated within the `SqlLogin` resource - Both values
    are now updated together if either one or both are not currently in the desired
    state. This change avoids exceptions thrown by transitions to valid, combinations
    of these properties that have to transition through an invalid combination (e.g.
    where `PasswordExpirationEnabled` is `$true` but `PasswordPolicyEnforced` is
    `$false`).
- SqlSetup
  - Minor refactor due to source code lint errors. The loop what evaluates
    the configuration parameters `*FailoverCluster` was change to a `foreach()`.

### Fixed

- SqlServerDsc
  - The component `gitversion` that is used in the pipeline was wrongly
    configured when the repository moved to the new default branch `main`.
    It no longer throws an error when using newer versions of GitVersion
    ([issue #1674](https://github.com/dsccommunity/SqlServerDsc/issues/1674)).
  - Minor lint errors throughout the repository.
- SqlLogin
  - Added integration tests to assert `LoginPasswordExpirationEnabled`,
  `LoginPasswordPolicyEnforced` and `LoginMustChangePassword` properties/parameters
  are applied and updated correctly. Similar integration tests also added to ensure
  the password of the `SqlLogin` is updated if the password within the `SqlCredential`
  value/object is changed ([issue #361](https://github.com/dsccommunity/SqlServerDsc/issues/361),
  [issue #1032](https://github.com/dsccommunity/SqlServerDsc/issues/1032) and
  [issue #1050](https://github.com/dsccommunity/SqlServerDsc/issues/1050)).
  - Updated `SqlLogin`, integration tests to make use of amended `Wait-ForIdleLcm`,
    helper function, `-Clear` switch usage to remove intermittent, integration
    test failures ([issue #1634](https://github.com/dsccommunity/SqlServerDsc/issues/1634)).
- SqlRSSetup
  - If parameter `SuppressRestart` is set to `$false` the `/norestart`
    argument is no longer wrongly added ([issue #1401](https://github.com/dsccommunity/SqlServerDsc/issues/1401)).
- SqlSetup
  - Added/corrected `InstallSharedDir`, property output when using SQL Server 2019.
- SqlTraceFlag
  - Fixed Assembly not loaded error ([issue #1680](https://github.com/dsccommunity/SqlServerDsc/issues/1680)).
- SqlDatabaseUser
  - Added parameter `ServerName` to the call of `Assert-SqlLogin`.
    `@PSBoundParameters` doesn't capture the default value of `ServerName`
    when it is not explicitly set by the caller ([issue #1647](https://github.com/dsccommunity/SqlServerDsc/issues/1647)).

## [15.0.1] - 2021-01-09

### Changed

- SqlServerDsc
  - Renamed `master` branch to `main` ([issue #1660](https://github.com/dsccommunity/SqlServerDsc/issues/1660)).
  - The module manifest property `DscResourcesToExport` now updates automatically
    using the pipeline.
  - Removed `Export-ModuleMember` from DSC resource that still had it.
  - The variable `$env:COMPUTERNAME` does not exist cross-platform which
    hinders development and testing on macOS and Linux. Instead the
    resources have been update to use the helper function `Get-ComputerName`
    which returns the current computer name cross-plattform.
  - Switch to GitHub Action Stale instead of GitHub App (Probot) Stale.

### Fixed

- SqlAGDatabase
  - Fix for issue ([issue #1492](https://github.com/dsccommunity/SqlServerDsc/issues/1492))
    added AutomaticSeeding for this resource. In Set-TargetResource added logic
    that looks at all replicas of an availability group. When automatic seeding
    is found, it will use that.
  - Lots of extra tests to check AutomaticSeeding.
  - The parameter `BackupPath` is still needed just in case a database never has
    been backed up before.
  - Fixed a typo.
- SqlMaxDop
  - Fixes ([issue #396](https://github.com/dsccommunity/SqlServerDsc/issues/396)).
    Added three return values in Get-Target resource.
- SqlProtocol
  - Changed KeepAlive Type from UInt16 to Int32 to reflect the actual WMI.ManagementObject
    Fixes #1645 ([issue #1645](https://github.com/dsccommunity/SqlServerDsc/issues/1645)).
  - The verbose messages now correctly show that `$env:COMPUTERNAME` is used
    to get or set the configuration, while parameter **ServerName** is used
    to restart the instance.
- SqlProtocolTcpIp
  - The verbose messages now correctly show that `$env:COMPUTERNAME` is used
    to get or set the configuration, while parameter **ServerName** is used
    to restart the instance.
- SqlDatabaseMail
  - Now if a non-mandatory property is not part of the configuration it will
    not be enforced ([issue #1661](https://github.com/dsccommunity/SqlServerDsc/issues/1661)).
- SqlSetup
  - When the SqlSetup detects that the expected components was not installed
    and consequently throws an exception, that exception message now presents
    a link to an article on how to find the SQL Server setup logs ([issue #1420](https://github.com/dsccommunity/SqlServerDsc/issues/1420)).
- SqlRSSetup
  - If parameter `EditionUpgrade` is set to `$false` the `/EditionUpgrade`
    argument is no longer wrongly added ([issue #1398](https://github.com/dsccommunity/SqlServerDsc/issues/1398)).
- SqlServerDsc.Common
  - Updated `Get-ServerProtocolObject`, helper function to ensure an exception is
    thrown if the specified instance cannot be obtained ([issue #1628](https://github.com/dsccommunity/SqlServerDsc/issues/1628)).

## [15.0.0] - 2020-12-06

### Added

- SqlServerDsc
  - Added new resource SqlTraceFlag to set or changes TraceFlags on SQL Server.
    This resource is based on @Zuldans code but with SqlServerDsc integrated SMO.
    Credits: https://github.com/Zuldan/cSQLServerTraceFlag
  - Added a lot of test scripts to validated the code.
- SqlEndpoint
  - Added support for the Service Broker Endpoint ([issue #498](https://github.com/dsccommunity/SqlServerDsc/issues/498)).
- SqlDatabaseRole
  - Added test to ensure Add-SqlDscDatabaseRoleMember throws the expected error
    ([issue #1620](https://github.com/dsccommunity/SqlServerDsc/issues/1620)).

### Changed

- SqlServerDsc
  - Updated code formatting using latest release of PSScriptAnalyzer.
  - The URLs in the CHANGELOG.md that was pointing to issues is now
    referencing the new repository name and URL.
- SqlServerDsc.Common
  - The helper function `Get-SqlInstanceMajorVersion` no longer have a default
    value for parameter **InstanceName** since the parameter is mandatory
    and it was never used.
- SqlReplication
  - The resource are now using the helper function `Get-SqlInstanceMajorVersion`
    ([issue #1408](https://github.com/dsccommunity/SqlServerDsc/issues/1408)).
- SqlRole
  - Major overhaul of resource.
  - BREAKING CHANGE: Removed decision making from get-TargetResource; this
    prevented a simple solution for issue #550. it now just tels if a role
    exists or not. And what members are in that role. MembersToInclude and
    MembersToExclude now always return $null.
  - Added sanitize function (`Get-CorrectedMemberParameters`) to make it
    so for the sysadmin role SA does not get altered ([issue #550](https://github.com/dsccommunity/SqlServerDsc/issues/550)).
  - Added lots of tests.
- SqlWaitForAG
  - BREAKING CHANGE: Fix for issue ([issue #1569](https://github.com/dsccommunity/SqlServerDsc/issues/1569))
    The resource now waits for the Availability Group to become Available.
  - Two parameters where added to test get and set resource at instance level.
- SqlSetup
  - Minor change to the evaluation of the parameter `BrowserSvcStartupType`,
    if it has an assigned a value or not.

### Fixed

- SqlDatabaseRole
  - Fixed check to see if the role and user existed in the database. The
    previous logic would always indicate the role or user was not found unless
    the role had the same name as the user. Also updated the
    DesiredMembersNotPresent string to be more accurate when an extra user is
    in the role ([issue #1487](https://github.com/dsccommunity/SqlServerDsc/issues/1487)).
- SqlAlwaysOnService
  - Updated Get-TargetResource to return all defined schema properties
    ([issue #150](https://github.com/dsccommunity/SqlServerDsc/issues/1501)).
- SqlSetup
  - Added a note to the documentation that the parameter `BrowserSvcStartupType`
    cannot be used for configurations that utilize the `'InstallFailoverCluster'`
    action ([issue #1627](https://github.com/dsccommunity/SqlServerDsc/issues/1627)).
- SqlDatabaseObjectPermission
  - Updated unit tests to remove errors relating to missing `Where()` method
    ([issue #1648](https://github.com/dsccommunity/SqlServerDsc/issues/1648)).

## [14.2.1] - 2020-08-14

### Changed

- SqlServerDsc
  - Document changes in the file `build.yml`.
  - The regular expression for `major-version-bump-message` in the file
    `GitVersion.yml` was changed to only raise major version when the
    commit message contain the phrase `breaking change`, or when it contain
    the word `breaking` or `major`.
- SqlSetup
  - Duplicate function Get-SqlMajorVersion was removed and instead the
    helper function `Get-FilePathMajorVersion` from the helper module
    SqlServerDsc.Common is used ([issue #1178](https://github.com/dsccommunity/SqlServerDsc/issues/1178)).
- SqlWindowsFirewall
  - Duplicate function Get-SqlMajorVersion was removed and instead the
    helper function `Get-FilePathMajorVersion` from the helper module
    SqlServerDsc.Common is used ([issue #1178](https://github.com/dsccommunity/SqlServerDsc/issues/1178)).
- SqlServerDsc.Common
  - Function `Get-FilePathMajorVersion` was added. The function `Get-SqlMajorVersion`
    from the resources _SqlSetup_ and _SqlWindowsFirewall_ was moved and
    renamed without any functional changes ([issue #1178](https://github.com/dsccommunity/SqlServerDsc/issues/1178)).

### Fixed

- SqlServerDsc
  - Removed helper functions that was moved to the module _DscResource.Common_.
    DSC resources using those functions are using them from the module
    _DscResource.Common_.
- SqlDatabaseObjectPermission
  - Fixed method invocation failed because of missing `Where()` method ([issue #1600](https://github.com/dsccommunity/SqlServerDsc/issues/1600)).
    - New integration tests to verify scenarios when passing a single permission.
  - To enforce a scenario where a permission must be changed from `'GrantWithGrant'`
    to `'Grant'` a new parameter **Force** was added ([issue #1602](https://github.com/dsccommunity/SqlServerDsc/issues/1602)).
    The parameter **Force** is used to enforce the desired state in those
    scenarios where revocations must be performed to enforce the desired
    state, even if that encompasses cascading revocations. If parameter
    **Force** is _not_ set to `$true` an exception is thrown in those
    scenarios where a revocation must be performed to enforce the desired
    state.
    - New integration tests to verify scenarios when current state for a
      permission is `'GrantWithGrant'` but desired state should be `'Grant'`.
- SqlSetup
  - The example `4-InstallNamedInstanceInFailoverClusterFirstNode.ps1` was
    updated to no longer reference the issue #405 and issue #444 in the
    comment-based help. The issues was fixed a while back and _SqlSetup_
    now supports the built-in parameter `PsDscRunAsCredential` ([issue #975](https://github.com/dsccommunity/SqlServerDsc/issues/975)).

## [14.2.0] - 2020-07-23

### Fixed

- SqlServerDsc
  - Updated comment-based help according to style guideline throughout
    ([issue #1500](https://github.com/dsccommunity/SqlServerDsc/issues/1500)).
  - Using Codecov carry forward flag because we are not sending code coverage
    report on each commit.
- CommonTestHelper
  - Minor style changes.
- SqlSetup
  - Updated the documentation with the currently supported features
    ([issue #1566](https://github.com/dsccommunity/SqlServerDsc/issues/1566)).
  - Update documentation around permissions in directory tree for Analysis Services
    ([issue #1443](https://github.com/dsccommunity/SqlServerDsc/issues/1443)).
  - Documented that on certain operating systems, when using least privilege
    for the service account, the security policy setting _Network access:_
    _Restrict clients allowed to make remote calls to SAM_ can result in
    a access denied error during install of the _SQL Server Database Engine_
    ([issue #1559](https://github.com/dsccommunity/SqlServerDsc/issues/1559)).
- SqlRole
  - Fixed the `ServerName` parameter to work with default value of
    `$env:COMPUTERNAME` ([issue #1592](https://github.com/dsccommunity/SqlServerDsc/issues/1592)).

## [14.1.0] - 2020-07-06

### Removed

- SqlServerDsc
  - Remove the file `.github/CONTRIBUTION.md` as it no longer filled any
    purpose as GitHub will find the CONTRIBUTION.md in the root folder
    directly now ([issue #1227](https://github.com/dsccommunity/SqlServerDsc/issues/1227)).

### Changed

- SqlServerDsc
  - Updated DSC resources parameter documentation.

### Fixed

- SqlServerDsc
  - Update resource parameter documentation ([issue #1568](https://github.com/dsccommunity/SqlServerDsc/issues/1568)).
    - Remove italic and inline code-block markdown code in documentation.
  - Documentation is now published to the GitHub Wiki.
    - Deploy task was updated with the correct name.
  - Minor changes too schema property descriptions to generate documentation
    correctly.
  - Updated task list in the PULL_REQUEST_TEMPLATE.md.
  - The documentation in CONTRIBUTING.md has been somewhat updated.
  - Update documentation around design pattern for accounts that does not
    use passwords ([issue #378](https://github.com/dsccommunity/SqlServerDsc/issues/378))
    and ([issue #1230](https://github.com/dsccommunity/SqlServerDsc/issues/1230)).
  - Updating the Integration Test README.md to better explain what the
    integration tests for SqlSetup, SqlRSSetup, and SqlRS does ([issue #1315](https://github.com/dsccommunity/SqlServerDsc/issues/1315)).
- SqlServerDsc.Common
  - Connect-UncPath
    - Now support to authenticate using both NetBIOS domain and Fully Qualified
      Domain Name (FQDN) ([issue #1223](https://github.com/dsccommunity/SqlServerDsc/issues/1223)).
  - Connect-SQL
    - Now support to authenticate using both NetBIOS domain and Fully Qualified
      Domain Name (FQDN) ([issue #1223](https://github.com/dsccommunity/SqlServerDsc/issues/1223)).
  - Connect-SQLAnalysis
    - Now support to authenticate using both NetBIOS domain and Fully Qualified
      Domain Name (FQDN) ([issue #1223](https://github.com/dsccommunity/SqlServerDsc/issues/1223)).
- SqlAGReplica
  - Update documentation with a requirement for SqlServer in certain circumstances
    ([issue #1033](https://github.com/dsccommunity/SqlServerDsc/issues/1033)).
- SqlRSSetup
  - There was a typo in the error message that was thrown when not passing
    either the `Edition` or `ProductKey` that could be misleading ([issue #1386](https://github.com/dsccommunity/SqlServerDsc/issues/1386)).
  - Updated the parameter descriptions for the parameters `Edition` and
    `ProductKey` that they are mutually exclusive ([issue #1386](https://github.com/dsccommunity/SqlServerDsc/issues/1386)).
- SqlWindowsFirewall
  - Now support to authenticate using both NetBIOS domain and Fully Qualified
    Domain Name (FQDN) ([issue #1223](https://github.com/dsccommunity/SqlServerDsc/issues/1223)).
- SqlDatabaseObjectPermission
  - Since the task that publish Wiki content was updated to correctly handle
    embedded instances the duplicate documentation was removed from the
    resource README.md, and some was added to the schema MOF parameter
    descriptions ([issue #1580](https://github.com/dsccommunity/SqlServerDsc/issues/1580)).
- SqlScript
  - Fixed the URLs in the parameter documentation ([issue #1582](https://github.com/dsccommunity/SqlServerDsc/issues/1582)).
- SqlScriptQuery
  - Fixed the URLs in the parameter documentation ([issue #1583](https://github.com/dsccommunity/SqlServerDsc/issues/1583)).

### Added

- SqlScript
  - Added the DisableVariables parameter ([issue #1422](https://github.com/dsccommunity/SqlServerDsc/issues/1422)).
- SqlScriptQuery
  - Added the DisableVariables parameter ([issue #1422](https://github.com/dsccommunity/SqlServerDsc/issues/1422)).

## [14.0.0] - 2020-06-12

### Remove

- SqlServerDsc
  - BREAKING CHANGE: Since the operating system Windows Server 2008 R2 and
    the product SQL Server 2008 R2 has gone end-of-life the DSC resources
    will no longer try to maintain compatibility with them. Moving forward,
    and including this release, there may be code changes that will break
    the resource on Windows Server 2008 R2 or with SQL Server 2008 R2
    ([issue #1514](https://github.com/dsccommunity/SqlServerDsc/issues/1514)).

### Deprecated

The documentation, examples, unit test, and integration tests have been
removed for these deprecated resources. These resources will be removed
in a future release.

- SqlDatabaseOwner
  - This resource is now deprecated. The functionality is now covered by
    a property in the resource _SqlDatabase_ ([issue #966](https://github.com/dsccommunity/SqlServerDsc/issues/966)).
- SqlDatabaseRecoveryModel
  - This resource is now deprecated. The functionality is now covered by
    a property in the resource _SqlDatabase_ ([issue #967](https://github.com/dsccommunity/SqlServerDsc/issues/967)).
- SqlServerEndpointState
  - This resource is now deprecated. The functionality is covered by a
    property in the resource _SqlEndpoint_ ([issue #968](https://github.com/dsccommunity/SqlServerDsc/issues/968)).
- SqlServerNetwork
  - This resource is now deprecated. The functionality is now covered by
    the resources _SqlProtocol_ and _SqlProtocolTcpIp_.

### Added

- SqlSetup
  - Added support for major version upgrade ([issue #1561](https://github.com/dsccommunity/SqlServerDsc/issues/1561)).
- SqlServerDsc
  - Added new resource SqlProtocol ([issue #1377](https://github.com/dsccommunity/SqlServerDsc/issues/1377)).
  - Added new resource SqlProtocolTcpIp ([issue #1378](https://github.com/dsccommunity/SqlServerDsc/issues/1378)).
  - Added new resource SqlDatabaseObjectPermission ([issue #1119](https://github.com/dsccommunity/SqlServerDsc/issues/1119)).
  - Fixing a problem with the latest ModuleBuild 1.7.0 that breaks the CI
    pipeline.
  - Prepare repository for auto-documentation by adding README.md to each
    resource folder with the content from the root README.md.
- SqlServerDsc.Common
  - Added function `Import-Assembly` that can help import an assembly
    into the PowerShell session.
  - Prepared unit tests to support Pester 5 so a minimal conversation
    is only needed later.
  - Updated `Import-SQLPSModule` to better support unit tests.
- CommonTestHelper
  - Added the functions `Get-InvalidOperationRecord` and `Get-InvalidResultRecord`
    that is needed for evaluate localized error message strings for unit tests.
- SqlEndpoint
  - BREAKING CHANGE: A new required property `EndpointType` was added to
    support different types of endpoints in the future. For now the only
    endpoint type that is supported is the database mirror endpoint type
    (`DatabaseMirroring`).
  - Added the property `State` to be able to specify if the endpoint should
    be running, stopped, or disabled. _This property was moved from the now_
    _deprecated DSC resource `SqlServerEndpointState`_.
- SqlSetup
  - A read only property `IsClustered` was added that can be used to determine
    if the instance is clustered.
  - Added the properties `NpEnabled` and `TcpEnabled` ([issue #1161](https://github.com/dsccommunity/SqlServerDsc/issues/1161)).
  - Added the property `UseEnglish` ([issue #1473](https://github.com/dsccommunity/SqlServerDsc/issues/1473)).
- SqlReplication
  - Add integration tests ([issue #755](https://github.com/dsccommunity/SqlServerDsc/issues/755).
- SqlDatabase
  - The property `OwnerName` was added.
- SqlDatabasePermission
  - Now possible to change permissions for database user-defined roles
    (e.g. public) and database application roles ([issue #1498](https://github.com/dsccommunity/SqlServerDsc/issues/1498).
- SqlServerDsc.Common
  - The helper function `Restart-SqlService` was improved to handle Failover
    Clusters better. Now the SQL Server service will only be taken offline
    and back online again if the service is online to begin with.
  - The helper function `Restart-SqlServer` learned the new parameter
    `OwnerNode`. The parameter `OwnerNode` takes an array of Cluster node
    names. Using this parameter the cluster group will only be taken
    offline and back online if the cluster group owner is one specified
    in this parameter.
  - The helper function `Compare-ResourcePropertyState` was improved to
    handle embedded instances by adding a parameter `CimInstanceKeyProperties`
    that can be used to identify the unique parameter for each embedded
    instance in a collection.
  - The helper function `Test-DscPropertyState` was improved to evaluate
    the properties in a single CIM instance or a collection of CIM instances
    by recursively call itself.
  - When the helper function `Test-DscPropertyState` evaluated an array
    the verbose messages was not very descriptive. Instead of outputting
    the side indicator from the compare it now outputs a descriptive
    message.

### Changed

- SqlServerDsc
  - BREAKING CHANGE: Some DSC resources have been renamed ([issue #1540](https://github.com/dsccommunity/SqlServerDsc/issues/1540)).
    - `SqlServerConfiguration` was renamed to `SqlConfiguration`.
    - `SqlServerDatabaseMail` was renamed to `SqlDatabaseMail`.
    - `SqlServerEndpoint` was renamed to `SqlEndpoint`.
    - `SqlServerEndpointPermission` was renamed to `SqlEndpointPermission`.
    - `SqlServerLogin` was renamed to `SqlLogin`.
    - `SqlServerMaxDop` was renamed to `SqlMaxDop`.
    - `SqlServerMemory` was renamed to `SqlMemory`.
    - `SqlServerPermission` was renamed to `SqlPermission`.
    - `SqlServerProtocol` was renamed to `SqlProtocol`.
    - `SqlServerProtocolTcpIp` was renamed to `SqlProtocolTcpIp`.
    - `SqlServerReplication` was renamed to `SqlReplication`.
    - `SqlServerRole` was renamed to `SqlRole`.
    - `SqlServerSecureConnection` was renamed to `SqlSecureConnection`.
  - Changed all resource prefixes from `MSFT_` to `DSC_` ([issue #1496](https://github.com/dsccommunity/SqlServerDsc/issues/1496)).
    _Deprecated resource has not changed prefix._
  - All resources are now using the common module DscResource.Common.
  - When a PR is labelled with 'ready for merge' it is no longer being
    marked as stale if the PR is not merged for 30 days (for example it is
    dependent on something else) ([issue #1504](https://github.com/dsccommunity/SqlServerDsc/issues/1504)).
  - Updated the CI pipeline to use latest version of the module ModuleBuilder.
  - Changed to use the property `NuGetVersionV2` from GitVersion in the
    CI pipeline.
  - The unit tests now run on PowerShell 7 to optimize the total run time.
- SqlServerDsc.Common
  - The helper function `Invoke-InstallationMediaCopy` was changed to
    handle a breaking change in PowerShell 7 ([issue #1530](https://github.com/dsccommunity/SqlServerDsc/issues/1530)).
  - Removed the local helper function `Set-PSModulePath` as it was
    implemented in the module DscResource.Common.
- CommonTestHelper
  - The test helper function `New-SQLSelfSignedCertificate` was changed
    to install the dependent module `PSPKI` through `RequiredModules.psd1`.
- SqlAlwaysOnService
  - BREAKING CHANGE: The parameter `ServerName` is now non-mandatory and
    defaults to `$env:COMPUTERNAME` ([issue #319](https://github.com/dsccommunity/SqlServerDsc/issues/319)).
  - Normalize parameter descriptive text for default values.
- SqlDatabase
  - BREAKING CHANGE: The parameter `ServerName` is now non-mandatory and
    defaults to `$env:COMPUTERNAME` ([issue #319](https://github.com/dsccommunity/SqlServerDsc/issues/319)).
  - BREAKING CHANGE: The non-mandatory parameters was removed from the
    function `Get-TargetResource` since they were not needed.
  - BREAKING CHANGE: The properties `CompatibilityLevel` and `Collation`
    are now only enforced if the are specified in the configuration.
  - Normalize parameter descriptive text for default values.
- SqlDatabaseDefaultLocation
  - BREAKING CHANGE: The parameter `ServerName` is now non-mandatory and
    defaults to `$env:COMPUTERNAME` ([issue #319](https://github.com/dsccommunity/SqlServerDsc/issues/319)).
  - Normalize parameter descriptive text for default values.
- SqlDatabaseOwner
  - BREAKING CHANGE: Database changed to DatabaseName for consistency with
    other modules ([issue #1484](https://github.com/dsccommunity/SqlServerDsc/issues/1484)).
- SqlDatabasePermission
  - BREAKING CHANGE: The parameter `ServerName` is now non-mandatory and
    defaults to `$env:COMPUTERNAME` ([issue #319](https://github.com/dsccommunity/SqlServerDsc/issues/319)).
  - Normalize parameter descriptive text for default values.
  - BREAKING CHANGE: Database changed to DatabaseName for consistency with
    other modules ([issue #1484](https://github.com/dsccommunity/SqlServerDsc/issues/1484)).
  - BREAKING CHANGE: The resource no longer create the database user if
    it does not exist. Use the resource _SqlDatabaseUser_ to enforce that
    the database user exist in the database prior to setting permissions
    using this resource ([issue #848](https://github.com/dsccommunity/SqlServerDsc/issues/848)).
  - BREAKING CHANGE: The resource no longer checks if a login exist so that
    it is possible to set permissions for database users that does not
    have a login, e.g. the database user 'guest' ([issue #1134](https://github.com/dsccommunity/SqlServerDsc/issues/1134)).
  - Updated examples.
  - Added integration tests ([issue #741](https://github.com/dsccommunity/SqlServerDsc/issues/741)).
  - Get-TargetResource will no longer throw an exception if the database
    does not exist.
- SqlDatabaseRecoveryModel
  - BREAKING CHANGE: The parameter `ServerName` is now non-mandatory and
    defaults to `$env:COMPUTERNAME` ([issue #319](https://github.com/dsccommunity/SqlServerDsc/issues/319)).
  - Normalize parameter descriptive text for default values.
- SqlDatabaseRole
  - BREAKING CHANGE: The parameter `ServerName` is now non-mandatory and
    defaults to `$env:COMPUTERNAME` ([issue #319](https://github.com/dsccommunity/SqlServerDsc/issues/319)).
  - Normalize parameter descriptive text for default values.
  - BREAKING CHANGE: Database changed to DatabaseName for consistency with
    other modules ([issue #1484](https://github.com/dsccommunity/SqlServerDsc/issues/1484)).
- SqlDatabaseUser
  - BREAKING CHANGE: The parameter `ServerName` is now non-mandatory and
    defaults to `$env:COMPUTERNAME` ([issue #319](https://github.com/dsccommunity/SqlServerDsc/issues/319)).
  - Normalize parameter descriptive text for default values.
- SqlScript
  - BREAKING CHANGE: The parameter `ServerInstance` is replaced by the two
    parameters `ServerName` and `InstanceName`. The parameter `InstanceName`
    is the only one mandatory which fixes the issue that it was possible to
    run the same script using different host names ([issue #925](https://github.com/dsccommunity/SqlServerDsc/issues/925)).
- SqlScriptQuery
  - BREAKING CHANGE: The parameter `ServerInstance` is replaced by the two
    parameters `ServerName` and `InstanceName`. The parameter `InstanceName`
    is the only one mandatory which fixes the issue that it was possible to
    run the same query using different host names ([issue #925](https://github.com/dsccommunity/SqlServerDsc/issues/925)).
- SqlConfiguration
  - BREAKING CHANGE: The parameter `ServerName` is now non-mandatory and
    defaults to `$env:COMPUTERNAME` ([issue #319](https://github.com/dsccommunity/SqlServerDsc/issues/319)).
  - Normalize parameter descriptive text for default values.
- SqlDatabaseMail
  - Normalize parameter descriptive text for default values.
- SqlEndpoint
  - BREAKING CHANGE: Now the properties are only enforced if they are
    specified in the configuration.
  - Normalize parameter descriptive text for default values.
- SqlEndpointPermission
  - BREAKING CHANGE: The parameter `ServerName` is now non-mandatory and
    defaults to `$env:COMPUTERNAME` ([issue #319](https://github.com/dsccommunity/SqlServerDsc/issues/319)).
  - Normalize parameter descriptive text for default values.
- SqlLogin
  - BREAKING CHANGE: The parameter `ServerName` is now non-mandatory and
    defaults to `$env:COMPUTERNAME` ([issue #319](https://github.com/dsccommunity/SqlServerDsc/issues/319)).
  - Normalize parameter descriptive text for default values.
- SqlRole
  - BREAKING CHANGE: The parameter `ServerName` is now non-mandatory and
    defaults to `$env:COMPUTERNAME` ([issue #319](https://github.com/dsccommunity/SqlServerDsc/issues/319)).
  - Normalize parameter descriptive text for default values.
- SqlServiceAccount
  - BREAKING CHANGE: The parameter `ServerName` is now non-mandatory and
    defaults to `$env:COMPUTERNAME` ([issue #319](https://github.com/dsccommunity/SqlServerDsc/issues/319)).
  - Normalize parameter descriptive text for default values.
- SqlSetup
  - BREAKING CHANGE: Now if the parameter `AgtSvcStartupType` is not specified
    in the configuration the resource will no longer by default add an
    argument to `setup.exe` with a value of `Automatic` for the argument
    `AGTSVCSTARTUPTYPE`. If the parameter `AgtSvcStartupType` is not specified
    in the configuration there will be no setup argument added at all
    ([issue #464](https://github.com/dsccommunity/SqlServerDsc/issues/464)).
  - BREAKING CHANGE: When installing a failover cluster the cluster
    validation is no longer skipped by default. To skip cluster validation
    the configuration must opt-in by specifying the following
    `SkipRule = 'Cluster_VerifyForErrors'` ([issue #335](https://github.com/dsccommunity/SqlServerDsc/issues/335)).
  - BREAKING CHANGE: Now, unless the parameter `SuppressReboot` is set to
    `$true`, the node will be restarted if the setup ends with the
    [error code 3010](https://docs.microsoft.com/en-us/previous-versions/tn-archive/bb418811(v=technet.10)#server-setup-fails-with-code-3010).
    Previously just a warning message was written ([issue #565](https://github.com/dsccommunity/SqlServerDsc/issues/565)).

### Fixed

- SqlServerDsc
  - The regular expression for `minor-version-bump-message` in the file
    `GitVersion.yml` was changed to only raise minor version when the
    commit message contain the word `add`, `adds`, `minor`, `feature`,
    or `features`.
  - Now code coverage is reported to Codecov, and a codecov.yml was added.
  - Updated to support DscResource.Common v0.7.1.
  - Changed to point to CONTRIBUTING.md on master branch to avoid "404 Page not found"
    ([issue #1508](https://github.com/dsccommunity/SqlServerDsc/issues/1508)).
- SqlAGDatabase
  - Fixed unit tests that failed intermittently when running unit tests
    in PowerShell 7 ([issue #1532](https://github.com/dsccommunity/SqlServerDsc/issues/1532)).
  - Minor code style issue changes.
- SqlAgentAlert
  - The parameter `ServerName` now throws when passing an empty string or
    null value (part of [issue #319](https://github.com/dsccommunity/SqlServerDsc/issues/319)).
- SqlAgentFailsafe
  - The parameter `ServerName` now throws when passing an empty string or
    null value (part of [issue #319](https://github.com/dsccommunity/SqlServerDsc/issues/319)).
- SqlAgentOperator
  - The parameter `ServerName` now throws when passing an empty string or
    null value (part of [issue #319](https://github.com/dsccommunity/SqlServerDsc/issues/319)).
- SqlAlias
  - BREAKING CHANGE: The parameter `ServerName` is now non-mandatory to
    prevent ping-pong behavior ([issue #1502](https://github.com/dsccommunity/SqlServerDsc/issues/1502)).
    The `ServerName` is not returned as an empty string when the protocol is
    Named Pipes.
- SqlDatabase
  - Fixed missing parameter `CompatibilityLevel` in the README.md (and
    updated the description in the schema.mof).
- SqlRs
  - Fix typo in the schema parameter `SuppressRestart` description
    and in the parameter description in the `README.md`.
- SqlDatabaseMail
  - The parameter `ServerName` now throws when passing an empty string or
    null value (part of [issue #319](https://github.com/dsccommunity/SqlServerDsc/issues/319)).
- SqlServerEndpoint
  - The parameter `ServerName` now throws when passing an empty string or
    null value (part of [issue #319](https://github.com/dsccommunity/SqlServerDsc/issues/319)).
- SqlEndpoint
  - The parameter `ServerName` now throws when passing an empty string or
    null value (part of [issue #319](https://github.com/dsccommunity/SqlServerDsc/issues/319)).
- SqlPermission
  - The parameter `ServerName` now throws when passing an empty string or
    null value (part of [issue #319](https://github.com/dsccommunity/SqlServerDsc/issues/319)).
- SqlReplication
  - Enhanced the exception handling so it shows the inner exception error
    message that have the actual error that occurred.
  - Corrected the examples.
- SqlSetup
  - Update integration tests to correctly detect sysadmins because of changes
    to the build worker.
  - The property `SqlTempdbLogFileGrowth` and `SqlTempdbFileGrowth` now returns
    the correct values. Previously the value of the growth was wrongly
    divided by 1KB even if the value was in percent. Now the value for growth
    is the sum of the average of MB and average of the percentage.
  - The function `Get-TargetResource` was changed so that the property
    `SQLTempDBDir` will now return the database `tempdb`'s property
    `PrimaryFilePath`.
  - BREAKING CHANGE: Logic that was under feature flag `DetectionSharedFeatures`
    was made the default and old logic that was used to detect shared features
    was removed ([issue #1290](https://github.com/dsccommunity/SqlServerDsc/issues/1290)).
    This was implemented because the previous implementation did not work
    fully with SQL Server 2017.
  - Much of the code was refactored into units (functions) to be easier to test.
    Due to the size of the code the unit tests ran for an abnormal long time,
    after this refactoring the unit tests runs much quicker.

## [13.5.0] - 2020-04-12

### Added

- SqlServerLogin
  - Added `DefaultDatabase` parameter ([issue #1474](https://github.com/dsccommunity/SqlServerDsc/issues/1474)).

### Changed

- SqlServerDsc
  - Update the CI pipeline files.
  - Only run CI pipeline on branch `master` when there are changes to files
    inside the `source` folder.
  - Replaced Microsoft-hosted agent (build image) `win1803` with `windows-2019`
    ([issue #1466](https://github.com/dsccommunity/SqlServerDsc/issues/1466)).

### Fixed

- SqlSetup
  - Refresh PowerShell drive list before attempting to resolve `setup.exe` path
    ([issue #1482](https://github.com/dsccommunity/SqlServerDsc/issues/1482)).
- SqlAG
  - Fix hashtables to align with style guideline ([issue #1437](https://github.com/dsccommunity/SqlServerDsc/issues/1437)).

## [13.4.0] - 2020-03-18

### Added

- SqlDatabase
  - Added ability to manage the Compatibility Level and Recovery Model of a database

### Changed

- SqlServerDsc
  - Azure Pipelines will no longer trigger on changes to just the CHANGELOG.md
    (when merging to master).
  - The deploy step is no longer run if the Azure DevOps organization URL
    does not contain 'dsccommunity'.
  - Changed the VS Code project settings to trim trailing whitespace for
    markdown files too.

## [13.3.0] - 2020-01-17

### Added

- SqlServerDsc
  - Added continuous delivery with a new CI pipeline.
    - Update build.ps1 from latest template.

### Changed

- SqlServerDsc
  - Add .gitattributes file to checkout file correctly with CRLF.
  - Updated .vscode/analyzersettings.psd1 file to correct use PSSA rules
    and custom rules in VS Code.
  - Fix hashtables to align with style guideline ([issue #1437](https://github.com/dsccommunity/SqlServerDsc/issues/1437)).
  - Updated most examples to remove the need for the variable `$ConfigurationData`,
    and fixed style issues.
  - Ignore commit in `GitVersion.yml` to force the correct initial release.
  - Set a display name on all the jobs and tasks in the CI pipeline.
  - Removing file 'Tests.depend.ps1' as it is no longer required.
- SqlServerMaxDop
  - Fix line endings in code which did not use the correct format.
- SqlAlwaysOnService
  - The integration test has been temporarily disabled because when
    the cluster feature is installed it requires a reboot on the
    Windows Server 2019 build worker.
- SqlDatabaseRole
  - Update unit test to have the correct description on the `Describe`-block
    for the test of `Set-TargetResource`.
- SqlServerRole
  - Add support for nested role membership ([issue #1452](https://github.com/dsccommunity/SqlServerDsc/issues/1452))
  - Removed use of case-sensitive Contains() function when evaluating role membership.
    ([issue #1153](https://github.com/dsccommunity/SqlServerDsc/issues/1153))
  - Refactored mocks and unit tests to increase performance. ([issue #979](https://github.com/dsccommunity/SqlServerDsc/issues/979))

### Fixed

- SqlServerDsc
  - Fixed unit tests to call the function `Invoke-TestSetup` outside the
    try-block.
  - Update GitVersion.yml with the correct regular expression.
  - Fix import statement in all tests, making sure it throws if module
    DscResource.Test cannot be imported.
- SqlAlwaysOnService
  - When failing to enable AlwaysOn the resource should now fail with an
    error ([issue #1190](https://github.com/dsccommunity/SqlServerDsc/issues/1190)).
- SqlAgListener
  - Fix IPv6 addresses failing Test-TargetResource after listener creation.

## [13.2.0.0] - 2019-09-18

### Changed

- Changes to SqlServerDsc
  - Fix keywords to lower-case to align with guideline.
  - Fix keywords to have space before a parenthesis to align with guideline.
  - Fix typo in SqlSetup strings ([issue #1419](https://github.com/dsccommunity/SqlServerDsc/issues/1419)).

## [13.1.0.0] - 2019-08-07

### Changed

- Changes to SqlServerDsc
  - New DSC resource SqlAgentFailsafe
  - New DSC resource SqlDatabaseUser ([issue #846](https://github.com/dsccommunity/SqlServerDsc/issues/846)).
    - Adds ability to create database users with more fine-grained control,
      e.g. re-mapping of orphaned logins or a different login. Supports
      creating a user with or without login name, and database users mapped
      to a certificate or asymmetric key.
  - Changes to helper function Invoke-Query
    - Fixes issues in [issue #1355](https://github.com/dsccommunity/SqlServerDsc/issues/1355).
    - Works together with Connect-SQL now.
    - Parameters now match that of Connect-SQL ([issue #1392](https://github.com/dsccommunity/SqlServerDsc/issues/1392)).
    - Can now pass in credentials.
    - Can now pass in 'Microsoft.SqlServer.Management.Smo.Server' object.
    - Can also pipe in 'Microsoft.SqlServer.Management.Smo.Server' object.
    - Can pipe Connect-SQL | Invoke-Query.
    - Added default values to Invoke-Query.
    - Now it will output verbose messages of the query that is run, so it
      not as quiet of what it is doing when a user asks for verbose output
      ([issue #1404](https://github.com/dsccommunity/SqlServerDsc/issues/1404)).
    - It is possible to redact text in the verbose output by providing
      strings in the new parameter `RedactText`.
  - Minor style fixes in unit tests.
  - Changes to helper function Connect-SQL
    - When impersonating WindowsUser credential use the NetworkCredential UserName.
    - Added additional verbose logging.
    - Connect-SQL now uses parameter sets to more intuitive evaluate that
      the correct parameters are used in different scenarios
      ([issue #1403](https://github.com/dsccommunity/SqlServerDsc/issues/1403)).
  - Changes to helper function Connect-SQLAnalysis
    - Parameters now match that of Connect-SQL ([issue #1392](https://github.com/dsccommunity/SqlServerDsc/issues/1392)).
  - Changes to helper function Restart-SqlService
    - Parameters now match that of Connect-SQL ([issue #1392](https://github.com/dsccommunity/SqlServerDsc/issues/1392)).
  - Changes to helper function Restart-ReportingServicesService
    - Parameters now match that of Connect-SQL ([issue #1392](https://github.com/dsccommunity/SqlServerDsc/issues/1392)).
  - Changes to helper function Split-FullSqlInstanceName
    - Parameters and function name changed to use correct casing.
  - Changes to helper function Get-SqlInstanceMajorVersion
    - Parameters now match that of Connect-SQL ([issue #1392](https://github.com/dsccommunity/SqlServerDsc/issues/1392)).
  - Changes to helper function Test-LoginEffectivePermissions
    - Parameters now match that of Connect-SQL ([issue #1392](https://github.com/dsccommunity/SqlServerDsc/issues/1392)).
  - Changes to helper function Test-AvailabilityReplicaSeedingModeAutomatic
    - Parameters now match that of Connect-SQL ([issue #1392](https://github.com/dsccommunity/SqlServerDsc/issues/1392)).
- Changes to SqlServerSecureConnection
  - Forced $Thumbprint to lowercase to fix [issue #1350](https://github.com/dsccommunity/SqlServerDsc/issues/1350).
  - Add parameter SuppressRestart with default value false.
    This allows users to suppress restarts after changes have been made.
    Changes will not take effect until the service has been restarted.
- Changes to SqlSetup
  - Correct minor style violation [issue #1387](https://github.com/dsccommunity/SqlServerDsc/issues/1387).
- Changes to SqlDatabase
  - Get-TargetResource now correctly return `$null` for the collation property
    when the database does not exist ([issue #1395](https://github.com/dsccommunity/SqlServerDsc/issues/1395)).
  - No longer enforces the collation property if the Collation parameter
    is not part of the configuration ([issue #1396](https://github.com/dsccommunity/SqlServerDsc/issues/1396)).
  - Updated resource description in README.md
  - Fix examples to use `PsDscRunAsCredential` ([issue #760](https://github.com/dsccommunity/SqlServerDsc/issues/760)).
  - Added integration tests ([issue #739](https://github.com/dsccommunity/SqlServerDsc/issues/739)).
  - Updated unit tests to the latest template ([issue #1068](https://github.com/dsccommunity/SqlServerDsc/issues/1068)).

## [13.0.0.0] - 2019-06-26

### Changed

- Changes to SqlServerDsc
  - Added SqlAgentAlert resource.
  - Opt-in to the common test 'Common Test - Validation Localization'.
  - Opt-in to the common test 'Common Test - Flagged Script Analyzer Rules'
    ([issue #1101](https://github.com/dsccommunity/SqlServerDsc/issues/1101)).
  - Removed the helper function `New-TerminatingError`, `New-WarningMessage`
    and `New-VerboseMessage` in favor of the the new
    [localization helper functions](https://github.com/dsccommunity/DscResources/blob/master/StyleGuidelines.md#localization).
  - Combine DscResource.LocalizationHelper and DscResource.Common into
    SqlServerDsc.Common ([issue #1357](https://github.com/dsccommunity/SqlServerDsc/issues/1357)).
  - Update Assert-TestEnvironment.ps1 to not error if strict mode is enabled
    and there are no missing dependencies ([issue #1368](https://github.com/dsccommunity/SqlServerDsc/issues/1368)).
- Changes to SqlServerDsc.Common
  - Added StatementTimeout to function 'Connect-SQL' with default 600 seconds (10mins).
  - Added StatementTimeout to function 'Invoke-Query' with default 600 seconds (10mins)
    ([issue #1358](https://github.com/dsccommunity/SqlServerDsc/issues/1358)).
  - Changes to helper function Connect-SQL
    - The function now make it more clear that when using the parameter
      `SetupCredential` is impersonates that user, and by default it does
      not impersonates a user but uses the credential that the resource
      is run as (for example the built-in credential parameter
      `PsDscRunAsCredential`). [@kungfu71186](https://github.com/kungfu71186)
    - Added parameter alias `-DatabaseCredential` for the parameter
      `-SetupCredential`. [@kungfu71186](https://github.com/kungfu71186)
- Changes to SqlAG
  - Added en-US localization.
- Changes to SqlAGReplica
  - Added en-US localization.
  - Improved verbose message output when creating availability group replica,
    removing a availability group replica, and joining the availability
    group replica to the availability group.
- Changes to SqlAlwaysOnService
  - Now outputs the correct verbose message when restarting the service.
- Changes to SqlServerMemory
  - Now outputs the correct verbose messages when calculating the dynamic
    memory, and when limiting maximum memory.
- Changes to SqlServerRole
  - Now outputs the correct verbose message when the members of a role is
    not in desired state.
- Changes to SqlAgentOperator
  - Fix minor issue that when unable to connect to an instance. Instead
    of showing a message saying that connect failed another unrelated
    error message could have been shown, because of an error in the code.
  - Fix typo in test it block.
- Changes to SqlDatabaseRole
  - BREAKING CHANGE: Refactored to enable creation/deletion of the database role
    itself as well as management of the role members. _Note that the resource no
    longer adds database users._ ([issue #845](https://github.com/dsccommunity/SqlServerDsc/issues/845),
    [issue #847](https://github.com/dsccommunity/SqlServerDsc/issues/847),
    [issue #1252](https://github.com/dsccommunity/SqlServerDsc/issues/1252),
    [issue #1339](https://github.com/dsccommunity/SqlServerDsc/issues/1339)).
    [Paul Shamus @pshamus](https://github.com/pshamus)
- Changes to SqlSetup
  - Add an Action type of 'Upgrade'. This will ask setup to do a version
    upgrade where possible ([issue #1368](https://github.com/dsccommunity/SqlServerDsc/issues/1368)).
  - Fix an error when testing for DQS installation ([issue #1368](https://github.com/dsccommunity/SqlServerDsc/issues/1368)).
  - Changed the logic of how default value of FailoverClusterGroupName is
    set since that was preventing the resource to be able to be debugged
    ([issue #448](https://github.com/dsccommunity/SqlServerDsc/issues/448)).
  - Added RSInstallMode parameter ([issue #1163](https://github.com/dsccommunity/SqlServerDsc/issues/1163)).
- Changes to SqlWindowsFirewall
  - Where a version upgrade has changed paths for a database engine, the
    existing firewall rule for that instance will be updated rather than
    another one created ([issue #1368](https://github.com/dsccommunity/SqlServerDsc/issues/1368)).
    Other firewall rules can be fixed to work in the same way later.
- Changes to SqlAGDatabase
  - Added new parameter 'ReplaceExisting' with default false.
    This allows forced restores when a database already exists on secondary.
  - Added StatementTimeout to Invoke-Query to fix Issue#1358
  - Fix issue where calling Get would return an error because the database
    name list may have been returned as a string instead of as a string array
    ([issue #1368](https://github.com/dsccommunity/SqlServerDsc/issues/1368)).

## [12.5.0.0] - 2019-05-15

### Changed

- Changes to SqlServerSecureConnection
  - Updated README and added example for SqlServerSecureConnection,
    instructing users to use the 'SYSTEM' service account instead of
    'LocalSystem'.
- Changes to SqlScript
  - Correctly passes the `$VerbosePreference` to the helper function
    `Invoke-SqlScript` so that `PRINT` statements is outputted correctly
    when verbose output is requested, e.g
    `Start-DscConfiguration -Verbose`.
  - Added en-US localization ([issue #624](https://github.com/dsccommunity/SqlServerDsc/issues/624)).
  - Added additional unit tests for code coverage.
- Changes to SqlScriptQuery
  - Correctly passes the `$VerbosePreference` to the helper function
    `Invoke-SqlScript` so that `PRINT` statements is outputted correctly
    when verbose output is requested, e.g
    `Start-DscConfiguration -Verbose`.
  - Added en-US localization.
  - Added additional unit tests for code coverage.
- Changes to SqlSetup
  - Concatenated Robocopy localization strings ([issue #694](https://github.com/dsccommunity/SqlServerDsc/issues/694)).
  - Made the error message more descriptive when the Set-TargetResource
    function calls the Test-TargetResource function to verify the desired
    state.
- Changes to SqlWaitForAG
  - Added en-US localization ([issue #625](https://github.com/dsccommunity/SqlServerDsc/issues/625)).
- Changes to SqlServerPermission
  - Added en-US localization ([issue #619](https://github.com/dsccommunity/SqlServerDsc/issues/619)).
- Changes to SqlServerMemory
  - Added en-US localization ([issue #617](https://github.com/dsccommunity/SqlServerDsc/issues/617)).
  - No longer will the resource set the MinMemory value if it was provided
    in a configuration that also set the `Ensure` parameter to 'Absent'
    ([issue #1329](https://github.com/dsccommunity/SqlServerDsc/issues/1329)).
  - Refactored unit tests to simplify them add add slightly more code
    coverage.
- Changes to SqlServerMaxDop
  - Added en-US localization ([issue #616](https://github.com/dsccommunity/SqlServerDsc/issues/616)).
- Changes to SqlRS
  - Reporting Services are restarted after changing settings, unless
    `$SuppressRestart` parameter is set ([issue #1331](https://github.com/dsccommunity/SqlServerDsc/issues/1331)).
    `$SuppressRestart` will also prevent Reporting Services restart after initialization.
  - Fixed one of the error handling to use localization, and made the
    error message more descriptive when the Set-TargetResource function
    calls the Test-TargetResource function to verify the desired
    state. _This was done prior to adding full en-US localization_.
  - Fixed ([issue #1258](https://github.com/dsccommunity/SqlServerDsc/issues/1258)).
    When initializing Reporting Services, there is no need to execute `InitializeReportServer`
    CIM method, since executing `SetDatabaseConnection` CIM method initializes
    Reporting Services.
  - [issue #864](https://github.com/dsccommunity/SqlServerDsc/issues/864) SqlRs
    can now initialize SSRS 2017 instances
- Changes to SqlServerLogin
  - Added en-US localization ([issue #615](https://github.com/dsccommunity/SqlServerDsc/issues/615)).
  - Added unit tests to improved code coverage.
- Changes to SqlWindowsFirewall
  - Added en-US localization ([issue #614](https://github.com/dsccommunity/SqlServerDsc/issues/614)).
- Changes to SqlServerEndpoint
  - Added en-US localization ([issue #611](https://github.com/dsccommunity/SqlServerDsc/issues/611)).
- Changes to SqlServerEndpointPermission
  - Added en-US localization ([issue #612](https://github.com/dsccommunity/SqlServerDsc/issues/612)).
- Changes to SqlServerEndpointState
  - Added en-US localization ([issue #613](https://github.com/dsccommunity/SqlServerDsc/issues/613)).
- Changes to SqlDatabaseRole
  - Added en-US localization ([issue #610](https://github.com/dsccommunity/SqlServerDsc/issues/610)).
- Changes to SqlDatabaseRecoveryModel
  - Added en-US localization ([issue #609](https://github.com/dsccommunity/SqlServerDsc/issues/609)).
- Changes to SqlDatabasePermission
  - Added en-US localization ([issue #608](https://github.com/dsccommunity/SqlServerDsc/issues/608)).
- Changes to SqlDatabaseOwner
  - Added en-US localization ([issue #607](https://github.com/dsccommunity/SqlServerDsc/issues/607)).
- Changes to SqlDatabase
  - Added en-US localization ([issue #606](https://github.com/dsccommunity/SqlServerDsc/issues/606)).
- Changes to SqlAGListener
  - Added en-US localization ([issue #604](https://github.com/dsccommunity/SqlServerDsc/issues/604)).
- Changes to SqlAlwaysOnService
  - Added en-US localization ([issue #603](https://github.com/dsccommunity/SqlServerDsc/issues/608)).
- Changes to SqlAlias
  - Added en-US localization ([issue #602](https://github.com/dsccommunity/SqlServerDsc/issues/602)).
  - Removed ShouldProcess for the code, since it has no purpose in a DSC
    resource ([issue #242](https://github.com/dsccommunity/SqlServerDsc/issues/242)).
- Changes to SqlServerReplication
  - Added en-US localization ([issue #620](https://github.com/dsccommunity/SqlServerDsc/issues/620)).
  - Refactored Get-TargetResource slightly so it provide better verbose
    messages.

## [12.4.0.0] - 2019-04-03

### Changed

- Changes to SqlServerDsc
  - Added new resources.
    - SqlRSSetup
  - Added helper module DscResource.Common from the repository
    DscResource.Template.
    - Moved all helper functions from SqlServerDscHelper.psm1 to DscResource.Common.
    - Renamed Test-SqlDscParameterState to Test-DscParameterState.
    - New-TerminatingError error text for a missing localized message now matches
      the output even if the "missing localized message" localized message is
      also missing.
  - Added helper module DscResource.LocalizationHelper from the repository
    DscResource.Template, this replaces the helper module CommonResourceHelper.psm1.
  - Cleaned up unit tests, mostly around loading cmdlet stubs and loading
    classes stubs, but also some tests that were using some odd variants.
  - Fix all integration tests according to issue [PowerShell/DscResource.Template#14](https://github.com/dsccommunity/DscResource.Template/issues/14).
- Changes to SqlServerMemory
  - Updated Cim Class to Win32_ComputerSystem (instead of Win32_PhysicalMemory)
    because the correct memory size was not being detected correctly on Azure VMs
    ([issue #914](https://github.com/dsccommunity/SqlServerDsc/issues/914)).
- Changes to SqlSetup
  - Split integration tests into two jobs, one for running integration tests
    for SQL Server 2016 and another for running integration test for
    SQL Server 2017 ([issue #858](https://github.com/dsccommunity/SqlServerDsc/issues/858)).
  - Localized messages for Master Data Services no longer start and end with
    single quote.
  - When installing features a verbose message is written if a feature is found
    to already be installed. It no longer quietly removes the feature from the
    `/FEATURES` argument.
  - Cleaned up a bit in the tests, removed excessive piping.
  - Fixed minor typo in examples.
  - A new optional parameter `FeatureFlag` parameter was added to control
    breaking changes. Functionality added under a feature flag can be
    toggled on or off, and could be changed later to be the default.
    This way we can also make more of the new functionalities the default
    in the same breaking change release ([issue #1105](https://github.com/dsccommunity/SqlServerDsc/issues/1105)).
  - Added a new way of detecting if the shared feature CONN (Client Tools
    Connectivity, and SQL Client Connectivity SDK), BC (Client Tools
    Backwards Compatibility), and SDK (Client Tools SDK) is installed or
    not. The new functionality is used when the parameter `FeatureFlag`
    is set to `'DetectionSharedFeatures'` ([issue #1105](https://github.com/dsccommunity/SqlServerDsc/issues/1105)).
  - Added a new helper function `Get-InstalledSharedFeatures` to move out
    some of the code from the `Get-TargetResource` to make unit testing
    easier and faster.
  - Changed the logic of 'Build the argument string to be passed to setup' to
    not quote the value if root directory is specified
    ([issue #1254](https://github.com/dsccommunity/SqlServerDsc/issues/1254)).
  - Moved some resource specific helper functions to the new helper module
    DscResource.Common so they can be shared with the new resource SqlRSSetup.
  - Improved verbose messages in Test-TargetResource function to more
    clearly tell if features are already installed or not.
  - Refactored unit tests for the functions Test-TargetResource and
    Set-TargetResource to improve testing speed.
  - Modified the Test-TargetResource and Set-TargetResource to not be
    case-sensitive when comparing feature names. _This was handled
    correctly in real-world scenarios, but failed when running the unit
    tests (and testing casing)._
- Changes to SqlAGDatabase
  - Fix MatchDatabaseOwner to check for CONTROL SERVER, IMPERSONATE LOGIN, or
    CONTROL LOGIN permission in addition to IMPERSONATE ANY LOGIN.
  - Update and fix MatchDatabaseOwner help text.
- Changes to SqlAG
  - Updated documentation on the behavior of defaults as they only apply when
    creating a group.
- Changes to SqlAGReplica
  - AvailabilityMode, BackupPriority, and FailoverMode defaults only apply when
    creating a replica not when making changes to an existing replica. Explicit
    parameters will still change existing replicas ([issue #1244](https://github.com/dsccommunity/SqlServerDsc/issues/1244)).
  - ReadOnlyRoutingList now gets updated without throwing an error on the first
    run ([issue #518](https://github.com/dsccommunity/SqlServerDsc/issues/518)).
  - Test-Resource fixed to report whether ReadOnlyRoutingList desired state
    has been reached correctly ([issue #1305](https://github.com/dsccommunity/SqlServerDsc/issues/1305)).
- Changes to SqlDatabaseDefaultLocation
  - No longer does the Test-TargetResource fail on the second test run
    when the backup file path was changed, and the path was ending with
    a backslash ([issue #1307](https://github.com/dsccommunity/SqlServerDsc/issues/1307)).

## [12.3.0.0] - 2019-02-20

### Changed

- Changes to SqlServerDsc
  - Reverting the change that was made as part of the
    [issue #1260](https://github.com/dsccommunity/SqlServerDsc/issues/1260)
    in the previous release, as it only mitigated the issue, it did not
    solve the issue.
  - Removed the container testing since that broke the integration tests,
    possible due to using excessive amount of memory on the AppVeyor build
    worker. This will make the unit tests to take a bit longer to run
    ([issue #1260](https://github.com/dsccommunity/SqlServerDsc/issues/1260)).
  - The unit tests and the integration tests are now run in two separate
    build workers in AppVeyor. One build worker runs the integration tests,
    while a second build worker runs the unit tests. The build workers runs
    in parallel on paid accounts, but sequentially on free accounts
    ([issue #1260](https://github.com/dsccommunity/SqlServerDsc/issues/1260)).
  - Clean up error handling in some of the integration tests that was
    part of a workaround for a bug in Pester. The bug is resolved, and
    the error handling is not again built into Pester.
  - Speeding up the AppVeyor tests by splitting the common tests in a
    separate build job.
  - Updated the appveyor.yml to have the correct build step, and also
    correct run the build step only in one of the jobs.
  - Update integration tests to use the new integration test template.
  - Added SqlAgentOperator resource.
- Changes to SqlServiceAccount
  - Fixed Get-ServiceObject when searching for Integration Services service.
    Unlike the rest of SQL Server services, the Integration Services service
    cannot be instanced, however you can have multiple versions installed.
    Get-Service object would return the correct service name that you
    are looking for, but it appends the version number at the end. Added
    parameter VersionNumber so the search would return the correct
    service name.
  - Added code to allow for using Managed Service Accounts.
  - Now the correct service type string value is returned by the function
    `Get-TargetResource`. Previously one value was passed in as a parameter
    (e.g. `DatabaseEngine`), but a different string value as returned
    (e.g. `SqlServer`). Now `Get-TargetResource` return the same values
    that can be passed as values in the parameter `ServiceType`
    ([issue #981](https://github.com/dsccommunity/SqlServerDsc/issues/981)).
- Changes to SqlServerLogin
  - Fixed issue in Test-TargetResource to valid password on disabled accounts
    ([issue #915](https://github.com/dsccommunity/SqlServerDsc/issues/915)).
  - Now when adding a login of type SqlLogin, and the SQL Server login mode
    is set to `'Integrated'`, an error is correctly thrown
    ([issue #1179](https://github.com/dsccommunity/SqlServerDsc/issues/1179)).
- Changes to SqlSetup
  - Updated the integration test to stop the named instance while installing
    the other instances to mitigate
    [issue #1260](https://github.com/dsccommunity/SqlServerDsc/issues/1260).
  - Add parameters to configure the 'tempdb' files during the installation of
    the instance. The new parameters are SqlTempdbFileCount, SqlTempdbFileSize,
    SqlTempdbFileGrowth, SqlTempdbLogFileSize and SqlTempdbLogFileGrowth
    ([issue #1167](https://github.com/dsccommunity/SqlServerDsc/issues/1167)).
- Changes to SqlServerEndpoint
  - Add the optional parameter Owner. The default owner remains the login used
    for the creation of the endpoint
    ([issue #1251](https://github.com/dsccommunity/SqlServerDsc/issues/1251)).
    [Maxime Daniou (@mdaniou)](https://github.com/mdaniou)
  - Add integration tests
    ([issue #744](https://github.com/dsccommunity/SqlServerDsc/issues/744)).
    [Maxime Daniou (@mdaniou)](https://github.com/mdaniou)

## [12.2.0.0] - 2019-01-09

### Changed

- Changes to SqlServerDsc
  - During testing in AppVeyor the Build Worker is restarted in the install
    step to make sure the are no residual changes left from a previous SQL
    Server install on the Build Worker done by the AppVeyor Team
    ([issue #1260](https://github.com/dsccommunity/SqlServerDsc/issues/1260)).
  - Code cleanup: Change parameter names of Connect-SQL to align with resources.
  - Updated README.md in the Examples folder.
    - Added a link to the new xADObjectPermissionEntry examples in
      ActiveDirectory, fixed a broken link and a typo.
      [Adam Rush (@adamrushuk)](https://github.com/adamrushuk)
- Change to SqlServerLogin so it doesn't check properties for absent logins.
  - Fix for ([issue #1096](https://github.com/dsccommunity/SqlServerDsc/issues/1096))

## [12.1.0.0] - 2018-10-24

### Changed

- Changes to SqlServerDsc
  - Add support for validating the code with the DSC ResourceKit
    Script Analyzer rules, both in Visual Studio Code and directly using
    `Invoke-ScriptAnalyzer`.
  - Opt-in for common test "Common Tests - Validate Markdown Links".
  - Updated broken links in `\README.md` and in `\Examples\README.md`
  - Opt-in for common test 'Common Tests - Relative Path Length'.
  - Updated the Installation section in the README.md.
  - Updated the Contributing section in the README.md after
    [Style Guideline and Best Practices guidelines](https://github.com/dsccommunity/DscResources/blob/master/StyleGuidelines.md)
    has merged into one document.
  - To speed up testing in AppVeyor, unit tests are now run in two containers.
  - Adding the PowerShell script `Assert-TestEnvironment.ps1` which
    must be run prior to running any unit tests locally with
    `Invoke-Pester`.
    Read more in the specific contributing guidelines, under the section
    [Unit Tests](https://github.com/dsccommunity/SqlServerDsc/blob/dev/CONTRIBUTING.md#unit-tests).
- Changes to SqlServerDscHelper
  - Fix style guideline lint errors.
  - Changes to Connect-SQL
    - Adding verbose message in Connect-SQL so it
      now shows the username that is connecting.
  - Changes to Import-SQLPS
    - Fixed so that when importing SQLPS it imports
      using the path (and not the .psd1 file).
    - Fixed so that the verbose message correctly
      shows the name, version and path when importing
      the module SQLPS (it did show correctly for the
      SqlServer module).
- Changes to SqlAg, SqlAGDatabase, and SqlAGReplica examples
  - Included configuration for SqlAlwaysOnService to enable
    High Availability Disaster Recovery on each node to avoid confusion
    ([issue #1182](https://github.com/dsccommunity/SqlServerDsc/issues/1182)).
- Changes to SqlServerDatabaseMail
  - Minor update to Ensure parameter description in the README.md.
- Changes to Write-ModuleStubFile.ps1
  - Create aliases for cmdlets in the stubbed module which have aliases
    ([issue #1224](https://github.com/dsccommunity/SqlServerDsc/issues/1224)).
    [Dan Reist (@randomnote1)](https://github.com/randomnote1)
  - Use a string builder to build the function stubs.
  - Fixed formatting issues for the function to work with modules other
    than SqlServer.
- New DSC resource SqlServerSecureConnection
  - New resource to configure a SQL Server instance for encrypted SQL
    connections.
- Changes to SqlAlwaysOnService
  - Updated integration tests to use NetworkingDsc
    ([issue #1129](https://github.com/dsccommunity/SqlServerDsc/issues/1129)).
- Changes to SqlServiceAccount
  - Fix unit tests that didn't mock some of the calls. It no longer fail
    when a SQL Server installation is not present on the node running the
    unit test ([issue #983](https://github.com/dsccommunity/SqlServerDsc/issues/983)).

## [12.0.0.0] - 2018-09-05

### Changed

- Changes to SqlServerDatabaseMail
  - DisplayName is now properly treated as display name
    for the originating email address ([issue #1200](https://github.com/dsccommunity/SqlServerDsc/issue/1200)).
    [Nick Reilingh (@NReilingh)](https://github.com/NReilingh)
    - DisplayName property now defaults to email address instead of server name.
    - Minor improvements to documentation.
- Changes to SqlAGDatabase
  - Corrected reference to "PsDscRunAsAccount" in documentation
    ([issue #1199](https://github.com/dsccommunity/SqlServerDsc/issues/1199)).
    [Nick Reilingh (@NReilingh)](https://github.com/NReilingh)
- Changes to SqlDatabaseOwner
  - BREAKING CHANGE: Support multiple instances on the same node.
    The parameter InstanceName is now Key and cannot be omitted
    ([issue #1197](https://github.com/dsccommunity/SqlServerDsc/issues/1197)).
- Changes to SqlSetup
  - Added new parameters to allow to define the startup types for the Sql Engine
    service, the Agent service, the Analysis service and the Integration Service.
    The new optional parameters are respectively SqlSvcStartupType, AgtSvcStartupType,
    AsSvcStartupType, IsSvcStartupType and RsSvcStartupType ([issue #1165](https://github.com/dsccommunity/SqlServerDsc/issues/1165).
    [Maxime Daniou (@mdaniou)](https://github.com/mdaniou)

## [11.4.0.0] - 2018-07-25

### Changed

- Changes to SqlServerDsc
  - Updated helper function Restart-SqlService to have to new optional parameters
    `SkipClusterCheck` and `SkipWaitForOnline`. This was to support more aspects
    of the resource SqlServerNetwork.
  - Updated helper function `Import-SQLPSModule`
    - To only import module if the
      module does not exist in the session.
    - To always import the latest version of 'SqlServer' or 'SQLPS' module, if
      more than one version exist on the target node. It will still prefer to
      use 'SqlServer' module.
  - Updated all the examples and integration tests to not use
    `PSDscAllowPlainTextPassword`, so examples using credentials or
    passwords by default are secure.
- Changes to SqlAlwaysOnService
  - Integration tests was updated to handle new IPv6 addresses on the AppVeyor
    build worker ([issue #1155](https://github.com/dsccommunity/SqlServerDsc/issues/1155)).
- Changes to SqlServerNetwork
  - Refactor SqlServerNetwork to not load assembly from GAC ([issue #1151](https://github.com/dsccommunity/SqlServerDsc/issues/1151)).
  - The resource now supports restarting the SQL Server service when both
    enabling and disabling the protocol.
  - Added integration tests for this resource
    ([issue #751](https://github.com/dsccommunity/SqlServerDsc/issues/751)).
- Changes to SqlAG
  - Removed excess `Import-SQLPSModule` call.
- Changes to SqlSetup
  - Now after a successful install the "SQL PowerShell module" is reevaluated and
    forced to be reimported into the session. This is to support that a never
    version of SQL Server was installed side-by-side so that SQLPS module should
    be used instead.

## [11.3.0.0] - 2018-06-13

### Changed

- Changes to SqlServerDsc
  - Moved decoration for integration test to resolve a breaking change in
    DscResource.Tests.
  - Activated the GitHub App Stale on the GitHub repository.
  - Added a CODE\_OF\_CONDUCT.md with the same content as in the README.md
    [issue #939](https://github.com/dsccommunity/SqlServerDsc/issues/939).
  - New resources:
    - Added SqlScriptQueryResource. [Chase Wilson (@chasewilson)](https://github.com/chasewilson)
  - Fix for issue #779 [Paul Kelly (@prkelly)](https://github.com/prkelly)

## [11.2.0.0] - 2018-05-02

- Changes to SqlServerDsc
  - Added new test helper functions in the CommonTestHelpers module. These are used
    by the integration tests.
    - **New-IntegrationLoopbackAdapter:** Installs the PowerShell module
      'LoopbackAdapter' from PowerShell Gallery and creates a new network
      loopback adapter.
    - **Remove-IntegrationLoopbackAdapter:** Removes a new network loopback adapter.
    - **Get-NetIPAddressNetwork:** Returns the IP network address from an IPv4 address
      and prefix length.
  - Enabled PSSA rule violations to fail build in the CI environment.
  - Renamed SqlServerDsc.psd1 to be consistent
    ([issue #1116](https://github.com/dsccommunity/SqlServerDsc/issues/1116)).
    [Glenn Sarti (@glennsarti)](https://github.com/glennsarti)
- Changes to Unit Tests
  - Updated
    the following resources unit test template to version 1.2.1
    - SqlWaitForAG ([issue #1088](https://github.com/dsccommunity/SqlServerDsc/issues/1088)).
      [Michael Fyffe (@TraGicCode)](https://github.com/TraGicCode)
- Changes to SqlAlwaysOnService
  - Updated the integration tests to use a loopback adapter to be less intrusive
    in the build worker environment.
  - Minor code cleanup in integration test, fixed the scope on variable.
- Changes to SqlSetup
  - Updated the integration tests to stop some services after each integration test.
    This is to save memory on the AppVeyor build worker.
  - Updated the integration tests to use a SQL Server 2016 Service Pack 1.
  - Fixed Script Analyzer rule error.
- Changes to SqlRS
  - Updated the integration tests to stop the Reporting Services service after
    the integration test. This is to save memory on the AppVeyor build worker.
  - The helper function `Restart-ReportingServicesService` should no longer timeout
    when restarting the service ([issue #1114](https://github.com/dsccommunity/SqlServerDsc/issues/1114)).
- Changes to SqlServiceAccount
  - Updated the integration tests to stop some services after each integration test.
    This is to save memory on the AppVeyor build worker.
- Changes to SqlServerDatabaseMail
  - Fixed Script Analyzer rule error.

## [11.1.0.0] - 2018-03-21

### Changed

- Changes to SqlServerDsc
  - Updated the PULL\_REQUEST\_TEMPLATE with an improved task list and modified
    some text to be clearer ([issue #973](https://github.com/dsccommunity/SqlServerDsc/issues/973)).
  - Updated the ISSUE_TEMPLATE to hopefully be more intuitive and easier to use.
  - Added information to ISSUE_TEMPLATE that issues must be reproducible in
    SqlServerDsc resource module (if running the older xSQLServer resource module)
    ([issue #1036](https://github.com/dsccommunity/SqlServerDsc/issues/1036)).
  - Updated ISSUE_TEMPLATE.md with a note about sensitive information ([issue #1092](https://github.com/dsccommunity/SqlServerDsc/issues/1092)).
- Changes to SqlServerLogin
  - [Claudio Spizzi (@claudiospizzi)](https://github.com/claudiospizzi): Fix password
    test fails for nativ sql users ([issue #1048](https://github.com/dsccommunity/SqlServerDsc/issues/1048)).
- Changes to SqlSetup
  - [Michael Fyffe (@TraGicCode)](https://github.com/TraGicCode): Clarify usage
    of 'SecurityMode' along with adding parameter validations for the only 2
    supported values ([issue #1010](https://github.com/dsccommunity/SqlServerDsc/issues/1010)).
  - Now accounts containing '$' will be able to be used for installing
    SQL Server. Although, if the account ends with '$' it is considered a
    Managed Service Account ([issue #1055](https://github.com/dsccommunity/SqlServerDsc/issues/1055)).
- Changes to Integration Tests
  - [Michael Fyffe (@TraGicCode)](https://github.com/TraGicCode): Replace xStorage
    dsc resource module with StorageDsc ([issue #1038](https://github.com/dsccommunity/SqlServerDsc/issues/1038)).
- Changes to Unit Tests
  - [Michael Fyffe (@TraGicCode)](https://github.com/TraGicCode): Updated
    the following resources unit test template to version 1.2.1
    - SqlAlias ([issue #999](https://github.com/dsccommunity/SqlServerDsc/issues/999)).
    - SqlWindowsFirewall ([issue #1089](https://github.com/dsccommunity/SqlServerDsc/issues/1089)).

## [11.0.0.0] - 2018-02-07

### Changed

- Changes to SqlServerDsc
  - BREAKING CHANGE: Resource SqlRSSecureConnectionLevel was remove
    ([issue #990](https://github.com/dsccommunity/SqlServerDsc/issues/990)).
    The parameter that was set using that resource has been merged into resource
    SqlRS as the parameter UseSsl. The UseSsl parameter is of type boolean. This
    change was made because from SQL Server 2008 R2 this value is made an on/off
    switch. Read more in the article [ConfigurationSetting Method - SetSecureConnectionLevel](https://docs.microsoft.com/en-us/sql/reporting-services/wmi-provider-library-reference/configurationsetting-method-setsecureconnectionlevel).
  - Updated so that named parameters are used for New-Object cmdlet. This was
    done to follow the style guideline.
  - Updated manifest and license to reflect the new year
    ([issue #965](https://github.com/dsccommunity/SqlServerDsc/issues/965)).
  - Added a README.md under Tests\Integration to help contributors to write
    integration tests.
  - Added 'Integration tests' section in the CONTRIBUTING.md.
  - The complete examples were removed. They were no longer accurate and some
    referenced resources that no longer exist. Accurate examples can be found
    in each specific resource example folder. Examples for installing Failover Cluster
    can be found in the resource examples folders in the xFailOverCluster
    resource module ([issue #462](https://github.com/dsccommunity/SqlServerDsc/issues/462)).
  - A README.md was created under the Examples folder to be used as reference how
    to install certain scenarios ([issue #462](https://github.com/dsccommunity/SqlServerDsc/issues/462)).
  - Removed the local specific common test for compiling examples in this repository
    and instead opted-in for the common test in the 'DscResource.Tests' repository
    ([issue #669](https://github.com/dsccommunity/SqlServerDsc/issues/669)).
  - Added new resource SqlServerDatabaseMail for configuring SQL Server
    Database Mail ([issue #155](https://github.com/dsccommunity/SqlServerDsc/issues/155)).
  - Updated the helper function Test-SQLDscParameterState to handle the
    data type UInt16.
  - Fixed typo in SqlServerDscCommon.Tests.
  - Updated README.md with known issue section for each resource.
  - Resources that did not have a description in the README.md now has one.
  - Resources that missed links to the examples in the README.md now has those
    links.
  - Style changes in all examples, removing type [System.Management.Automation.Credential()]
    from credential parameters ([issue #1003](https://github.com/dsccommunity/SqlServerDsc/issues/1003)),
    and renamed the credential parameter so it is not using abbreviation.
  - Updated the security token for AppVeyor status badge in README.md. When we
    renamed the repository the security token was changed
    ([issue #1012](https://github.com/dsccommunity/SqlServerDsc/issues/1012)).
  - Now the helper function Restart-SqlService, after restarting the SQL Server
    service, does not return until it can connect to the SQL Server instance, and
    the instance returns status 'Online' ([issue #1008](https://github.com/dsccommunity/SqlServerDsc/issues/1008)).
    If it fails to connect within the timeout period (defaults to 120 seconds) it
    throws an error.
  - Fixed typo in comment-base help for helper function Test-AvailabilityReplicaSeedingModeAutomatic.
  - Style cleanup in helper functions and tests.
- Changes to SqlAG
  - Fixed typos in tests.
  - Style cleanup in code and tests.
- Changes to SqlAGDatabase
  - Style cleanup in code and tests.
- Changes to SqlAGListener
  - Fixed typo in comment-based help.
  - Style cleanup in code and tests.
- Changes to SqlAGReplica
  - Minor code style cleanup. Removed unused variable and instead piped the cmdlet
    Join-SqlAvailabilityGroup to Out-Null.
  - Fixed minor typos in comment-based help.
  - Fixed minor typos in comment.
  - Style cleanup in code and tests.
  - Updated description for parameter Name in README.md and in comment-based help
    ([issue #1034](https://github.com/dsccommunity/SqlServerDsc/issues/1034)).
- Changes to SqlAlias
  - Fixed issue where exception was thrown if reg keys did not exist
    ([issue #949](https://github.com/dsccommunity/SqlServerDsc/issues/949)).
  - Style cleanup in tests.
- Changes to SqlAlwaysOnService
  - Refactor integration tests slightly to improve run time performance
    ([issue #1001](https://github.com/dsccommunity/SqlServerDsc/issues/1001)).
  - Style cleanup in code and tests.
- Changes to SqlDatabase
  - Fix minor Script Analyzer warning.
- Changes to SqlDatabaseDefaultLocation
  - Refactor integration tests slightly to improve run time performance
    ([issue #1001](https://github.com/dsccommunity/SqlServerDsc/issues/1001)).
  - Minor style cleanup of code in tests.
- Changes to SqlDatabaseRole
  - Style cleanup in tests.
- Changes to SqlRS
  - Replaced Get-WmiObject with Get-CimInstance to fix Script Analyzer warnings
    ([issue #264](https://github.com/dsccommunity/SqlServerDsc/issues/264)).
  - Refactored the resource to use Invoke-CimMethod.
  - Added parameter UseSsl which when set to $true forces connections to the
    Reporting Services to use SSL when connecting ([issue #990](https://github.com/dsccommunity/SqlServerDsc/issues/990)).
  - Added complete example for SqlRS (based on the integration tests)
    ([issue #634](https://github.com/dsccommunity/SqlServerDsc/issues/634)).
  - Refactor integration tests slightly to improve run time performance
    ([issue #1001](https://github.com/dsccommunity/SqlServerDsc/issues/1001)).
  - Style cleanup in code and tests.
- Changes to SqlScript
  - Style cleanup in tests.
  - Updated examples.
  - Added integration tests.
  - Fixed minor typos in comment-based help.
  - Added new example based on integration test.
- Changes to SqlServerConfiguration
  - Fixed minor typos in comment-based help.
  - Now the verbose message say what option is changing and to what value
    ([issue #1014](https://github.com/dsccommunity/SqlServerDsc/issues/1014)).
  - Changed the RestartTimeout parameter from type SInt32 to type UInt32.
  - Added localization ([issue #605](https://github.com/dsccommunity/SqlServerDsc/issues/605)).
  - Style cleanup in code and tests.
- Changes to SqlServerEndpoint
  - Updated README.md with links to the examples
    ([issue #504](https://github.com/dsccommunity/SqlServerDsc/issues/504)).
  - Style cleanup in tests.
- Changes to SqlServerLogin
  - Added integration tests ([issue #748](https://github.com/dsccommunity/SqlServerDsc/issues/748)).
  - Minor code style cleanup.
  - Removed unused variable and instead piped the helper function Connect-SQL to
    Out-Null.
  - Style cleanup in tests.
- Changes to SqlServerMaxDop
  - Minor style changes in the helper function Get-SqlDscDynamicMaxDop.
- Changes to SqlServerMemory
  - Style cleanup in code and tests.
- Changes to SqlServerPermission
  - Fixed minor typos in comment-based help.
  - Style cleanup in code.
- Changes to SqlServerReplication
  - Fixed minor typos in verbose messages.
  - Style cleanup in tests.
- Changes to SqlServerNetwork
  - Added sysadmin account parameter usage to the examples.
- Changes to SqlServerReplication
  - Fix Script Analyzer warning ([issue #263](https://github.com/dsccommunity/SqlServerDsc/issues/263)).
- Changes to SqlServerRole
  - Added localization ([issue #621](https://github.com/dsccommunity/SqlServerDsc/issues/621)).
  - Added integration tests ([issue #756](https://github.com/dsccommunity/SqlServerDsc/issues/756)).
  - Updated example to add two server roles in the same configuration.
  - Style cleanup in tests.
- Changes to SqlServiceAccount
  - Default services are now properly detected
    ([issue #930](https://github.com/dsccommunity/SqlServerDsc/issues/930)).
  - Made the description of parameter RestartService more descriptive
    ([issue #960](https://github.com/dsccommunity/SqlServerDsc/issues/960)).
  - Added a read-only parameter ServiceAccountName so that the service account
    name is correctly returned as a string ([issue #982](https://github.com/dsccommunity/SqlServerDsc/issues/982)).
  - Added integration tests ([issue #980](https://github.com/dsccommunity/SqlServerDsc/issues/980)).
  - The timing issue that the resource returned before SQL Server service was
    actually restarted has been solved by a change in the helper function
    Restart-SqlService ([issue #1008](https://github.com/dsccommunity/SqlServerDsc/issues/1008)).
    Now Restart-SqlService waits for the instance to return status 'Online' or
    throws an error saying it failed to connect within the timeout period.
  - Style cleanup in code and tests.
- Changes to SqlSetup
  - Added parameter `ASServerMode` to support installing Analysis Services in
    Multidimensional mode, Tabular mode and PowerPivot mode
    ([issue #388](https://github.com/dsccommunity/SqlServerDsc/issues/388)).
  - Added integration tests for testing Analysis Services Multidimensional mode
    and Tabular mode.
  - Cleaned up integration tests.
  - Added integration tests for installing a default instance of Database Engine.
  - Refactor integration tests slightly to improve run time performance
    ([issue #1001](https://github.com/dsccommunity/SqlServerDsc/issues/1001)).
  - Added PSSA rule 'PSUseDeclaredVarsMoreThanAssignments' override in the
    function Set-TargetResource for the variable $global:DSCMachineStatus.
  - Style cleanup in code and tests.
- Changes to SqlWaitForAG
  - Style cleanup in code.
- Changes to SqlWindowsFirewall
  - Fixed minor typos in comment-based help.
  - Style cleanup in code.

## [10.0.0.0] - 2017-12-14

### Changed

- BREAKING CHANGE: Resource module has been renamed to SqlServerDsc
  ([issue #916](https://github.com/dsccommunity/SqlServerDsc/issues/916)).
- BREAKING CHANGE: Significant rename to reduce length of resource names
  - See [issue #851](https://github.com/dsccommunity/SqlServerDsc/issues/851)
    for a complete table mapping rename changes.
  - Impact to all resources.
- Changes to CONTRIBUTING.md
  - Added details to the naming convention used in SqlServerDsc.
- Changes to SqlServerDsc
  - The examples in the root of the Examples folder are obsolete. A note was
    added to the comment-based help in each example stating it is obsolete.
    This is a temporary measure until they are replaced
    ([issue #904](https://github.com/dsccommunity/SqlServerDsc/issues/904)).
  - Added new common test (regression test) for validating the long path
    issue for compiling resources in Azure Automation.
  - Fix resources in alphabetical order in README.md ([issue #908](https://github.com/dsccommunity/SqlServerDsc/issues/908)).
- Changes to SqlAG
  - BREAKING CHANGE: Parameters SQLServer and SQLInstanceName has been renamed
    to ServerName and InstanceName respectively
    ([issue #308](https://github.com/dsccommunity/SqlServerDsc/issues/308)).
  - BREAKING CHANGE: The read-only property SQLServerNetName was removed in favor
    of EndpointHostName ([issue #924](https://github.com/dsccommunity/SqlServerDsc/issues/924)).
    Get-TargetResource will now return the value of property [NetName](https://docs.microsoft.com/en-us/dotnet/api/microsoft.sqlserver.management.smo.server.netname)
    for the property EndpointHostName.
- Changes to SqlAGDatabase
  - BREAKING CHANGE: Parameters SQLServer and SQLInstanceName has been renamed
    to ServerName and InstanceName respectively
    ([issue #308](https://github.com/dsccommunity/SqlServerDsc/issues/308)).
  - Changed the Get-MatchingDatabaseNames function to be case insensitive when
    matching database names ([issue #912](https://github.com/dsccommunity/SqlServerDsc/issues/912)).
- Changes to SqlAGListener
  - BREAKING CHANGE: Parameter NodeName has been renamed to ServerName
    ([issue #308](https://github.com/dsccommunity/SqlServerDsc/issues/308)).
- Changes to SqlAGReplica
  - BREAKING CHANGE: Parameters SQLServer and SQLInstanceName has been renamed
    to ServerName and InstanceName respectively
    ([issue #308](https://github.com/dsccommunity/SqlServerDsc/issues/308)).
  - BREAKING CHANGE: Parameters PrimaryReplicaSQLServer and PrimaryReplicaSQLInstanceName
    has been renamed to PrimaryReplicaServerName and PrimaryReplicaInstanceName
    respectively ([issue #922](https://github.com/dsccommunity/SqlServerDsc/issues/922)).
  - BREAKING CHANGE: The read-only property SQLServerNetName was removed in favor
    of EndpointHostName ([issue #924](https://github.com/dsccommunity/SqlServerDsc/issues/924)).
    Get-TargetResource will now return the value of property [NetName](https://docs.microsoft.com/en-us/dotnet/api/microsoft.sqlserver.management.smo.server.netname)
    for the property EndpointHostName.
- Changes to SqlAlwaysOnService
  - BREAKING CHANGE: Parameters SQLServer and SQLInstanceName has been renamed
    to ServerName and InstanceName respectively
    ([issue #308](https://github.com/dsccommunity/SqlServerDsc/issues/308)).
- Changes to SqlDatabase
  - BREAKING CHANGE: Parameters SQLServer and SQLInstanceName has been renamed
    to ServerName and InstanceName respectively
    ([issue #308](https://github.com/dsccommunity/SqlServerDsc/issues/308)).
- Changes SqlDatabaseDefaultLocation
  - BREAKING CHANGE: Parameters SQLServer and SQLInstanceName has been renamed
    to ServerName and InstanceName respectively
    ([issue #308](https://github.com/dsccommunity/SqlServerDsc/issues/308)).
- Changes to SqlDatabaseOwner
  - BREAKING CHANGE: Parameters SQLServer and SQLInstanceName has been renamed
    to ServerName and InstanceName respectively
    ([issue #308](https://github.com/dsccommunity/SqlServerDsc/issues/308)).
- Changes to SqlDatabasePermission
  - BREAKING CHANGE: Parameters SQLServer and SQLInstanceName has been renamed
    to ServerName and InstanceName respectively
    ([issue #308](https://github.com/dsccommunity/SqlServerDsc/issues/308)).
- Changes to SqlDatabaseRecoveryModel
  - BREAKING CHANGE: Parameters SQLServer and SQLInstanceName has been renamed
    to ServerName and InstanceName respectively
    ([issue #308](https://github.com/dsccommunity/SqlServerDsc/issues/308)).
- Changes to SqlDatabaseRole
  - BREAKING CHANGE: Parameters SQLServer and SQLInstanceName has been renamed
    to ServerName and InstanceName respectively
    ([issue #308](https://github.com/dsccommunity/SqlServerDsc/issues/308)).
- Changes to SqlRS
  - BREAKING CHANGE: Parameters RSSQLServer and RSSQLInstanceName has been renamed
    to DatabaseServerName and DatabaseInstanceName respectively
    ([issue #923](https://github.com/dsccommunity/SqlServerDsc/issues/923)).
- Changes to SqlServerConfiguration
  - BREAKING CHANGE: Parameters SQLServer and SQLInstanceName has been renamed
    to ServerName and InstanceName respectively
    ([issue #308](https://github.com/dsccommunity/SqlServerDsc/issues/308)).
- Changes to SqlServerEndpoint
  - BREAKING CHANGE: Parameters SQLServer and SQLInstanceName has been renamed
    to ServerName and InstanceName respectively
    ([issue #308](https://github.com/dsccommunity/SqlServerDsc/issues/308)).
- Changes to SqlServerEndpointPermission
  - BREAKING CHANGE: Parameter NodeName has been renamed to ServerName
    ([issue #308](https://github.com/dsccommunity/SqlServerDsc/issues/308)).
  - Now the examples files have a shorter name so that resources will not fail
    to compile in Azure Automation ([issue #934](https://github.com/dsccommunity/SqlServerDsc/issues/934)).
- Changes to SqlServerEndpointState
  - BREAKING CHANGE: Parameter NodeName has been renamed to ServerName
    ([issue #308](https://github.com/dsccommunity/SqlServerDsc/issues/308)).
- Changes to SqlServerLogin
  - BREAKING CHANGE: Parameters SQLServer and SQLInstanceName has been renamed
    to ServerName and InstanceName respectively
    ([issue #308](https://github.com/dsccommunity/SqlServerDsc/issues/308)).
- Changes to SqlServerMaxDop
  - BREAKING CHANGE: Parameters SQLServer and SQLInstanceName has been renamed
    to ServerName and InstanceName respectively
    ([issue #308](https://github.com/dsccommunity/SqlServerDsc/issues/308)).
- Changes to SqlServerMemory
  - BREAKING CHANGE: Parameters SQLServer and SQLInstanceName has been renamed
    to ServerName and InstanceName respectively
    ([issue #308](https://github.com/dsccommunity/SqlServerDsc/issues/308)).
- Changes to SqlServerNetwork
  - BREAKING CHANGE: Parameters SQLServer has been renamed to ServerName
    ([issue #308](https://github.com/dsccommunity/SqlServerDsc/issues/308)).
- Changes to SqlServerPermission
  - BREAKING CHANGE: Parameter NodeName has been renamed to ServerName
    ([issue #308](https://github.com/dsccommunity/SqlServerDsc/issues/308)).
- Changes to SqlServerRole
  - BREAKING CHANGE: Parameters SQLServer and SQLInstanceName has been renamed
    to ServerName and InstanceName respectively
    ([issue #308](https://github.com/dsccommunity/SqlServerDsc/issues/308)).
- Changes to SqlServerServiceAccount
  - BREAKING CHANGE: Parameters SQLServer and SQLInstanceName has been renamed
    to ServerName and InstanceName respectively
    ([issue #308](https://github.com/dsccommunity/SqlServerDsc/issues/308)).

## [9.0.0.0] - 2017-11-15

### Changed

- Changes to xSQLServer
  - Updated Pester syntax to v4
  - Fixes broken links to issues in the CHANGELOG.md.
- Changes to xSQLServerDatabase
  - Added parameter to specify collation for a database to be different from server
    collation ([issue #767](https://github.com/dsccommunity/SqlServerDsc/issues/767)).
  - Fixed unit tests for Get-TargetResource to ensure correctly testing return
    values ([issue #849](https://github.com/dsccommunity/SqlServerDsc/issues/849))
- Changes to xSQLServerAlwaysOnAvailabilityGroup
  - Refactored the unit tests to allow them to be more user friendly and to test
    additional SQLServer variations.
    - Each test will utilize the Import-SQLModuleStub to ensure the correct
      module is loaded ([issue #784](https://github.com/dsccommunity/SqlServerDsc/issues/784)).
  - Fixed an issue when setting the SQLServer parameter to a Fully Qualified
    Domain Name (FQDN) ([issue #468](https://github.com/dsccommunity/SqlServerDsc/issues/468)).
  - Fixed the logic so that if a parameter is not supplied to the resource, the
    resource will not attempt to apply the defaults on subsequent checks
    ([issue #517](https://github.com/dsccommunity/SqlServerDsc/issues/517)).
  - Made the resource cluster aware. When ProcessOnlyOnActiveNode is specified,
    the resource will only determine if a change is needed if the target node
    is the active host of the SQL Server instance ([issue #868](https://github.com/dsccommunity/SqlServerDsc/issues/868)).
- Changes to xSQLServerAlwaysOnAvailabilityGroupDatabaseMembership
  - Made the resource cluster aware. When ProcessOnlyOnActiveNode is specified,
    the resource will only determine if a change is needed if the target node
    is the active host of the SQL Server instance ([issue #869](https://github.com/dsccommunity/SqlServerDsc/issues/869)).
- Changes to xSQLServerAlwaysOnAvailabilityGroupReplica
  - Made the resource cluster aware. When ProcessOnlyOnActiveNode is specified,
    the resource will only determine if a change is needed if the target node is
    the active host of the SQL Server instance ([issue #870](https://github.com/dsccommunity/SqlServerDsc/issues/870)).
- Added the CommonTestHelper.psm1 to store common testing functions.
  - Added the Import-SQLModuleStub function to ensure the correct version of the
    module stubs are loaded ([issue #784](https://github.com/dsccommunity/SqlServerDsc/issues/784)).
- Changes to xSQLServerMemory
  - Made the resource cluster aware. When ProcessOnlyOnActiveNode is specified,
    the resource will only determine if a change is needed if the target node
    is the active host of the SQL Server instance ([issue #867](https://github.com/dsccommunity/SqlServerDsc/issues/867)).
- Changes to xSQLServerNetwork
  - BREAKING CHANGE: Renamed parameter TcpDynamicPorts to TcpDynamicPort and
    changed type to Boolean ([issue #534](https://github.com/dsccommunity/SqlServerDsc/issues/534)).
  - Resolved issue when switching from dynamic to static port.
    configuration ([issue #534](https://github.com/dsccommunity/SqlServerDsc/issues/534)).
  - Added localization (en-US) for all strings in resource and unit tests
    ([issue #618](https://github.com/dsccommunity/SqlServerDsc/issues/618)).
  - Updated examples to reflect new parameters.
- Changes to xSQLServerRSConfig
  - Added examples
- Added resource
  - xSQLServerDatabaseDefaultLocation
    ([issue #656](https://github.com/dsccommunity/SqlServerDsc/issues/656))
- Changes to xSQLServerEndpointPermission
  - Fixed a problem when running the tests locally in a PowerShell console it
    would ask for parameters ([issue #897](https://github.com/dsccommunity/SqlServerDsc/issues/897)).
- Changes to xSQLServerAvailabilityGroupListener
  - Fixed a problem when running the tests locally in a PowerShell console it
    would ask for parameters ([issue #897](https://github.com/dsccommunity/SqlServerDsc/issues/897)).
- Changes to xSQLServerMaxDop
  - Made the resource cluster aware. When ProcessOnlyOnActiveNode is specified,
    the resource will only determine if a change is needed if the target node
    is the active host of the SQL Server instance ([issue #882](https://github.com/dsccommunity/SqlServerDsc/issues/882)).

## [8.2.0.0] - 2017-10-05

### Changed

- Changes to xSQLServer
  - Updated appveyor.yml so that integration tests run in order and so that
    the SQLPS module folders are renamed to not disturb the units test, but
    can be renamed back by the integration tests xSQLServerSetup so that the
    integration tests can run successfully
    ([issue #774](https://github.com/dsccommunity/SqlServerDsc/issues/774)).
  - Changed so the maximum version to be installed is 4.0.6.0, when running unit
    tests in AppVeyor. Quick fix until we can resolve the unit tests (see
    [issue #807](https://github.com/dsccommunity/SqlServerDsc/issues/807)).
  - Moved the code block, that contains workarounds in appveyor.yml, so it is run
    during the install phase instead of the test phase.
  - Fix problem with tests breaking with Pester 4.0.7 ([issue #807](https://github.com/dsccommunity/SqlServerDsc/issues/807)).
- Changes to xSQLServerHelper
  - Changes to Connect-SQL and Import-SQLPSModule
    - Now it correctly loads the correct assemblies when SqlServer module is
      present ([issue #649](https://github.com/dsccommunity/SqlServerDsc/issues/649)).
    - Now SQLPS module will be correctly loaded (discovered) after installation
      of SQL Server. Previously resources depending on SQLPS module could fail
      because SQLPS was not found after installation because the PSModulePath
      environment variable in the (LCM) PowerShell session did not contain the new
      module path.
  - Added new helper function "Test-ClusterPermissions" ([issue #446](https://github.com/dsccommunity/SqlServerDsc/issues/446)).
- Changes to xSQLServerSetup
  - Fixed an issue with trailing slashes in the 'UpdateSource' property
    ([issue #720](https://github.com/dsccommunity/SqlServerDsc/issues/720)).
  - Fixed so that the integration test renames back the SQLPS module folders if
    they was renamed by AppVeyor (in the appveyor.yml file)
    ([issue #774](https://github.com/dsccommunity/SqlServerDsc/issues/774)).
  - Fixed so integration test does not write warnings when SQLPS module is loaded
    ([issue #798](https://github.com/dsccommunity/SqlServerDsc/issues/798)).
  - Changes to integration tests.
    - Moved the configuration block from the MSFT\_xSQLServerSetup.Integration.Tests.ps1
      to the MSFT\_xSQLServerSetup.config.ps1 to align with the other integration
      test. And also get most of the configuration in one place.
    - Changed the tests so that the local SqlInstall account is added as a member
      of the local administrators group.
    - Changed the tests so that the local SqlInstall account is added as a member
      of the system administrators in SQL Server (Database Engine) - needed for the
      xSQLServerAlwaysOnService integration tests.
    - Changed so that only one of the Modules-folder for the SQLPS PowerShell module
      for SQL Server 2016 is renamed back so it can be used with the integration
      tests. There was an issue when more than one SQLPS module was present (see
      more information in [issue #806](https://github.com/dsccommunity/SqlServerDsc/issues/806)).
    - Fixed wrong variable name for SQL service credential. It was using the
      integration test variable name instead of the parameter name.
    - Added ErrorAction 'Stop' to the cmdlet Start-DscConfiguration
      ([issue #824](https://github.com/dsccommunity/SqlServerDsc/issues/824)).
- Changes to xSQLServerAlwaysOnAvailabilityGroup
  - Change the check of the values entered as parameter for
    BasicAvailabilityGroup. It is a boolean, hence it was not possible to
    disable the feature.
  - Add possibility to enable/disable the feature DatabaseHealthTrigger
    (SQL Server 2016 or later only).
  - Add possibility to enable the feature DtcSupportEnabled (SQL Server 2016 or
    later only). The feature currently can't be altered once the Availability
    Group is created.
  - Use the new helper function "Test-ClusterPermissions".
  - Refactored the unit tests to allow them to be more user friendly.
  - Added the following read-only properties to the schema ([issue #476](https://github.com/dsccommunity/SqlServerDsc/issues/476))
    - EndpointPort
    - EndpointURL
    - SQLServerNetName
    - Version
  - Use the Get-PrimaryReplicaServerObject helper function.
- Changes to xSQLServerAlwaysOnAvailabilityGroupReplica
  - Fixed the formatting for the AvailabilityGroupNotFound error.
  - Added the following read-only properties to the schema ([issue #477](https://github.com/dsccommunity/SqlServerDsc/issues/477))
    - EndpointPort
    - EndpointURL
  - Use the new helper function "Test-ClusterPermissions".
  - Use the Get-PrimaryReplicaServerObject helper function
- Changes to xSQLServerHelper
  - Fixed Connect-SQL by ensuring the Status property returns 'Online' prior to
    returning the SQL Server object ([issue #333](https://github.com/dsccommunity/SqlServerDsc/issues/333)).
- Changes to xSQLServerRole
  - Running Get-DscConfiguration no longer throws an error saying property
    Members is not an array ([issue #790](https://github.com/dsccommunity/SqlServerDsc/issues/790)).
- Changes to xSQLServerMaxDop
  - Fixed error where Measure-Object cmdlet would fail claiming it could not
    find the specified property ([issue #801](https://github.com/dsccommunity/SqlServerDsc/issues/801))
- Changes to xSQLServerAlwaysOnService
  - Added integration test ([issue #736](https://github.com/dsccommunity/SqlServerDsc/issues/736)).
    - Added ErrorAction 'Stop' to the cmdlet Start-DscConfiguration
      ([issue #824](https://github.com/dsccommunity/SqlServerDsc/issues/824)).
- Changes to SMO.cs
  - Added default properties to the Server class
    - AvailabilityGroups
    - Databases
    - EndpointCollection
  - Added a new overload to the Login class
  - Added default properties to the AvailabilityReplicas class
    - AvailabilityDatabases
    - AvailabilityReplicas
- Added new resource xSQLServerAccount ([issue #706](https://github.com/dsccommunity/SqlServerDsc/issues/706))
  - Added localization support for all strings
  - Added examples for usage
- Changes to xSQLServerRSConfig
  - No longer returns a null value from Test-TargetResource when Reporting
    Services has not been initialized ([issue #822](https://github.com/dsccommunity/SqlServerDsc/issues/822)).
  - Fixed so that when two Reporting Services are installed for the same major
    version the resource does not throw an error ([issue #819](https://github.com/dsccommunity/SqlServerDsc/issues/819)).
  - Now the resource will restart the Reporting Services service after
    initializing ([issue #592](https://github.com/dsccommunity/SqlServerDsc/issues/592)).
    This will enable the Reports site to work.
  - Added integration test ([issue #753](https://github.com/dsccommunity/SqlServerDsc/issues/753)).
  - Added support for configuring URL reservations and virtual directory names
    ([issue #570](https://github.com/dsccommunity/SqlServerDsc/issues/570))
- Added resource
  - xSQLServerDatabaseDefaultLocation
    ([issue #656](https://github.com/dsccommunity/SqlServerDsc/issues/656))

## [8.1.0.0] - 2017-08-23

### Changed

- Changes to xSQLServer
  - Added back .markdownlint.json so that lint rule MD013 is enforced.
  - Change the module to use the image 'Visual Studio 2017' as the build worker
    image for AppVeyor (issue #685).
  - Minor style change in CommonResourceHelper. Added missing [Parameter()] on
    three parameters.
  - Minor style changes to the unit tests for CommonResourceHelper.
  - Changes to xSQLServerHelper
    - Added Swedish localization ([issue #695](https://github.com/dsccommunity/SqlServerDsc/issues/695)).
  - Opt-in for module files common tests ([issue #702](https://github.com/dsccommunity/SqlServerDsc/issues/702)).
    - Removed Byte Order Mark (BOM) from the files; CommonResourceHelper.psm1,
      MSFT\_xSQLServerAvailabilityGroupListener.psm1, MSFT\_xSQLServerConfiguration.psm1,
      MSFT\_xSQLServerEndpointPermission.psm1, MSFT\_xSQLServerEndpointState.psm1,
      MSFT\_xSQLServerNetwork.psm1, MSFT\_xSQLServerPermission.psm1,
      MSFT\_xSQLServerReplication.psm1, MSFT\_xSQLServerScript.psm1,
      SQLPSStub.psm1, SqlServerStub.psm1.
  - Opt-in for script files common tests ([issue #707](https://github.com/dsccommunity/SqlServerDsc/issues/707)).
    - Removed Byte Order Mark (BOM) from the files; DSCClusterSqlBuild.ps1,
      DSCFCISqlBuild.ps1, DSCSqlBuild.ps1, DSCSQLBuildEncrypted.ps1,
      SQLPush_SingleServer.ps1, 1-AddAvailabilityGroupListenerWithSameNameAsVCO.ps1,
      2-AddAvailabilityGroupListenerWithDifferentNameAsVCO.ps1,
      3-RemoveAvailabilityGroupListenerWithSameNameAsVCO.ps1,
      4-RemoveAvailabilityGroupListenerWithDifferentNameAsVCO.ps1,
      5-AddAvailabilityGroupListenerUsingDHCPWithDefaultServerSubnet.ps1,
      6-AddAvailabilityGroupListenerUsingDHCPWithSpecificSubnet.ps1,
      2-ConfigureInstanceToEnablePriorityBoost.ps1, 1-CreateEndpointWithDefaultValues.ps1,
      2-CreateEndpointWithSpecificPortAndIPAddress.ps1, 3-RemoveEndpoint.ps1,
      1-AddConnectPermission.ps1, 2-RemoveConnectPermission.ps1,
      3-AddConnectPermissionToAlwaysOnPrimaryAndSecondaryReplicaEachWithDifferentSqlServiceAccounts.ps1,
      4-RemoveConnectPermissionToAlwaysOnPrimaryAndSecondaryReplicaEachWithDifferentSqlServiceAccounts.ps1,
      1-MakeSureEndpointIsStarted.ps1, 2-MakeSureEndpointIsStopped.ps1,
      1-EnableTcpIpWithStaticPort.ps1, 2-EnableTcpIpWithDynamicPort.ps1,
      1-AddServerPermissionForLogin.ps1, 2-RemoveServerPermissionForLogin.ps1,
      1-ConfigureInstanceAsDistributor.ps1, 2-ConfigureInstanceAsPublisher.ps1,
      1-WaitForASingleClusterGroup.ps1, 2-WaitForMultipleClusterGroups.ps1.
  - Updated year to 2017 in license file ([issue #711](https://github.com/dsccommunity/SqlServerDsc/issues/711)).
  - Code style clean-up throughout the module to align against the Style Guideline.
  - Fixed typos and the use of wrong parameters in unit tests which was found
    after release of new version of Pester ([issue #773](https://github.com/dsccommunity/SqlServerDsc/issues/773)).
- Changes to xSQLServerAlwaysOnService
  - Added resource description in README.md.
  - Updated parameters descriptions in comment-based help, schema.mof and README.md.
  - Changed the datatype of the parameter to UInt32 so the same datatype is used
    in both the Get-/Test-/Set-TargetResource functions as in the schema.mof
    (issue #688).
  - Added read-only property IsHadrEnabled to schema.mof and the README.md
    (issue #687).
  - Minor cleanup of code.
  - Added examples (issue #633)
    - 1-EnableAlwaysOn.ps1
    - 2-DisableAlwaysOn.ps1
  - Fixed PS Script Analyzer errors ([issue #724](https://github.com/dsccommunity/SqlServerDsc/issues/724))
  - Casting the result of the property IsHadrEnabled to [System.Boolean] so that
    $null is never returned, which resulted in an exception ([issue #763](https://github.com/dsccommunity/SqlServerDsc/issues/763)).
- Changes to xSQLServerDatabasePermission
  - Fixed PS Script Analyzer errors ([issue #725](https://github.com/dsccommunity/SqlServerDsc/issues/725))
- Changes to xSQLServerScript
  - Fixed PS Script Analyzer errors ([issue #728](https://github.com/dsccommunity/SqlServerDsc/issues/728))
- Changes to xSQLServerSetup
  - Added Swedish localization ([issue #695](https://github.com/dsccommunity/SqlServerDsc/issues/695)).
  - Now Get-TargetResource correctly returns an array for property ASSysAdminAccounts,
    and no longer throws an error when there is just one Analysis Services
    administrator (issue #691).
  - Added a simple integration test ([issue #709](https://github.com/dsccommunity/SqlServerDsc/issues/709)).
  - Fixed PS Script Analyzer errors ([issue #729](https://github.com/dsccommunity/SqlServerDsc/issues/729))

## [8.0.0.0] - 2017-07-12

### Changed

- BREAKING CHANGE: The module now requires WMF 5.
  - This is required for class-based resources
- Added new resource
  - xSQLServerAlwaysOnAvailabilityGroupDatabaseMembership
  - Added localization support for all strings.
  - Refactored as a MOF based resource due to challenges with Pester and testing
    in Powershell 5.
- Changes to xSQLServer
  - BREAKING CHANGE: xSQLServer does no longer try to support WMF 4.0 (PowerShell
    4.0) (issue #574). Minimum supported version of WMF is now 5.0 (PowerShell 5.0).
  - BREAKING CHANGE: Removed deprecated resource xSQLAOGroupJoin (issue #457).
  - BREAKING CHANGE: Removed deprecated resource xSQLAOGroupEnsure (issue #456).
  - BREAKING CHANGE: Removed deprecated resource xSQLServerFailoverClusterSetup
    (issue #336).
  - Updated PULL\_REQUEST\_TEMPLATE adding comment block around text. Also
    rearranged and updated texts (issue #572).
  - Added common helper functions for HQRM localization, and added tests for the
    helper functions.
    - Get-LocalizedData
    - New-InvalidResultException
    - New-ObjectNotFoundException
    - New-InvalidOperationException
    - New-InvalidArgumentException
  - Updated CONTRIBUTING.md describing the new localization helper functions.
  - Fixed typos in xSQLServer.strings.psd1
  - Fixed CodeCov badge links in README.md so that they point to the correct branch.
  - Added VS Code workspace settings file with formatting settings matching the
    Style Guideline (issue #645). That will make it possible inside VS Code to press
    SHIFT+ALT+F, or press F1 and choose 'Format document' in the list. The
    PowerShell code will then be formatted according to the Style Guideline
    (although maybe not complete, but would help a long way).
    - Removed powershell.codeFormatting.alignPropertyValuePairs setting since
      it does not align with the style guideline.
    - Added powershell.codeFormatting.preset with a value of 'Custom' so that
      workspace formatting settings are honored (issue #665).
  - Fixed lint error MD013 and MD036 in README.md.
  - Updated .markdownlint.json to enable rule MD013 and MD036 to enforce those
    lint markdown rules in the common tests.
  - Fixed lint error MD013 in CHANGELOG.md.
  - Fixed lint error MD013 in CONTRIBUTING.md.
  - Added code block around types in README.md.
  - Updated copyright information in xSQLServer.psd1.
  - Opt-in for markdown common tests (issue #668).
    - The old markdown tests has been removed.
- Changes to xSQLServerHelper
  - Removed helper function Grant-ServerPerms because the deprecated resource that
    was using it was removed.
  - Removed helper function Grant-CNOPerms because the deprecated resource that
    was using it was removed.
  - Removed helper function New-ListenerADObject because the deprecated resource
    that was using it was removed.
  - Added tests for those helper functions that did not have tests.
  - Test-SQLDscParameterState helper function can now correctly pass a CimInstance
    as DesiredValue.
  - Test-SQLDscParameterState helper function will now output a warning message
    if the value type of a desired value is not supported.
  - Added localization to helper functions (issue #641).
    - Resolved the issue when using Write-Verbose in helper functions discussed
      in #641 where Write-Verbose wouldn't write out verbose messages unless using
      parameter Verbose.
    - Moved localization strings from xSQLServer.strings.psd1 to
      xSQLServerHelper.strings.psd1.
- Changes to xSQLServerSetup
  - BREAKING CHANGE: Replaced StartWin32Process helper function with the cmdlet
    Start-Process (issue #41, #93 and #126).
  - BREAKING CHANGE: The parameter SetupCredential has been removed since it is
    no longer needed. This is because the resource now support the built-in
    PsDscRunAsCredential.
  - BREAKING CHANGE: Now the resource supports using built-in PsDscRunAsCredential.
    If PsDscRunAsCredential is set, that username will be used as the first system
    administrator.
  - BREAKING CHANGE: If the parameter PsDscRunAsCredential are not assigned any
    credentials then the resource will start the setup process as the SYSTEM account.
    When installing as the SYSTEM account, then parameter SQLSysAdminAccounts and
    ASSysAdminAccounts must be specified when installing feature Database Engine
    and Analysis Services respectively.
  - When setup exits with the exit code 3010 a warning message is written to console
    telling that setup finished successfully, but a reboot is required (partly fixes
    issue #565).
  - When setup exits with an exit code other than 0 or 3010 a warning message is
    written to console telling that setup finished with an error (partly fixes
    issue #580).
  - Added a new parameter SetupProcessTimeout which defaults to 7200 seconds (2
    hours). If the setup process has not finished before the timeout value in
    SetupProcessTimeout an error will be thrown (issue #566).
  - Updated all examples to match the removal of SetupCredential.
  - Updated (removed) severe known issues in README.md for resource xSQLServerSetup.
  - Now all major version uses the same identifier to evaluate InstallSharedDir
    and InstallSharedWOWDir (issue #420).
  - Now setup arguments that contain no value will be ignored, for example when
    InstallSharedDir and
    InstallSharedWOWDir path is already present on the target node, because of a
    previous installation (issue #639).
  - Updated Get-TargetResource to correctly detect BOL, Conn, BC and other tools
    when they are installed without SQLENGINE (issue #591).
  - Now it can detect Documentation Components correctly after the change in
    issue #591 (issue #628)
  - Fixed bug that prevented Get-DscConfiguration from running without error. The
    return hash table fails if the $clusteredSqlIpAddress variable is not used.
    The schema expects a string array but it is initialized as just a null string,
    causing it to fail on Get-DscConfiguration (issue #393).
  - Added localization support for all strings.
  - Added a test to test some error handling for cluster installations.
  - Added support for MDS feature install (issue #486)
    - Fixed localization support for MDS feature (issue #671).
- Changes to xSQLServerRSConfig
  - BREAKING CHANGE: Removed `$SQLAdminCredential` parameter. Use common parameter
    `PsDscRunAsCredential` (WMF 5.0+) to run the resource under different credentials.
    `PsDscRunAsCredential` Windows account must be a sysadmin on SQL Server (issue
    #568).
  - In addition, the resource no longer uses `Invoke-Command` cmdlet that was used
    to impersonate the Windows user specified by `$SQLAdminCredential`. The call
    also needed CredSSP authentication to be enabled and configured on the target
    node, which complicated deployments in non-domain scenarios. Using
    `PsDscRunAsCredential` solves this problems for us.
  - Fixed virtual directory creation for SQL Server 2016 (issue #569).
  - Added unit tests (issue #295).
- Changes to xSQLServerDatabase
  - Changed the readme, SQLInstance should have been SQLInstanceName.
- Changes to xSQLServerScript
  - Fixed bug with schema and variable mismatch for the Credential/Username parameter
    in the return statement (issue #661).
  - Optional QueryTimeout parameter to specify sql script query execution timeout.
    Fixes issue #597
- Changes to xSQLServerAlwaysOnService
  - Fixed typos in localization strings and in tests.
- Changes to xSQLServerAlwaysOnAvailabilityGroup
  - Now it utilize the value of 'FailoverMode' to set the 'FailoverMode' property
    of the Availability Group instead of wrongly using the 'AvailabilityMode'
    property of the Availability Group.

## [7.1.0.0] - 2017-05-31

### Changed

- Changes to xSQLServerMemory
  - Changed the way SQLServer parameter is passed from Test-TargetResource to
    Get-TargetResource so that the default value isn't lost (issue #576).
  - Added condition to unit tests for when no SQLServer parameter is set.
- Changes to xSQLServerMaxDop
  - Changed the way SQLServer parameter is passed from Test-TargetResource to
    Get-TargetResource so that the default value isn't lost (issue #576).
  - Added condition to unit tests for when no SQLServer parameter is set.
- Changes to xWaitForAvailabilityGroup
  - Updated README.md with a description for the resources and revised the parameter
    descriptions.
  - The default value for RetryIntervalSec is now 20 seconds and the default value
    for RetryCount is now 30 times (issue #505).
  - Cleaned up code and fixed PSSA rules warnings (issue #268).
  - Added unit tests (issue #297).
  - Added descriptive text to README.md that the account that runs the resource
    must have permission to run the cmdlet Get-ClusterGroup (issue #307).
  - Added read-only parameter GroupExist which will return $true if the cluster
    role/group exist, otherwise it returns $false (issue #510).
  - Added examples.
- Changes to xSQLServerPermission
  - Cleaned up code, removed SupportsShouldProcess and fixed PSSA rules warnings
    (issue #241 and issue #262).
  - It is now possible to add permissions to two or more logins on the same instance
    (issue #526).
  - The parameter NodeName is no longer mandatory and has now the default value
    of $env:COMPUTERNAME.
  - The parameter Ensure now has a default value of 'Present'.
  - Updated README.md with a description for the resources and revised the parameter
    descriptions.
  - Removed dependency of SQLPS provider (issue #482).
  - Added ConnectSql permission. Now that permission can also be granted or revoked.
  - Updated note in resource description to also mention ConnectSql permission.
- Changes to xSQLServerHelper module
  - Removed helper function Get-SQLPSInstance and Get-SQLPSInstanceName because
    there is no resource using it any longer.
  - Added four new helper functions.
    - Register-SqlSmo, Register-SqlWmiManagement and Unregister-SqlAssemblies to
      handle the creation on the application domain and loading and unloading of
      the SMO and SqlWmiManagement assemblies.
    - Get-SqlInstanceMajorVersion to get the major SQL version for a specific instance.
  - Fixed typos in comment-based help
- Changes to xSQLServer
  - Fixed typos in markdown files; CHANGELOG, CONTRIBUTING, README and ISSUE_TEMPLATE.
  - Fixed typos in schema.mof files (and README.md).
  - Updated some parameter description in schema.mof files on those that was found
    was not equal to README.md.
- Changes to xSQLServerAlwaysOnService
  - Get-TargetResource should no longer fail silently with error 'Index operation
    failed; the array index evaluated to null.' (issue #519). Now if the
    Server.IsHadrEnabled property return neither $true or $false the
    Get-TargetResource function will throw an error.
- Changes to xSQLServerSetUp
  - Updated xSQLServerSetup Module Get-Resource method to fix (issue #516 and #490).
  - Added change to detect DQ, DQC, BOL, SDK features. Now the function
    Test-TargetResource returns true after calling set for DQ, DQC, BOL, SDK
    features (issue #516 and #490).
- Changes to xSQLServerAlwaysOnAvailabilityGroup
  - Updated to return the exception raised when an error is thrown.
- Changes to xSQLServerAlwaysOnAvailabilityGroupReplica
  - Updated to return the exception raised when an error is thrown.
  - Updated parameter description for parameter Name, so that it says it must be
    in the format SQLServer\InstanceName for named instance (issue #548).
- Changes to xSQLServerLogin
  - Added an optional boolean parameter Disabled. It can be used to enable/disable
    existing logins or create disabled logins (new logins are created as enabled
    by default).
- Changes to xSQLServerDatabaseRole
  - Updated variable passed to Microsoft.SqlServer.Management.Smo.User constructor
    to fix issue #530
- Changes to xSQLServerNetwork
  - Added optional parameter SQLServer with default value of $env:COMPUTERNAME
    (issue #528).
  - Added optional parameter RestartTimeout with default value of 120 seconds.
  - Now the resource supports restarting a sql server in a cluster (issue #527
    and issue #455).
  - Now the resource allows to set the parameter TcpDynamicPorts to a blank value
    (partly fixes issue #534). Setting a blank value for parameter TcpDynamicPorts
    together with a value for parameter TcpPort means that static port will be used.
  - Now the resource will not call Alter() in the Set-TargetResource when there
    is no change necessary (issue #537).
  - Updated example 1-EnableTcpIpOnCustomStaticPort.
  - Added unit tests (issue #294).
  - Refactored some of the code, cleaned up the rest and fixed PSSA rules warnings
    (issue #261).
  - If parameter TcpDynamicPort is set to '0' at the same time as TcpPort is set
    the resource will now throw an error (issue #535).
  - Added examples (issue #536).
  - When TcpDynamicPorts is set to '0' the Test-TargetResource function will no
    longer fail each time (issue #564).
- Changes to xSQLServerRSConfig
  - Replaced sqlcmd.exe usages with Invoke-SqlCmd calls (issue #567).
- Changes to xSQLServerDatabasePermission
  - Fixed code style, updated README.md and removed *-SqlDatabasePermission functions
    from xSQLServerHelper.psm1.
  - Added the option 'GrantWithGrant' with gives the user grant rights, together
    with the ability to grant others the same right.
  - Now the resource can revoke permission correctly (issue #454). When revoking
    'GrantWithGrant', both the grantee and all the other users the grantee has
    granted the same permission to, will also get their permission revoked.
  - Updated tests to cover Revoke().
- Changes to xSQLServerHelper
  - The missing helper function ('Test-SPDSCObjectHasProperty'), that was referenced
    in the helper function Test-SQLDscParameterState, is now incorporated into
    Test-SQLDscParameterState (issue #589).

## [7.0.0.0] - 2017-04-19

### Changed

- Examples
  - xSQLServerDatabaseRole
    - 1-AddDatabaseRole.ps1
    - 2-RemoveDatabaseRole.ps1
  - xSQLServerRole
    - 3-AddMembersToServerRole.ps1
    - 4-MembersToIncludeInServerRole.ps1
    - 5-MembersToExcludeInServerRole.ps1
  - xSQLServerSetup
    - 1-InstallDefaultInstanceSingleServer.ps1
    - 2-InstallNamedInstanceSingleServer.ps1
    - 3-InstallNamedInstanceSingleServerFromUncPathUsingSourceCredential.ps1
    - 4-InstallNamedInstanceInFailoverClusterFirstNode.ps1
    - 5-InstallNamedInstanceInFailoverClusterSecondNode.ps1
  - xSQLServerReplication
    - 1-ConfigureInstanceAsDistributor.ps1
    - 2-ConfigureInstanceAsPublisher.ps1
  - xSQLServerNetwork
    - 1-EnableTcpIpOnCustomStaticPort.ps1
  - xSQLServerAvailabilityGroupListener
    - 1-AddAvailabilityGroupListenerWithSameNameAsVCO.ps1
    - 2-AddAvailabilityGroupListenerWithDifferentNameAsVCO.ps1
    - 3-RemoveAvailabilityGroupListenerWithSameNameAsVCO.ps1
    - 4-RemoveAvailabilityGroupListenerWithDifferentNameAsVCO.ps1
    - 5-AddAvailabilityGroupListenerUsingDHCPWithDefaultServerSubnet.ps1
    - 6-AddAvailabilityGroupListenerUsingDHCPWithSpecificSubnet.ps1
  - xSQLServerEndpointPermission
    - 1-AddConnectPermission.ps1
    - 2-RemoveConnectPermission.ps1
    - 3-AddConnectPermissionToAlwaysOnPrimaryAndSecondaryReplicaEachWithDifferentSqlServiceAccounts.ps1
    - 4-RemoveConnectPermissionToAlwaysOnPrimaryAndSecondaryReplicaEachWithDifferentSqlServiceAccounts.ps1
  - xSQLServerPermission
    - 1-AddServerPermissionForLogin.ps1
    - 2-RemoveServerPermissionForLogin.ps1
  - xSQLServerEndpointState
    - 1-MakeSureEndpointIsStarted.ps1
    - 2-MakeSureEndpointIsStopped.ps1
  - xSQLServerConfiguration
    - 1-ConfigureTwoInstancesOnTheSameServerToEnableClr.ps1
    - 2-ConfigureInstanceToEnablePriorityBoost.ps1
  - xSQLServerEndpoint
    - 1-CreateEndpointWithDefaultValues.ps1
    - 2-CreateEndpointWithSpecificPortAndIPAddress.ps1
    - 3-RemoveEndpoint.ps1
- Changes to xSQLServerDatabaseRole
  - Fixed code style, added updated parameter descriptions to schema.mof and README.md.
- Changes to xSQLServer
  - Raised the CodeCov target to 70% which is the minimum and required target for
    HQRM resource.
- Changes to xSQLServerRole
  - **BREAKING CHANGE: The resource has been reworked in it's entirely.** Below
    is what has changed.
    - The mandatory parameters now also include ServerRoleName.
    - The ServerRole parameter was before an array of server roles, now this parameter
      is renamed to ServerRoleName and can only be set to one server role.
      - ServerRoleName are no longer limited to built-in server roles. To add members
        to a built-in server role, set ServerRoleName to the name of the built-in
        server role.
      - The ServerRoleName will be created when Ensure is set to 'Present' (if it
        does not already exist), or removed if Ensure is set to 'Absent'.
    - Three new parameters are added; Members, MembersToInclude and MembersToExclude.
      - Members can be set to one or more logins, and those will _replace all_ the
        memberships in the server role.
      - MembersToInclude and MembersToExclude can be set to one or more logins that
        will add or remove memberships, respectively, in the server role. MembersToInclude
        and MembersToExclude _can not_ be used at the same time as parameter Members.
        But both MembersToInclude and MembersToExclude can be used together at the
        same time.
- Changes to xSQLServerSetup
  - Added a note to the README.md saying that it is not possible to add or remove
    features from a SQL Server failover cluster (issue #433).
  - Changed so that it reports false if the desired state is not correct (issue #432).
    - Added a test to make sure we always return false if a SQL Server failover
      cluster is missing features.
  - Helper function Connect-SQLAnalysis
    - Now has correct error handling, and throw does not used the unknown named
      parameter '-Message' (issue #436)
    - Added tests for Connect-SQLAnalysis
    - Changed to localized error messages.
    - Minor changes to error handling.
  - This adds better support for Addnode (issue #369).
  - Now it skips cluster validation för add node (issue #442).
  - Now it ignores parameters that are not allowed for action Addnode (issue #441).
  - Added support for vNext CTP 1.4 (issue #472).
- Added new resource
  - xSQLServerAlwaysOnAvailabilityGroupReplica
- Changes to xSQLServerDatabaseRecoveryModel
  - Fixed code style, removed SQLServerDatabaseRecoveryModel functions from xSQLServerHelper.
- Changes to xSQLServerAlwaysOnAvailabilityGroup
  - Fixed the permissions check loop so that it exits the loop after the function
    determines the required permissions are in place.
- Changes to xSQLServerAvailabilityGroupListener
  - Removed the dependency of SQLPS provider (issue #460).
  - Cleaned up code.
  - Added test for more coverage.
  - Fixed PSSA rule warnings (issue #255).
  - Parameter Ensure now defaults to 'Present' (issue #450).
- Changes to xSQLServerFirewall
  - Now it will correctly create rules when the resource is used for two or more
    instances on the same server (issue #461).
- Changes to xSQLServerEndpointPermission
  - Added description to the README.md
  - Cleaned up code (issue #257 and issue #231)
  - Now the default value for Ensure is 'Present'.
  - Removed dependency of SQLPS provider (issue #483).
  - Refactored tests so they use less code.
- Changes to README.md
  - Adding deprecated tag to xSQLServerFailoverClusterSetup, xSQLAOGroupEnsure and
    xSQLAOGroupJoin in README.md so it it more clear that these resources has been
    replaced by xSQLServerSetup, xSQLServerAlwaysOnAvailabilityGroup and
    xSQLServerAlwaysOnAvailabilityGroupReplica respectively.
- Changes to xSQLServerEndpoint
  - BREAKING CHANGE: Now SQLInstanceName is mandatory, and is a key, so
    SQLInstanceName has no longer a default value (issue #279).
  - BREAKING CHANGE: Parameter AuthorizedUser has been removed (issue #466,
    issue #275 and issue #80). Connect permissions can be set using the resource
    xSQLServerEndpointPermission.
  - Optional parameter IpAddress has been added. Default is to listen on any
    valid IP-address. (issue #232)
  - Parameter Port now has a default value of 5022.
  - Parameter Ensure now defaults to 'Present'.
  - Resource now supports changing IP address and changing port.
  - Added unit tests (issue #289)
  - Added examples.
- Changes to xSQLServerEndpointState
  - Cleaned up code, removed SupportsShouldProcess and fixed PSSA rules warnings
    (issue #258 and issue #230).
  - Now the default value for the parameter State is 'Started'.
  - Updated README.md with a description for the resources and revised the
    parameter descriptions.
  - Removed dependency of SQLPS provider (issue #481).
  - The parameter NodeName is no longer mandatory and has now the default value
    of $env:COMPUTERNAME.
  - The parameter Name is now a key so it is now possible to change the state on
    more than one endpoint on the same instance. _Note: The resource still only
    supports Database Mirror endpoints at this time._
- Changes to xSQLServerHelper module
  - Removing helper function Get-SQLAlwaysOnEndpoint because there is no resource
    using it any longer.
  - BREAKING CHANGE: Changed helper function Import-SQLPSModule to support SqlServer
    module (issue #91). The SqlServer module is the preferred module so if it is
    found it will be used, and if not found an attempt will be done to load SQLPS
    module instead.
- Changes to xSQLServerScript
  - Updated tests for this resource, because they failed when Import-SQLPSModule
    was updated.

## [6.0.0.0] - 2017-03-08

### Changed

- Changes to xSQLServerConfiguration
  - BREAKING CHANGE: The parameter SQLInstanceName is now mandatory.
  - Resource can now be used to define the configuration of two or more different
    DB instances on the same server.
- Changes to xSQLServerRole
  - xSQLServerRole now correctly reports that the desired state is present when
    the login is already a member of the server roles.
- Added new resources
  - xSQLServerAlwaysOnAvailabilityGroup
- Changes to xSQLServerSetup
  - Properly checks for use of SQLSysAdminAccounts parameter in $PSBoundParameters.
    The test now also properly evaluates the setup argument for SQLSysAdminAccounts.
  - xSQLServerSetup should now function correctly for the InstallFailoverCluster
    action, and also supports cluster shared volumes. Note that the AddNode action
    is not currently working.
  - It now detects that feature Client Connectivity Tools (CONN) and Client
    Connectivity Backwards Compatibility Tools (BC) is installed.
  - Now it can correctly determine the right cluster when only parameter
    InstallSQLDataDir is assigned a path (issue #401).
  - Now the only mandatory path parameter is InstallSQLDataDir when installing
    Database Engine (issue #400).
  - It now can handle mandatory parameters, and are not using wildcard to find
    the variables containing paths (issue #394).
  - Changed so that instead of connection to localhost it is using $env:COMPUTERNAME
    as the host name to which it connects. And for cluster installation it uses
    the parameter FailoverClusterNetworkName as the host name to which it connects
    (issue #407).
  - When called with Action = 'PrepareFailoverCluster', the SQLSysAdminAccounts
    and FailoverClusterGroup parameters are no longer passed to the setup process
    (issues #410 and 411).
  - Solved the problem that InstanceDir and InstallSQLDataDir could not be set to
    just a qualifier, i.e 'E:' (issue #418). All paths (except SourcePath) can now
    be set to just the qualifier.
- Enables CodeCov.io code coverage reporting.
- Added badge for CodeCov.io to README.md.
- Examples
  - xSQLServerMaxDop
    - 1-SetMaxDopToOne.ps1
    - 2-SetMaxDopToAuto.ps1
    - 3-SetMaxDopToDefault.ps1
  - xSQLServerMemory
    - 1-SetMaxMemoryTo12GB.ps1
    - 2-SetMaxMemoryToAuto.ps1
    - 3-SetMinMaxMemoryToAuto.ps1
    - 4-SetMaxMemoryToDefault.ps1
  - xSQLServerDatabase
    - 1-CreateDatabase.ps1
    - 2-DeleteDatabase.ps1
- Added tests for resources
  - xSQLServerMaxDop
  - xSQLServerMemory
- Changes to xSQLServerMemory
  - BREAKING CHANGE: The mandatory parameter now include SQLInstanceName. The
    DynamicAlloc parameter is no longer mandatory
- Changes to xSQLServerDatabase
  - When the system is not in desired state the Test-TargetResource will now output
    verbose messages saying so.
- Changes to xSQLServerDatabaseOwner
  - Fixed code style, added updated parameter descriptions to schema.mof and README.md.

## [5.0.0.0] - 2017-01-25

### Changed

- Improvements how tests are initiated in AppVeyor
  - Removed previous workaround (issue #201) from unit tests.
  - Changes in appveyor.yml so that SQL modules are removed before common test is
    run.
  - Now the deploy step are no longer failing when merging code into Dev. Neither
    is the deploy step failing if a contributor had AppVeyor connected to the fork
    of xSQLServer and pushing code to the fork.
- Changes to README.md
  - Changed the contributing section to help new contributors.
  - Added links for each resource so it is easier to navigate to the parameter list
    for each resource.
  - Moved the list of resources in alphabetical order.
  - Moved each resource parameter list into alphabetical order.
  - Removed old text mentioning System Center.
  - Now the correct product name is written in the installation section, and a typo
    was also fixed.
  - Fixed a typo in the Requirements section.
  - Added link to Examples folder in the Examples section.
  - Change the layout of the README.md to closer match the one of PSDscResources
  - Added more detailed text explaining what operating systems WMF5.0 can be installed
    on.
  - Verified all resource schema files with the README.md and fixed some errors
    (descriptions was not verified).
  - Added security requirements section for resource xSQLServerEndpoint and
    xSQLAOGroupEnsure.
- Changes to xSQLServerSetup
  - The resource no longer uses Win32_Product WMI class when evaluating if
    SQL Server Management Studio is installed. See article
    [kb974524](https://support.microsoft.com/en-us/kb/974524) for more information.
  - Now it uses CIM cmdlets to get information from WMI classes.
  - Resolved all of the PSScriptAnalyzer warnings that was triggered in the common
    tests.
  - Improvement for service accounts to enable support for Managed Service Accounts
    as well as other nt authority accounts
  - Changes to the helper function Copy-ItemWithRoboCopy
    - Robocopy is now started using Start-Process and the error handling has been
      improved.
    - Robocopy now removes files at the destination path if they no longer exists
      at the source.
    - Robocopy copies using unbuffered I/O when available (recommended for large
      files).
  - Added a more descriptive text for the parameter `SourceCredential` to further
    explain how the parameter work.
  - BREAKING CHANGE: Removed parameter SourceFolder.
  - BREAKING CHANGE: Removed default value "$PSScriptRoot\..\..\" from parameter
    SourcePath.
  - Old code, that no longer filled any function, has been replaced.
    - Function `ResolvePath` has been replaced with
      `[Environment]::ExpandEnvironmentVariables($SourcePath)` so that environment
      variables still can be used in Source Path.
    - Function `NetUse` has been replaced with `New-SmbMapping` and
      `Remove-SmbMapping`.
  - Renamed function `GetSQLVersion` to `Get-SqlMajorVersion`.
  - BREAKING CHANGE: Renamed parameter PID to ProductKey to avoid collision with
    automatic variable $PID
- Changes to xSQLServerScript
  - All credential parameters now also has the type
    [System.Management.Automation.Credential()] to better work with PowerShell 4.0.
  - It is now possible to configure two instances on the same node, with the same
    script.
  - Added to the description text for the parameter `Credential` describing how
    to authenticate using Windows Authentication.
  - Added examples to show how to authenticate using either SQL or Windows
    authentication.
  - A recent issue showed that there is a known problem running this resource
    using PowerShell 4.0. For more information, see [issue #273](https://github.com/dsccommunity/SqlServerDsc/issues/273)
- Changes to xSQLServerFirewall
  - BREAKING CHANGE: Removed parameter SourceFolder.
  - BREAKING CHANGE: Removed default value "$PSScriptRoot\..\..\" from parameter
    SourcePath.
  - Old code, that no longer filled any function, has been replaced.
    - Function `ResolvePath` has been replaced with
     `[Environment]::ExpandEnvironmentVariables($SourcePath)` so that environment
    variables still can be used in Source Path.
  - Adding new optional parameter SourceCredential that can be used to authenticate
    against SourcePath.
  - Solved PSSA rules errors in the code.
  - Get-TargetResource no longer return $true when no products was installed.
- Changes to the unit test for resource
  - xSQLServerSetup
    - Added test coverage for helper function Copy-ItemWithRoboCopy
- Changes to xSQLServerLogin
  - Removed ShouldProcess statements
  - Added the ability to enforce password policies on SQL logins
- Added common test (xSQLServerCommon.Tests) for xSQLServer module
  - Now all markdown files will be style checked when tests are running in AppVeyor
    after sending in a pull request.
  - Now all [Examples](/source/Examples/Resources) will be tested by compiling
    to a .mof file after sending in a pull request.
- Changes to xSQLServerDatabaseOwner
  - The example 'SetDatabaseOwner' can now compile, it wrongly had a `DependsOn`
    in the example.
- Changes to SQLServerRole
  - The examples 'AddServerRole' and 'RemoveServerRole' can now compile, it wrongly
    had a `DependsOn` in the example.
- Changes to CONTRIBUTING.md
  - Added section 'Tests for examples files'
  - Added section 'Tests for style check of Markdown files'
  - Added section 'Documentation with Markdown'
  - Added texts to section 'Tests'
- Changes to xSQLServerHelper
  - added functions
    - Get-SqlDatabaseRecoveryModel
    - Set-SqlDatabaseRecoveryModel
- Examples
  - xSQLServerDatabaseRecoveryModel
    - 1-SetDatabaseRecoveryModel.ps1
  - xSQLServerDatabasePermission
    - 1-GrantDatabasePermissions.ps1
    - 2-RevokeDatabasePermissions.ps1
    - 3-DenyDatabasePermissions.ps1
  - xSQLServerFirewall
    - 1-CreateInboundFirewallRules
    - 2-RemoveInboundFirewallRules
- Added tests for resources
  - xSQLServerDatabaseRecoveryModel
  - xSQLServerDatabasePermissions
  - xSQLServerFirewall
- Changes to xSQLServerDatabaseRecoveryModel
  - BREAKING CHANGE: Renamed xSQLDatabaseRecoveryModel to
    xSQLServerDatabaseRecoveryModel to align with naming convention.
  - BREAKING CHANGE: The mandatory parameters now include SQLServer, and
    SQLInstanceName.
- Changes to xSQLServerDatabasePermission
  - BREAKING CHANGE: Renamed xSQLServerDatabasePermissions to
    xSQLServerDatabasePermission to align with naming convention.
  - BREAKING CHANGE: The mandatory parameters now include PermissionState,
    SQLServer, and SQLInstanceName.
- Added support for clustered installations to xSQLServerSetup
  - Migrated relevant code from xSQLServerFailoverClusterSetup
  - Removed Get-WmiObject usage
  - Clustered storage mapping now supports asymmetric cluster storage
  - Added support for multi-subnet clusters
  - Added localized error messages for cluster object mapping
  - Updated README.md to reflect new parameters
- Updated description for xSQLServerFailoverClusterSetup to indicate it is deprecated.
- xPDT helper module
  - Function GetxPDTVariable was removed since it no longer was used by any resources.
  - File xPDT.xml was removed since it was not used by any resources, and did not
    provide any value to the module.
- Changes xSQLServerHelper module
  - Removed the globally defined `$VerbosePreference = 'Continue'` from xSQLServerHelper.
  - Fixed a typo in a variable name in the function New-ListenerADObject.
  - Now Restart-SqlService will correctly show the services it restarts. Also
    fixed PSSA warnings.

## [4.0.0.0] - 2016-12-14

### Changed

- Fixes in xSQLServerConfiguration
  - Added support for clustered SQL instances.
  - BREAKING CHANGE: Updated parameters to align with other resources
    (SQLServer / SQLInstanceName).
  - Updated code to utilize CIM rather than WMI.
- Added tests for resources
  - xSQLServerConfiguration
  - xSQLServerSetup
  - xSQLServerDatabaseRole
  - xSQLAOGroupJoin
  - xSQLServerHelper and moved the existing tests for Restart-SqlService to it.
  - xSQLServerAlwaysOnService
- Fixes in xSQLAOGroupJoin
  - Availability Group name now appears in the error message for a failed.
    Availability Group join attempt.
  - Get-TargetResource now works with Get-DscConfiguration.
- Fixes in xSQLServerRole
  - Updated Ensure parameter to 'Present' default value.
  - Renamed helper functions _-SqlServerRole_ to _-SqlServerRoleMember_.
- Changes to xSQLAlias
  - Add UseDynamicTcpPort parameter for option "Dynamically determine port".
  - Change Get-WmiObject to Get-CimInstance in Resource and associated pester file.
- Added CHANGELOG.md file.
- Added issue template file (ISSUE\_TEMPLATE.md) for 'New Issue' and pull request
  template file (PULL\_REQUEST\_TEMPLATE.md) for 'New Pull Request'.
- Add Contributing.md file.
- Changes to xSQLServerSetup
  - Now `Features` parameter is case-insensitive.
- BREAKING CHANGE: Removed xSQLServerPowerPlan from this module. The resource has
  been moved to [ComputerManagementDsc](https://github.com/dsccommunity/ComputerManagementDsc)
  and is now called PowerPlan.
- Changes and enhancements in xSQLServerDatabaseRole
  - BREAKING CHANGE: Fixed so the same user can now be added to a role in one or
    more databases, and/or one or more instances. Now the parameters `SQLServer`
    and `SQLInstanceName` are mandatory.
  - Enhanced so the same user can now be added to more than one role
- BREAKING CHANGE: Renamed xSQLAlias to xSQLServerAlias to align with naming convention.
- Changes to xSQLServerAlwaysOnService
  - Added RestartTimeout parameter
  - Fixed bug where the SQL Agent service did not get restarted after the
    IsHadrEnabled property was set.
  - BREAKING CHANGE: The mandatory parameters now include Ensure, SQLServer, and
    SQLInstanceName. SQLServer and SQLInstanceName are keys which will be used to
    uniquely identify the resource which allows AlwaysOn to be enabled on multiple
    instances on the same machine.
- Moved Restart-SqlService from MSFT_xSQLServerConfiguration.psm1 to xSQLServerHelper.psm1.

## [3.0.0.0] - 2016-11-02

### Changed

- xSQLServerHelper
  - added functions
    - Test-SQLDscParameterState
    - Get-SqlDatabaseOwner
    - Set-SqlDatabaseOwner
- Examples
  - xSQLServerDatabaseOwner
    - 1-SetDatabaseOwner.ps1
- Added tests for resources
  - MSFT_xSQLServerDatabaseOwner

## [2.0.0.0] - 2016-09-21

### Changed

- Added resources
  - xSQLServerReplication
  - xSQLServerScript
  - xSQLAlias
  - xSQLServerRole
- Added tests for resources
  - xSQLServerPermission
  - xSQLServerEndpointState
  - xSQLServerEndpointPermission
  - xSQLServerAvailabilityGroupListener
  - xSQLServerLogin
  - xSQLAOGroupEnsure
  - xSQLAlias
  - xSQLServerRole
- Fixes in xSQLServerAvailabilityGroupListener
  - In one case the Get-method did not report that DHCP was configured.
  - Now the resource will throw 'Not supported' when IP is changed between Static
    and DHCP.
  - Fixed an issue where sometimes the listener wasn't removed.
  - Fixed the issue when trying to add a static IP to a listener was ignored.
- Fix in xSQLServerDatabase
  - Fixed so dropping a database no longer throws an error
  - BREAKING CHANGE: Fixed an issue where it was not possible to add the same
    database to two instances on the same server.
  - BREAKING CHANGE: The name of the parameter Database has changed. It is now
    called Name.
- Fixes in xSQLAOGroupEnsure
  - Added parameters to New-ListenerADObject to allow usage of a named instance.
  - pass setup credential correctly
- Changes to xSQLServerLogin
  - Fixed an issue when dropping logins.
  - BREAKING CHANGE: Fixed an issue where it was not possible to add the same
    login to two instances on the same server.
- Changes to xSQLServerMaxDop
  - BREAKING CHANGE: Made SQLInstance parameter a key so that multiple instances
    on the same server can be configured

## [1.8.0.0] - 2016-08-10

### Changed

- Converted appveyor.yml to install Pester from PSGallery instead of from Chocolatey.
- Added Support for SQL Server 2016
- xSQLAOGroupEnsure
  - Fixed spelling mistake in AutoBackupPreference property
  - Added BackupPriority property
- Added resources
  - xSQLServerPermission
  - xSQLServerEndpointState
  - xSQLServerEndpointPermission
  - xSQLServerAvailabilityGroupListener
- xSQLServerHelper
  - added functions
    - Import-SQLPSModule
    - Get-SQLPSInstanceName
    - Get-SQLPSInstance
    - Get-SQLAlwaysOnEndpoint
  - modified functions
    - New-TerminatingError - _added optional parameter `InnerException` to be able
    to give the user more information in the returned message_

## [1.7.0.0] - 2016-06-29

### Changed

- Resources Added
  - xSQLServerConfiguration

## [1.6.0.0] - 2016-05-18

### Changed

- Resources Added
  - xSQLAOGroupEnsure
  - xSQLAOGroupJoin
  - xWaitForAvailabilityGroup
  - xSQLServerEndPoint
  - xSQLServerAlwaysOnService
- xSQLServerHelper
  - added functions
    - Connect-SQL
    - New-VerboseMessage
    - Grant-ServerPerms
    - Grant-CNOPerms
    - New-ListenerADObject
- xSQLDatabaseRecoveryModel
  - Updated Verbose statements to use new function New-VerboseMessage
- xSQLServerDatabase
  - Updated Verbose statements to use new function New-VerboseMessage
  - Removed ConnectSQL function and replaced with new Connect-SQL function
- xSQLServerDatabaseOwner
  - Removed ConnectSQL function and replaced with new Connect-SQL function
- xSQLServerDatabasePermissions
  - Removed ConnectSQL function and replaced with new Connect-SQL function
- xSQLServerDatabaseRole
  - Removed ConnectSQL function and replaced with new Connect-SQL function
- xSQLServerLogin
  - Removed ConnectSQL function and replaced with new Connect-SQL function
- xSQLServerMaxDop
  - Updated Verbose statements to use new function New-VerboseMessage
  - Removed ConnectSQL function and replaced with new Connect-SQL function
- xSQLServerMemory
  - Updated Verbose statements to use new function New-VerboseMessage
  - Removed ConnectSQL function and replaced with new Connect-SQL function
- xSQLServerPowerPlan
  - Updated Verbose statements to use new function New-VerboseMessage
- Examples
  - Added xSQLServerConfiguration resource example

## [1.5.0.0] - 2016-03-30

### Changed

- Added new resource xSQLServerDatabase that allows adding an empty database to
  a server

## [1.4.0.0] - 2016-02-02

### Changed

- Resources Added
  - xSQLDatabaseRecoveryModeAdded
  - xSQLServerDatabaseOwner
  - xSQLServerDatabasePermissions
  - xSQLServerDatabaseRole
  - xSQLServerLogin
  - xSQLServerMaxDop
  - xSQLServerMemory
  - xSQLServerPowerPlan
  - xSQLServerDatabase
- xSQLServerSetup:
  - Corrected bug in GetFirstItemPropertyValue to correctly handle registry keys
    with only one value.
  - Added support for SQL Server
  - 2008 R2 installation
  - Removed default values for parameters, to avoid compatibility issues and setup
    errors
  - Added Replication sub feature detection
  - Added setup parameter BrowserSvcStartupType
  - Change SourceFolder to Source to allow for multi version Support
  - Add Source Credential for accessing source files
  - Add Parameters for SQL Server configuration
  - Add Parameters to SuppressReboot or ForceReboot
- xSQLServerFirewall
  - Removed default values for parameters, to avoid compatibility issues
  - Updated firewall rule name to not use 2012 version, since package supports 2008,
    2012 and 2014 versions
  - Additional of SQLHelper Function and error handling
  - Change SourceFolder to Source to allow for multi version Support
- xSQLServerNetwork
  - Added new resource that configures network settings.
  - Currently supports only tcp network protocol
  - Allows to enable and disable network protocol for specified instance service
  - Allows to set custom or dynamic port values
- xSQLServerRSSecureConnectionLevel
  - Additional of SQLHelper Function and error handling
- xSqlServerRSConfig
- xSQLServerFailoverClusterSetup
  - Additional of SQLHelper Function and error handling
  - Change SourceFolder to Source to allow for multi version Support
  - Add Parameters to SuppressReboot or ForceReboot
- Examples
  - Updated example files to use correct DebugMode parameter value ForceModuleImport,
    this is not boolean in WMF 5.0 RTM
  - Added xSQLServerNetwork example

## [1.3.0.0] - 2015-05-01

### Changed

- xSqlServerSetup
  - Make Features case-insensitive.

## [1.2.1.0] - 2015-04-23

### Changed

- Increased timeout for setup process to start to 60 seconds.

## [1.2.0.0] - 2014-12-18

### Changed

- Updated release with the following new resources
  - xSQLServerFailoverClusterSetup
  - xSQLServerRSConfig

## [1.1.0.0] - 2014-10-24

### Changed

- Initial release with the following resources
  - xSQLServerSetup
  - xSQLServerFirewall
  - xSQLServerRSSecureConnectionLevel<|MERGE_RESOLUTION|>--- conflicted
+++ resolved
@@ -7,19 +7,13 @@
 
 ### Added
 
-<<<<<<< HEAD
 - `Remove-SqlDscTraceFlag`
   - Added missing integration test to ensure command reliability ([issue #2239](https://github.com/dsccommunity/SqlServerDsc/issues/2239)).
 - `Remove-SqlDscAudit`
   - Added missing integration test to ensure command reliability ([issue #2241](https://github.com/dsccommunity/SqlServerDsc/issues/2241)).
-=======
-- Added integration tests for `Remove-SqlDscAudit` command to ensure it functions
-  correctly in real environments
-  [issue #2241](https://github.com/dsccommunity/SqlServerDsc/issues/2241).
 - Added integration tests for `Test-SqlDscIsRole` command to ensure it functions
   correctly in real environments
   [issue #2229](https://github.com/dsccommunity/SqlServerDsc/issues/2229).
->>>>>>> efabbdc5
 
 ### Fixed
 
