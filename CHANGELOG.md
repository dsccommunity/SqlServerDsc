# Change log for SqlServerDsc

The format is based on and uses the types of changes according to [Keep a Changelog](https://keepachangelog.com/en/1.0.0/),
and this project adheres to [Semantic Versioning](https://semver.org/spec/v2.0.0.html).

## [Unreleased]

### Changed

- SqlServerDsc
  - Changed to the new GitHub deploy tasks that is required for the latest
    version of the Sampler module.
  - Updated pipeline configuration to align with the latest changes in [Sampler](https://github.com/gaelcolas/Sampler).
  - Update codecov.yml to support carry forward flags.
<<<<<<< HEAD
=======
  - Updated pipelines files to latest from Sampler project.
  - Updated GitHub issue templates.
>>>>>>> 2bc90f3c
- SqlSetup
  - The helper function `Connect-SqlAnalysis` was using `LoadWithPartial()`
    to load the assembly _Microsoft.AnalysisServices_. On a node where multiple
    instances with different versions of SQL Server (regardless of features)
    is installed, this will result in the first assembly found in the
    GAC will be loaded into the session, not taking versions into account.
    This can result in an assembly version being loaded that is not compatible
    with the version of SQL Server it was meant to be used with.
    A new method of loading the assembly _Microsoft.AnalysisServices_ was
    introduced under a feature flag; `'AnalysisServicesConnection'`.
    This new functionality depends on the [SqlServer](https://www.powershellgallery.com/packages/SqlServer)
    module, and must be present on the node. The [SqlServer](https://www.powershellgallery.com/packages/SqlServer)
    module can be installed on the node by leveraging the new DSC resource
    `PSModule` in the [PowerShellGet](https://www.powershellgallery.com/packages/PowerShellGet/2.1.2)
    module (v2.1.2 and higher). This new method does not work with the
    SQLPS module due to the SQLPS module does not load the correct assembly,
    while [SqlServer](https://www.powershellgallery.com/packages/SqlServer)
    module (v21.1.18080 and above) does. The new functionality is used
    when the parameter `FeatureFlag` is set to `'AnalysisServicesConnection'`.
    This functionality will be the default in a future breaking release.
  - Under a feature flag `'AnalysisServicesConnection'`. The detection of
    a successful connection to the SQL Server Analysis Services has also been
    changed. Now it actually evaluates the property `Connected` of the returned
    `Microsoft.AnalysisServices.Server` object. The new functionality is used
    when the parameter `FeatureFlag` is set to `'AnalysisServicesConnection'`.
    This functionality will be the default in a future breaking release.
- SqlAgentAlert
  - Switched README file with SqlAgentFailsafe. [Issue #1709](https://github.com/dsccommunity/SqlServerDsc/issues/1397).
- SqlAgentFailsafe
  - Switched README file with SqlAgentAlert. [Issue #1709](https://github.com/dsccommunity/SqlServerDsc/issues/1397).

### Added

- SqlMemory
  - Added two new optional parameters MinMemoryPercent and MaxMemoryPercent.
    Provides the ability to set the minimum and/or maximum buffer pool used by
    the SQL Server instance as a percentage of total server memory.
    ([issue #1397](https://github.com/dsccommunity/SqlServerDsc/issues/1397)).

### Fixed

- SqlSetup
  - Fixed integration tests for SQL Server 2016 and SQL Server 2017.
- SqlServerDsc
  - Fixed Issue# 1712 CredScan password false-positive

## [15.1.1] - 2021-02-12

### Fixed

- SqlTraceFlag
  - Fixed `$null` reference error when no actual trace flags are present.
    Added two arrays to prevent a `$null` reference at compare-object
    ([issue #1688](https://github.com/dsccommunity/SqlServerDsc/issues/1688)).
- SqlServerDsc
  - Removed a left-over comment in the file `analyzersettings.psd1`.

## [15.1.0] - 2021-02-02

### Added

- SqlServerDsc
  - Added a new script analyzer rule to verify that `Import-SQLPSModule` or `Connect-SQL`
    (that implicitly calls `Import-SQLPSModule`) is present in each `Get-`, `Test-`,
    and `Set-TargetResource` function. If neither command is not needed then the
    analyzer rule should be overridden ([issue #1683](https://github.com/dsccommunity/SqlServerDsc/issues/1683)).
  - Added a new pipeline job that runs Script Analyzer on all PowerShell scripts
    in the source folder. The rules are defined by the Script Analyzer settings
    file `.vscode\analyzersettings.psd1` (which also the Visual Studio Code
    PowerShell extension uses).
  - Added unit tests and integration tests for SQL Server 2019
    ([issue #1310](https://github.com/dsccommunity/SqlServerDsc/issues/1310)).

### Changed

- SqlServerDsc
  - Suppressed new custom Script Analyzer rule `SqlServerDsc.AnalyzerRules\Measure-CommandsNeededToLoadSMO`
    for `Get-`, `Test-`, and `Set-TargetResource` functions in the resources.
- SqlLogin
  - Added functionality to throw exception if an update to the `LoginMustChangePassword`
    value on an existing SQL Login is attempted. This functionality is not supported
    by referenced, SQL Server Management Object (SMO), libraries and cannot be
    supported directly by this module.
  - Added integration tests to ensure that an added (or updated) `SqlLogin` can
    connect into a SQL instance once added (or updated).
  - Added integration tests to ensure that the default database connected to by
    a `SqlLogin` is the same as specified in the resource's `DefaultDatabase`
    property/parameter.
  - Amended how the interdependent, `PasswordExpirationEnabled` and `PasswordPolicyEnforced`
    properties/parameters are updated within the `SqlLogin` resource - Both values
    are now updated together if either one or both are not currently in the desired
    state. This change avoids exceptions thrown by transitions to valid, combinations
    of these properties that have to transition through an invalid combination (e.g.
    where `PasswordExpirationEnabled` is `$true` but `PasswordPolicyEnforced` is
    `$false`).
- SqlSetup
  - Minor refactor due to source code lint errors. The loop what evaluates
    the configuration parameters `*FailoverCluster` was change to a `foreach()`.

### Fixed

- SqlServerDsc
  - The component `gitversion` that is used in the pipeline was wrongly
    configured when the repository moved to the new default branch `main`.
    It no longer throws an error when using newer versions of GitVersion
    ([issue #1674](https://github.com/dsccommunity/SqlServerDsc/issues/1674)).
  - Minor lint errors throughout the repository.
- SqlLogin
  - Added integration tests to assert `LoginPasswordExpirationEnabled`,
  `LoginPasswordPolicyEnforced` and `LoginMustChangePassword` properties/parameters
  are applied and updated correctly. Similar integration tests also added to ensure
  the password of the `SqlLogin` is updated if the password within the `SqlCredential`
  value/object is changed ([issue #361](https://github.com/dsccommunity/SqlServerDsc/issues/361),
  [issue #1032](https://github.com/dsccommunity/SqlServerDsc/issues/1032) and
  [issue #1050](https://github.com/dsccommunity/SqlServerDsc/issues/1050)).
  - Updated `SqlLogin`, integration tests to make use of amended `Wait-ForIdleLcm`,
    helper function, `-Clear` switch usage to remove intermittent, integration
    test failures ([issue #1634](https://github.com/dsccommunity/SqlServerDsc/issues/1634)).
- SqlRSSetup
  - If parameter `SuppressRestart` is set to `$false` the `/norestart`
    argument is no longer wrongly added ([issue #1401](https://github.com/dsccommunity/SqlServerDsc/issues/1401)).
- SqlSetup
  - Added/corrected `InstallSharedDir`, property output when using SQL Server 2019.
- SqlTraceFlag
  - Fixed Assembly not loaded error ([issue #1680](https://github.com/dsccommunity/SqlServerDsc/issues/1680)).
- SqlDatabaseUser
  - Added parameter `ServerName` to the call of `Assert-SqlLogin`.
    `@PSBoundParameters` doesn't capture the default value of `ServerName`
    when it is not explicitly set by the caller ([issue #1647](https://github.com/dsccommunity/SqlServerDsc/issues/1647)).

## [15.0.1] - 2021-01-09

### Changed

- SqlServerDsc
  - Renamed `master` branch to `main` ([issue #1660](https://github.com/dsccommunity/SqlServerDsc/issues/1660)).
  - The module manifest property `DscResourcesToExport` now updates automatically
    using the pipeline.
  - Removed `Export-ModuleMember` from DSC resource that still had it.
  - The variable `$env:COMPUTERNAME` does not exist cross-platform which
    hinders development and testing on macOS and Linux. Instead the
    resources have been update to use the helper function `Get-ComputerName`
    which returns the current computer name cross-plattform.
  - Switch to GitHub Action Stale instead of GitHub App (Probot) Stale.

### Fixed

- SqlAGDatabase
  - Fix for issue ([issue #1492](https://github.com/dsccommunity/SqlServerDsc/issues/1492))
    added AutomaticSeeding for this resource. In Set-TargetResource added logic
    that looks at all replicas of an availability group. When automatic seeding
    is found, it will use that.
  - Lots of extra tests to check AutomaticSeeding.
  - The parameter `BackupPath` is still needed just in case a database never has
    been backed up before.
  - Fixed a typo.
- SqlMaxDop
  - Fixes ([issue #396](https://github.com/dsccommunity/SqlServerDsc/issues/396)).
    Added three return values in Get-Target resource.
- SqlProtocol
  - Changed KeepAlive Type from UInt16 to Int32 to reflect the actual WMI.ManagementObject
    Fixes #1645 ([issue #1645](https://github.com/dsccommunity/SqlServerDsc/issues/1645)).
  - The verbose messages now correctly show that `$env:COMPUTERNAME` is used
    to get or set the configuration, while parameter **ServerName** is used
    to restart the instance.
- SqlProtocolTcpIp
  - The verbose messages now correctly show that `$env:COMPUTERNAME` is used
    to get or set the configuration, while parameter **ServerName** is used
    to restart the instance.
- SqlDatabaseMail
  - Now if a non-mandatory property is not part of the configuration it will
    not be enforced ([issue #1661](https://github.com/dsccommunity/SqlServerDsc/issues/1661)).
- SqlSetup
  - When the SqlSetup detects that the expected components was not installed
    and consequently throws an exception, that exception message now presents
    a link to an article on how to find the SQL Server setup logs ([issue #1420](https://github.com/dsccommunity/SqlServerDsc/issues/1420)).
- SqlRSSetup
  - If parameter `EditionUpgrade` is set to `$false` the `/EditionUpgrade`
    argument is no longer wrongly added ([issue #1398](https://github.com/dsccommunity/SqlServerDsc/issues/1398)).
- SqlServerDsc.Common
  - Updated `Get-ServerProtocolObject`, helper function to ensure an exception is
    thrown if the specified instance cannot be obtained ([issue #1628](https://github.com/dsccommunity/SqlServerDsc/issues/1628)).

## [15.0.0] - 2020-12-06

### Added

- SqlServerDsc
  - Added new resource SqlTraceFlag to set or changes TraceFlags on SQL Server.
    This resource is based on @Zuldans code but with SqlServerDsc integrated SMO.
    Credits: https://github.com/Zuldan/cSQLServerTraceFlag
  - Added a lot of test scripts to validated the code.
- SqlEndpoint
  - Added support for the Service Broker Endpoint ([issue #498](https://github.com/dsccommunity/SqlServerDsc/issues/498)).
- SqlDatabaseRole
  - Added test to ensure Add-SqlDscDatabaseRoleMember throws the expected error
    ([issue #1620](https://github.com/dsccommunity/SqlServerDsc/issues/1620)).

### Changed

- SqlServerDsc
  - Updated code formatting using latest release of PSScriptAnalyzer.
  - The URLs in the CHANGELOG.md that was pointing to issues is now
    referencing the new repository name and URL.
- SqlServerDsc.Common
  - The helper function `Get-SqlInstanceMajorVersion` no longer have a default
    value for parameter **InstanceName** since the parameter is mandatory
    and it was never used.
- SqlReplication
  - The resource are now using the helper function `Get-SqlInstanceMajorVersion`
    ([issue #1408](https://github.com/dsccommunity/SqlServerDsc/issues/1408)).
- SqlRole
  - Major overhaul of resource.
  - BREAKING CHANGE: Removed decision making from get-TargetResource; this
    prevented a simple solution for issue #550. it now just tels if a role
    exists or not. And what members are in that role. MembersToInclude and
    MembersToExclude now always return $null.
  - Added sanitize function (`Get-CorrectedMemberParameters`) to make it
    so for the sysadmin role SA does not get altered ([issue #550](https://github.com/dsccommunity/SqlServerDsc/issues/550)).
  - Added lots of tests.
- SqlWaitForAG
  - BREAKING CHANGE: Fix for issue ([issue #1569](https://github.com/dsccommunity/SqlServerDsc/issues/1569))
    The resource now waits for the Availability Group to become Available.
  - Two parameters where added to test get and set resource at instance level.
- SqlSetup
  - Minor change to the evaluation of the parameter `BrowserSvcStartupType`,
    if it has an assigned a value or not.

### Fixed

- SqlDatabaseRole
  - Fixed check to see if the role and user existed in the database. The
    previous logic would always indicate the role or user was not found unless
    the role had the same name as the user. Also updated the
    DesiredMembersNotPresent string to be more accurate when an extra user is
    in the role ([issue #1487](https://github.com/dsccommunity/SqlServerDsc/issues/1487)).
- SqlAlwaysOnService
  - Updated Get-TargetResource to return all defined schema properties
    ([issue #150](https://github.com/dsccommunity/SqlServerDsc/issues/1501)).
- SqlSetup
  - Added a note to the documentation that the parameter `BrowserSvcStartupType`
    cannot be used for configurations that utilize the `'InstallFailoverCluster'`
    action ([issue #1627](https://github.com/dsccommunity/SqlServerDsc/issues/1627)).
- SqlDatabaseObjectPermission
  - Updated unit tests to remove errors relating to missing `Where()` method
    ([issue #1648](https://github.com/dsccommunity/SqlServerDsc/issues/1648)).

## [14.2.1] - 2020-08-14

### Changed

- SqlServerDsc
  - Document changes in the file `build.yml`.
  - The regular expression for `major-version-bump-message` in the file
    `GitVersion.yml` was changed to only raise major version when the
    commit message contain the phrase `breaking change`, or when it contain
    the word `breaking` or `major`.
- SqlSetup
  - Duplicate function Get-SqlMajorVersion was removed and instead the
    helper function `Get-FilePathMajorVersion` from the helper module
    SqlServerDsc.Common is used ([issue #1178](https://github.com/dsccommunity/SqlServerDsc/issues/1178)).
- SqlWindowsFirewall
  - Duplicate function Get-SqlMajorVersion was removed and instead the
    helper function `Get-FilePathMajorVersion` from the helper module
    SqlServerDsc.Common is used ([issue #1178](https://github.com/dsccommunity/SqlServerDsc/issues/1178)).
- SqlServerDsc.Common
  - Function `Get-FilePathMajorVersion` was added. The function `Get-SqlMajorVersion`
    from the resources _SqlSetup_ and _SqlWindowsFirewall_ was moved and
    renamed without any functional changes ([issue #1178](https://github.com/dsccommunity/SqlServerDsc/issues/1178)).

### Fixed

- SqlServerDsc
  - Removed helper functions that was moved to the module _DscResource.Common_.
    DSC resources using those functions are using them from the module
    _DscResource.Common_.
- SqlDatabaseObjectPermission
  - Fixed method invocation failed because of missing `Where()` method ([issue #1600](https://github.com/dsccommunity/SqlServerDsc/issues/1600)).
    - New integration tests to verify scenarios when passing a single permission.
  - To enforce a scenario where a permission must be changed from `'GrantWithGrant'`
    to `'Grant'` a new parameter **Force** was added ([issue #1602](https://github.com/dsccommunity/SqlServerDsc/issues/1602)).
    The parameter **Force** is used to enforce the desired state in those
    scenarios where revocations must be performed to enforce the desired
    state, even if that encompasses cascading revocations. If parameter
    **Force** is _not_ set to `$true` an exception is thrown in those
    scenarios where a revocation must be performed to enforce the desired
    state.
    - New integration tests to verify scenarios when current state for a
      permission is `'GrantWithGrant'` but desired state should be `'Grant'`.
- SqlSetup
  - The example `4-InstallNamedInstanceInFailoverClusterFirstNode.ps1` was
    updated to no longer reference the issue #405 and issue #444 in the
    comment-based help. The issues was fixed a while back and _SqlSetup_
    now supports the built-in parameter `PsDscRunAsCredential` ([issue #975](https://github.com/dsccommunity/SqlServerDsc/issues/975)).

## [14.2.0] - 2020-07-23

### Fixed

- SqlServerDsc
  - Updated comment-based help according to style guideline throughout
    ([issue #1500](https://github.com/dsccommunity/SqlServerDsc/issues/1500)).
  - Using Codecov carry forward flag because we are not sending code coverage
    report on each commit.
- CommonTestHelper
  - Minor style changes.
- SqlSetup
  - Updated the documentation with the currently supported features
    ([issue #1566](https://github.com/dsccommunity/SqlServerDsc/issues/1566)).
  - Update documentation around permissions in directory tree for Analysis Services
    ([issue #1443](https://github.com/dsccommunity/SqlServerDsc/issues/1443)).
  - Documented that on certain operating systems, when using least privilege
    for the service account, the security policy setting _Network access:_
    _Restrict clients allowed to make remote calls to SAM_ can result in
    a access denied error during install of the _SQL Server Database Engine_
    ([issue #1559](https://github.com/dsccommunity/SqlServerDsc/issues/1559)).
- SqlRole
  - Fixed the `ServerName` parameter to work with default value of
    `$env:COMPUTERNAME` ([issue #1592](https://github.com/dsccommunity/SqlServerDsc/issues/1592)).

## [14.1.0] - 2020-07-06

### Removed

- SqlServerDsc
  - Remove the file `.github/CONTRIBUTION.md` as it no longer filled any
    purpose as GitHub will find the CONTRIBUTION.md in the root folder
    directly now ([issue #1227](https://github.com/dsccommunity/SqlServerDsc/issues/1227)).

### Changed

- SqlServerDsc
  - Updated DSC resources parameter documentation.

### Fixed

- SqlServerDsc
  - Update resource parameter documentation ([issue #1568](https://github.com/dsccommunity/SqlServerDsc/issues/1568)).
    - Remove italic and inline code-block markdown code in documentation.
  - Documentation is now published to the GitHub Wiki.
    - Deploy task was updated with the correct name.
  - Minor changes too schema property descriptions to generate documentation
    correctly.
  - Updated task list in the PULL_REQUEST_TEMPLATE.md.
  - The documentation in CONTRIBUTING.md has been somewhat updated.
  - Update documentation around design pattern for accounts that does not
    use passwords ([issue #378](https://github.com/dsccommunity/SqlServerDsc/issues/378))
    and ([issue #1230](https://github.com/dsccommunity/SqlServerDsc/issues/1230)).
  - Updating the Integration Test README.md to better explain what the
    integration tests for SqlSetup, SqlRSSetup, and SqlRS does ([issue #1315](https://github.com/dsccommunity/SqlServerDsc/issues/1315)).
- SqlServerDsc.Common
  - Connect-UncPath
    - Now support to authenticate using both NetBIOS domain and Fully Qualified
      Domain Name (FQDN) ([issue #1223](https://github.com/dsccommunity/SqlServerDsc/issues/1223)).
  - Connect-SQL
    - Now support to authenticate using both NetBIOS domain and Fully Qualified
      Domain Name (FQDN) ([issue #1223](https://github.com/dsccommunity/SqlServerDsc/issues/1223)).
  - Connect-SQLAnalysis
    - Now support to authenticate using both NetBIOS domain and Fully Qualified
      Domain Name (FQDN) ([issue #1223](https://github.com/dsccommunity/SqlServerDsc/issues/1223)).
- SqlAGReplica
  - Update documentation with a requirement for SqlServer in certain circumstances
    ([issue #1033](https://github.com/dsccommunity/SqlServerDsc/issues/1033)).
- SqlRSSetup
  - There was a typo in the error message that was thrown when not passing
    either the `Edition` or `ProductKey` that could be misleading ([issue #1386](https://github.com/dsccommunity/SqlServerDsc/issues/1386)).
  - Updated the parameter descriptions for the parameters `Edition` and
    `ProductKey` that they are mutually exclusive ([issue #1386](https://github.com/dsccommunity/SqlServerDsc/issues/1386)).
- SqlWindowsFirewall
  - Now support to authenticate using both NetBIOS domain and Fully Qualified
    Domain Name (FQDN) ([issue #1223](https://github.com/dsccommunity/SqlServerDsc/issues/1223)).
- SqlDatabaseObjectPermission
  - Since the task that publish Wiki content was updated to correctly handle
    embedded instances the duplicate documentation was removed from the
    resource README.md, and some was added to the schema MOF parameter
    descriptions ([issue #1580](https://github.com/dsccommunity/SqlServerDsc/issues/1580)).
- SqlScript
  - Fixed the URLs in the parameter documentation ([issue #1582](https://github.com/dsccommunity/SqlServerDsc/issues/1582)).
- SqlScriptQuery
  - Fixed the URLs in the parameter documentation ([issue #1583](https://github.com/dsccommunity/SqlServerDsc/issues/1583)).

### Added

- SqlScript
  - Added the DisableVariables parameter ([issue #1422](https://github.com/dsccommunity/SqlServerDsc/issues/1422)).
- SqlScriptQuery
  - Added the DisableVariables parameter ([issue #1422](https://github.com/dsccommunity/SqlServerDsc/issues/1422)).

## [14.0.0] - 2020-06-12

### Remove

- SqlServerDsc
  - BREAKING CHANGE: Since the operating system Windows Server 2008 R2 and
    the product SQL Server 2008 R2 has gone end-of-life the DSC resources
    will no longer try to maintain compatibility with them. Moving forward,
    and including this release, there may be code changes that will break
    the resource on Windows Server 2008 R2 or with SQL Server 2008 R2
    ([issue #1514](https://github.com/dsccommunity/SqlServerDsc/issues/1514)).

### Deprecated

The documentation, examples, unit test, and integration tests have been
removed for these deprecated resources. These resources will be removed
in a future release.

- SqlDatabaseOwner
  - This resource is now deprecated. The functionality is now covered by
    a property in the resource _SqlDatabase_ ([issue #966](https://github.com/dsccommunity/SqlServerDsc/issues/966)).
- SqlDatabaseRecoveryModel
  - This resource is now deprecated. The functionality is now covered by
    a property in the resource _SqlDatabase_ ([issue #967](https://github.com/dsccommunity/SqlServerDsc/issues/967)).
- SqlServerEndpointState
  - This resource is now deprecated. The functionality is covered by a
    property in the resource _SqlEndpoint_ ([issue #968](https://github.com/dsccommunity/SqlServerDsc/issues/968)).
- SqlServerNetwork
  - This resource is now deprecated. The functionality is now covered by
    the resources _SqlProtocol_ and _SqlProtocolTcpIp_.

### Added

- SqlSetup
  - Added support for major version upgrade ([issue #1561](https://github.com/dsccommunity/SqlServerDsc/issues/1561)).
- SqlServerDsc
  - Added new resource SqlProtocol ([issue #1377](https://github.com/dsccommunity/SqlServerDsc/issues/1377)).
  - Added new resource SqlProtocolTcpIp ([issue #1378](https://github.com/dsccommunity/SqlServerDsc/issues/1378)).
  - Added new resource SqlDatabaseObjectPermission ([issue #1119](https://github.com/dsccommunity/SqlServerDsc/issues/1119)).
  - Fixing a problem with the latest ModuleBuild 1.7.0 that breaks the CI
    pipeline.
  - Prepare repository for auto-documentation by adding README.md to each
    resource folder with the content from the root README.md.
- SqlServerDsc.Common
  - Added function `Import-Assembly` that can help import an assembly
    into the PowerShell session.
  - Prepared unit tests to support Pester 5 so a minimal conversation
    is only needed later.
  - Updated `Import-SQLPSModule` to better support unit tests.
- CommonTestHelper
  - Added the functions `Get-InvalidOperationRecord` and `Get-InvalidResultRecord`
    that is needed for evaluate localized error message strings for unit tests.
- SqlEndpoint
  - BREAKING CHANGE: A new required property `EndpointType` was added to
    support different types of endpoints in the future. For now the only
    endpoint type that is supported is the database mirror endpoint type
    (`DatabaseMirroring`).
  - Added the property `State` to be able to specify if the endpoint should
    be running, stopped, or disabled. _This property was moved from the now_
    _deprecated DSC resource `SqlServerEndpointState`_.
- SqlSetup
  - A read only property `IsClustered` was added that can be used to determine
    if the instance is clustered.
  - Added the properties `NpEnabled` and `TcpEnabled` ([issue #1161](https://github.com/dsccommunity/SqlServerDsc/issues/1161)).
  - Added the property `UseEnglish` ([issue #1473](https://github.com/dsccommunity/SqlServerDsc/issues/1473)).
- SqlReplication
  - Add integration tests ([issue #755](https://github.com/dsccommunity/SqlServerDsc/issues/755).
- SqlDatabase
  - The property `OwnerName` was added.
- SqlDatabasePermission
  - Now possible to change permissions for database user-defined roles
    (e.g. public) and database application roles ([issue #1498](https://github.com/dsccommunity/SqlServerDsc/issues/1498).
- SqlServerDsc.Common
  - The helper function `Restart-SqlService` was improved to handle Failover
    Clusters better. Now the SQL Server service will only be taken offline
    and back online again if the service is online to begin with.
  - The helper function `Restart-SqlServer` learned the new parameter
    `OwnerNode`. The parameter `OwnerNode` takes an array of Cluster node
    names. Using this parameter the cluster group will only be taken
    offline and back online if the cluster group owner is one specified
    in this parameter.
  - The helper function `Compare-ResourcePropertyState` was improved to
    handle embedded instances by adding a parameter `CimInstanceKeyProperties`
    that can be used to identify the unique parameter for each embedded
    instance in a collection.
  - The helper function `Test-DscPropertyState` was improved to evaluate
    the properties in a single CIM instance or a collection of CIM instances
    by recursively call itself.
  - When the helper function `Test-DscPropertyState` evaluated an array
    the verbose messages was not very descriptive. Instead of outputting
    the side indicator from the compare it now outputs a descriptive
    message.

### Changed

- SqlServerDsc
  - BREAKING CHANGE: Some DSC resources have been renamed ([issue #1540](https://github.com/dsccommunity/SqlServerDsc/issues/1540)).
    - `SqlServerConfiguration` was renamed to `SqlConfiguration`.
    - `SqlServerDatabaseMail` was renamed to `SqlDatabaseMail`.
    - `SqlServerEndpoint` was renamed to `SqlEndpoint`.
    - `SqlServerEndpointPermission` was renamed to `SqlEndpointPermission`.
    - `SqlServerLogin` was renamed to `SqlLogin`.
    - `SqlServerMaxDop` was renamed to `SqlMaxDop`.
    - `SqlServerMemory` was renamed to `SqlMemory`.
    - `SqlServerPermission` was renamed to `SqlPermission`.
    - `SqlServerProtocol` was renamed to `SqlProtocol`.
    - `SqlServerProtocolTcpIp` was renamed to `SqlProtocolTcpIp`.
    - `SqlServerReplication` was renamed to `SqlReplication`.
    - `SqlServerRole` was renamed to `SqlRole`.
    - `SqlServerSecureConnection` was renamed to `SqlSecureConnection`.
  - Changed all resource prefixes from `MSFT_` to `DSC_` ([issue #1496](https://github.com/dsccommunity/SqlServerDsc/issues/1496)).
    _Deprecated resource has not changed prefix._
  - All resources are now using the common module DscResource.Common.
  - When a PR is labelled with 'ready for merge' it is no longer being
    marked as stale if the PR is not merged for 30 days (for example it is
    dependent on something else) ([issue #1504](https://github.com/dsccommunity/SqlServerDsc/issues/1504)).
  - Updated the CI pipeline to use latest version of the module ModuleBuilder.
  - Changed to use the property `NuGetVersionV2` from GitVersion in the
    CI pipeline.
  - The unit tests now run on PowerShell 7 to optimize the total run time.
- SqlServerDsc.Common
  - The helper function `Invoke-InstallationMediaCopy` was changed to
    handle a breaking change in PowerShell 7 ([issue #1530](https://github.com/dsccommunity/SqlServerDsc/issues/1530)).
  - Removed the local helper function `Set-PSModulePath` as it was
    implemented in the module DscResource.Common.
- CommonTestHelper
  - The test helper function `New-SQLSelfSignedCertificate` was changed
    to install the dependent module `PSPKI` through `RequiredModules.psd1`.
- SqlAlwaysOnService
  - BREAKING CHANGE: The parameter `ServerName` is now non-mandatory and
    defaults to `$env:COMPUTERNAME` ([issue #319](https://github.com/dsccommunity/SqlServerDsc/issues/319)).
  - Normalize parameter descriptive text for default values.
- SqlDatabase
  - BREAKING CHANGE: The parameter `ServerName` is now non-mandatory and
    defaults to `$env:COMPUTERNAME` ([issue #319](https://github.com/dsccommunity/SqlServerDsc/issues/319)).
  - BREAKING CHANGE: The non-mandatory parameters was removed from the
    function `Get-TargetResource` since they were not needed.
  - BREAKING CHANGE: The properties `CompatibilityLevel` and `Collation`
    are now only enforced if the are specified in the configuration.
  - Normalize parameter descriptive text for default values.
- SqlDatabaseDefaultLocation
  - BREAKING CHANGE: The parameter `ServerName` is now non-mandatory and
    defaults to `$env:COMPUTERNAME` ([issue #319](https://github.com/dsccommunity/SqlServerDsc/issues/319)).
  - Normalize parameter descriptive text for default values.
- SqlDatabaseOwner
  - BREAKING CHANGE: Database changed to DatabaseName for consistency with
    other modules ([issue #1484](https://github.com/dsccommunity/SqlServerDsc/issues/1484)).
- SqlDatabasePermission
  - BREAKING CHANGE: The parameter `ServerName` is now non-mandatory and
    defaults to `$env:COMPUTERNAME` ([issue #319](https://github.com/dsccommunity/SqlServerDsc/issues/319)).
  - Normalize parameter descriptive text for default values.
  - BREAKING CHANGE: Database changed to DatabaseName for consistency with
    other modules ([issue #1484](https://github.com/dsccommunity/SqlServerDsc/issues/1484)).
  - BREAKING CHANGE: The resource no longer create the database user if
    it does not exist. Use the resource _SqlDatabaseUser_ to enforce that
    the database user exist in the database prior to setting permissions
    using this resource ([issue #848](https://github.com/dsccommunity/SqlServerDsc/issues/848)).
  - BREAKING CHANGE: The resource no longer checks if a login exist so that
    it is possible to set permissions for database users that does not
    have a login, e.g. the database user 'guest' ([issue #1134](https://github.com/dsccommunity/SqlServerDsc/issues/1134)).
  - Updated examples.
  - Added integration tests ([issue #741](https://github.com/dsccommunity/SqlServerDsc/issues/741)).
  - Get-TargetResource will no longer throw an exception if the database
    does not exist.
- SqlDatabaseRecoveryModel
  - BREAKING CHANGE: The parameter `ServerName` is now non-mandatory and
    defaults to `$env:COMPUTERNAME` ([issue #319](https://github.com/dsccommunity/SqlServerDsc/issues/319)).
  - Normalize parameter descriptive text for default values.
- SqlDatabaseRole
  - BREAKING CHANGE: The parameter `ServerName` is now non-mandatory and
    defaults to `$env:COMPUTERNAME` ([issue #319](https://github.com/dsccommunity/SqlServerDsc/issues/319)).
  - Normalize parameter descriptive text for default values.
  - BREAKING CHANGE: Database changed to DatabaseName for consistency with
    other modules ([issue #1484](https://github.com/dsccommunity/SqlServerDsc/issues/1484)).
- SqlDatabaseUser
  - BREAKING CHANGE: The parameter `ServerName` is now non-mandatory and
    defaults to `$env:COMPUTERNAME` ([issue #319](https://github.com/dsccommunity/SqlServerDsc/issues/319)).
  - Normalize parameter descriptive text for default values.
- SqlScript
  - BREAKING CHANGE: The parameter `ServerInstance` is replaced by the two
    parameters `ServerName` and `InstanceName`. The parameter `InstanceName`
    is the only one mandatory which fixes the issue that it was possible to
    run the same script using different host names ([issue #925](https://github.com/dsccommunity/SqlServerDsc/issues/925)).
- SqlScriptQuery
  - BREAKING CHANGE: The parameter `ServerInstance` is replaced by the two
    parameters `ServerName` and `InstanceName`. The parameter `InstanceName`
    is the only one mandatory which fixes the issue that it was possible to
    run the same query using different host names ([issue #925](https://github.com/dsccommunity/SqlServerDsc/issues/925)).
- SqlConfiguration
  - BREAKING CHANGE: The parameter `ServerName` is now non-mandatory and
    defaults to `$env:COMPUTERNAME` ([issue #319](https://github.com/dsccommunity/SqlServerDsc/issues/319)).
  - Normalize parameter descriptive text for default values.
- SqlDatabaseMail
  - Normalize parameter descriptive text for default values.
- SqlEndpoint
  - BREAKING CHANGE: Now the properties are only enforced if they are
    specified in the configuration.
  - Normalize parameter descriptive text for default values.
- SqlEndpointPermission
  - BREAKING CHANGE: The parameter `ServerName` is now non-mandatory and
    defaults to `$env:COMPUTERNAME` ([issue #319](https://github.com/dsccommunity/SqlServerDsc/issues/319)).
  - Normalize parameter descriptive text for default values.
- SqlLogin
  - BREAKING CHANGE: The parameter `ServerName` is now non-mandatory and
    defaults to `$env:COMPUTERNAME` ([issue #319](https://github.com/dsccommunity/SqlServerDsc/issues/319)).
  - Normalize parameter descriptive text for default values.
- SqlRole
  - BREAKING CHANGE: The parameter `ServerName` is now non-mandatory and
    defaults to `$env:COMPUTERNAME` ([issue #319](https://github.com/dsccommunity/SqlServerDsc/issues/319)).
  - Normalize parameter descriptive text for default values.
- SqlServiceAccount
  - BREAKING CHANGE: The parameter `ServerName` is now non-mandatory and
    defaults to `$env:COMPUTERNAME` ([issue #319](https://github.com/dsccommunity/SqlServerDsc/issues/319)).
  - Normalize parameter descriptive text for default values.
- SqlSetup
  - BREAKING CHANGE: Now if the parameter `AgtSvcStartupType` is not specified
    in the configuration the resource will no longer by default add an
    argument to `setup.exe` with a value of `Automatic` for the argument
    `AGTSVCSTARTUPTYPE`. If the parameter `AgtSvcStartupType` is not specified
    in the configuration there will be no setup argument added at all
    ([issue #464](https://github.com/dsccommunity/SqlServerDsc/issues/464)).
  - BREAKING CHANGE: When installing a failover cluster the cluster
    validation is no longer skipped by default. To skip cluster validation
    the configuration must opt-in by specifying the following
    `SkipRule = 'Cluster_VerifyForErrors'` ([issue #335](https://github.com/dsccommunity/SqlServerDsc/issues/335)).
  - BREAKING CHANGE: Now, unless the parameter `SuppressReboot` is set to
    `$true`, the node will be restarted if the setup ends with the
    [error code 3010](https://docs.microsoft.com/en-us/previous-versions/tn-archive/bb418811(v=technet.10)#server-setup-fails-with-code-3010).
    Previously just a warning message was written ([issue #565](https://github.com/dsccommunity/SqlServerDsc/issues/565)).

### Fixed

- SqlServerDsc
  - The regular expression for `minor-version-bump-message` in the file
    `GitVersion.yml` was changed to only raise minor version when the
    commit message contain the word `add`, `adds`, `minor`, `feature`,
    or `features`.
  - Now code coverage is reported to Codecov, and a codecov.yml was added.
  - Updated to support DscResource.Common v0.7.1.
  - Changed to point to CONTRIBUTING.md on master branch to avoid "404 Page not found"
    ([issue #1508](https://github.com/dsccommunity/SqlServerDsc/issues/1508)).
- SqlAGDatabase
  - Fixed unit tests that failed intermittently when running unit tests
    in PowerShell 7 ([issue #1532](https://github.com/dsccommunity/SqlServerDsc/issues/1532)).
  - Minor code style issue changes.
- SqlAgentAlert
  - The parameter `ServerName` now throws when passing an empty string or
    null value (part of [issue #319](https://github.com/dsccommunity/SqlServerDsc/issues/319)).
- SqlAgentFailsafe
  - The parameter `ServerName` now throws when passing an empty string or
    null value (part of [issue #319](https://github.com/dsccommunity/SqlServerDsc/issues/319)).
- SqlAgentOperator
  - The parameter `ServerName` now throws when passing an empty string or
    null value (part of [issue #319](https://github.com/dsccommunity/SqlServerDsc/issues/319)).
- SqlAlias
  - BREAKING CHANGE: The parameter `ServerName` is now non-mandatory to
    prevent ping-pong behavior ([issue #1502](https://github.com/dsccommunity/SqlServerDsc/issues/1502)).
    The `ServerName` is not returned as an empty string when the protocol is
    Named Pipes.
- SqlDatabase
  - Fixed missing parameter `CompatibilityLevel` in the README.md (and
    updated the description in the schema.mof).
- SqlRs
  - Fix typo in the schema parameter `SuppressRestart` description
    and in the parameter description in the `README.md`.
- SqlDatabaseMail
  - The parameter `ServerName` now throws when passing an empty string or
    null value (part of [issue #319](https://github.com/dsccommunity/SqlServerDsc/issues/319)).
- SqlServerEndpoint
  - The parameter `ServerName` now throws when passing an empty string or
    null value (part of [issue #319](https://github.com/dsccommunity/SqlServerDsc/issues/319)).
- SqlEndpoint
  - The parameter `ServerName` now throws when passing an empty string or
    null value (part of [issue #319](https://github.com/dsccommunity/SqlServerDsc/issues/319)).
- SqlPermission
  - The parameter `ServerName` now throws when passing an empty string or
    null value (part of [issue #319](https://github.com/dsccommunity/SqlServerDsc/issues/319)).
- SqlReplication
  - Enhanced the exception handling so it shows the inner exception error
    message that have the actual error that occurred.
  - Corrected the examples.
- SqlSetup
  - Update integration tests to correctly detect sysadmins because of changes
    to the build worker.
  - The property `SqlTempdbLogFileGrowth` and `SqlTempdbFileGrowth` now returns
    the correct values. Previously the value of the growth was wrongly
    divided by 1KB even if the value was in percent. Now the value for growth
    is the sum of the average of MB and average of the percentage.
  - The function `Get-TargetResource` was changed so that the property
    `SQLTempDBDir` will now return the database `tempdb`'s property
    `PrimaryFilePath`.
  - BREAKING CHANGE: Logic that was under feature flag `DetectionSharedFeatures`
    was made the default and old logic that was used to detect shared features
    was removed ([issue #1290](https://github.com/dsccommunity/SqlServerDsc/issues/1290)).
    This was implemented because the previous implementation did not work
    fully with SQL Server 2017.
  - Much of the code was refactored into units (functions) to be easier to test.
    Due to the size of the code the unit tests ran for an abnormal long time,
    after this refactoring the unit tests runs much quicker.

## [13.5.0] - 2020-04-12

### Added

- SqlServerLogin
  - Added `DefaultDatabase` parameter ([issue #1474](https://github.com/dsccommunity/SqlServerDsc/issues/1474)).

### Changed

- SqlServerDsc
  - Update the CI pipeline files.
  - Only run CI pipeline on branch `master` when there are changes to files
    inside the `source` folder.
  - Replaced Microsoft-hosted agent (build image) `win1803` with `windows-2019`
    ([issue #1466](https://github.com/dsccommunity/SqlServerDsc/issues/1466)).

### Fixed

- SqlSetup
  - Refresh PowerShell drive list before attempting to resolve `setup.exe` path
    ([issue #1482](https://github.com/dsccommunity/SqlServerDsc/issues/1482)).
- SqlAG
  - Fix hashtables to align with style guideline ([issue #1437](https://github.com/dsccommunity/SqlServerDsc/issues/1437)).

## [13.4.0] - 2020-03-18

### Added

- SqlDatabase
  - Added ability to manage the Compatibility Level and Recovery Model of a database

### Changed

- SqlServerDsc
  - Azure Pipelines will no longer trigger on changes to just the CHANGELOG.md
    (when merging to master).
  - The deploy step is no longer run if the Azure DevOps organization URL
    does not contain 'dsccommunity'.
  - Changed the VS Code project settings to trim trailing whitespace for
    markdown files too.

## [13.3.0] - 2020-01-17

### Added

- SqlServerDsc
  - Added continuous delivery with a new CI pipeline.
    - Update build.ps1 from latest template.

### Changed

- SqlServerDsc
  - Add .gitattributes file to checkout file correctly with CRLF.
  - Updated .vscode/analyzersettings.psd1 file to correct use PSSA rules
    and custom rules in VS Code.
  - Fix hashtables to align with style guideline ([issue #1437](https://github.com/dsccommunity/SqlServerDsc/issues/1437)).
  - Updated most examples to remove the need for the variable `$ConfigurationData`,
    and fixed style issues.
  - Ignore commit in `GitVersion.yml` to force the correct initial release.
  - Set a display name on all the jobs and tasks in the CI pipeline.
  - Removing file 'Tests.depend.ps1' as it is no longer required.
- SqlServerMaxDop
  - Fix line endings in code which did not use the correct format.
- SqlAlwaysOnService
  - The integration test has been temporarily disabled because when
    the cluster feature is installed it requires a reboot on the
    Windows Server 2019 build worker.
- SqlDatabaseRole
  - Update unit test to have the correct description on the `Describe`-block
    for the test of `Set-TargetResource`.
- SqlServerRole
  - Add support for nested role membership ([issue #1452](https://github.com/dsccommunity/SqlServerDsc/issues/1452))
  - Removed use of case-sensitive Contains() function when evalutating role membership.
    ([issue #1153](https://github.com/dsccommunity/SqlServerDsc/issues/1153))
  - Refactored mocks and unit tests to increase performance. ([issue #979](https://github.com/dsccommunity/SqlServerDsc/issues/979))

### Fixed

- SqlServerDsc
  - Fixed unit tests to call the function `Invoke-TestSetup` outside the
    try-block.
  - Update GitVersion.yml with the correct regular expression.
  - Fix import statement in all tests, making sure it throws if module
    DscResource.Test cannot be imported.
- SqlAlwaysOnService
  - When failing to enable AlwaysOn the resource should now fail with an
    error ([issue #1190](https://github.com/dsccommunity/SqlServerDsc/issues/1190)).
- SqlAgListener
  - Fix IPv6 addresses failing Test-TargetResource after listener creation.

## [13.2.0.0] - 2019-09-18

### Changed

- Changes to SqlServerDsc
  - Fix keywords to lower-case to align with guideline.
  - Fix keywords to have space before a parenthesis to align with guideline.
  - Fix typo in SqlSetup strings ([issue #1419](https://github.com/dsccommunity/SqlServerDsc/issues/1419)).

## [13.1.0.0] - 2019-08-07

### Changed

- Changes to SqlServerDsc
  - New DSC resource SqlAgentFailsafe
  - New DSC resource SqlDatabaseUser ([issue #846](https://github.com/dsccommunity/SqlServerDsc/issues/846)).
    - Adds ability to create database users with more fine-grained control,
      e.g. re-mapping of orphaned logins or a different login. Supports
      creating a user with or without login name, and database users mapped
      to a certificate or asymmetric key.
  - Changes to helper function Invoke-Query
    - Fixes issues in [issue #1355](https://github.com/dsccommunity/SqlServerDsc/issues/1355).
    - Works together with Connect-SQL now.
    - Parameters now match that of Connect-SQL ([issue #1392](https://github.com/dsccommunity/SqlServerDsc/issues/1392)).
    - Can now pass in credentials.
    - Can now pass in 'Microsoft.SqlServer.Management.Smo.Server' object.
    - Can also pipe in 'Microsoft.SqlServer.Management.Smo.Server' object.
    - Can pipe Connect-SQL | Invoke-Query.
    - Added default values to Invoke-Query.
    - Now it will output verbose messages of the query that is run, so it
      not as quiet of what it is doing when a user asks for verbose output
      ([issue #1404](https://github.com/dsccommunity/SqlServerDsc/issues/1404)).
    - It is possible to redact text in the verbose output by providing
      strings in the new parameter `RedactText`.
  - Minor style fixes in unit tests.
  - Changes to helper function Connect-SQL
    - When impersonating WindowsUser credential use the NetworkCredential UserName.
    - Added additional verbose logging.
    - Connect-SQL now uses parameter sets to more intuitive evaluate that
      the correct parameters are used in different scenarios
      ([issue #1403](https://github.com/dsccommunity/SqlServerDsc/issues/1403)).
  - Changes to helper function Connect-SQLAnalysis
    - Parameters now match that of Connect-SQL ([issue #1392](https://github.com/dsccommunity/SqlServerDsc/issues/1392)).
  - Changes to helper function Restart-SqlService
    - Parameters now match that of Connect-SQL ([issue #1392](https://github.com/dsccommunity/SqlServerDsc/issues/1392)).
  - Changes to helper function Restart-ReportingServicesService
    - Parameters now match that of Connect-SQL ([issue #1392](https://github.com/dsccommunity/SqlServerDsc/issues/1392)).
  - Changes to helper function Split-FullSqlInstanceName
    - Parameters and function name changed to use correct casing.
  - Changes to helper function Get-SqlInstanceMajorVersion
    - Parameters now match that of Connect-SQL ([issue #1392](https://github.com/dsccommunity/SqlServerDsc/issues/1392)).
  - Changes to helper function Test-LoginEffectivePermissions
    - Parameters now match that of Connect-SQL ([issue #1392](https://github.com/dsccommunity/SqlServerDsc/issues/1392)).
  - Changes to helper function Test-AvailabilityReplicaSeedingModeAutomatic
    - Parameters now match that of Connect-SQL ([issue #1392](https://github.com/dsccommunity/SqlServerDsc/issues/1392)).
- Changes to SqlServerSecureConnection
  - Forced $Thumbprint to lowercase to fix [issue #1350](https://github.com/dsccommunity/SqlServerDsc/issues/1350).
  - Add parameter SuppressRestart with default value false.
    This allows users to suppress restarts after changes have been made.
    Changes will not take effect until the service has been restarted.
- Changes to SqlSetup
  - Correct minor style violation [issue #1387](https://github.com/dsccommunity/SqlServerDsc/issues/1387).
- Changes to SqlDatabase
  - Get-TargetResource now correctly return `$null` for the collation property
    when the database does not exist ([issue #1395](https://github.com/dsccommunity/SqlServerDsc/issues/1395)).
  - No longer enforces the collation property if the Collation parameter
    is not part of the configuration ([issue #1396](https://github.com/dsccommunity/SqlServerDsc/issues/1396)).
  - Updated resource description in README.md
  - Fix examples to use `PsDscRunAsCredential` ([issue #760](https://github.com/dsccommunity/SqlServerDsc/issues/760)).
  - Added integration tests ([issue #739](https://github.com/dsccommunity/SqlServerDsc/issues/739)).
  - Updated unit tests to the latest template ([issue #1068](https://github.com/dsccommunity/SqlServerDsc/issues/1068)).

## [13.0.0.0] - 2019-06-26

### Changed

- Changes to SqlServerDsc
  - Added SqlAgentAlert resource.
  - Opt-in to the common test 'Common Test - Validation Localization'.
  - Opt-in to the common test 'Common Test - Flagged Script Analyzer Rules'
    ([issue #1101](https://github.com/dsccommunity/SqlServerDsc/issues/1101)).
  - Removed the helper function `New-TerminatingError`, `New-WarningMessage`
    and `New-VerboseMessage` in favor of the the new
    [localization helper functions](https://github.com/dsccommunity/DscResources/blob/master/StyleGuidelines.md#localization).
  - Combine DscResource.LocalizationHelper and DscResource.Common into
    SqlServerDsc.Common ([issue #1357](https://github.com/dsccommunity/SqlServerDsc/issues/1357)).
  - Update Assert-TestEnvironment.ps1 to not error if strict mode is enabled
    and there are no missing dependencies ([issue #1368](https://github.com/dsccommunity/SqlServerDsc/issues/1368)).
- Changes to SqlServerDsc.Common
  - Added StatementTimeout to function 'Connect-SQL' with default 600 seconds (10mins).
  - Added StatementTimeout to function 'Invoke-Query' with default 600 seconds (10mins)
    ([issue #1358](https://github.com/dsccommunity/SqlServerDsc/issues/1358)).
  - Changes to helper function Connect-SQL
    - The function now make it more clear that when using the parameter
      `SetupCredential` is impersonates that user, and by default it does
      not impersonates a user but uses the credential that the resource
      is run as (for example the built-in credential parameter
      `PsDscRunAsCredential`). [@kungfu71186](https://github.com/kungfu71186)
    - Added parameter alias `-DatabaseCredential` for the parameter
      `-SetupCredential`. [@kungfu71186](https://github.com/kungfu71186)
- Changes to SqlAG
  - Added en-US localization.
- Changes to SqlAGReplica
  - Added en-US localization.
  - Improved verbose message output when creating availability group replica,
    removing a availability group replica, and joining the availability
    group replica to the availability group.
- Changes to SqlAlwaysOnService
  - Now outputs the correct verbose message when restarting the service.
- Changes to SqlServerMemory
  - Now outputs the correct verbose messages when calculating the dynamic
    memory, and when limiting maximum memory.
- Changes to SqlServerRole
  - Now outputs the correct verbose message when the members of a role is
    not in desired state.
- Changes to SqlAgentOperator
  - Fix minor issue that when unable to connect to an instance. Instead
    of showing a message saying that connect failed another unrelated
    error message could have been shown, because of an error in the code.
  - Fix typo in test it block.
- Changes to SqlDatabaseRole
  - BREAKING CHANGE: Refactored to enable creation/deletion of the database role
    itself as well as management of the role members. *Note that the resource no
    longer adds database users.* ([issue #845](https://github.com/dsccommunity/SqlServerDsc/issues/845),
    [issue #847](https://github.com/dsccommunity/SqlServerDsc/issues/847),
    [issue #1252](https://github.com/dsccommunity/SqlServerDsc/issues/1252),
    [issue #1339](https://github.com/dsccommunity/SqlServerDsc/issues/1339)).
    [Paul Shamus @pshamus](https://github.com/pshamus)
- Changes to SqlSetup
  - Add an Action type of 'Upgrade'. This will ask setup to do a version
    upgrade where possible ([issue #1368](https://github.com/dsccommunity/SqlServerDsc/issues/1368)).
  - Fix an error when testing for DQS installation ([issue #1368](https://github.com/dsccommunity/SqlServerDsc/issues/1368)).
  - Changed the logic of how default value of FailoverClusterGroupName is
    set since that was preventing the resource to be able to be debugged
    ([issue #448](https://github.com/dsccommunity/SqlServerDsc/issues/448)).
  - Added RSInstallMode parameter ([issue #1163](https://github.com/dsccommunity/SqlServerDsc/issues/1163)).
- Changes to SqlWindowsFirewall
  - Where a version upgrade has changed paths for a database engine, the
    existing firewall rule for that instance will be updated rather than
    another one created ([issue #1368](https://github.com/dsccommunity/SqlServerDsc/issues/1368)).
    Other firewall rules can be fixed to work in the same way later.
- Changes to SqlAGDatabase
  - Added new parameter 'ReplaceExisting' with default false.
    This allows forced restores when a database already exists on secondary.
  - Added StatementTimeout to Invoke-Query to fix Issue#1358
  - Fix issue where calling Get would return an error because the database
    name list may have been returned as a string instead of as a string array
    ([issue #1368](https://github.com/dsccommunity/SqlServerDsc/issues/1368)).

## [12.5.0.0] - 2019-05-15

### Changed

- Changes to SqlServerSecureConnection
  - Updated README and added example for SqlServerSecureConnection,
    instructing users to use the 'SYSTEM' service account instead of
    'LocalSystem'.
- Changes to SqlScript
  - Correctly passes the `$VerbosePreference` to the helper function
    `Invoke-SqlScript` so that `PRINT` statements is outputted correctly
    when verbose output is requested, e.g
    `Start-DscConfiguration -Verbose`.
  - Added en-US localization ([issue #624](https://github.com/dsccommunity/SqlServerDsc/issues/624)).
  - Added additional unit tests for code coverage.
- Changes to SqlScriptQuery
  - Correctly passes the `$VerbosePreference` to the helper function
    `Invoke-SqlScript` so that `PRINT` statements is outputted correctly
    when verbose output is requested, e.g
    `Start-DscConfiguration -Verbose`.
  - Added en-US localization.
  - Added additional unit tests for code coverage.
- Changes to SqlSetup
  - Concatenated Robocopy localization strings ([issue #694](https://github.com/dsccommunity/SqlServerDsc/issues/694)).
  - Made the error message more descriptive when the Set-TargetResource
    function calls the Test-TargetResource function to verify the desired
    state.
- Changes to SqlWaitForAG
  - Added en-US localization ([issue #625](https://github.com/dsccommunity/SqlServerDsc/issues/625)).
- Changes to SqlServerPermission
  - Added en-US localization ([issue #619](https://github.com/dsccommunity/SqlServerDsc/issues/619)).
- Changes to SqlServerMemory
  - Added en-US localization ([issue #617](https://github.com/dsccommunity/SqlServerDsc/issues/617)).
  - No longer will the resource set the MinMemory value if it was provided
    in a configuration that also set the `Ensure` parameter to 'Absent'
    ([issue #1329](https://github.com/dsccommunity/SqlServerDsc/issues/1329)).
  - Refactored unit tests to simplify them add add slightly more code
    coverage.
- Changes to SqlServerMaxDop
  - Added en-US localization ([issue #616](https://github.com/dsccommunity/SqlServerDsc/issues/616)).
- Changes to SqlRS
  - Reporting Services are restarted after changing settings, unless
    `$SuppressRestart` parameter is set ([issue #1331](https://github.com/dsccommunity/SqlServerDsc/issues/1331)).
    `$SuppressRestart` will also prevent Reporting Services restart after initialization.
  - Fixed one of the error handling to use localization, and made the
    error message more descriptive when the Set-TargetResource function
    calls the Test-TargetResource function to verify the desired
    state. *This was done prior to adding full en-US localization.*
  - Fixed ([issue #1258](https://github.com/dsccommunity/SqlServerDsc/issues/1258)).
    When initializing Reporting Services, there is no need to execute `InitializeReportServer`
    CIM method, since executing `SetDatabaseConnection` CIM method initializes
    Reporting Services.
  - [issue #864](https://github.com/dsccommunity/SqlServerDsc/issues/864) SqlRs
    can now initialise SSRS 2017 instances
- Changes to SqlServerLogin
  - Added en-US localization ([issue #615](https://github.com/dsccommunity/SqlServerDsc/issues/615)).
  - Added unit tests to improved code coverage.
- Changes to SqlWindowsFirewall
  - Added en-US localization ([issue #614](https://github.com/dsccommunity/SqlServerDsc/issues/614)).
- Changes to SqlServerEndpoint
  - Added en-US localization ([issue #611](https://github.com/dsccommunity/SqlServerDsc/issues/611)).
- Changes to SqlServerEndpointPermission
  - Added en-US localization ([issue #612](https://github.com/dsccommunity/SqlServerDsc/issues/612)).
- Changes to SqlServerEndpointState
  - Added en-US localization ([issue #613](https://github.com/dsccommunity/SqlServerDsc/issues/613)).
- Changes to SqlDatabaseRole
  - Added en-US localization ([issue #610](https://github.com/dsccommunity/SqlServerDsc/issues/610)).
- Changes to SqlDatabaseRecoveryModel
  - Added en-US localization ([issue #609](https://github.com/dsccommunity/SqlServerDsc/issues/609)).
- Changes to SqlDatabasePermission
  - Added en-US localization ([issue #608](https://github.com/dsccommunity/SqlServerDsc/issues/608)).
- Changes to SqlDatabaseOwner
  - Added en-US localization ([issue #607](https://github.com/dsccommunity/SqlServerDsc/issues/607)).
- Changes to SqlDatabase
  - Added en-US localization ([issue #606](https://github.com/dsccommunity/SqlServerDsc/issues/606)).
- Changes to SqlAGListener
  - Added en-US localization ([issue #604](https://github.com/dsccommunity/SqlServerDsc/issues/604)).
- Changes to SqlAlwaysOnService
  - Added en-US localization ([issue #603](https://github.com/dsccommunity/SqlServerDsc/issues/608)).
- Changes to SqlAlias
  - Added en-US localization ([issue #602](https://github.com/dsccommunity/SqlServerDsc/issues/602)).
  - Removed ShouldProcess for the code, since it has no purpose in a DSC
    resource ([issue #242](https://github.com/dsccommunity/SqlServerDsc/issues/242)).
- Changes to SqlServerReplication
  - Added en-US localization ([issue #620](https://github.com/dsccommunity/SqlServerDsc/issues/620)).
  - Refactored Get-TargetResource slightly so it provide better verbose
    messages.

## [12.4.0.0] - 2019-04-03

### Changed

- Changes to SqlServerDsc
  - Added new resources.
    - SqlRSSetup
  - Added helper module DscResource.Common from the repository
    DscResource.Template.
    - Moved all helper functions from SqlServerDscHelper.psm1 to DscResource.Common.
    - Renamed Test-SqlDscParameterState to Test-DscParameterState.
    - New-TerminatingError error text for a missing localized message now matches
      the output even if the "missing localized message" localized message is
      also missing.
  - Added helper module DscResource.LocalizationHelper from the repository
    DscResource.Template, this replaces the helper module CommonResourceHelper.psm1.
  - Cleaned up unit tests, mostly around loading cmdlet stubs and loading
    classes stubs, but also some tests that were using some odd variants.
  - Fix all integration tests according to issue [PowerShell/DscResource.Template#14](https://github.com/dsccommunity/DscResource.Template/issues/14).
- Changes to SqlServerMemory
  - Updated Cim Class to Win32_ComputerSystem (instead of Win32_PhysicalMemory)
    because the correct memory size was not being detected correctly on Azure VMs
    ([issue #914](https://github.com/dsccommunity/SqlServerDsc/issues/914)).
- Changes to SqlSetup
  - Split integration tests into two jobs, one for running integration tests
    for SQL Server 2016 and another for running integration test for
    SQL Server 2017 ([issue #858](https://github.com/dsccommunity/SqlServerDsc/issues/858)).
  - Localized messages for Master Data Services no longer start and end with
    single quote.
  - When installing features a verbose message is written if a feature is found
    to already be installed. It no longer quietly removes the feature from the
    `/FEATURES` argument.
  - Cleaned up a bit in the tests, removed excessive piping.
  - Fixed minor typo in examples.
  - A new optional parameter `FeatureFlag` parameter was added to control
    breaking changes. Functionality added under a feature flag can be
    toggled on or off, and could be changed later to be the default.
    This way we can also make more of the new functionalities the default
    in the same breaking change release ([issue #1105](https://github.com/dsccommunity/SqlServerDsc/issues/1105)).
  - Added a new way of detecting if the shared feature CONN (Client Tools
    Connectivity, and SQL Client Connectivity SDK), BC (Client Tools
    Backwards Compatibility), and SDK (Client Tools SDK) is installed or
    not. The new functionality is used when the parameter `FeatureFlag`
    is set to `'DetectionSharedFeatures'` ([issue #1105](https://github.com/dsccommunity/SqlServerDsc/issues/1105)).
  - Added a new helper function `Get-InstalledSharedFeatures` to move out
    some of the code from the `Get-TargetResource` to make unit testing
    easier and faster.
  - Changed the logic of 'Build the argument string to be passed to setup' to
    not quote the value if root directory is specified
    ([issue #1254](https://github.com/dsccommunity/SqlServerDsc/issues/1254)).
  - Moved some resource specific helper functions to the new helper module
    DscResource.Common so they can be shared with the new resource SqlRSSetup.
  - Improved verbose messages in Test-TargetResource function to more
    clearly tell if features are already installed or not.
  - Refactored unit tests for the functions Test-TargetResource and
    Set-TargetResource to improve testing speed.
  - Modified the Test-TargetResource and Set-TargetResource to not be
    case-sensitive when comparing feature names. *This was handled
    correctly in real-world scenarios, but failed when running the unit
    tests (and testing casing).*
- Changes to SqlAGDatabase
  - Fix MatchDatabaseOwner to check for CONTROL SERVER, IMPERSONATE LOGIN, or
    CONTROL LOGIN permission in addition to IMPERSONATE ANY LOGIN.
  - Update and fix MatchDatabaseOwner help text.
- Changes to SqlAG
  - Updated documentation on the behaviour of defaults as they only apply when
    creating a group.
- Changes to SqlAGReplica
  - AvailabilityMode, BackupPriority, and FailoverMode defaults only apply when
    creating a replica not when making changes to an existing replica. Explicit
    parameters will still change existing replicas ([issue #1244](https://github.com/dsccommunity/SqlServerDsc/issues/1244)).
  - ReadOnlyRoutingList now gets updated without throwing an error on the first
    run ([issue #518](https://github.com/dsccommunity/SqlServerDsc/issues/518)).
  - Test-Resource fixed to report whether ReadOnlyRoutingList desired state
    has been reached correctly ([issue #1305](https://github.com/dsccommunity/SqlServerDsc/issues/1305)).
- Changes to SqlDatabaseDefaultLocation
  - No longer does the Test-TargetResource fail on the second test run
    when the backup file path was changed, and the path was ending with
    a backslash ([issue #1307](https://github.com/dsccommunity/SqlServerDsc/issues/1307)).

## [12.3.0.0] - 2019-02-20

### Changed

- Changes to SqlServerDsc
  - Reverting the change that was made as part of the
    [issue #1260](https://github.com/dsccommunity/SqlServerDsc/issues/1260)
    in the previous release, as it only mitigated the issue, it did not
    solve the issue.
  - Removed the container testing since that broke the integration tests,
    possible due to using excessive amount of memory on the AppVeyor build
    worker. This will make the unit tests to take a bit longer to run
    ([issue #1260](https://github.com/dsccommunity/SqlServerDsc/issues/1260)).
  - The unit tests and the integration tests are now run in two separate
    build workers in AppVeyor. One build worker runs the integration tests,
    while a second build worker runs the unit tests. The build workers runs
    in parallel on paid accounts, but sequentially on free accounts
    ([issue #1260](https://github.com/dsccommunity/SqlServerDsc/issues/1260)).
  - Clean up error handling in some of the integration tests that was
    part of a workaround for a bug in Pester. The bug is resolved, and
    the error handling is not again built into Pester.
  - Speeding up the AppVeyor tests by splitting the common tests in a
    separate build job.
  - Updated the appveyor.yml to have the correct build step, and also
    correct run the build step only in one of the jobs.
  - Update integration tests to use the new integration test template.
  - Added SqlAgentOperator resource.
- Changes to SqlServiceAccount
  - Fixed Get-ServiceObject when searching for Integration Services service.
    Unlike the rest of SQL Server services, the Integration Services service
    cannot be instanced, however you can have multiple versions installed.
    Get-Service object would return the correct service name that you
    are looking for, but it appends the version number at the end. Added
    parameter VersionNumber so the search would return the correct
    service name.
  - Added code to allow for using Managed Service Accounts.
  - Now the correct service type string value is returned by the function
    `Get-TargetResource`. Previously one value was passed in as a parameter
    (e.g. `DatabaseEngine`), but a different string value as returned
    (e.g. `SqlServer`). Now `Get-TargetResource` return the same values
    that can be passed as values in the parameter `ServiceType`
    ([issue #981](https://github.com/dsccommunity/SqlServerDsc/issues/981)).
- Changes to SqlServerLogin
  - Fixed issue in Test-TargetResource to valid password on disabled accounts
    ([issue #915](https://github.com/dsccommunity/SqlServerDsc/issues/915)).
  - Now when adding a login of type SqlLogin, and the SQL Server login mode
    is set to `'Integrated'`, an error is correctly thrown
    ([issue #1179](https://github.com/dsccommunity/SqlServerDsc/issues/1179)).
- Changes to SqlSetup
  - Updated the integration test to stop the named instance while installing
    the other instances to mitigate
    [issue #1260](https://github.com/dsccommunity/SqlServerDsc/issues/1260).
  - Add parameters to configure the Tempdb files during the installation of
    the instance. The new parameters are SqlTempdbFileCount, SqlTempdbFileSize,
    SqlTempdbFileGrowth, SqlTempdbLogFileSize and SqlTempdbLogFileGrowth
    ([issue #1167](https://github.com/dsccommunity/SqlServerDsc/issues/1167)).
- Changes to SqlServerEndpoint
  - Add the optional parameter Owner. The default owner remains the login used
    for the creation of the endpoint
    ([issue #1251](https://github.com/dsccommunity/SqlServerDsc/issues/1251)).
    [Maxime Daniou (@mdaniou)](https://github.com/mdaniou)
  - Add integration tests
    ([issue #744](https://github.com/dsccommunity/SqlServerDsc/issues/744)).
    [Maxime Daniou (@mdaniou)](https://github.com/mdaniou)

## [12.2.0.0] - 2019-01-09

### Changed

- Changes to SqlServerDsc
  - During testing in AppVeyor the Build Worker is restarted in the install
    step to make sure the are no residual changes left from a previous SQL
    Server install on the Build Worker done by the AppVeyor Team
    ([issue #1260](https://github.com/dsccommunity/SqlServerDsc/issues/1260)).
  - Code cleanup: Change parameter names of Connect-SQL to align with resources.
  - Updated README.md in the Examples folder.
    - Added a link to the new xADObjectPermissionEntry examples in
      ActiveDirectory, fixed a broken link and a typo.
      [Adam Rush (@adamrushuk)](https://github.com/adamrushuk)
- Change to SqlServerLogin so it doesn't check properties for absent logins.
  - Fix for ([issue #1096](https://github.com/dsccommunity/SqlServerDsc/issues/1096))

## [12.1.0.0] - 2018-10-24

### Changed

- Changes to SqlServerDsc
  - Add support for validating the code with the DSC ResourceKit
    Script Analyzer rules, both in Visual Studio Code and directly using
    `Invoke-ScriptAnalyzer`.
  - Opt-in for common test "Common Tests - Validate Markdown Links".
  - Updated broken links in `\README.md` and in `\Examples\README.md`
  - Opt-in for common test 'Common Tests - Relative Path Length'.
  - Updated the Installation section in the README.md.
  - Updated the Contributing section in the README.md after
    [Style Guideline and Best Practices guidelines](https://github.com/dsccommunity/DscResources/blob/master/StyleGuidelines.md)
    has merged into one document.
  - To speed up testing in AppVeyor, unit tests are now run in two containers.
  - Adding the PowerShell script `Assert-TestEnvironment.ps1` which
    must be run prior to running any unit tests locally with
    `Invoke-Pester`.
    Read more in the specific contributing guidelines, under the section
    [Unit Tests](https://github.com/dsccommunity/SqlServerDsc/blob/dev/CONTRIBUTING.md#unit-tests).
- Changes to SqlServerDscHelper
  - Fix style guideline lint errors.
  - Changes to Connect-SQL
    - Adding verbose message in Connect-SQL so it
      now shows the username that is connecting.
  - Changes to Import-SQLPS
    - Fixed so that when importing SQLPS it imports
      using the path (and not the .psd1 file).
    - Fixed so that the verbose message correctly
      shows the name, version and path when importing
      the module SQLPS (it did show correctly for the
      SqlServer module).
- Changes to SqlAg, SqlAGDatabase, and SqlAGReplica examples
  - Included configuration for SqlAlwaysOnService to enable
    HADR on each node to avoid confusion
    ([issue #1182](https://github.com/dsccommunity/SqlServerDsc/issues/1182)).
- Changes to SqlServerDatabaseMail
  - Minor update to Ensure parameter description in the README.md.
- Changes to Write-ModuleStubFile.ps1
  - Create aliases for cmdlets in the stubbed module which have aliases
    ([issue #1224](https://github.com/dsccommunity/SqlServerDsc/issues/1224)).
    [Dan Reist (@randomnote1)](https://github.com/randomnote1)
  - Use a string builder to build the function stubs.
  - Fixed formatting issues for the function to work with modules other
    than SqlServer.
- New DSC resource SqlServerSecureConnection
  - New resource to configure a SQL Server instance for encrypted SQL
    connections.
- Changes to SqlAlwaysOnService
  - Updated integration tests to use NetworkingDsc
    ([issue #1129](https://github.com/dsccommunity/SqlServerDsc/issues/1129)).
- Changes to SqlServiceAccount
  - Fix unit tests that didn't mock some of the calls. It no longer fail
    when a SQL Server installation is not present on the node running the
    unit test ([issue #983](https://github.com/dsccommunity/SqlServerDsc/issues/983)).

## [12.0.0.0] - 2018-09-05

### Changed

- Changes to SqlServerDatabaseMail
  - DisplayName is now properly treated as display name
    for the originating email address ([issue #1200](https://github.com/dsccommunity/SqlServerDsc/issue/1200)).
    [Nick Reilingh (@NReilingh)](https://github.com/NReilingh)
    - DisplayName property now defaults to email address instead of server name.
    - Minor improvements to documentation.
- Changes to SqlAGDatabase
  - Corrected reference to "PsDscRunAsAccount" in documentation
    ([issue #1199](https://github.com/dsccommunity/SqlServerDsc/issues/1199)).
    [Nick Reilingh (@NReilingh)](https://github.com/NReilingh)
- Changes to SqlDatabaseOwner
  - BREAKING CHANGE: Support multiple instances on the same node.
    The parameter InstanceName is now Key and cannot be omitted
    ([issue #1197](https://github.com/dsccommunity/SqlServerDsc/issues/1197)).
- Changes to SqlSetup
  - Added new parameters to allow to define the startup types for the Sql Engine
    service, the Agent service, the Analysis service and the Integration Service.
    The new optional parameters are respectively SqlSvcStartupType, AgtSvcStartupType,
    AsSvcStartupType, IsSvcStartupType and RsSvcStartupType ([issue #1165](https://github.com/dsccommunity/SqlServerDsc/issues/1165).
    [Maxime Daniou (@mdaniou)](https://github.com/mdaniou)

## [11.4.0.0] - 2018-07-25

### Changed

- Changes to SqlServerDsc
  - Updated helper function Restart-SqlService to have to new optional parameters
    `SkipClusterCheck` and `SkipWaitForOnline`. This was to support more aspects
    of the resource SqlServerNetwork.
  - Updated helper function `Import-SQLPSModule`
    - To only import module if the
      module does not exist in the session.
    - To always import the latest version of 'SqlServer' or 'SQLPS' module, if
      more than one version exist on the target node. It will still prefer to
      use 'SqlServer' module.
  - Updated all the examples and integration tests to not use
    `PSDscAllowPlainTextPassword`, so examples using credentials or
    passwords by default are secure.
- Changes to SqlAlwaysOnService
  - Integration tests was updated to handle new IPv6 addresses on the AppVeyor
    build worker ([issue #1155](https://github.com/dsccommunity/SqlServerDsc/issues/1155)).
- Changes to SqlServerNetwork
  - Refactor SqlServerNetwork to not load assembly from GAC ([issue #1151](https://github.com/dsccommunity/SqlServerDsc/issues/1151)).
  - The resource now supports restarting the SQL Server service when both
    enabling and disabling the protocol.
  - Added integration tests for this resource
    ([issue #751](https://github.com/dsccommunity/SqlServerDsc/issues/751)).
- Changes to SqlAG
  - Removed excess `Import-SQLPSModule` call.
- Changes to SqlSetup
  - Now after a successful install the "SQL PowerShell module" is reevaluated and
    forced to be reimported into the session. This is to support that a never
    version of SQL Server was installed side-by-side so that SQLPS module should
    be used instead.

## [11.3.0.0] - 2018-06-13

### Changed

- Changes to SqlServerDsc
  - Moved decoration for integration test to resolve a breaking change in
    DscResource.Tests.
  - Activated the GitHub App Stale on the GitHub repository.
  - Added a CODE\_OF\_CONDUCT.md with the same content as in the README.md
    [issue #939](https://github.com/dsccommunity/SqlServerDsc/issues/939).
  - New resources:
    - Added SqlScriptQueryResource. [Chase Wilson (@chasewilson)](https://github.com/chasewilson)
  - Fix for issue #779 [Paul Kelly (@prkelly)](https://github.com/prkelly)

## [11.2.0.0] - 2018-05-02

- Changes to SqlServerDsc
  - Added new test helper functions in the CommonTestHelpers module. These are used
    by the integration tests.
    - **New-IntegrationLoopbackAdapter:** Installs the PowerShell module
      'LoopbackAdapter' from PowerShell Gallery and creates a new network
      loopback adapter.
    - **Remove-IntegrationLoopbackAdapter:** Removes a new network loopback adapter.
    - **Get-NetIPAddressNetwork:** Returns the IP network address from an IPv4 address
      and prefix length.
  - Enabled PSSA rule violations to fail build in the CI environment.
  - Renamed SqlServerDsc.psd1 to be consistent
    ([issue #1116](https://github.com/dsccommunity/SqlServerDsc/issues/1116)).
    [Glenn Sarti (@glennsarti)](https://github.com/glennsarti)
- Changes to Unit Tests
  - Updated
    the following resources unit test template to version 1.2.1
    - SqlWaitForAG ([issue #1088](https://github.com/dsccommunity/SqlServerDsc/issues/1088)).
      [Michael Fyffe (@TraGicCode)](https://github.com/TraGicCode)
- Changes to SqlAlwaysOnService
  - Updated the integration tests to use a loopback adapter to be less intrusive
    in the build worker environment.
  - Minor code cleanup in integration test, fixed the scope on variable.
- Changes to SqlSetup
  - Updated the integration tests to stop some services after each integration test.
    This is to save memory on the AppVeyor build worker.
  - Updated the integration tests to use a SQL Server 2016 Service Pack 1.
  - Fixed Script Analyzer rule error.
- Changes to SqlRS
  - Updated the integration tests to stop the Reporting Services service after
    the integration test. This is to save memory on the AppVeyor build worker.
  - The helper function `Restart-ReportingServicesService` should no longer timeout
    when restarting the service ([issue #1114](https://github.com/dsccommunity/SqlServerDsc/issues/1114)).
- Changes to SqlServiceAccount
  - Updated the integration tests to stop some services after each integration test.
    This is to save memory on the AppVeyor build worker.
- Changes to SqlServerDatabaseMail
  - Fixed Script Analyzer rule error.

## [11.1.0.0] - 2018-03-21

### Changed

- Changes to SqlServerDsc
  - Updated the PULL\_REQUEST\_TEMPLATE with an improved task list and modified
    some text to be clearer ([issue #973](https://github.com/dsccommunity/SqlServerDsc/issues/973)).
  - Updated the ISSUE_TEMPLATE to hopefully be more intuitive and easier to use.
  - Added information to ISSUE_TEMPLATE that issues must be reproducible in
    SqlServerDsc resource module (if running the older xSQLServer resource module)
    ([issue #1036](https://github.com/dsccommunity/SqlServerDsc/issues/1036)).
  - Updated ISSUE_TEMPLATE.md with a note about sensitive information ([issue #1092](https://github.com/dsccommunity/SqlServerDsc/issues/1092)).
- Changes to SqlServerLogin
  - [Claudio Spizzi (@claudiospizzi)](https://github.com/claudiospizzi): Fix password
    test fails for nativ sql users ([issue #1048](https://github.com/dsccommunity/SqlServerDsc/issues/1048)).
- Changes to SqlSetup
  - [Michael Fyffe (@TraGicCode)](https://github.com/TraGicCode): Clarify usage
    of 'SecurityMode' along with adding parameter validations for the only 2
    supported values ([issue #1010](https://github.com/dsccommunity/SqlServerDsc/issues/1010)).
  - Now accounts containing '$' will be able to be used for installing
    SQL Server. Although, if the account ends with '$' it is considered a
    Managed Service Account ([issue #1055](https://github.com/dsccommunity/SqlServerDsc/issues/1055)).
- Changes to Integration Tests
  - [Michael Fyffe (@TraGicCode)](https://github.com/TraGicCode): Replace xStorage
    dsc resource module with StorageDsc ([issue #1038](https://github.com/dsccommunity/SqlServerDsc/issues/1038)).
- Changes to Unit Tests
  - [Michael Fyffe (@TraGicCode)](https://github.com/TraGicCode): Updated
    the following resources unit test template to version 1.2.1
    - SqlAlias ([issue #999](https://github.com/dsccommunity/SqlServerDsc/issues/999)).
    - SqlWindowsFirewall ([issue #1089](https://github.com/dsccommunity/SqlServerDsc/issues/1089)).

## [11.0.0.0] - 2018-02-07

### Changed

- Changes to SqlServerDsc
  - BREAKING CHANGE: Resource SqlRSSecureConnectionLevel was remove
    ([issue #990](https://github.com/dsccommunity/SqlServerDsc/issues/990)).
    The parameter that was set using that resource has been merged into resource
    SqlRS as the parameter UseSsl. The UseSsl parameter is of type boolean. This
    change was made because from SQL Server 2008 R2 this value is made an on/off
    switch. Read more in the article [ConfigurationSetting Method - SetSecureConnectionLevel](https://docs.microsoft.com/en-us/sql/reporting-services/wmi-provider-library-reference/configurationsetting-method-setsecureconnectionlevel).
  - Updated so that named parameters are used for New-Object cmdlet. This was
    done to follow the style guideline.
  - Updated manifest and license to reflect the new year
    ([issue #965](https://github.com/dsccommunity/SqlServerDsc/issues/965)).
  - Added a README.md under Tests\Integration to help contributors to write
    integration tests.
  - Added 'Integration tests' section in the CONTRIBUTING.md.
  - The complete examples were removed. They were no longer accurate and some
    referenced resources that no longer exist. Accurate examples can be found
    in each specific resource example folder. Examples for installing Failover Cluster
    can be found in the resource examples folders in the xFailOverCluster
    resource module ([issue #462](https://github.com/dsccommunity/SqlServerDsc/issues/462)).
  - A README.md was created under the Examples folder to be used as reference how
    to install certain scenarios ([issue #462](https://github.com/dsccommunity/SqlServerDsc/issues/462)).
  - Removed the local specific common test for compiling examples in this repository
    and instead opted-in for the common test in the 'DscResource.Tests' repository
    ([issue #669](https://github.com/dsccommunity/SqlServerDsc/issues/669)).
  - Added new resource SqlServerDatabaseMail for configuring SQL Server
    Database Mail ([issue #155](https://github.com/dsccommunity/SqlServerDsc/issues/155)).
  - Updated the helper function Test-SQLDscParameterState to handle the
    data type UInt16.
  - Fixed typo in SqlServerDscCommon.Tests.
  - Updated README.md with known issue section for each resource.
  - Resources that did not have a description in the README.md now has one.
  - Resources that missed links to the examples in the README.md now has those
    links.
  - Style changes in all examples, removing type [System.Management.Automation.Credential()]
    from credential parameters ([issue #1003](https://github.com/dsccommunity/SqlServerDsc/issues/1003)),
    and renamed the credential parameter so it is not using abbreviation.
  - Updated the security token for AppVeyor status badge in README.md. When we
    renamed the repository the security token was changed
    ([issue #1012](https://github.com/dsccommunity/SqlServerDsc/issues/1012)).
  - Now the helper function Restart-SqlService, after restarting the SQL Server
    service, does not return until it can connect to the SQL Server instance, and
    the instance returns status 'Online' ([issue #1008](https://github.com/dsccommunity/SqlServerDsc/issues/1008)).
    If it fails to connect within the timeout period (defaults to 120 seconds) it
    throws an error.
  - Fixed typo in comment-base help for helper function Test-AvailabilityReplicaSeedingModeAutomatic.
  - Style cleanup in helper functions and tests.
- Changes to SqlAG
  - Fixed typos in tests.
  - Style cleanup in code and tests.
- Changes to SqlAGDatabase
  - Style cleanup in code and tests.
- Changes to SqlAGListener
  - Fixed typo in comment-based help.
  - Style cleanup in code and tests.
- Changes to SqlAGReplica
  - Minor code style cleanup. Removed unused variable and instead piped the cmdlet
    Join-SqlAvailabilityGroup to Out-Null.
  - Fixed minor typos in comment-based help.
  - Fixed minor typos in comment.
  - Style cleanup in code and tests.
  - Updated description for parameter Name in README.md and in comment-based help
    ([issue #1034](https://github.com/dsccommunity/SqlServerDsc/issues/1034)).
- Changes to SqlAlias
  - Fixed issue where exception was thrown if reg keys did not exist
    ([issue #949](https://github.com/dsccommunity/SqlServerDsc/issues/949)).
  - Style cleanup in tests.
- Changes to SqlAlwaysOnService
  - Refactor integration tests slightly to improve run time performance
    ([issue #1001](https://github.com/dsccommunity/SqlServerDsc/issues/1001)).
  - Style cleanup in code and tests.
- Changes to SqlDatabase
  - Fix minor Script Analyzer warning.
- Changes to SqlDatabaseDefaultLocation
  - Refactor integration tests slightly to improve run time performance
    ([issue #1001](https://github.com/dsccommunity/SqlServerDsc/issues/1001)).
  - Minor style cleanup of code in tests.
- Changes to SqlDatabaseRole
  - Style cleanup in tests.
- Changes to SqlRS
  - Replaced Get-WmiObject with Get-CimInstance to fix Script Analyzer warnings
    ([issue #264](https://github.com/dsccommunity/SqlServerDsc/issues/264)).
  - Refactored the resource to use Invoke-CimMethod.
  - Added parameter UseSsl which when set to $true forces connections to the
    Reporting Services to use SSL when connecting ([issue #990](https://github.com/dsccommunity/SqlServerDsc/issues/990)).
  - Added complete example for SqlRS (based on the integration tests)
    ([issue #634](https://github.com/dsccommunity/SqlServerDsc/issues/634)).
  - Refactor integration tests slightly to improve run time performance
    ([issue #1001](https://github.com/dsccommunity/SqlServerDsc/issues/1001)).
  - Style cleanup in code and tests.
- Changes to SqlScript
  - Style cleanup in tests.
  - Updated examples.
  - Added integration tests.
  - Fixed minor typos in comment-based help.
  - Added new example based on integration test.
- Changes to SqlServerConfiguration
  - Fixed minor typos in comment-based help.
  - Now the verbose message say what option is changing and to what value
    ([issue #1014](https://github.com/dsccommunity/SqlServerDsc/issues/1014)).
  - Changed the RestartTimeout parameter from type SInt32 to type UInt32.
  - Added localization ([issue #605](https://github.com/dsccommunity/SqlServerDsc/issues/605)).
  - Style cleanup in code and tests.
- Changes to SqlServerEndpoint
  - Updated README.md with links to the examples
    ([issue #504](https://github.com/dsccommunity/SqlServerDsc/issues/504)).
  - Style cleanup in tests.
- Changes to SqlServerLogin
  - Added integration tests ([issue #748](https://github.com/dsccommunity/SqlServerDsc/issues/748)).
  - Minor code style cleanup.
  - Removed unused variable and instead piped the helper function Connect-SQL to
    Out-Null.
  - Style cleanup in tests.
- Changes to SqlServerMaxDop
  - Minor style changes in the helper function Get-SqlDscDynamicMaxDop.
- Changes to SqlServerMemory
  - Style cleanup in code and tests.
- Changes to SqlServerPermission
  - Fixed minor typos in comment-based help.
  - Style cleanup in code.
- Changes to SqlServerReplication
  - Fixed minor typos in verbose messages.
  - Style cleanup in tests.
- Changes to SqlServerNetwork
  - Added sysadmin account parameter usage to the examples.
- Changes to SqlServerReplication
  - Fix Script Analyzer warning ([issue #263](https://github.com/dsccommunity/SqlServerDsc/issues/263)).
- Changes to SqlServerRole
  - Added localization ([issue #621](https://github.com/dsccommunity/SqlServerDsc/issues/621)).
  - Added integration tests ([issue #756](https://github.com/dsccommunity/SqlServerDsc/issues/756)).
  - Updated example to add two server roles in the same configuration.
  - Style cleanup in tests.
- Changes to SqlServiceAccount
  - Default services are now properly detected
    ([issue #930](https://github.com/dsccommunity/SqlServerDsc/issues/930)).
  - Made the description of parameter RestartService more descriptive
    ([issue #960](https://github.com/dsccommunity/SqlServerDsc/issues/960)).
  - Added a read-only parameter ServiceAccountName so that the service account
    name is correctly returned as a string ([issue #982](https://github.com/dsccommunity/SqlServerDsc/issues/982)).
  - Added integration tests ([issue #980](https://github.com/dsccommunity/SqlServerDsc/issues/980)).
  - The timing issue that the resource returned before SQL Server service was
    actually restarted has been solved by a change in the helper function
    Restart-SqlService ([issue #1008](https://github.com/dsccommunity/SqlServerDsc/issues/1008)).
    Now Restart-SqlService waits for the instance to return status 'Online' or
    throws an error saying it failed to connect within the timeout period.
  - Style cleanup in code and tests.
- Changes to SqlSetup
  - Added parameter `ASServerMode` to support installing Analysis Services in
    Multidimensional mode, Tabular mode and PowerPivot mode
    ([issue #388](https://github.com/dsccommunity/SqlServerDsc/issues/388)).
  - Added integration tests for testing Analysis Services Multidimensional mode
    and Tabular mode.
  - Cleaned up integration tests.
  - Added integration tests for installing a default instance of Database Engine.
  - Refactor integration tests slightly to improve run time performance
    ([issue #1001](https://github.com/dsccommunity/SqlServerDsc/issues/1001)).
  - Added PSSA rule 'PSUseDeclaredVarsMoreThanAssignments' override in the
    function Set-TargetResource for the variable $global:DSCMachineStatus.
  - Style cleanup in code and tests.
- Changes to SqlWaitForAG
  - Style cleanup in code.
- Changes to SqlWindowsFirewall
  - Fixed minor typos in comment-based help.
  - Style cleanup in code.

## [10.0.0.0] - 2017-12-14

### Changed

- BREAKING CHANGE: Resource module has been renamed to SqlServerDsc
  ([issue #916](https://github.com/dsccommunity/SqlServerDsc/issues/916)).
- BREAKING CHANGE: Significant rename to reduce length of resource names
  - See [issue #851](https://github.com/dsccommunity/SqlServerDsc/issues/851)
    for a complete table mapping rename changes.
  - Impact to all resources.
- Changes to CONTRIBUTING.md
  - Added details to the naming convention used in SqlServerDsc.
- Changes to SqlServerDsc
  - The examples in the root of the Examples folder are obsolete. A note was
    added to the comment-based help in each example stating it is obsolete.
    This is a temporary measure until they are replaced
    ([issue #904](https://github.com/dsccommunity/SqlServerDsc/issues/904)).
  - Added new common test (regression test) for validating the long path
    issue for compiling resources in Azure Automation.
  - Fix resources in alphabetical order in README.md ([issue #908](https://github.com/dsccommunity/SqlServerDsc/issues/908)).
- Changes to SqlAG
  - BREAKING CHANGE: Parameters SQLServer and SQLInstanceName has been renamed
    to ServerName and InstanceName respectively
    ([issue #308](https://github.com/dsccommunity/SqlServerDsc/issues/308)).
  - BREAKING CHANGE: The read-only property SQLServerNetName was removed in favor
    of EndpointHostName ([issue #924](https://github.com/dsccommunity/SqlServerDsc/issues/924)).
    Get-TargetResource will now return the value of property [NetName](https://technet.microsoft.com/en-us/library/microsoft.sqlserver.management.smo.server.netname(v=sql.105).aspx)
    for the property EndpointHostName.
- Changes to SqlAGDatabase
  - BREAKING CHANGE: Parameters SQLServer and SQLInstanceName has been renamed
    to ServerName and InstanceName respectively
    ([issue #308](https://github.com/dsccommunity/SqlServerDsc/issues/308)).
  - Changed the Get-MatchingDatabaseNames function to be case insensitive when
    matching database names ([issue #912](https://github.com/dsccommunity/SqlServerDsc/issues/912)).
- Changes to SqlAGListener
  - BREAKING CHANGE: Parameter NodeName has been renamed to ServerName
    ([issue #308](https://github.com/dsccommunity/SqlServerDsc/issues/308)).
- Changes to SqlAGReplica
  - BREAKING CHANGE: Parameters SQLServer and SQLInstanceName has been renamed
    to ServerName and InstanceName respectively
    ([issue #308](https://github.com/dsccommunity/SqlServerDsc/issues/308)).
  - BREAKING CHANGE: Parameters PrimaryReplicaSQLServer and PrimaryReplicaSQLInstanceName
    has been renamed to PrimaryReplicaServerName and PrimaryReplicaInstanceName
    respectively ([issue #922](https://github.com/dsccommunity/SqlServerDsc/issues/922)).
  - BREAKING CHANGE: The read-only property SQLServerNetName was removed in favor
    of EndpointHostName ([issue #924](https://github.com/dsccommunity/SqlServerDsc/issues/924)).
    Get-TargetResource will now return the value of property [NetName](https://technet.microsoft.com/en-us/library/microsoft.sqlserver.management.smo.server.netname(v=sql.105).aspx)
    for the property EndpointHostName.
- Changes to SqlAlwaysOnService
  - BREAKING CHANGE: Parameters SQLServer and SQLInstanceName has been renamed
    to ServerName and InstanceName respectively
    ([issue #308](https://github.com/dsccommunity/SqlServerDsc/issues/308)).
- Changes to SqlDatabase
  - BREAKING CHANGE: Parameters SQLServer and SQLInstanceName has been renamed
    to ServerName and InstanceName respectively
    ([issue #308](https://github.com/dsccommunity/SqlServerDsc/issues/308)).
- Changes SqlDatabaseDefaultLocation
  - BREAKING CHANGE: Parameters SQLServer and SQLInstanceName has been renamed
    to ServerName and InstanceName respectively
    ([issue #308](https://github.com/dsccommunity/SqlServerDsc/issues/308)).
- Changes to SqlDatabaseOwner
  - BREAKING CHANGE: Parameters SQLServer and SQLInstanceName has been renamed
    to ServerName and InstanceName respectively
    ([issue #308](https://github.com/dsccommunity/SqlServerDsc/issues/308)).
- Changes to SqlDatabasePermission
  - BREAKING CHANGE: Parameters SQLServer and SQLInstanceName has been renamed
    to ServerName and InstanceName respectively
    ([issue #308](https://github.com/dsccommunity/SqlServerDsc/issues/308)).
- Changes to SqlDatabaseRecoveryModel
  - BREAKING CHANGE: Parameters SQLServer and SQLInstanceName has been renamed
    to ServerName and InstanceName respectively
    ([issue #308](https://github.com/dsccommunity/SqlServerDsc/issues/308)).
- Changes to SqlDatabaseRole
  - BREAKING CHANGE: Parameters SQLServer and SQLInstanceName has been renamed
    to ServerName and InstanceName respectively
    ([issue #308](https://github.com/dsccommunity/SqlServerDsc/issues/308)).
- Changes to SqlRS
  - BREAKING CHANGE: Parameters RSSQLServer and RSSQLInstanceName has been renamed
    to DatabaseServerName and DatabaseInstanceName respectively
    ([issue #923](https://github.com/dsccommunity/SqlServerDsc/issues/923)).
- Changes to SqlServerConfiguration
  - BREAKING CHANGE: Parameters SQLServer and SQLInstanceName has been renamed
    to ServerName and InstanceName respectively
    ([issue #308](https://github.com/dsccommunity/SqlServerDsc/issues/308)).
- Changes to SqlServerEndpoint
  - BREAKING CHANGE: Parameters SQLServer and SQLInstanceName has been renamed
    to ServerName and InstanceName respectively
    ([issue #308](https://github.com/dsccommunity/SqlServerDsc/issues/308)).
- Changes to SqlServerEndpointPermission
  - BREAKING CHANGE: Parameter NodeName has been renamed to ServerName
    ([issue #308](https://github.com/dsccommunity/SqlServerDsc/issues/308)).
  - Now the examples files have a shorter name so that resources will not fail
    to compile in Azure Automation ([issue #934](https://github.com/dsccommunity/SqlServerDsc/issues/934)).
- Changes to SqlServerEndpointState
  - BREAKING CHANGE: Parameter NodeName has been renamed to ServerName
    ([issue #308](https://github.com/dsccommunity/SqlServerDsc/issues/308)).
- Changes to SqlServerLogin
  - BREAKING CHANGE: Parameters SQLServer and SQLInstanceName has been renamed
    to ServerName and InstanceName respectively
    ([issue #308](https://github.com/dsccommunity/SqlServerDsc/issues/308)).
- Changes to SqlServerMaxDop
  - BREAKING CHANGE: Parameters SQLServer and SQLInstanceName has been renamed
    to ServerName and InstanceName respectively
    ([issue #308](https://github.com/dsccommunity/SqlServerDsc/issues/308)).
- Changes to SqlServerMemory
  - BREAKING CHANGE: Parameters SQLServer and SQLInstanceName has been renamed
    to ServerName and InstanceName respectively
    ([issue #308](https://github.com/dsccommunity/SqlServerDsc/issues/308)).
- Changes to SqlServerNetwork
  - BREAKING CHANGE: Parameters SQLServer has been renamed to ServerName
    ([issue #308](https://github.com/dsccommunity/SqlServerDsc/issues/308)).
- Changes to SqlServerPermission
  - BREAKING CHANGE: Parameter NodeName has been renamed to ServerName
    ([issue #308](https://github.com/dsccommunity/SqlServerDsc/issues/308)).
- Changes to SqlServerRole
  - BREAKING CHANGE: Parameters SQLServer and SQLInstanceName has been renamed
    to ServerName and InstanceName respectively
    ([issue #308](https://github.com/dsccommunity/SqlServerDsc/issues/308)).
- Changes to SqlServerServiceAccount
  - BREAKING CHANGE: Parameters SQLServer and SQLInstanceName has been renamed
    to ServerName and InstanceName respectively
    ([issue #308](https://github.com/dsccommunity/SqlServerDsc/issues/308)).

## [9.0.0.0] - 2017-11-15

### Changed

- Changes to xSQLServer
  - Updated Pester syntax to v4
  - Fixes broken links to issues in the CHANGELOG.md.
- Changes to xSQLServerDatabase
  - Added parameter to specify collation for a database to be different from server
    collation ([issue #767](https://github.com/dsccommunity/SqlServerDsc/issues/767)).
  - Fixed unit tests for Get-TargetResource to ensure correctly testing return
    values ([issue #849](https://github.com/dsccommunity/SqlServerDsc/issues/849))
- Changes to xSQLServerAlwaysOnAvailabilityGroup
  - Refactored the unit tests to allow them to be more user friendly and to test
    additional SQLServer variations.
    - Each test will utilize the Import-SQLModuleStub to ensure the correct
      module is loaded ([issue #784](https://github.com/dsccommunity/SqlServerDsc/issues/784)).
  - Fixed an issue when setting the SQLServer parameter to a Fully Qualified
    Domain Name (FQDN) ([issue #468](https://github.com/dsccommunity/SqlServerDsc/issues/468)).
  - Fixed the logic so that if a parameter is not supplied to the resource, the
    resource will not attempt to apply the defaults on subsequent checks
    ([issue #517](https://github.com/dsccommunity/SqlServerDsc/issues/517)).
  - Made the resource cluster aware. When ProcessOnlyOnActiveNode is specified,
    the resource will only determine if a change is needed if the target node
    is the active host of the SQL Server instance ([issue #868](https://github.com/dsccommunity/SqlServerDsc/issues/868)).
- Changes to xSQLServerAlwaysOnAvailabilityGroupDatabaseMembership
  - Made the resource cluster aware. When ProcessOnlyOnActiveNode is specified,
    the resource will only determine if a change is needed if the target node
    is the active host of the SQL Server instance ([issue #869](https://github.com/dsccommunity/SqlServerDsc/issues/869)).
- Changes to xSQLServerAlwaysOnAvailabilityGroupReplica
  - Made the resource cluster aware. When ProcessOnlyOnActiveNode is specified,
    the resource will only determine if a change is needed if the target node is
    the active host of the SQL Server instance ([issue #870](https://github.com/dsccommunity/SqlServerDsc/issues/870)).
- Added the CommonTestHelper.psm1 to store common testing functions.
  - Added the Import-SQLModuleStub function to ensure the correct version of the
    module stubs are loaded ([issue #784](https://github.com/dsccommunity/SqlServerDsc/issues/784)).
- Changes to xSQLServerMemory
  - Made the resource cluster aware. When ProcessOnlyOnActiveNode is specified,
    the resource will only determine if a change is needed if the target node
    is the active host of the SQL Server instance ([issue #867](https://github.com/dsccommunity/SqlServerDsc/issues/867)).
- Changes to xSQLServerNetwork
  - BREAKING CHANGE: Renamed parameter TcpDynamicPorts to TcpDynamicPort and
    changed type to Boolean ([issue #534](https://github.com/dsccommunity/SqlServerDsc/issues/534)).
  - Resolved issue when switching from dynamic to static port.
    configuration ([issue #534](https://github.com/dsccommunity/SqlServerDsc/issues/534)).
  - Added localization (en-US) for all strings in resource and unit tests
    ([issue #618](https://github.com/dsccommunity/SqlServerDsc/issues/618)).
  - Updated examples to reflect new parameters.
- Changes to xSQLServerRSConfig
  - Added examples
- Added resource
  - xSQLServerDatabaseDefaultLocation
    ([issue #656](https://github.com/dsccommunity/SqlServerDsc/issues/656))
- Changes to xSQLServerEndpointPermission
  - Fixed a problem when running the tests locally in a PowerShell console it
    would ask for parameters ([issue #897](https://github.com/dsccommunity/SqlServerDsc/issues/897)).
- Changes to xSQLServerAvailabilityGroupListener
  - Fixed a problem when running the tests locally in a PowerShell console it
    would ask for parameters ([issue #897](https://github.com/dsccommunity/SqlServerDsc/issues/897)).
- Changes to xSQLServerMaxDop
  - Made the resource cluster aware. When ProcessOnlyOnActiveNode is specified,
    the resource will only determine if a change is needed if the target node
    is the active host of the SQL Server instance ([issue #882](https://github.com/dsccommunity/SqlServerDsc/issues/882)).

## [8.2.0.0] - 2017-10-05

### Changed

- Changes to xSQLServer
  - Updated appveyor.yml so that integration tests run in order and so that
    the SQLPS module folders are renamed to not disturb the units test, but
    can be renamed back by the integration tests xSQLServerSetup so that the
    integration tests can run successfully
    ([issue #774](https://github.com/dsccommunity/SqlServerDsc/issues/774)).
  - Changed so the maximum version to be installed is 4.0.6.0, when running unit
    tests in AppVeyor. Quick fix until we can resolve the unit tests (see
    [issue #807](https://github.com/dsccommunity/SqlServerDsc/issues/807)).
  - Moved the code block, that contains workarounds in appveyor.yml, so it is run
    during the install phase instead of the test phase.
  - Fix problem with tests breaking with Pester 4.0.7 ([issue #807](https://github.com/dsccommunity/SqlServerDsc/issues/807)).
- Changes to xSQLServerHelper
  - Changes to Connect-SQL and Import-SQLPSModule
    - Now it correctly loads the correct assemblies when SqlServer module is
      present ([issue #649](https://github.com/dsccommunity/SqlServerDsc/issues/649)).
    - Now SQLPS module will be correctly loaded (discovered) after installation
      of SQL Server. Previously resources depending on SQLPS module could fail
      because SQLPS was not found after installation because the PSModulePath
      environment variable in the (LCM) PowerShell session did not contain the new
      module path.
  - Added new helper function "Test-ClusterPermissions" ([issue #446](https://github.com/dsccommunity/SqlServerDsc/issues/446)).
- Changes to xSQLServerSetup
  - Fixed an issue with trailing slashes in the 'UpdateSource' property
    ([issue #720](https://github.com/dsccommunity/SqlServerDsc/issues/720)).
  - Fixed so that the integration test renames back the SQLPS module folders if
    they was renamed by AppVeyor (in the appveyor.yml file)
    ([issue #774](https://github.com/dsccommunity/SqlServerDsc/issues/774)).
  - Fixed so integration test does not write warnings when SQLPS module is loaded
    ([issue #798](https://github.com/dsccommunity/SqlServerDsc/issues/798)).
  - Changes to integration tests.
    - Moved the configuration block from the MSFT\_xSQLServerSetup.Integration.Tests.ps1
      to the MSFT\_xSQLServerSetup.config.ps1 to align with the other integration
      test. And also get most of the configuration in one place.
    - Changed the tests so that the local SqlInstall account is added as a member
      of the local administrators group.
    - Changed the tests so that the local SqlInstall account is added as a member
      of the system administrators in SQL Server (Database Engine) - needed for the
      xSQLServerAlwaysOnService integration tests.
    - Changed so that only one of the Modules-folder for the SQLPS PowerShell module
      for SQL Server 2016 is renamed back so it can be used with the integration
      tests. There was an issue when more than one SQLPS module was present (see
      more information in [issue #806](https://github.com/dsccommunity/SqlServerDsc/issues/806)).
    - Fixed wrong variable name for SQL service credential. It was using the
      integration test variable name instead of the parameter name.
    - Added ErrorAction 'Stop' to the cmdlet Start-DscConfiguration
      ([issue #824](https://github.com/dsccommunity/SqlServerDsc/issues/824)).
- Changes to xSQLServerAlwaysOnAvailabilityGroup
  - Change the check of the values entered as parameter for
    BasicAvailabilityGroup. It is a boolean, hence it was not possible to
    disable the feature.
  - Add possibility to enable/disable the feature DatabaseHealthTrigger
    (SQL Server 2016 or later only).
  - Add possibility to enable the feature DtcSupportEnabled (SQL Server 2016 or
    later only). The feature currently can't be altered once the Availability
    Group is created.
  - Use the new helper function "Test-ClusterPermissions".
  - Refactored the unit tests to allow them to be more user friendly.
  - Added the following read-only properties to the schema ([issue #476](https://github.com/dsccommunity/SqlServerDsc/issues/476))
    - EndpointPort
    - EndpointURL
    - SQLServerNetName
    - Version
  - Use the Get-PrimaryReplicaServerObject helper function.
- Changes to xSQLServerAlwaysOnAvailabilityGroupReplica
  - Fixed the formatting for the AvailabilityGroupNotFound error.
  - Added the following read-only properties to the schema ([issue #477](https://github.com/dsccommunity/SqlServerDsc/issues/477))
    - EndpointPort
    - EndpointURL
  - Use the new helper function "Test-ClusterPermissions".
  - Use the Get-PrimaryReplicaServerObject helper function
- Changes to xSQLServerHelper
  - Fixed Connect-SQL by ensuring the Status property returns 'Online' prior to
    returning the SQL Server object ([issue #333](https://github.com/dsccommunity/SqlServerDsc/issues/333)).
- Changes to xSQLServerRole
  - Running Get-DscConfiguration no longer throws an error saying property
    Members is not an array ([issue #790](https://github.com/dsccommunity/SqlServerDsc/issues/790)).
- Changes to xSQLServerMaxDop
  - Fixed error where Measure-Object cmdlet would fail claiming it could not
    find the specified property ([issue #801](https://github.com/dsccommunity/SqlServerDsc/issues/801))
- Changes to xSQLServerAlwaysOnService
  - Added integration test ([issue #736](https://github.com/dsccommunity/SqlServerDsc/issues/736)).
    - Added ErrorAction 'Stop' to the cmdlet Start-DscConfiguration
      ([issue #824](https://github.com/dsccommunity/SqlServerDsc/issues/824)).
- Changes to SMO.cs
  - Added default properties to the Server class
    - AvailabilityGroups
    - Databases
    - EndpointCollection
  - Added a new overload to the Login class
  - Added default properties to the AvailabilityReplicas class
    - AvailabilityDatabases
    - AvailabilityReplicas
- Added new resource xSQLServerAccount ([issue #706](https://github.com/dsccommunity/SqlServerDsc/issues/706))
  - Added localization support for all strings
  - Added examples for usage
- Changes to xSQLServerRSConfig
  - No longer returns a null value from Test-TargetResource when Reporting
    Services has not been initialized ([issue #822](https://github.com/dsccommunity/SqlServerDsc/issues/822)).
  - Fixed so that when two Reporting Services are installed for the same major
    version the resource does not throw an error ([issue #819](https://github.com/dsccommunity/SqlServerDsc/issues/819)).
  - Now the resource will restart the Reporting Services service after
    initializing ([issue #592](https://github.com/dsccommunity/SqlServerDsc/issues/592)).
    This will enable the Reports site to work.
  - Added integration test ([issue #753](https://github.com/dsccommunity/SqlServerDsc/issues/753)).
  - Added support for configuring URL reservations and virtual directory names
    ([issue #570](https://github.com/dsccommunity/SqlServerDsc/issues/570))
- Added resource
  - xSQLServerDatabaseDefaultLocation
    ([issue #656](https://github.com/dsccommunity/SqlServerDsc/issues/656))

## [8.1.0.0] - 2017-08-23

### Changed

- Changes to xSQLServer
  - Added back .markdownlint.json so that lint rule MD013 is enforced.
  - Change the module to use the image 'Visual Studio 2017' as the build worker
    image for AppVeyor (issue #685).
  - Minor style change in CommonResourceHelper. Added missing [Parameter()] on
    three parameters.
  - Minor style changes to the unit tests for CommonResourceHelper.
  - Changes to xSQLServerHelper
    - Added Swedish localization ([issue #695](https://github.com/dsccommunity/SqlServerDsc/issues/695)).
  - Opt-in for module files common tests ([issue #702](https://github.com/dsccommunity/SqlServerDsc/issues/702)).
    - Removed Byte Order Mark (BOM) from the files; CommonResourceHelper.psm1,
      MSFT\_xSQLServerAvailabilityGroupListener.psm1, MSFT\_xSQLServerConfiguration.psm1,
      MSFT\_xSQLServerEndpointPermission.psm1, MSFT\_xSQLServerEndpointState.psm1,
      MSFT\_xSQLServerNetwork.psm1, MSFT\_xSQLServerPermission.psm1,
      MSFT\_xSQLServerReplication.psm1, MSFT\_xSQLServerScript.psm1,
      SQLPSStub.psm1, SQLServerStub.psm1.
  - Opt-in for script files common tests ([issue #707](https://github.com/dsccommunity/SqlServerDsc/issues/707)).
    - Removed Byte Order Mark (BOM) from the files; DSCClusterSqlBuild.ps1,
      DSCFCISqlBuild.ps1, DSCSqlBuild.ps1, DSCSQLBuildEncrypted.ps1,
      SQLPush_SingleServer.ps1, 1-AddAvailabilityGroupListenerWithSameNameAsVCO.ps1,
      2-AddAvailabilityGroupListenerWithDifferentNameAsVCO.ps1,
      3-RemoveAvailabilityGroupListenerWithSameNameAsVCO.ps1,
      4-RemoveAvailabilityGroupListenerWithDifferentNameAsVCO.ps1,
      5-AddAvailabilityGroupListenerUsingDHCPWithDefaultServerSubnet.ps1,
      6-AddAvailabilityGroupListenerUsingDHCPWithSpecificSubnet.ps1,
      2-ConfigureInstanceToEnablePriorityBoost.ps1, 1-CreateEndpointWithDefaultValues.ps1,
      2-CreateEndpointWithSpecificPortAndIPAddress.ps1, 3-RemoveEndpoint.ps1,
      1-AddConnectPermission.ps1, 2-RemoveConnectPermission.ps1,
      3-AddConnectPermissionToAlwaysOnPrimaryAndSecondaryReplicaEachWithDifferentSqlServiceAccounts.ps1,
      4-RemoveConnectPermissionToAlwaysOnPrimaryAndSecondaryReplicaEachWithDifferentSqlServiceAccounts.ps1,
      1-MakeSureEndpointIsStarted.ps1, 2-MakeSureEndpointIsStopped.ps1,
      1-EnableTcpIpWithStaticPort.ps1, 2-EnableTcpIpWithDynamicPort.ps1,
      1-AddServerPermissionForLogin.ps1, 2-RemoveServerPermissionForLogin.ps1,
      1-ConfigureInstanceAsDistributor.ps1, 2-ConfigureInstanceAsPublisher.ps1,
      1-WaitForASingleClusterGroup.ps1, 2-WaitForMultipleClusterGroups.ps1.
  - Updated year to 2017 in license file ([issue #711](https://github.com/dsccommunity/SqlServerDsc/issues/711)).
  - Code style clean-up throughout the module to align against the Style Guideline.
  - Fixed typos and the use of wrong parameters in unit tests which was found
    after release of new version of Pester ([issue #773](https://github.com/dsccommunity/SqlServerDsc/issues/773)).
- Changes to xSQLServerAlwaysOnService
  - Added resource description in README.md.
  - Updated parameters descriptions in comment-based help, schema.mof and README.md.
  - Changed the datatype of the parameter to UInt32 so the same datatype is used
    in both the Get-/Test-/Set-TargetResource functions as in the schema.mof
    (issue #688).
  - Added read-only property IsHadrEnabled to schema.mof and the README.md
    (issue #687).
  - Minor cleanup of code.
  - Added examples (issue #633)
    - 1-EnableAlwaysOn.ps1
    - 2-DisableAlwaysOn.ps1
  - Fixed PS Script Analyzer errors ([issue #724](https://github.com/dsccommunity/SqlServerDsc/issues/724))
  - Casting the result of the property IsHadrEnabled to [System.Boolean] so that
    $null is never returned, which resulted in an exception ([issue #763](https://github.com/dsccommunity/SqlServerDsc/issues/763)).
- Changes to xSQLServerDatabasePermission
  - Fixed PS Script Analyzer errors ([issue #725](https://github.com/dsccommunity/SqlServerDsc/issues/725))
- Changes to xSQLServerScript
  - Fixed PS Script Analyzer errors ([issue #728](https://github.com/dsccommunity/SqlServerDsc/issues/728))
- Changes to xSQLServerSetup
  - Added Swedish localization ([issue #695](https://github.com/dsccommunity/SqlServerDsc/issues/695)).
  - Now Get-TargetResource correctly returns an array for property ASSysAdminAccounts,
    and no longer throws an error when there is just one Analysis Services
    administrator (issue #691).
  - Added a simple integration test ([issue #709](https://github.com/dsccommunity/SqlServerDsc/issues/709)).
  - Fixed PS Script Analyzer errors ([issue #729](https://github.com/dsccommunity/SqlServerDsc/issues/729))

## [8.0.0.0] - 2017-07-12

### Changed

- BREAKING CHANGE: The module now requires WMF 5.
  - This is required for class-based resources
- Added new resource
  - xSQLServerAlwaysOnAvailabilityGroupDatabaseMembership
  - Added localization support for all strings.
  - Refactored as a MOF based resource due to challenges with Pester and testing
    in Powershell 5.
- Changes to xSQLServer
  - BREAKING CHANGE: xSQLServer does no longer try to support WMF 4.0 (PowerShell
    4.0) (issue #574). Minimum supported version of WMF is now 5.0 (PowerShell 5.0).
  - BREAKING CHANGE: Removed deprecated resource xSQLAOGroupJoin (issue #457).
  - BREAKING CHANGE: Removed deprecated resource xSQLAOGroupEnsure (issue #456).
  - BREAKING CHANGE: Removed deprecated resource xSQLServerFailoverClusterSetup
    (issue #336).
  - Updated PULL\_REQUEST\_TEMPLATE adding comment block around text. Also
    rearranged and updated texts (issue #572).
  - Added common helper functions for HQRM localization, and added tests for the
    helper functions.
    - Get-LocalizedData
    - New-InvalidResultException
    - New-ObjectNotFoundException
    - New-InvalidOperationException
    - New-InvalidArgumentException
  - Updated CONTRIBUTING.md describing the new localization helper functions.
  - Fixed typos in xSQLServer.strings.psd1
  - Fixed CodeCov badge links in README.md so that they point to the correct branch.
  - Added VS Code workspace settings file with formatting settings matching the
    Style Guideline (issue #645). That will make it possible inside VS Code to press
    SHIFT+ALT+F, or press F1 and choose 'Format document' in the list. The
    PowerShell code will then be formatted according to the Style Guideline
    (although maybe not complete, but would help a long way).
    - Removed powershell.codeFormatting.alignPropertyValuePairs setting since
      it does not align with the style guideline.
    - Added powershell.codeFormatting.preset with a value of 'Custom' so that
      workspace formatting settings are honored (issue #665).
  - Fixed lint error MD013 and MD036 in README.md.
  - Updated .markdownlint.json to enable rule MD013 and MD036 to enforce those
    lint markdown rules in the common tests.
  - Fixed lint error MD013 in CHANGELOG.md.
  - Fixed lint error MD013 in CONTRIBUTING.md.
  - Added code block around types in README.md.
  - Updated copyright information in xSQLServer.psd1.
  - Opt-in for markdown common tests (issue #668).
    - The old markdown tests has been removed.
- Changes to xSQLServerHelper
  - Removed helper function Grant-ServerPerms because the deprecated resource that
    was using it was removed.
  - Removed helper function Grant-CNOPerms because the deprecated resource that
    was using it was removed.
  - Removed helper function New-ListenerADObject because the deprecated resource
    that was using it was removed.
  - Added tests for those helper functions that did not have tests.
  - Test-SQLDscParameterState helper function can now correctly pass a CimInstance
    as DesiredValue.
  - Test-SQLDscParameterState helper function will now output a warning message
    if the value type of a desired value is not supported.
  - Added localization to helper functions (issue #641).
    - Resolved the issue when using Write-Verbose in helper functions discussed
      in #641 where Write-Verbose wouldn't write out verbose messages unless using
      parameter Verbose.
    - Moved localization strings from xSQLServer.strings.psd1 to
      xSQLServerHelper.strings.psd1.
- Changes to xSQLServerSetup
  - BREAKING CHANGE: Replaced StartWin32Process helper function with the cmdlet
    Start-Process (issue #41, #93 and #126).
  - BREAKING CHANGE: The parameter SetupCredential has been removed since it is
    no longer needed. This is because the resource now support the built-in
    PsDscRunAsCredential.
  - BREAKING CHANGE: Now the resource supports using built-in PsDscRunAsCredential.
    If PsDscRunAsCredential is set, that username will be used as the first system
    administrator.
  - BREAKING CHANGE: If the parameter PsDscRunAsCredential are not assigned any
    credentials then the resource will start the setup process as the SYSTEM account.
    When installing as the SYSTEM account, then parameter SQLSysAdminAccounts and
    ASSysAdminAccounts must be specified when installing feature Database Engine
    and Analysis Services respectively.
  - When setup exits with the exit code 3010 a warning message is written to console
    telling that setup finished successfully, but a reboot is required (partly fixes
    issue #565).
  - When setup exits with an exit code other than 0 or 3010 a warning message is
    written to console telling that setup finished with an error (partly fixes
    issue #580).
  - Added a new parameter SetupProcessTimeout which defaults to 7200 seconds (2
    hours). If the setup process has not finished before the timeout value in
    SetupProcessTimeout an error will be thrown (issue #566).
  - Updated all examples to match the removal of SetupCredential.
  - Updated (removed) severe known issues in README.md for resource xSQLServerSetup.
  - Now all major version uses the same identifier to evaluate InstallSharedDir
    and InstallSharedWOWDir (issue #420).
  - Now setup arguments that contain no value will be ignored, for example when
    InstallSharedDir and
    InstallSharedWOWDir path is already present on the target node, because of a
    previous installation (issue #639).
  - Updated Get-TargetResource to correctly detect BOL, Conn, BC and other tools
    when they are installed without SQLENGINE (issue #591).
  - Now it can detect Documentation Components correctly after the change in
    issue #591 (issue #628)
  - Fixed bug that prevented Get-DscConfiguration from running without error. The
    return hash table fails if the $clusteredSqlIpAddress variable is not used.
    The schema expects a string array but it is initialized as just a null string,
    causing it to fail on Get-DscConfiguration (issue #393).
  - Added localization support for all strings.
  - Added a test to test some error handling for cluster installations.
  - Added support for MDS feature install (issue #486)
    - Fixed localization support for MDS feature (issue #671).
- Changes to xSQLServerRSConfig
  - BREAKING CHANGE: Removed `$SQLAdminCredential` parameter. Use common parameter
    `PsDscRunAsCredential` (WMF 5.0+) to run the resource under different credentials.
    `PsDscRunAsCredential` Windows account must be a sysadmin on SQL Server (issue
    #568).
  - In addition, the resource no longer uses `Invoke-Command` cmdlet that was used
    to impersonate the Windows user specified by `$SQLAdminCredential`. The call
    also needed CredSSP authentication to be enabled and configured on the target
    node, which complicated deployments in non-domain scenarios. Using
    `PsDscRunAsCredential` solves this problems for us.
  - Fixed virtual directory creation for SQL Server 2016 (issue #569).
  - Added unit tests (issue #295).
- Changes to xSQLServerDatabase
  - Changed the readme, SQLInstance should have been SQLInstanceName.
- Changes to xSQLServerScript
  - Fixed bug with schema and variable mismatch for the Credential/Username parameter
    in the return statement (issue #661).
  - Optional QueryTimeout parameter to specify sql script query execution timeout.
    Fixes issue #597
- Changes to xSQLServerAlwaysOnService
  - Fixed typos in localization strings and in tests.
- Changes to xSQLServerAlwaysOnAvailabilityGroup
  - Now it utilize the value of 'FailoverMode' to set the 'FailoverMode' property
    of the Availability Group instead of wrongly using the 'AvailabilityMode'
    property of the Availability Group.

## [7.1.0.0] - 2017-05-31

### Changed

- Changes to xSQLServerMemory
  - Changed the way SQLServer parameter is passed from Test-TargetResource to
    Get-TargetResource so that the default value isn't lost (issue #576).
  - Added condition to unit tests for when no SQLServer parameter is set.
- Changes to xSQLServerMaxDop
  - Changed the way SQLServer parameter is passed from Test-TargetResource to
    Get-TargetResource so that the default value isn't lost (issue #576).
  - Added condition to unit tests for when no SQLServer parameter is set.
- Changes to xWaitForAvailabilityGroup
  - Updated README.md with a description for the resources and revised the parameter
    descriptions.
  - The default value for RetryIntervalSec is now 20 seconds and the default value
    for RetryCount is now 30 times (issue #505).
  - Cleaned up code and fixed PSSA rules warnings (issue #268).
  - Added unit tests (issue #297).
  - Added descriptive text to README.md that the account that runs the resource
    must have permission to run the cmdlet Get-ClusterGroup (issue #307).
  - Added read-only parameter GroupExist which will return $true if the cluster
    role/group exist, otherwise it returns $false (issue #510).
  - Added examples.
- Changes to xSQLServerPermission
  - Cleaned up code, removed SupportsShouldProcess and fixed PSSA rules warnings
    (issue #241 and issue #262).
  - It is now possible to add permissions to two or more logins on the same instance
    (issue #526).
  - The parameter NodeName is no longer mandatory and has now the default value
    of $env:COMPUTERNAME.
  - The parameter Ensure now has a default value of 'Present'.
  - Updated README.md with a description for the resources and revised the parameter
    descriptions.
  - Removed dependency of SQLPS provider (issue #482).
  - Added ConnectSql permission. Now that permission can also be granted or revoked.
  - Updated note in resource description to also mention ConnectSql permission.
- Changes to xSQLServerHelper module
  - Removed helper function Get-SQLPSInstance and Get-SQLPSInstanceName because
    there is no resource using it any longer.
  - Added four new helper functions.
    - Register-SqlSmo, Register-SqlWmiManagement and Unregister-SqlAssemblies to
      handle the creation on the application domain and loading and unloading of
      the SMO and SqlWmiManagement assemblies.
    - Get-SqlInstanceMajorVersion to get the major SQL version for a specific instance.
  - Fixed typos in comment-based help
- Changes to xSQLServer
  - Fixed typos in markdown files; CHANGELOG, CONTRIBUTING, README and ISSUE_TEMPLATE.
  - Fixed typos in schema.mof files (and README.md).
  - Updated some parameter description in schema.mof files on those that was found
    was not equal to README.md.
- Changes to xSQLServerAlwaysOnService
  - Get-TargetResource should no longer fail silently with error 'Index operation
    failed; the array index evaluated to null.' (issue #519). Now if the
    Server.IsHadrEnabled property return neither $true or $false the
    Get-TargetResource function will throw an error.
- Changes to xSQLServerSetUp
  - Updated xSQLServerSetup Module Get-Resource method to fix (issue #516 and #490).
  - Added change to detect DQ, DQC, BOL, SDK features. Now the function
    Test-TargetResource returns true after calling set for DQ, DQC, BOL, SDK
    features (issue #516 and #490).
- Changes to xSQLServerAlwaysOnAvailabilityGroup
  - Updated to return the exception raised when an error is thrown.
- Changes to xSQLServerAlwaysOnAvailabilityGroupReplica
  - Updated to return the exception raised when an error is thrown.
  - Updated parameter description for parameter Name, so that it says it must be
    in the format SQLServer\InstanceName for named instance (issue #548).
- Changes to xSQLServerLogin
  - Added an optional boolean parameter Disabled. It can be used to enable/disable
    existing logins or create disabled logins (new logins are created as enabled
    by default).
- Changes to xSQLServerDatabaseRole
  - Updated variable passed to Microsoft.SqlServer.Management.Smo.User constructor
    to fix issue #530
- Changes to xSQLServerNetwork
  - Added optional parameter SQLServer with default value of $env:COMPUTERNAME
    (issue #528).
  - Added optional parameter RestartTimeout with default value of 120 seconds.
  - Now the resource supports restarting a sql server in a cluster (issue #527
    and issue #455).
  - Now the resource allows to set the parameter TcpDynamicPorts to a blank value
    (partly fixes issue #534). Setting a blank value for parameter TcpDynamicPorts
    together with a value for parameter TcpPort means that static port will be used.
  - Now the resource will not call Alter() in the Set-TargetResource when there
    is no change necessary (issue #537).
  - Updated example 1-EnableTcpIpOnCustomStaticPort.
  - Added unit tests (issue #294).
  - Refactored some of the code, cleaned up the rest and fixed PSSA rules warnings
    (issue #261).
  - If parameter TcpDynamicPort is set to '0' at the same time as TcpPort is set
    the resource will now throw an error (issue #535).
  - Added examples (issue #536).
  - When TcpDynamicPorts is set to '0' the Test-TargetResource function will no
    longer fail each time (issue #564).
- Changes to xSQLServerRSConfig
  - Replaced sqlcmd.exe usages with Invoke-Sqlcmd calls (issue #567).
- Changes to xSQLServerDatabasePermission
  - Fixed code style, updated README.md and removed *-SqlDatabasePermission functions
    from xSQLServerHelper.psm1.
  - Added the option 'GrantWithGrant' with gives the user grant rights, together
    with the ability to grant others the same right.
  - Now the resource can revoke permission correctly (issue #454). When revoking
    'GrantWithGrant', both the grantee and all the other users the grantee has
    granted the same permission to, will also get their permission revoked.
  - Updated tests to cover Revoke().
- Changes to xSQLServerHelper
  - The missing helper function ('Test-SPDSCObjectHasProperty'), that was referenced
    in the helper function Test-SQLDscParameterState, is now incorporated into
    Test-SQLDscParameterState (issue #589).

## [7.0.0.0] - 2017-04-19

### Changed

- Examples
  - xSQLServerDatabaseRole
    - 1-AddDatabaseRole.ps1
    - 2-RemoveDatabaseRole.ps1
  - xSQLServerRole
    - 3-AddMembersToServerRole.ps1
    - 4-MembersToIncludeInServerRole.ps1
    - 5-MembersToExcludeInServerRole.ps1
  - xSQLServerSetup
    - 1-InstallDefaultInstanceSingleServer.ps1
    - 2-InstallNamedInstanceSingleServer.ps1
    - 3-InstallNamedInstanceSingleServerFromUncPathUsingSourceCredential.ps1
    - 4-InstallNamedInstanceInFailoverClusterFirstNode.ps1
    - 5-InstallNamedInstanceInFailoverClusterSecondNode.ps1
  - xSQLServerReplication
    - 1-ConfigureInstanceAsDistributor.ps1
    - 2-ConfigureInstanceAsPublisher.ps1
  - xSQLServerNetwork
    - 1-EnableTcpIpOnCustomStaticPort.ps1
  - xSQLServerAvailabilityGroupListener
    - 1-AddAvailabilityGroupListenerWithSameNameAsVCO.ps1
    - 2-AddAvailabilityGroupListenerWithDifferentNameAsVCO.ps1
    - 3-RemoveAvailabilityGroupListenerWithSameNameAsVCO.ps1
    - 4-RemoveAvailabilityGroupListenerWithDifferentNameAsVCO.ps1
    - 5-AddAvailabilityGroupListenerUsingDHCPWithDefaultServerSubnet.ps1
    - 6-AddAvailabilityGroupListenerUsingDHCPWithSpecificSubnet.ps1
  - xSQLServerEndpointPermission
    - 1-AddConnectPermission.ps1
    - 2-RemoveConnectPermission.ps1
    - 3-AddConnectPermissionToAlwaysOnPrimaryAndSecondaryReplicaEachWithDifferentSqlServiceAccounts.ps1
    - 4-RemoveConnectPermissionToAlwaysOnPrimaryAndSecondaryReplicaEachWithDifferentSqlServiceAccounts.ps1
  - xSQLServerPermission
    - 1-AddServerPermissionForLogin.ps1
    - 2-RemoveServerPermissionForLogin.ps1
  - xSQLServerEndpointState
    - 1-MakeSureEndpointIsStarted.ps1
    - 2-MakeSureEndpointIsStopped.ps1
  - xSQLServerConfiguration
    - 1-ConfigureTwoInstancesOnTheSameServerToEnableClr.ps1
    - 2-ConfigureInstanceToEnablePriorityBoost.ps1
  - xSQLServerEndpoint
    - 1-CreateEndpointWithDefaultValues.ps1
    - 2-CreateEndpointWithSpecificPortAndIPAddress.ps1
    - 3-RemoveEndpoint.ps1
- Changes to xSQLServerDatabaseRole
  - Fixed code style, added updated parameter descriptions to schema.mof and README.md.
- Changes to xSQLServer
  - Raised the CodeCov target to 70% which is the minimum and required target for
    HQRM resource.
- Changes to xSQLServerRole
  - **BREAKING CHANGE: The resource has been reworked in it's entirely.** Below
    is what has changed.
    - The mandatory parameters now also include ServerRoleName.
    - The ServerRole parameter was before an array of server roles, now this parameter
      is renamed to ServerRoleName and can only be set to one server role.
      - ServerRoleName are no longer limited to built-in server roles. To add members
        to a built-in server role, set ServerRoleName to the name of the built-in
        server role.
      - The ServerRoleName will be created when Ensure is set to 'Present' (if it
        does not already exist), or removed if Ensure is set to 'Absent'.
    - Three new parameters are added; Members, MembersToInclude and MembersToExclude.
      - Members can be set to one or more logins, and those will _replace all_ the
        memberships in the server role.
      - MembersToInclude and MembersToExclude can be set to one or more logins that
        will add or remove memberships, respectively, in the server role. MembersToInclude
        and MembersToExclude _can not_ be used at the same time as parameter Members.
        But both MembersToInclude and MembersToExclude can be used together at the
        same time.
- Changes to xSQLServerSetup
  - Added a note to the README.md saying that it is not possible to add or remove
    features from a SQL Server failover cluster (issue #433).
  - Changed so that it reports false if the desired state is not correct (issue #432).
    - Added a test to make sure we always return false if a SQL Server failover
      cluster is missing features.
  - Helper function Connect-SQLAnalysis
    - Now has correct error handling, and throw does not used the unknown named
      parameter '-Message' (issue #436)
    - Added tests for Connect-SQLAnalysis
    - Changed to localized error messages.
    - Minor changes to error handling.
  - This adds better support for Addnode (issue #369).
  - Now it skips cluster validation för add node (issue #442).
  - Now it ignores parameters that are not allowed for action Addnode (issue #441).
  - Added support for vNext CTP 1.4 (issue #472).
- Added new resource
  - xSQLServerAlwaysOnAvailabilityGroupReplica
- Changes to xSQLServerDatabaseRecoveryModel
  - Fixed code style, removed SQLServerDatabaseRecoveryModel functions from xSQLServerHelper.
- Changes to xSQLServerAlwaysOnAvailabilityGroup
  - Fixed the permissions check loop so that it exits the loop after the function
    determines the required permissions are in place.
- Changes to xSQLServerAvailabilityGroupListener
  - Removed the dependency of SQLPS provider (issue #460).
  - Cleaned up code.
  - Added test for more coverage.
  - Fixed PSSA rule warnings (issue #255).
  - Parameter Ensure now defaults to 'Present' (issue #450).
- Changes to xSQLServerFirewall
  - Now it will correctly create rules when the resource is used for two or more
    instances on the same server (issue #461).
- Changes to xSQLServerEndpointPermission
  - Added description to the README.md
  - Cleaned up code (issue #257 and issue #231)
  - Now the default value for Ensure is 'Present'.
  - Removed dependency of SQLPS provider (issue #483).
  - Refactored tests so they use less code.
- Changes to README.md
  - Adding deprecated tag to xSQLServerFailoverClusterSetup, xSQLAOGroupEnsure and
    xSQLAOGroupJoin in README.md so it it more clear that these resources has been
    replaced by xSQLServerSetup, xSQLServerAlwaysOnAvailabilityGroup and
    xSQLServerAlwaysOnAvailabilityGroupReplica respectively.
- Changes to xSQLServerEndpoint
  - BREAKING CHANGE: Now SQLInstanceName is mandatory, and is a key, so
    SQLInstanceName has no longer a default value (issue #279).
  - BREAKING CHANGE: Parameter AuthorizedUser has been removed (issue #466,
    issue #275 and issue #80). Connect permissions can be set using the resource
    xSQLServerEndpointPermission.
  - Optional parameter IpAddress has been added. Default is to listen on any
    valid IP-address. (issue #232)
  - Parameter Port now has a default value of 5022.
  - Parameter Ensure now defaults to 'Present'.
  - Resource now supports changing IP address and changing port.
  - Added unit tests (issue #289)
  - Added examples.
- Changes to xSQLServerEndpointState
  - Cleaned up code, removed SupportsShouldProcess and fixed PSSA rules warnings
    (issue #258 and issue #230).
  - Now the default value for the parameter State is 'Started'.
  - Updated README.md with a description for the resources and revised the
    parameter descriptions.
  - Removed dependency of SQLPS provider (issue #481).
  - The parameter NodeName is no longer mandatory and has now the default value
    of $env:COMPUTERNAME.
  - The parameter Name is now a key so it is now possible to change the state on
    more than one endpoint on the same instance. _Note: The resource still only
    supports Database Mirror endpoints at this time._
- Changes to xSQLServerHelper module
  - Removing helper function Get-SQLAlwaysOnEndpoint because there is no resource
    using it any longer.
  - BREAKING CHANGE: Changed helper function Import-SQLPSModule to support SqlServer
    module (issue #91). The SqlServer module is the preferred module so if it is
    found it will be used, and if not found an attempt will be done to load SQLPS
    module instead.
- Changes to xSQLServerScript
  - Updated tests for this resource, because they failed when Import-SQLPSModule
    was updated.

## [6.0.0.0] - 2017-03-08

### Changed

- Changes to xSQLServerConfiguration
  - BREAKING CHANGE: The parameter SQLInstanceName is now mandatory.
  - Resource can now be used to define the configuration of two or more different
    DB instances on the same server.
- Changes to xSQLServerRole
  - xSQLServerRole now correctly reports that the desired state is present when
    the login is already a member of the server roles.
- Added new resources
  - xSQLServerAlwaysOnAvailabilityGroup
- Changes to xSQLServerSetup
  - Properly checks for use of SQLSysAdminAccounts parameter in $PSBoundParameters.
    The test now also properly evaluates the setup argument for SQLSysAdminAccounts.
  - xSQLServerSetup should now function correctly for the InstallFailoverCluster
    action, and also supports cluster shared volumes. Note that the AddNode action
    is not currently working.
  - It now detects that feature Client Connectivity Tools (CONN) and Client
    Connectivity Backwards Compatibility Tools (BC) is installed.
  - Now it can correctly determine the right cluster when only parameter
    InstallSQLDataDir is assigned a path (issue #401).
  - Now the only mandatory path parameter is InstallSQLDataDir when installing
    Database Engine (issue #400).
  - It now can handle mandatory parameters, and are not using wildcard to find
    the variables containing paths (issue #394).
  - Changed so that instead of connection to localhost it is using $env:COMPUTERNAME
    as the host name to which it connects. And for cluster installation it uses
    the parameter FailoverClusterNetworkName as the host name to which it connects
    (issue #407).
  - When called with Action = 'PrepareFailoverCluster', the SQLSysAdminAccounts
    and FailoverClusterGroup parameters are no longer passed to the setup process
    (issues #410 and 411).
  - Solved the problem that InstanceDir and InstallSQLDataDir could not be set to
    just a qualifier, i.e 'E:' (issue #418). All paths (except SourcePath) can now
    be set to just the qualifier.
- Enables CodeCov.io code coverage reporting.
- Added badge for CodeCov.io to README.md.
- Examples
  - xSQLServerMaxDop
    - 1-SetMaxDopToOne.ps1
    - 2-SetMaxDopToAuto.ps1
    - 3-SetMaxDopToDefault.ps1
  - xSQLServerMemory
    - 1-SetMaxMemoryTo12GB.ps1
    - 2-SetMaxMemoryToAuto.ps1
    - 3-SetMinMaxMemoryToAuto.ps1
    - 4-SetMaxMemoryToDefault.ps1
  - xSQLServerDatabase
    - 1-CreateDatabase.ps1
    - 2-DeleteDatabase.ps1
- Added tests for resources
  - xSQLServerMaxDop
  - xSQLServerMemory
- Changes to xSQLServerMemory
  - BREAKING CHANGE: The mandatory parameter now include SQLInstanceName. The
    DynamicAlloc parameter is no longer mandatory
- Changes to xSQLServerDatabase
  - When the system is not in desired state the Test-TargetResource will now output
    verbose messages saying so.
- Changes to xSQLServerDatabaseOwner
  - Fixed code style, added updated parameter descriptions to schema.mof and README.md.

## [5.0.0.0] - 2017-01-25

### Changed

- Improvements how tests are initiated in AppVeyor
  - Removed previous workaround (issue #201) from unit tests.
  - Changes in appveyor.yml so that SQL modules are removed before common test is
    run.
  - Now the deploy step are no longer failing when merging code into Dev. Neither
    is the deploy step failing if a contributor had AppVeyor connected to the fork
    of xSQLServer and pushing code to the fork.
- Changes to README.md
  - Changed the contributing section to help new contributors.
  - Added links for each resource so it is easier to navigate to the parameter list
    for each resource.
  - Moved the list of resources in alphabetical order.
  - Moved each resource parameter list into alphabetical order.
  - Removed old text mentioning System Center.
  - Now the correct product name is written in the installation section, and a typo
    was also fixed.
  - Fixed a typo in the Requirements section.
  - Added link to Examples folder in the Examples section.
  - Change the layout of the README.md to closer match the one of PSDscResources
  - Added more detailed text explaining what operating systems WMF5.0 can be installed
    on.
  - Verified all resource schema files with the README.md and fixed some errors
    (descriptions was not verified).
  - Added security requirements section for resource xSQLServerEndpoint and
    xSQLAOGroupEnsure.
- Changes to xSQLServerSetup
  - The resource no longer uses Win32_Product WMI class when evaluating if
    SQL Server Management Studio is installed. See article
    [kb974524](https://support.microsoft.com/en-us/kb/974524) for more information.
  - Now it uses CIM cmdlets to get information from WMI classes.
  - Resolved all of the PSScriptAnalyzer warnings that was triggered in the common
    tests.
  - Improvement for service accounts to enable support for Managed Service Accounts
    as well as other nt authority accounts
  - Changes to the helper function Copy-ItemWithRoboCopy
    - Robocopy is now started using Start-Process and the error handling has been
      improved.
    - Robocopy now removes files at the destination path if they no longer exists
      at the source.
    - Robocopy copies using unbuffered I/O when available (recommended for large
      files).
  - Added a more descriptive text for the parameter `SourceCredential` to further
    explain how the parameter work.
  - BREAKING CHANGE: Removed parameter SourceFolder.
  - BREAKING CHANGE: Removed default value "$PSScriptRoot\..\..\" from parameter
    SourcePath.
  - Old code, that no longer filled any function, has been replaced.
    - Function `ResolvePath` has been replaced with
      `[Environment]::ExpandEnvironmentVariables($SourcePath)` so that environment
      variables still can be used in Source Path.
    - Function `NetUse` has been replaced with `New-SmbMapping` and
      `Remove-SmbMapping`.
  - Renamed function `GetSQLVersion` to `Get-SqlMajorVersion`.
  - BREAKING CHANGE: Renamed parameter PID to ProductKey to avoid collision with
    automatic variable $PID
- Changes to xSQLServerScript
  - All credential parameters now also has the type
    [System.Management.Automation.Credential()] to better work with PowerShell 4.0.
  - It is now possible to configure two instances on the same node, with the same
    script.
  - Added to the description text for the parameter `Credential` describing how
    to authenticate using Windows Authentication.
  - Added examples to show how to authenticate using either SQL or Windows
    authentication.
  - A recent issue showed that there is a known problem running this resource
    using PowerShell 4.0. For more information, see [issue #273](https://github.com/dsccommunity/SqlServerDsc/issues/273)
- Changes to xSQLServerFirewall
  - BREAKING CHANGE: Removed parameter SourceFolder.
  - BREAKING CHANGE: Removed default value "$PSScriptRoot\..\..\" from parameter
    SourcePath.
  - Old code, that no longer filled any function, has been replaced.
    - Function `ResolvePath` has been replaced with
     `[Environment]::ExpandEnvironmentVariables($SourcePath)` so that environment
    variables still can be used in Source Path.
  - Adding new optional parameter SourceCredential that can be used to authenticate
    against SourcePath.
  - Solved PSSA rules errors in the code.
  - Get-TargetResource no longer return $true when no products was installed.
- Changes to the unit test for resource
  - xSQLServerSetup
    - Added test coverage for helper function Copy-ItemWithRoboCopy
- Changes to xSQLServerLogin
  - Removed ShouldProcess statements
  - Added the ability to enforce password policies on SQL logins
- Added common test (xSQLServerCommon.Tests) for xSQLServer module
  - Now all markdown files will be style checked when tests are running in AppVeyor
    after sending in a pull request.
  - Now all [Examples](/source/Examples/Resources) will be tested by compiling
    to a .mof file after sending in a pull request.
- Changes to xSQLServerDatabaseOwner
  - The example 'SetDatabaseOwner' can now compile, it wrongly had a `DependsOn`
    in the example.
- Changes to SQLServerRole
  - The examples 'AddServerRole' and 'RemoveServerRole' can now compile, it wrongly
    had a `DependsOn` in the example.
- Changes to CONTRIBUTING.md
  - Added section 'Tests for examples files'
  - Added section 'Tests for style check of Markdown files'
  - Added section 'Documentation with Markdown'
  - Added texts to section 'Tests'
- Changes to xSQLServerHelper
  - added functions
    - Get-SqlDatabaseRecoveryModel
    - Set-SqlDatabaseRecoveryModel
- Examples
  - xSQLServerDatabaseRecoveryModel
    - 1-SetDatabaseRecoveryModel.ps1
  - xSQLServerDatabasePermission
    - 1-GrantDatabasePermissions.ps1
    - 2-RevokeDatabasePermissions.ps1
    - 3-DenyDatabasePermissions.ps1
  - xSQLServerFirewall
    - 1-CreateInboundFirewallRules
    - 2-RemoveInboundFirewallRules
- Added tests for resources
  - xSQLServerDatabaseRecoveryModel
  - xSQLServerDatabasePermissions
  - xSQLServerFirewall
- Changes to xSQLServerDatabaseRecoveryModel
  - BREAKING CHANGE: Renamed xSQLDatabaseRecoveryModel to
    xSQLServerDatabaseRecoveryModel to align with naming convention.
  - BREAKING CHANGE: The mandatory parameters now include SQLServer, and
    SQLInstanceName.
- Changes to xSQLServerDatabasePermission
  - BREAKING CHANGE: Renamed xSQLServerDatabasePermissions to
    xSQLServerDatabasePermission to align with naming convention.
  - BREAKING CHANGE: The mandatory parameters now include PermissionState,
    SQLServer, and SQLInstanceName.
- Added support for clustered installations to xSQLServerSetup
  - Migrated relevant code from xSQLServerFailoverClusterSetup
  - Removed Get-WmiObject usage
  - Clustered storage mapping now supports asymmetric cluster storage
  - Added support for multi-subnet clusters
  - Added localized error messages for cluster object mapping
  - Updated README.md to reflect new parameters
- Updated description for xSQLServerFailoverClusterSetup to indicate it is deprecated.
- xPDT helper module
  - Function GetxPDTVariable was removed since it no longer was used by any resources.
  - File xPDT.xml was removed since it was not used by any resources, and did not
    provide any value to the module.
- Changes xSQLServerHelper module
  - Removed the globally defined `$VerbosePreference = 'Continue'` from xSQLServerHelper.
  - Fixed a typo in a variable name in the function New-ListenerADObject.
  - Now Restart-SqlService will correctly show the services it restarts. Also
    fixed PSSA warnings.

## [4.0.0.0] - 2016-12-14

### Changed

- Fixes in xSQLServerConfiguration
  - Added support for clustered SQL instances.
  - BREAKING CHANGE: Updated parameters to align with other resources
    (SQLServer / SQLInstanceName).
  - Updated code to utilize CIM rather than WMI.
- Added tests for resources
  - xSQLServerConfiguration
  - xSQLServerSetup
  - xSQLServerDatabaseRole
  - xSQLAOGroupJoin
  - xSQLServerHelper and moved the existing tests for Restart-SqlService to it.
  - xSQLServerAlwaysOnService
- Fixes in xSQLAOGroupJoin
  - Availability Group name now appears in the error message for a failed.
    Availability Group join attempt.
  - Get-TargetResource now works with Get-DscConfiguration.
- Fixes in xSQLServerRole
  - Updated Ensure parameter to 'Present' default value.
  - Renamed helper functions *-SqlServerRole* to *-SqlServerRoleMember*.
- Changes to xSQLAlias
  - Add UseDynamicTcpPort parameter for option "Dynamically determine port".
  - Change Get-WmiObject to Get-CimInstance in Resource and associated pester file.
- Added CHANGELOG.md file.
- Added issue template file (ISSUE\_TEMPLATE.md) for 'New Issue' and pull request
  template file (PULL\_REQUEST\_TEMPLATE.md) for 'New Pull Request'.
- Add Contributing.md file.
- Changes to xSQLServerSetup
  - Now `Features` parameter is case-insensitive.
- BREAKING CHANGE: Removed xSQLServerPowerPlan from this module. The resource has
  been moved to [ComputerManagementDsc](https://github.com/dsccommunity/ComputerManagementDsc)
  and is now called PowerPlan.
- Changes and enhancements in xSQLServerDatabaseRole
  - BREAKING CHANGE: Fixed so the same user can now be added to a role in one or
    more databases, and/or one or more instances. Now the parameters `SQLServer`
    and `SQLInstanceName` are mandatory.
  - Enhanced so the same user can now be added to more than one role
- BREAKING CHANGE: Renamed xSQLAlias to xSQLServerAlias to align with naming convention.
- Changes to xSQLServerAlwaysOnService
  - Added RestartTimeout parameter
  - Fixed bug where the SQL Agent service did not get restarted after the
    IsHadrEnabled property was set.
  - BREAKING CHANGE: The mandatory parameters now include Ensure, SQLServer, and
    SQLInstanceName. SQLServer and SQLInstanceName are keys which will be used to
    uniquely identify the resource which allows AlwaysOn to be enabled on multiple
    instances on the same machine.
- Moved Restart-SqlService from MSFT_xSQLServerConfiguration.psm1 to xSQLServerHelper.psm1.

## [3.0.0.0] - 2016-11-02

### Changed

- xSQLServerHelper
  - added functions
    - Test-SQLDscParameterState
    - Get-SqlDatabaseOwner
    - Set-SqlDatabaseOwner
- Examples
  - xSQLServerDatabaseOwner
    - 1-SetDatabaseOwner.ps1
- Added tests for resources
  - MSFT_xSQLServerDatabaseOwner

## [2.0.0.0] - 2016-09-21

### Changed

- Added resources
  - xSQLServerReplication
  - xSQLServerScript
  - xSQLAlias
  - xSQLServerRole
- Added tests for resources
  - xSQLServerPermission
  - xSQLServerEndpointState
  - xSQLServerEndpointPermission
  - xSQLServerAvailabilityGroupListener
  - xSQLServerLogin
  - xSQLAOGroupEnsure
  - xSQLAlias
  - xSQLServerRole
- Fixes in xSQLServerAvailabilityGroupListener
  - In one case the Get-method did not report that DHCP was configured.
  - Now the resource will throw 'Not supported' when IP is changed between Static
    and DHCP.
  - Fixed an issue where sometimes the listener wasn't removed.
  - Fixed the issue when trying to add a static IP to a listener was ignored.
- Fix in xSQLServerDatabase
  - Fixed so dropping a database no longer throws an error
  - BREAKING CHANGE: Fixed an issue where it was not possible to add the same
    database to two instances on the same server.
  - BREAKING CHANGE: The name of the parameter Database has changed. It is now
    called Name.
- Fixes in xSQLAOGroupEnsure
  - Added parameters to New-ListenerADObject to allow usage of a named instance.
  - pass setup credential correctly
- Changes to xSQLServerLogin
  - Fixed an issue when dropping logins.
  - BREAKING CHANGE: Fixed an issue where it was not possible to add the same
    login to two instances on the same server.
- Changes to xSQLServerMaxDop
  - BREAKING CHANGE: Made SQLInstance parameter a key so that multiple instances
    on the same server can be configured

## [1.8.0.0] - 2016-08-10

### Changed

- Converted appveyor.yml to install Pester from PSGallery instead of from Chocolatey.
- Added Support for SQL Server 2016
- xSQLAOGroupEnsure
  - Fixed spelling mistake in AutoBackupPreference property
  - Added BackupPriority property
- Added resources
  - xSQLServerPermission
  - xSQLServerEndpointState
  - xSQLServerEndpointPermission
  - xSQLServerAvailabilityGroupListener
- xSQLServerHelper
  - added functions
    - Import-SQLPSModule
    - Get-SQLPSInstanceName
    - Get-SQLPSInstance
    - Get-SQLAlwaysOnEndpoint
  - modified functions
    - New-TerminatingError - *added optional parameter `InnerException` to be able
    to give the user more information in the returned message*

## [1.7.0.0] - 2016-06-29

### Changed

- Resources Added
  - xSQLServerConfiguration

## [1.6.0.0] - 2016-05-18

### Changed

- Resources Added
  - xSQLAOGroupEnsure
  - xSQLAOGroupJoin
  - xWaitForAvailabilityGroup
  - xSQLServerEndPoint
  - xSQLServerAlwaysOnService
- xSQLServerHelper
  - added functions
    - Connect-SQL
    - New-VerboseMessage
    - Grant-ServerPerms
    - Grant-CNOPerms
    - New-ListenerADObject
- xSQLDatabaseRecoveryModel
  - Updated Verbose statements to use new function New-VerboseMessage
- xSQLServerDatabase
  - Updated Verbose statements to use new function New-VerboseMessage
  - Removed ConnectSQL function and replaced with new Connect-SQL function
- xSQLServerDatabaseOwner
  - Removed ConnectSQL function and replaced with new Connect-SQL function
- xSQLServerDatabasePermissions
  - Removed ConnectSQL function and replaced with new Connect-SQL function
- xSQLServerDatabaseRole
  - Removed ConnectSQL function and replaced with new Connect-SQL function
- xSQLServerLogin
  - Removed ConnectSQL function and replaced with new Connect-SQL function
- xSQLServerMaxDop
  - Updated Verbose statements to use new function New-VerboseMessage
  - Removed ConnectSQL function and replaced with new Connect-SQL function
- xSQLServerMemory
  - Updated Verbose statements to use new function New-VerboseMessage
  - Removed ConnectSQL function and replaced with new Connect-SQL function
- xSQLServerPowerPlan
  - Updated Verbose statements to use new function New-VerboseMessage
- Examples
  - Added xSQLServerConfiguration resource example

## [1.5.0.0] - 2016-03-30

### Changed

- Added new resource xSQLServerDatabase that allows adding an empty database to
  a server

## [1.4.0.0] - 2016-02-02

### Changed

- Resources Added
  - xSQLDatabaseRecoveryModeAdded
  - xSQLServerDatabaseOwner
  - xSQLServerDatabasePermissions
  - xSQLServerDatabaseRole
  - xSQLServerLogin
  - xSQLServerMaxDop
  - xSQLServerMemory
  - xSQLServerPowerPlan
  - xSQLServerDatabase
- xSQLServerSetup:
  - Corrected bug in GetFirstItemPropertyValue to correctly handle registry keys
    with only one value.
  - Added support for SQL Server
  - 2008 R2 installation
  - Removed default values for parameters, to avoid compatibility issues and setup
    errors
  - Added Replication sub feature detection
  - Added setup parameter BrowserSvcStartupType
  - Change SourceFolder to Source to allow for multi version Support
  - Add Source Credential for accessing source files
  - Add Parameters for SQL Server configuration
  - Add Parameters to SuppressReboot or ForceReboot
- xSQLServerFirewall
  - Removed default values for parameters, to avoid compatibility issues
  - Updated firewall rule name to not use 2012 version, since package supports 2008,
    2012 and 2014 versions
  - Additional of SQLHelper Function and error handling
  - Change SourceFolder to Source to allow for multi version Support
- xSQLServerNetwork
  - Added new resource that configures network settings.
  - Currently supports only tcp network protocol
  - Allows to enable and disable network protocol for specified instance service
  - Allows to set custom or dynamic port values
- xSQLServerRSSecureConnectionLevel
  - Additional of SQLHelper Function and error handling
- xSqlServerRSConfig
- xSQLServerFailoverClusterSetup
  - Additional of SQLHelper Function and error handling
  - Change SourceFolder to Source to allow for multi version Support
  - Add Parameters to SuppressReboot or ForceReboot
- Examples
  - Updated example files to use correct DebugMode parameter value ForceModuleImport,
    this is not boolean in WMF 5.0 RTM
  - Added xSQLServerNetwork example

## [1.3.0.0] - 2015-05-01

### Changed

- xSqlServerSetup
  - Make Features case-insensitive.

## [1.2.1.0] - 2015-04-23

### Changed

- Increased timeout for setup process to start to 60 seconds.

## [1.2.0.0] - 2014-12-18

### Changed

- Updated release with the following new resources
  - xSQLServerFailoverClusterSetup
  - xSQLServerRSConfig

## [1.1.0.0] - 2014-10-24

### Changed

- Initial release with the following resources
  - xSQLServerSetup
  - xSQLServerFirewall
  - xSQLServerRSSecureConnectionLevel<|MERGE_RESOLUTION|>--- conflicted
+++ resolved
@@ -12,11 +12,8 @@
     version of the Sampler module.
   - Updated pipeline configuration to align with the latest changes in [Sampler](https://github.com/gaelcolas/Sampler).
   - Update codecov.yml to support carry forward flags.
-<<<<<<< HEAD
-=======
   - Updated pipelines files to latest from Sampler project.
   - Updated GitHub issue templates.
->>>>>>> 2bc90f3c
 - SqlSetup
   - The helper function `Connect-SqlAnalysis` was using `LoadWithPartial()`
     to load the assembly _Microsoft.AnalysisServices_. On a node where multiple
