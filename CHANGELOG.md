--- conflicted
+++ resolved
@@ -68,7 +68,7 @@
     and no longer throws an error when there is just one Analysis Services
     administrator (issue #691).
   - Added a simple integration test ([issue #709](https://github.com/PowerShell/xSQLServer/issues/709)).
-<<<<<<< HEAD
+  - Fixed PS Script Analyzer errors ([issue #729](https://github.com/PowerShell/xSQLServer/issues/729))
 - Changes to xSQLServerAlwaysOnAvailabilityGroup
   - change the check of the values entered as paramater for
     BasicAvailabilityGroup. It is a boolean, hence it was not possible to
@@ -78,10 +78,7 @@
   - add possibility to enable the feature DtcSupportEnabled (SQL Server 2016 or
     later only). The feature currently can't be altered once the Availability
     Group is created.
-=======
-  - Fixed PS Script Analyzer errors ([issue #729](https://github.com/PowerShell/xSQLServer/issues/729))
->>>>>>> c290c007
-
+    
 ## 8.0.0.0
 
 - BREAKING CHANGE: The module now requires WMF 5.
