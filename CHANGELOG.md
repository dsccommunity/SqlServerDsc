--- conflicted
+++ resolved
@@ -7,10 +7,8 @@
 
 ### Added
 
-<<<<<<< HEAD
 - Added integration tests for `ConvertTo-SqlDscServerPermission` command to ensure
   command reliability [issue #2207](https://github.com/dsccommunity/SqlServerDsc/issues/2207).
-=======
 - Added post-installation configuration integration test to configure SSL certificate
   support for SQL Server instance DSCSQLTEST in CI environment, enabling testing
   of encryption-related functionality. The new `PostInstallationConfiguration`
@@ -24,7 +22,6 @@
   - Added integration tests for `Connect-SqlDscDatabaseEngine` command to verify
     the `-Encrypt` parameter functionality
   [issue #2290](https://github.com/dsccommunity/SqlServerDsc/issues/2290).
->>>>>>> 8ec0a9ab
 - Added integration tests for `Get-SqlDscDatabasePermission` command to ensure
   database permission retrieval functions correctly in real environments
   [issue #2221](https://github.com/dsccommunity/SqlServerDsc/issues/2221).
