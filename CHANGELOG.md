--- conflicted
+++ resolved
@@ -149,14 +149,11 @@
 - `Uninstall-SqlDscServer`
   - Was changed to support the SQL Server 2022 GA feature `AzureExtension`
     (that replaced the feature name `ARC`) ([issue #1798](https://github.com/dsccommunity/SqlServerDsc/issues/1798)).
-<<<<<<< HEAD
   - Now support the argument `SuppressPrivacyStatementNotice` ([issue #1809](https://github.com/dsccommunity/SqlServerDsc/issues/1809)).
-=======
 - `Import-SqlDscPreferredModule`
   - No longer tries to get the environment variables from the machine state
     when run on Linux or macOS. This will allow the unit tests to run
     cross-plattform.
->>>>>>> ea2a62a8
 - SqlReplication
   - The resource now supports SQL Server 2022. The resource will require
     the module _SqlServer_ v22.0.49-preview or newer when used against an
