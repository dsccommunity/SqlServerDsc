--- conflicted
+++ resolved
@@ -40,10 +40,9 @@
   - New method ToString() for making verbose output better.
 - SqlAgDatabase
   - Remove unused help file ([issue #1745](https://github.com/dsccommunity/SqlServerDsc/issues/1745)).
-<<<<<<< HEAD
 - SqlDatabaseObjectPermission
-  - Added `foreach` loop in `Get-TargetResource` to fix issues with INSERT permissions when it's not the only permission on the table ([issue [#2006](https://github.com/dsccommunity/SqlServerDsc/issues/2006)])
-=======
+  - Added `foreach` loop in `Get-TargetResource` to fix issues with `INSERT`
+    permissions when it's not the only permission on the table ([issue [#2006](https://github.com/dsccommunity/SqlServerDsc/issues/2006)]).
 - `Install-SqlDscServer`
   - No longer throws with duplicate parameter error if the parameter
     `ErrorAction` is passed to the command.
@@ -71,7 +70,6 @@
 - Private functions
   - `Invoke-SetupAction` no longer throws when secure strings is passed on
     Windows PowerShell.
->>>>>>> a5c29fee
 
 ### Changed
 
