# Change log for SqlServerDsc

The format is based on and uses the types of changes according to [Keep a Changelog](https://keepachangelog.com/en/1.0.0/),
and this project adheres to [Semantic Versioning](https://semver.org/spec/v2.0.0.html).

## [Unreleased]

### Added

- SqlServerDsc
  - New GitHub Actions workflow that run PSScriptAnalyzer for PRs so any
    issues are shown directly in the PR's changed files ([issue #1860](https://github.com/dsccommunity/SqlServerDsc/issues/1860)).
  - Added a separate integration test jobs for SQL Server Reporting Services
    to be able to test configuring SQL Server Reportings Services using
    other values that the default values.
  - Now updates GitHub Actions automatically by allowing dependabot sending
    in pull requests.

### Changed

- SqlServerDsc
  - Update `appveyor.yml` to use `dotnet tool install` to install _GitVersion_.
  - Re-enable integration tests for SqlRSSetup and SqlRS when running against
    SQL Server 2019 ([issue #1847](https://github.com/dsccommunity/SqlServerDsc/issues/1847)).
  - The private function `Import-SQLPSModule` was replaced throughout with
    the public command `Import-SqlDscPreferredModule` ([issue #1848](https://github.com/dsccommunity/SqlServerDsc/issues/1848)).
  - Removed the regular expression `features?` from the GitVersion configuration.
    Before, if a fix commit mentioned the word feature but means a SQL Server
    feature GitVersion would bump minor instead of patch number.
  - Update pipeline script that is used to resolve dependencies.
  - When running in Azure Pipelines any existing SqlServer module is removed
    before running integration tests, so the tests can update to latest version.
<<<<<<< HEAD
  - Now the new label 'command proposal' is an exempt for labeling issues stale.
=======
  - Update the initializing header for all integration test to be equal to
    the unit tests.
>>>>>>> 9ee876ad
- `Get-SqlDscAudit`
  - The parameter `Name` is no longer mandatory. When left out all the current
    audits are returned ([issue #1812](https://github.com/dsccommunity/SqlServerDsc/issues/1812)).
- `Import-SqlDscPreferredModule`
  - Now correctly preserves paths that is set in the session for the environment
    variable `$env:PSModulePath`. If the module _SqlServer_ or _SQLPS_ are not
    found the command will populate the `$env:PSModulePath` with the
    unique paths from all targets; session, user, and machine. This is done
    so that any new path that was added to the machine or user target will
    also be set in the session.
  - Now imports the preferred module into the global scope so that MOF-based
    resources (that is in another module scope) can use the imported module.

### Fixed

- `Assert-SetupActionProperties`
  - Now throws an exception if the setup action is `Install` and the feature
    analysis services is specified without the parameter `ASSysAdminAccounts`
    ([issue #1845](https://github.com/dsccommunity/SqlServerDsc/issues/1845)).
  - Now throws an exception if the setup action is `Install` and the feature
    database engine is specified without the parameter `SqlSysAdminAccounts`.
- `Invoke-SetupAction`
  - The parameter `SqlSysAdminAccounts` is no longer mandatory to allow
    installation where the database engine is not installed.
- `Install-SqlDscServer`
  - The parameter `SqlSysAdminAccounts` is no longer mandatory to allow
    installation where the database engine is not installed.
- `SqlRS`
  - Fixed issue of configuring reporting services ([issue #1868](https://github.com/dsccommunity/SqlServerDsc/issues/1868)).
  - Test renamed to `When Reports virtual directory is different` so it
    is more correct and not a duplicate.

## [16.1.0] - 2023-02-28

### Removed

- SqlServerDsc
  - Removed `Assert-ElevatedUser` from private functions ([issue #1797](https://github.com/dsccommunity/SqlServerDsc/issues/1797)).
    - `Assert-ElevatedUser` added to _DscResource.Common_ public functions
      ([issue #82](https://github.com/dsccommunity/DscResource.Common/issues/82)).
  - Removed `Test-IsNumericType` from private functions ([issue #1795](https://github.com/dsccommunity/SqlServerDsc/issues/1795)).
    - `Test-IsNumericType` added to _DscResource.Common_ public functions
    ([issue #87](https://github.com/dsccommunity/DscResource.Common/issues/87)).
  - Removed `Test-ServiceAccountRequirePassword` from private functions ([issue #1794](https://github.com/dsccommunity/SqlServerDsc/issues/1794)
    - Replaced by `Test-AccountRequirePassword` that was added to _DscResource.Common_
      public functions ([issue #93](https://github.com/dsccommunity/DscResource.Common/issues/93)).
  - Removed `Assert-RequiredCommandParameter` from private functions ([issue #1796](https://github.com/dsccommunity/SqlServerDsc/issues/1796)).
    - Replaced by `Assert-BoundParameter` (part of _DscResource.Common_)
      that had a new parameter set added ([issue #92](https://github.com/dsccommunity/DscResource.Common/issues/92)).
  - Removed private function `Test-ResourceDscPropertyIsAssigned` and
    `Test-ResourceHasDscProperty`. Both are replaced by `Test-DscProperty`
    which is now part of the module _DscResource.Common_.
  - Removed private function `Get-DscProperty`. It is replaced by `Get-DscProperty`
    which is now part of the module _DscResource.Common_.
  - The class `ResourceBase` and `Reason` has been removed, they are now
    part of the module _DscResource.Base_.
  - The enum `Ensure` has been removed, is is now part of the module
    _DscResource.Base_.
  - The private functions that the class `ResourceBase` depended on has been
    moved to the module _DscResource.Base_.
    - `ConvertFrom-CompareResult`
    - `ConvertTo-Reason`
    - `Get-ClassName`
    - `Get-LocalizedDataRecursive`
  - Added documentation how to generate stub modules for the unit tests.
    The documentation can be found in ['tests/Unit/Stubs`](https://github.com/dsccommunity/SqlServerDsc/tree/main/tests/Unit/Stubs).
  - SqlRSSetup and SqlRS
    - Removed the integration test when running against SQL Server 2019,
      due to the URL to download the Reporting Services 2019 executable
      no longer works.

### Added

- SqlServerDsc
  - The following private functions were added to the module (see comment-based
    help for more information):
    - `Assert-SetupActionProperties`
    - `Invoke-SetupAction`
    - `ConvertTo-ManagedServiceType`
    - `ConvertFrom-ManagedServiceType`
    - `Assert-ManagedServiceType`
  - The following public functions were added to the module (see comment-based
    help for more information):
    - `Install-SqlDscServer`
    - `Uninstall-SqlDscServer`
    - `Add-SqlDscNode`
    - `Remove-SqlDscNode`
    - `Repair-SqlDscServer`
    - `Complete-SqlDscImage`
    - `Complete-SqlDscFailoverCluster`
    - `Initialize-SqlDscRebuildDatabase`
    - `Import-SqlDscPreferredModule`
    - `Get-SqlDscManagedComputer`
    - `Get-SqlDscManagedComputerService`
    - `Get-SqlDscTraceFlag`
    - `Add-SqlDscTraceFlag`
    - `Remove-SqlDscTraceFlag`
    - `Set-SqlDscTraceFlag`
    - `Get-SqlDscStartupParameter`
    - `Set-SqlDscStartupParameter`
  - Added class `StartupParameters` which can parse the startup parameters
    of a manged computer service object.
  - Added class `SqlReason` to be used as the type of the DSC property `Reasons`
    for class-based resources.
  - New GitHub issue templates for proposing new public commands, proposing
    an enhancement to an existing command, or having a problem with an existing
    command.
  - Integration tests are now also run on SQL Server 2022 and SQL Server
    Reporting Services 2022.
  - Integration tests now wait for LCM after each It-block, not just at the
    end of a Context-block. Hopefully this will mitigate some of the intermittent
    errors we have seen when running the integration tests in the pipeline.
  - Use preview version of Pester to support the development of Pester as
    this is a code base with a diverse set of tests thar can help catch
    issues in Pester. If preview release of Pester prevents release we
    should temporary shift back to stable.
  - New QA tests for public commands and private functions.
- SqlDatabase
  - Added compatibility levels for SQL Server 2022 (major version 16).
- SqlSetup
  - Paths for SQL Server 2022 are correctly returned by Get.
- SqlRS
  - Added optional parameter `Encrypt`. Parameter `Encrypt` controls whether
    the connection used by `Invoke-SqlCmd should enforce encryption. This
    parameter can only be used together with the module _SqlServer_ v22.x
    (minimum v22.0.49-preview). The parameter will be ignored if an older
    major versions of the module _SqlServer_ is used.
- SqlScript
  - Added optional parameter `Encrypt`. Parameter `Encrypt` controls whether
    the connection used by `Invoke-SqlCmd should enforce encryption. This
    parameter can only be used together with the module _SqlServer_ v22.x
    (minimum v22.0.49-preview). The parameter will be ignored if an older
    major versions of the module _SqlServer_ is used.
- SqlScriptQuery
  - Added optional parameter `Encrypt`. Parameter `Encrypt` controls whether
    the connection used by `Invoke-SqlCmd should enforce encryption. This
    parameter can only be used together with the module _SqlServer_ v22.x
    (minimum v22.0.49-preview). The parameter will be ignored if an older
    major versions of the module _SqlServer_ is used.
- SqlTraceFlag
  - The resource is now tested with an integration tests ([issue #1835](https://github.com/dsccommunity/SqlServerDsc/issues/1835)).
  - A new parameter `ClearAllTraceFlags` was added so a configuration
    can enforce that there should be no trace flags.
- The public commands `Add-SqlDscNode`, `Complete-SqlDscFailoverCluster`,
  `Complete-SqlDscImage`, `Install-SqlDscServer`, and `Repair-SqlDscServer`
  now support the setup argument `ProductCoveredBySA` ([issue #1798](https://github.com/dsccommunity/SqlServerDsc/issues/1798)).

### Changed

- SqlServerDsc
  - Update Stale GitHub Action to v7.
  - Update to build module in separate folder under `output`.
  - Moved the build step of the pipeline to a Windows build worker when
    running in Azure DevOps.
  - Class-based resources now uses the parent class `ResourceBase` from the
    module _DscResource.Base_ ([issue #1790](https://github.com/dsccommunity/SqlServerDsc/issues/1790)).
  - Settings for the _Visual Studio Code_ extension _Pester Tests_ was changed
    to be able to run all unit tests, and all tests run by the extension
    are now run in a separate process to be able to handle changes in
    class-based resources.
  - The AppVeyor configuration file was updated to include the possibility
    to run integration tests for SQL Server 2022.
  - The AppVeyor configuration file was updated to include the possibility
    to run skip installing one or more SQL Server instances when debugging
    in AppVeyor to help maximize the time alloted be run.
  - The stubs in `SqlServerStub.psm1` are now based on the commands from the
    module SqlServer v22.0.49-preview.
  - The module will now call `Import-SqlDscPreferredModule` when the module
    is imported to make sure SqlServer (default preferred module) or SQLPS
    is loaded into the session. This will make it possible for classes and
    commands to use and return SQL types. If no module is found it will
    output a warning to install any of the dependent modules.
  - Add empty constructor to classes to be able to use Pester's new code
    coverage method. See more information can be found in [pester/Pester#2306](https://github.com/pester/Pester/issues/2306).
  - The type of the property `Reasons` was changed in the class-based resources.
    This resolves a problem when using two DSC resource modules that was
    using the same class-type for the property `Reasons`. Resolves the issues
    [issue #1831](https://github.com/dsccommunity/SqlServerDsc/issues/1831),
    [issue #1832](https://github.com/dsccommunity/SqlServerDsc/issues/1832),
    and [issue #1833](https://github.com/dsccommunity/SqlServerDsc/issues/1833).
- `Install-SqlServerDsc`
  - No longer throws an exception when parameter `AgtSvcAccount` is not specified.
- SqlAgReplica
  - Converted unit test to Pester 5.
  - `Update-AvailabilityGroupReplica` to trigger once within `Set-TargetResource`
    for all AvailabilityReplica changes.
- Private function `Invoke-SetupAction` ([issue #1798](https://github.com/dsccommunity/SqlServerDsc/issues/1798)).
  - Was changed to support the SQL Server 2022 GA feature `AzureExtension`
    (that replaced the feature name `ARC`).
  - Support the setup argument `ProductCoveredBySA`.
  - No longer supports the argument `OnBoardSQLToARC` as it was removed in
    SQL Server 2022 GA.
- `Install-SqlDscServer`
  - Was changed to support the SQL Server 2022 GA feature `AzureExtension`
    (that replaced the feature name `ARC`) ([issue #1798](https://github.com/dsccommunity/SqlServerDsc/issues/1798)).
- `Uninstall-SqlDscServer`
  - Was changed to support the SQL Server 2022 GA feature `AzureExtension`
    (that replaced the feature name `ARC`) ([issue #1798](https://github.com/dsccommunity/SqlServerDsc/issues/1798)).
  - Now support the argument `SuppressPrivacyStatementNotice` ([issue #1809](https://github.com/dsccommunity/SqlServerDsc/issues/1809)).
- `Import-SqlDscPreferredModule`
  - No longer tries to get the environment variables from the machine state
    when run on Linux or macOS. This will allow the unit tests to run
    cross-plattform.
- SqlReplication
  - The resource now supports SQL Server 2022. The resource will require
    the module _SqlServer_ v22.0.49-preview or newer when used against an
    SQL Server 2022 instance ([issue #1801](https://github.com/dsccommunity/SqlServerDsc/issues/1801)).
- SqlProtocol
  - The resource now supports SQL Server 2022. The resource will require
    the module _SqlServer_ v22.0.49-preview or newer when used against an
    SQL Server 2022 instance ([issue #1802](https://github.com/dsccommunity/SqlServerDsc/issues/1802)).
- SqlProtocolTcpIp
  - The resource now supports SQL Server 2022. The resource will require
    the module _SqlServer_ v22.0.49-preview or newer when used against an
    SQL Server 2022 instance ([issue #1805](https://github.com/dsccommunity/SqlServerDsc/issues/1805)).
- SqlServiceAccount
  - The resource now supports SQL Server 2022. The resource will require
    the module _SqlServer_ v22.0.49-preview or newer when used against an
    SQL Server 2022 instance ([issue #1800](https://github.com/dsccommunity/SqlServerDsc/issues/1800)).
- SqlSetup
  - Integration tests now used _SqlServer_ module version 22.0.49-preview
    when running against _SQL Server 2022_, when testing _SQL Server 2016_,
    _SQL Server 2017_, and _SQL Server 2019_ the module version 21.1.18256
    is used.
  - Integration tests now supports installing preview versions of the module
    _SqlServer_.
- SqlServerDsc.Common
  - `Import-SQLPSModule`
    - Small changed to the localized string verbose message when the preferred
      module (_SqlServer_) is not found.
  - `Invoke-SqlScript`
    - Added the optional parameter `Encrypt` which controls whether the connection
      used by `Invoke-SqlCmd` should enforce encryption. This parameter can
      only be used together with the module _SqlServer_ v22.x (minimum
      v22.0.49-preview). The parameter will be ignored if an older major
      versions of the module _SqlServer_ is used.
  - `Connect-SQL`
    - Was updated to handle both `-ErrorAction 'Stop'` and `-ErrorAction 'SilentlyContinue'`
      when passed to the command ([issue #1837](https://github.com/dsccommunity/SqlServerDsc/issues/1837)).
    - Now returns a more clear error message when the status of a database
      instance is not `Online`.
  - `Import-SQLPSModule`
    - The function was changed to call public command `Import-SqlDscPreferredModule`.
- SqlTraceFlag
  - The examples was updated to show that values should be passed as an array,
    even when there is only one value.
  - `Get-TargetResource` was updated to always return an array for parameter
    `TraceFlags`, `TraceFlagsToInclude`, and `TraceFlagsToInclude`. _The last_
    _two properties will always return an empty array._

### Fixed

- SqlServerDsc
  - Localized strings file `en-US/SqlServerDsc.strings.psd1` no longer
    referencing the wrong module in a comment.
- SqlAGReplica
  - No longer tries to enforce EndpointHostName when it is not part of the
    configuration ([issue #1821](https://github.com/dsccommunity/SqlServerDsc/issues/1821)).
  - Now `Get-TargetResource` always returns values for the properties `Name`
    and `AvailabilityGroupName` ([issue #1822](https://github.com/dsccommunity/SqlServerDsc/issues/1822)).
  - Now `Test-TargetResource` no longer test properties that cannot
    be enforced ([issue #1822](https://github.com/dsccommunity/SqlServerDsc/issues/1822)).
- SqlTraceFlag
  - `Set-TargetResource` was updated to handle a single trace flag in the
    current state ([issue #1834](https://github.com/dsccommunity/SqlServerDsc/issues/1834)).
  - `Set-TargetResource` was updated to correctly include or exclude a single
    flag ([issue #1834](https://github.com/dsccommunity/SqlServerDsc/issues/1834)).
- SqlAudit
  - Return the correct type for parameter `LogType` when calling method `Get()`.

## [16.0.0] - 2022-09-09

### Removed

- The deprecated DSC resource SqlDatabaseOwner have been removed _(and replaced_
  _by a property in [**SqlDatabase**](https://github.com/dsccommunity/SqlServerDsc/wiki/sqldatabase))_
  ([issue #1725](https://github.com/dsccommunity/SqlServerDsc/issues/1725)).
- The deprecated DSC resource SqlDatabaseRecoveryModel have been removed _(and_
  _replaced by a property in [**SqlDatabase**](https://github.com/dsccommunity/SqlServerDsc/wiki/sqldatabase))_
  ([issue #1725](https://github.com/dsccommunity/SqlServerDsc/issues/1725)).
- The deprecated DSC resource SqlServerEndpointState have been removed _(and_
  _replaced by a property in [**SqlEndpoint**](https://github.com/dsccommunity/SqlServerDsc/wiki/sqlendpoint))_
  ([issue #1725](https://github.com/dsccommunity/SqlServerDsc/issues/1725)).
- The deprecated DSC resource SqlServerNetwork have been removed _(and replaced by_
  _[**SqlProtocol**](https://github.com/dsccommunity/SqlServerDsc/wiki/sqlprotocol)_
  _and [**SqlProtocolTcpIp**](https://github.com/dsccommunity/SqlServerDsc/wiki/sqlprotocoltcpip))_
  ([issue #1725](https://github.com/dsccommunity/SqlServerDsc/issues/1725)).
- CommonTestHelper
  - Remove the helper function `Wait-ForIdleLcm` since it has been moved
    to the module _DscResource.Test_.
  - Remove the helper function `Get-InvalidOperationRecord` since it has
    been moved to the module _DscResource.Test_.
  - Remove the helper function `Get-InvalidResultRecord` since it has been
    moved to the module _DscResource.Test_.

### Added

- SqlServerDsc
  - Added recommended VS Code extensions.
    - Added settings for VS Code extension _Pester Test Adapter_.
  - Added new Script Analyzer rules from the module _Indented.ScriptAnalyzerRules_
    to help development and review process. The rules that did not contradict
    the existing DSC Community rules and style guideline were added.
  - Added the Visual Studio Code extension _Code Spell Checker_ to the list
    of recommended Visual Studio Code extensions.
  - Added a file `prefix.ps1` which content is placed first in the built module
    (.psm1). This file imports dependent modules, and imports localized strings
    used by private and public commands.
  - The following classes were added to the module:
    - `DatabasePermission` - complex type for the DSC resource SqlDatabasePermission.
    - `Ensure` - Enum to be used for the property `Ensure` in class-based
      resources.
    - `Reason` - Used by method `Get()` to return the reason a property is not
      in desired state.
    - `ResourceBase` - class that can be inherited by class-based resource and
      provides functionality meant simplify the creating of class-based resource.
    - `SqlResourceBase` - class that can be inherited by class-based resource and
      provides default DSC properties and method for get a `[Server]`-object.
    - `ServerPermission` - complex type for the DSC resource SqlPermission.
  - The following private functions were added to the module (see comment-based
    help for more information):
    - `ConvertFrom-CompareResult`
    - `ConvertTo-Reason`
    - `Get-ClassName`
    - `Get-DscProperty`
    - `Get-LocalizedDataRecursive`
    - `Test-ResourceHasDscProperty`
    - `Test-ResourceDscPropertyIsAssigned`
  - The following public functions were added to the module (see comment-based
    help for more information):
    - `Connect-SqlDscDatabaseEngine`
    - `ConvertFrom-SqlDscDatabasePermission`
    - `ConvertTo-SqlDscDatabasePermission`
    - `Get-SqlDscDatabasePermission`
    - `Set-SqlDscDatabasePermission`
    - `Test-SqlDscIsDatabasePrincipal`
    - `Test-SqlDscIsLogin`
    - `ConvertFrom-SqlDscServerPermission`
    - `ConvertTo-SqlDscServerPermission`
    - `Get-SqlDscServerPermission`
    - `Set-SqlDscServerPermission`
    - `Invoke-SqlDscQuery`
    - `Get-SqlDscAudit`
    - `New-SqlDscAudit`
    - `Set-SqlDscAudit`
    - `Remove-SqlDscAudit`
    - `Enable-SqlDscAudit`
    - `Disable-SqlDscAudit`
  - Support for debugging of integration tests in AppVeyor.
    - Only run for pull requests
  - Add new resource SqlAudit.
- CommonTestHelper
  - `Import-SqlModuleStub`
    - Added the optional parameter **PasThru** that, if used, will return the
      name of the stub module.
    - When removing stub modules from the session that is not supposed to
      be loaded, it uses `Get-Module -All` to look for previously loaded
      stub modules.
  - `Remove-SqlModuleStub`
    - Added a new helper function `Remove-SqlModuleStub` for tests to remove
      the PowerShell SqlServer stub module when a test has run.
- SqlWindowsFirewall
  - Added integration tests for SqlWindowsFirewall ([issue #747](https://github.com/dsccommunity/SqlServerDsc/issues/747)).
- `Get-DscProperty`
  - Added parameter `ExcludeName` to exclude property names from being returned.

### Changed

- SqlServerDsc
  - Updated pipeline to use the build worker image 'ubuntu-latest'.
  - Switch to installing GitVersion using 'dotnet tool install' ([issue #1732](https://github.com/dsccommunity/SqlServerDsc/issues/1732)).
  - Bumped Stale task to v5 in the GitHub workflow.
  - Make it possible to publish code coverage on failed test runs, and
    when re-run a fail job.
  - Exclude Script Analyzer rule **TypeNotFound** in the file `.vscode/analyzersettings.psd1`.
  - Update CONTRIBUTING.md describing error handling in commands and class-based
    resources.
  - The QA tests are now run in Windows PowerShell due to a bug in PowerShell 7
    that makes class-based resource using inheritance to not work.
  - The QA test are excluding the rule **TypeNotFound** because it cannot
    run on the source files (there is a new issue that is tracking so this
    rule is only run on the built module).
  - The Pester code coverage has been switched to use the older functionality
    that uses breakpoints to calculate coverage. Newer functionality sometimes
    throw an exception when used in conjunction with class-based resources.¨
  - SMO stubs (used in the unit tests)
    - Was updated to remove a bug related to the type `DatabasePermissionInfo`
      when used with the type `DatabasePermissionSet`.
      The stubs suggested that the property `PermissionType` (of type `DatabasePermissionSet`)
      in `DatabasePermissionInfo` should have been a array `DatabasePermissionSet[]`.
      This conflicted with real SMO as it does not pass an array, but instead
      a single `DatabasePermissionSet`. The stubs was modified to mimic the
      real SMO. At the same time some old mock code in the SMO stubs was removed
      as it was no longer in use.
    - Was updated to remove a bug related to the type `ServerPermissionInfo`
      when used with the type `ServerPermissionSet`. The stubs suggested that
      the property `PermissionType` (of type `ServerPermissionSet`)
      in `ServerPermissionInfo` should have been a array `ServerPermissionSet[]`.
      This conflicted with real SMO as it does not pass an array, but instead
      a single `ServerPermissionSet`. The stubs was modified to mimic the
      real SMO. At the same time some old mock code in the SMO stubs was removed
      as it was no longer in use.
  - Updated integration tests README.md to describe how to use Appveyor to
    debug integration tests.
- Wiki
  - add introduction and links to DSC technology
- SqlServerDsc.Common
  - The parameter `SetupCredential` of the function `Connect-SQL` was renamed
    to `Credential` and the parameter name `SetupCredential` was made a
    parameter alias.
- SqlLogin
  - BREAKING CHANGE: The parameters `LoginMustChangePassword`, `LoginPasswordExpirationEnabled`,
    and `LoginPasswordPolicyEnforced` no longer have a default value of `$true`.
    This means that when creating a new login, and not specifically setting
    these parameters to `$true` in the configuration, the login that is created
    will have these properties set to `$false`.
  - BREAKING CHANGE: `LoginMustChangePassword`, `LoginPasswordExpirationEnabled`,
    and `LoginPasswordPolicyEnforced` parameters no longer enforce default
    values ([issue #1669](https://github.com/dsccommunity/SqlServerDsc/issues/1669)).
- SqlServerDsc
  - All tests have been converted to run in Pester 5 (Pester 4 can no
    longer be supported) ([issue #1654](https://github.com/dsccommunity/SqlServerDsc/issues/1654)).
  - Pipeline build and deploy now runs on Ubuntu 18.04, see more information
    in https://github.com/actions/virtual-environments/issues/3287.
  - Update the pipeline file _azure-pipelines.yml_ to use the latest version
    from the Sampler project.
- SqlRs
  - BREAKING CHANGE: Now the Reporting Services is always restarted after
    the call to CIM method `SetDatabaseConnection` when setting up the
    Reporting Services. This so to try to finish the initialization of
    Reporting Services. This was prior only done for _SQL Server Reporting_
    _Services 2019_ ([issue #1721](https://github.com/dsccommunity/SqlServerDsc/issues/1721)).
  - Added some verbose messages to better indicate which CIM methods are run
    and when they are run.
  - Minor refactor to support running unit test with strict mode enabled.
- SqlLogin
  - Only enforces optional parameter `LoginType` when it is specified in the
    configuration.
  - Only enforces optional parameters `LoginPasswordExpirationEnabled` and
    `LoginPasswordPolicyEnforced` for a SQL login when the parameters are
    specified in the configuration.
  - A localized string for an error message was updated to correctly reflect
    the code that says that to use a SQL login the authentication mode must
    be either Mixed or Normal, prio it just stated Mixed.
- SqlSecureConnection
  - BREAKING CHANGE: Now `Get-TargetResource` returns the value `'Empty'`
    for the property thumbprint if there is no thumbprint set in the current
    state. Returning the value `'Empty'` was always intended, but it due to
    a bug it was never returned, but instead it returned an empty string
    or `$null` value.
- SqlWindowsFirewall
  - Now the property Features always return the features in the order
    'SQLENGINE', 'RS', 'AS', and 'IS' if they are installed.
- SqlAGListener
  - Removed unnecessary exception that is very unlikely to be thrown in
    `Set-TargetResource` and `Test-TargetResource`.
  - Simplified the logic that checks if the properties are in desired state
    as the new unit tests did not pass with the previous logic.
  - Updated the verbose message when the listener does not exist to write
    out the name of the listener that is meant to be updated, added, or
    dropped.
  - Only update values for the properties that are actually enforced by the
    configuration.
- SqlAGDatabase
  - Added StatementTimeout optional parameter with default value of 600 seconds
    (10 mins) to SqlAGDatabase to fix issue #1743. Users will be able to specify
    the backup and restore timeout with it.
- SqlDatabaseUser
  - `Test-TargetResource` returns true if the `IsUpdateable` property of the
    database is `$false` to resolve issue #1748.
- SqlDatabaseRole
  - `Test-TargetResource` returns true if the `IsUpdateable` property of the
    database is `$false` to resolve issue #1750.
- SqlAlwaysOnService
  - BREAKING CHANGE: The parameter `IsHadrEnabled` is no longer returned by
    `Get-TargetResource`. The `Ensure` parameter now returns `Present` if
    Always On High Availability Diaster Recovery is enabled and `Absent`
    if it is disabled.
- SqlDatabasePermission
  - BREAKING CHANGE: The resource has been refactored. The parameters
    `ParameterState` and `Permissions` has been replaced by parameters
    `Permission`, `PermissionToInclude`, and `PermissionToExclude`. These
    permissions parameters are now an instance of the type `DatabasePermission`.
    The type `DatabasePermission` contains two properties; `State` and
    `Permission`. This fixes issue [issue #1555](https://github.com/dsccommunity/SqlServerDsc/issues/1555).
  - The resource was refactored into a class-based resource.
  - Made the resource derive from `SqlResourceBase` to clean up the code
    a bit.
- SqlPermission
  - BREAKING CHANGE: The resource has been refactored. The parameters
    `Permissions` has been replaced by parameters `Permission`,
    `PermissionToInclude`, and `PermissionToExclude`. These permissions
    parameters are now an instance of the type `ServerPermission`.
    The type `ServerPermission` contains two properties; `State` and
    `Permission`. This closes the issue [issue #1761](https://github.com/dsccommunity/SqlServerDsc/issues/1761),
    it also fixes the issues [issue #1773](https://github.com/dsccommunity/SqlServerDsc/issues/1773),
    [issue #1704](https://github.com/dsccommunity/SqlServerDsc/issues/1704),
    and [issue #752](https://github.com/dsccommunity/SqlServerDsc/issues/752).
  - The resource was refactored into a class-based resource.
  - Made the resource derive from `SqlResourceBase` to clean up the code
    a bit.
- Class `ResourceBase`
  - Renamed the hidden property that derived classes can specify which properties
    to not enforce when comparing desired state against current state. New name
    of the hidden property is `ExcludeDscProperties`.
- SqlAudit
  - Fix documentation that contain minor style errors.

### Fixed

- SqlServerDsc
  - URLs the referenced TechNet in the documentation has been update to link to
    new pages at docs.microsoft.com.
  - Fix pipeline so code coverage is published on fail.
  - Remove duplicate deploy step (already present in `azure-pipelines.yml`).
- CommonTestHelper
  - The test helper function `Import-SqlModuleStub` was using wrong casing for
    one of the stub  modules which failed test when running cross plattform.
- SqlDatabaseObjectPermission
  - Fix for issue ([issue #1724](https://github.com/dsccommunity/SqlServerDsc/issues/1724)).
    - BREAKING CHANGE: Updated class DSC_DatabaseObjectPermission.
      - Changed Permission from an array to a string.
      - Updated Permission to a key property.
      - Updated Integration Tests to test permission grants on multiple objects.
- SqlProtocolTcpIp
  - Output verbose information in integration tests so it is shown what NICs
    are available and what IP address the tests will use.
- SqlAlias
  - Now the code passes strict mode during unit testing.
  - When an existing alias existed with a static TCP port but the desired
    state was to have a dynamic port, the function `Test-TargetResource` did
    not correctly return `$false`. Same for an alias that existed with a
    dynamic port but the desired state was to have a static port. Now the
    function `Test-TargetResource` returns `$false` in both these scenarios.
- SqlAgentOperator
  - In a certain case the `Test-TargetResource` function returned the wrong
    verbose message. If passing an e-mail address and the operator did not
    exist it would wrongly say operator exist but had wrong e-mail address.
    Truth was that the operator did not exist at all.
- SqlDatabaseMail
  - Improved the verification of an empty description so that it can handle
    both empty string and `$null`.
- SqlDatabaseRole
  - Some variables where not initialized correctly which was discovered when
    running the unit tests using strict mode. Now the variables are initialized
    and should not cause any issues in the object returned from the function
    `Get-TargetResource`.
- SqlEndpointPermission
  - Verbose messages did not use the correct variable name, so the messages
    did not contain the correct information.
  - Minor style guideline changes.
- SqlMaxDop
  - The function `Get-TargetResource` did not initialize some of the variables
    correctly which was discovered when running the unit tests using strict
    mode.
  - The function `Test-TargetResource` did not correctly evaluate if the
    node was the active node..
- SqlMemory
  - Now it possible to just set the minimum memory without it throwing because
    the maximum memory is not specified.
  - In a certain scenario the maximum memory would be enforced even if it was
    not specified in the configuration.
- SqlWindowsFirewall
  - Now the variables in `Get-TargetResource` are correctly initialized so
    they pass the new unit test that use strict mode.
  - The verbose message in `Test-TargetResource` did not use the correct
    variable name, so the message did not contain the correct information.
  - Removed unnecessary logic in `Set-TargetResource` that did just evaluated
    the same thing that the call to function `Get-TargetResource` already
    does.
- SqlSetup
  - Now the variables in `Set-TargetResource` are correctly initialized so
    they pass the new unit test that use strict mode.
  - Some verbose messages in `Get-TargetResource` wrongly reference a variable
    that was not available.
  - The loop that evaluates what features are installed did an unnecessary
    step for each iteration. A line of code was moved outside of the loop.
  - The `SourcePath` parameter is now mandatory for all `*-TargetResource`
    ([issue #1755](https://github.com/dsccommunity/SqlServerDsc/issues/1755)).
- SqlDatabasePermission
  - It is no longer possible to have one permission that has two different
    states in the same configuration, e.g. denying and granting `update`
    in the same configuration.
  - Fixed comment-based help and cleaned up comments.
  - Fix localized string that referenced 'user' instead of 'principal',
    and correct localized string ID for each string.
  - Fix comment-based help.
- SqlPermission
  - Fix comment-based help.
- `Set-SqlDscDatabasePermission`
  - Minor code cleanup.
- `ConvertTo-Reason`
  - Fix to handle `$null` values on Windows PowerShell.
  - If the property name contain the word 'Path' the value will be parsed to
    replace backslash or slashes at the end of the string, e.g. `'/myPath/'`
    will become `'/myPath'`.
- `ResourceBase`
  - Now handles `Ensure` correctly from derived `GetCurrentState()`. But
    requires that the `GetCurrentState()` only return key property if object
    is present, and does not return key property if object is absent.
    Optionally the resource's derived `GetCurrentState()` can handle `Ensure`
    itself.

## [15.2.0] - 2021-09-01

### Changed

- SqlServerDsc
  - Changed to the new GitHub deploy tasks that is required for the latest
    version of the Sampler module.
  - Updated pipeline configuration to align with the latest changes in [Sampler](https://github.com/gaelcolas/Sampler).
  - Update codecov.yml to support carry forward flags.
  - Updated pipelines files to latest from Sampler project.
  - Updated GitHub issue templates.
  - Remove pipeline jobs `Test_Integration_SQL2016`, `Test_Integration_SQL2017`,
    and `Test_Integration_SQL2019` and replaced with a single job
    `Test_Integration` ([issue #1713](https://github.com/dsccommunity/SqlServerDsc/issues/1713)).
  - Update HQRM tests to run on the VM image `windows-2022`.
  - Update unit tests to run on the VM image `windows-2022`.
  - Update integration tests to run both on Windows Server 2019 and Windows
    Server 2022 ([issue #1713](https://github.com/dsccommunity/SqlServerDsc/issues/1713)).
  - Switched to a new Linux build worker for the pipeline ([issue #1729](https://github.com/dsccommunity/SqlServerDsc/issues/1729)).
- SqlSetup
  - The helper function `Connect-SqlAnalysis` was using `LoadWithPartial()`
    to load the assembly _Microsoft.AnalysisServices_. On a node where multiple
    instances with different versions of SQL Server (regardless of features)
    is installed, this will result in the first assembly found in the
    GAC will be loaded into the session, not taking versions into account.
    This can result in an assembly version being loaded that is not compatible
    with the version of SQL Server it was meant to be used with.
    A new method of loading the assembly _Microsoft.AnalysisServices_ was
    introduced under a feature flag; `'AnalysisServicesConnection'`.
    This new functionality depends on the [SqlServer](https://www.powershellgallery.com/packages/SqlServer)
    module, and must be present on the node. The [SqlServer](https://www.powershellgallery.com/packages/SqlServer)
    module can be installed on the node by leveraging the new DSC resource
    `PSModule` in the [PowerShellGet](https://www.powershellgallery.com/packages/PowerShellGet/2.1.2)
    module (v2.1.2 and higher). This new method does not work with the
    SQLPS module due to the SQLPS module does not load the correct assembly,
    while [SqlServer](https://www.powershellgallery.com/packages/SqlServer)
    module (v21.1.18080 and above) does. The new functionality is used
    when the parameter `FeatureFlag` is set to `'AnalysisServicesConnection'`.
    This functionality will be the default in a future breaking release.
  - Under a feature flag `'AnalysisServicesConnection'`. The detection of
    a successful connection to the SQL Server Analysis Services has also been
    changed. Now it actually evaluates the property `Connected` of the returned
    `Microsoft.AnalysisServices.Server` object. The new functionality is used
    when the parameter `FeatureFlag` is set to `'AnalysisServicesConnection'`.
    This functionality will be the default in a future breaking release.
- SqlAgentAlert
  - Switched README file with SqlAgentFailsafe ([issue #1709](https://github.com/dsccommunity/SqlServerDsc/issues/1397)).
- SqlAgentFailsafe
  - Switched README file with SqlAgentAlert ([issue #1709](https://github.com/dsccommunity/SqlServerDsc/issues/1397)).

### Added

- SqlMemory
  - Added two new optional parameters MinMemoryPercent and MaxMemoryPercent.
    Provides the ability to set the minimum and/or maximum buffer pool used by
    the SQL Server instance as a percentage of total server memory.
    ([issue #1397](https://github.com/dsccommunity/SqlServerDsc/issues/1397)).
- SqlRSSetup
  - Integration tests now install _Microsoft SQL Server 2019 Reporting Services_
    ([issue #1717](https://github.com/dsccommunity/SqlServerDsc/issues/1717)).
- SqlRS
  - Integration tests now configures _Microsoft SQL Server 2019 Reporting Services_.

### Fixed

- SqlSetup
  - Fixed integration tests for SQL Server 2016 and SQL Server 2017.
- SqlServerDsc.Common
  - Fixed so that _CredScan_ no longer reports a password false-positive
    ([issue #1712](https://github.com/dsccommunity/SqlServerDsc/issues/1712)).
- SqlRS
  - Fixed SSRS 2019 initialization ([issue #1509](https://github.com/dsccommunity/SqlServerDsc/issues/1509)).
  - Fix a problem that did not correctly evaluate the `UseSSL` property against
    the current state.

## [15.1.1] - 2021-02-12

### Fixed

- SqlTraceFlag
  - Fixed `$null` reference error when no actual trace flags are present.
    Added two arrays to prevent a `$null` reference at compare-object
    ([issue #1688](https://github.com/dsccommunity/SqlServerDsc/issues/1688)).
- SqlServerDsc
  - Removed a left-over comment in the file `analyzersettings.psd1`.

## [15.1.0] - 2021-02-02

### Added

- SqlServerDsc
  - Added a new script analyzer rule to verify that `Import-SQLPSModule` or `Connect-SQL`
    (that implicitly calls `Import-SQLPSModule`) is present in each `Get-`, `Test-`,
    and `Set-TargetResource` function. If neither command is not needed then the
    analyzer rule should be overridden ([issue #1683](https://github.com/dsccommunity/SqlServerDsc/issues/1683)).
  - Added a new pipeline job that runs Script Analyzer on all PowerShell scripts
    in the source folder. The rules are defined by the Script Analyzer settings
    file `.vscode\analyzersettings.psd1` (which also the Visual Studio Code
    PowerShell extension uses).
  - Added unit tests and integration tests for SQL Server 2019
    ([issue #1310](https://github.com/dsccommunity/SqlServerDsc/issues/1310)).

### Changed

- SqlServerDsc
  - Suppressed new custom Script Analyzer rule `SqlServerDsc.AnalyzerRules\Measure-CommandsNeededToLoadSMO`
    for `Get-`, `Test-`, and `Set-TargetResource` functions in the resources.
- SqlLogin
  - Added functionality to throw exception if an update to the `LoginMustChangePassword`
    value on an existing SQL Login is attempted. This functionality is not supported
    by referenced, SQL Server Management Object (SMO), libraries and cannot be
    supported directly by this module.
  - Added integration tests to ensure that an added (or updated) `SqlLogin` can
    connect into a SQL instance once added (or updated).
  - Added integration tests to ensure that the default database connected to by
    a `SqlLogin` is the same as specified in the resource's `DefaultDatabase`
    property/parameter.
  - Amended how the interdependent, `PasswordExpirationEnabled` and `PasswordPolicyEnforced`
    properties/parameters are updated within the `SqlLogin` resource - Both values
    are now updated together if either one or both are not currently in the desired
    state. This change avoids exceptions thrown by transitions to valid, combinations
    of these properties that have to transition through an invalid combination (e.g.
    where `PasswordExpirationEnabled` is `$true` but `PasswordPolicyEnforced` is
    `$false`).
- SqlSetup
  - Minor refactor due to source code lint errors. The loop what evaluates
    the configuration parameters `*FailoverCluster` was change to a `foreach()`.

### Fixed

- SqlServerDsc
  - The component `gitversion` that is used in the pipeline was wrongly
    configured when the repository moved to the new default branch `main`.
    It no longer throws an error when using newer versions of GitVersion
    ([issue #1674](https://github.com/dsccommunity/SqlServerDsc/issues/1674)).
  - Minor lint errors throughout the repository.
- SqlLogin
  - Added integration tests to assert `LoginPasswordExpirationEnabled`,
  `LoginPasswordPolicyEnforced` and `LoginMustChangePassword` properties/parameters
  are applied and updated correctly. Similar integration tests also added to ensure
  the password of the `SqlLogin` is updated if the password within the `SqlCredential`
  value/object is changed ([issue #361](https://github.com/dsccommunity/SqlServerDsc/issues/361),
  [issue #1032](https://github.com/dsccommunity/SqlServerDsc/issues/1032) and
  [issue #1050](https://github.com/dsccommunity/SqlServerDsc/issues/1050)).
  - Updated `SqlLogin`, integration tests to make use of amended `Wait-ForIdleLcm`,
    helper function, `-Clear` switch usage to remove intermittent, integration
    test failures ([issue #1634](https://github.com/dsccommunity/SqlServerDsc/issues/1634)).
- SqlRSSetup
  - If parameter `SuppressRestart` is set to `$false` the `/norestart`
    argument is no longer wrongly added ([issue #1401](https://github.com/dsccommunity/SqlServerDsc/issues/1401)).
- SqlSetup
  - Added/corrected `InstallSharedDir`, property output when using SQL Server 2019.
- SqlTraceFlag
  - Fixed Assembly not loaded error ([issue #1680](https://github.com/dsccommunity/SqlServerDsc/issues/1680)).
- SqlDatabaseUser
  - Added parameter `ServerName` to the call of `Assert-SqlLogin`.
    `@PSBoundParameters` doesn't capture the default value of `ServerName`
    when it is not explicitly set by the caller ([issue #1647](https://github.com/dsccommunity/SqlServerDsc/issues/1647)).

## [15.0.1] - 2021-01-09

### Changed

- SqlServerDsc
  - Renamed `master` branch to `main` ([issue #1660](https://github.com/dsccommunity/SqlServerDsc/issues/1660)).
  - The module manifest property `DscResourcesToExport` now updates automatically
    using the pipeline.
  - Removed `Export-ModuleMember` from DSC resource that still had it.
  - The variable `$env:COMPUTERNAME` does not exist cross-platform which
    hinders development and testing on macOS and Linux. Instead the
    resources have been update to use the helper function `Get-ComputerName`
    which returns the current computer name cross-plattform.
  - Switch to GitHub Action Stale instead of GitHub App (Probot) Stale.

### Fixed

- SqlAGDatabase
  - Fix for issue ([issue #1492](https://github.com/dsccommunity/SqlServerDsc/issues/1492))
    added AutomaticSeeding for this resource. In Set-TargetResource added logic
    that looks at all replicas of an availability group. When automatic seeding
    is found, it will use that.
  - Lots of extra tests to check AutomaticSeeding.
  - The parameter `BackupPath` is still needed just in case a database never has
    been backed up before.
  - Fixed a typo.
- SqlMaxDop
  - Fixes ([issue #396](https://github.com/dsccommunity/SqlServerDsc/issues/396)).
    Added three return values in Get-Target resource.
- SqlProtocol
  - Changed KeepAlive Type from UInt16 to Int32 to reflect the actual WMI.ManagementObject
    Fixes #1645 ([issue #1645](https://github.com/dsccommunity/SqlServerDsc/issues/1645)).
  - The verbose messages now correctly show that `$env:COMPUTERNAME` is used
    to get or set the configuration, while parameter **ServerName** is used
    to restart the instance.
- SqlProtocolTcpIp
  - The verbose messages now correctly show that `$env:COMPUTERNAME` is used
    to get or set the configuration, while parameter **ServerName** is used
    to restart the instance.
- SqlDatabaseMail
  - Now if a non-mandatory property is not part of the configuration it will
    not be enforced ([issue #1661](https://github.com/dsccommunity/SqlServerDsc/issues/1661)).
- SqlSetup
  - When the SqlSetup detects that the expected components was not installed
    and consequently throws an exception, that exception message now presents
    a link to an article on how to find the SQL Server setup logs ([issue #1420](https://github.com/dsccommunity/SqlServerDsc/issues/1420)).
- SqlRSSetup
  - If parameter `EditionUpgrade` is set to `$false` the `/EditionUpgrade`
    argument is no longer wrongly added ([issue #1398](https://github.com/dsccommunity/SqlServerDsc/issues/1398)).
- SqlServerDsc.Common
  - Updated `Get-ServerProtocolObject`, helper function to ensure an exception is
    thrown if the specified instance cannot be obtained ([issue #1628](https://github.com/dsccommunity/SqlServerDsc/issues/1628)).

## [15.0.0] - 2020-12-06

### Added

- SqlServerDsc
  - Added new resource SqlTraceFlag to set or changes TraceFlags on SQL Server.
    This resource is based on @Zuldans code but with SqlServerDsc integrated SMO.
    Credits: https://github.com/Zuldan/cSQLServerTraceFlag
  - Added a lot of test scripts to validated the code.
- SqlEndpoint
  - Added support for the Service Broker Endpoint ([issue #498](https://github.com/dsccommunity/SqlServerDsc/issues/498)).
- SqlDatabaseRole
  - Added test to ensure Add-SqlDscDatabaseRoleMember throws the expected error
    ([issue #1620](https://github.com/dsccommunity/SqlServerDsc/issues/1620)).

### Changed

- SqlServerDsc
  - Updated code formatting using latest release of PSScriptAnalyzer.
  - The URLs in the CHANGELOG.md that was pointing to issues is now
    referencing the new repository name and URL.
- SqlServerDsc.Common
  - The helper function `Get-SqlInstanceMajorVersion` no longer have a default
    value for parameter **InstanceName** since the parameter is mandatory
    and it was never used.
- SqlReplication
  - The resource are now using the helper function `Get-SqlInstanceMajorVersion`
    ([issue #1408](https://github.com/dsccommunity/SqlServerDsc/issues/1408)).
- SqlRole
  - Major overhaul of resource.
  - BREAKING CHANGE: Removed decision making from get-TargetResource; this
    prevented a simple solution for issue #550. it now just tels if a role
    exists or not. And what members are in that role. MembersToInclude and
    MembersToExclude now always return $null.
  - Added sanitize function (`Get-CorrectedMemberParameters`) to make it
    so for the sysadmin role SA does not get altered ([issue #550](https://github.com/dsccommunity/SqlServerDsc/issues/550)).
  - Added lots of tests.
- SqlWaitForAG
  - BREAKING CHANGE: Fix for issue ([issue #1569](https://github.com/dsccommunity/SqlServerDsc/issues/1569))
    The resource now waits for the Availability Group to become Available.
  - Two parameters where added to test get and set resource at instance level.
- SqlSetup
  - Minor change to the evaluation of the parameter `BrowserSvcStartupType`,
    if it has an assigned a value or not.

### Fixed

- SqlDatabaseRole
  - Fixed check to see if the role and user existed in the database. The
    previous logic would always indicate the role or user was not found unless
    the role had the same name as the user. Also updated the
    DesiredMembersNotPresent string to be more accurate when an extra user is
    in the role ([issue #1487](https://github.com/dsccommunity/SqlServerDsc/issues/1487)).
- SqlAlwaysOnService
  - Updated Get-TargetResource to return all defined schema properties
    ([issue #150](https://github.com/dsccommunity/SqlServerDsc/issues/1501)).
- SqlSetup
  - Added a note to the documentation that the parameter `BrowserSvcStartupType`
    cannot be used for configurations that utilize the `'InstallFailoverCluster'`
    action ([issue #1627](https://github.com/dsccommunity/SqlServerDsc/issues/1627)).
- SqlDatabaseObjectPermission
  - Updated unit tests to remove errors relating to missing `Where()` method
    ([issue #1648](https://github.com/dsccommunity/SqlServerDsc/issues/1648)).

## [14.2.1] - 2020-08-14

### Changed

- SqlServerDsc
  - Document changes in the file `build.yml`.
  - The regular expression for `major-version-bump-message` in the file
    `GitVersion.yml` was changed to only raise major version when the
    commit message contain the phrase `breaking change`, or when it contain
    the word `breaking` or `major`.
- SqlSetup
  - Duplicate function Get-SqlMajorVersion was removed and instead the
    helper function `Get-FilePathMajorVersion` from the helper module
    SqlServerDsc.Common is used ([issue #1178](https://github.com/dsccommunity/SqlServerDsc/issues/1178)).
- SqlWindowsFirewall
  - Duplicate function Get-SqlMajorVersion was removed and instead the
    helper function `Get-FilePathMajorVersion` from the helper module
    SqlServerDsc.Common is used ([issue #1178](https://github.com/dsccommunity/SqlServerDsc/issues/1178)).
- SqlServerDsc.Common
  - Function `Get-FilePathMajorVersion` was added. The function `Get-SqlMajorVersion`
    from the resources _SqlSetup_ and _SqlWindowsFirewall_ was moved and
    renamed without any functional changes ([issue #1178](https://github.com/dsccommunity/SqlServerDsc/issues/1178)).

### Fixed

- SqlServerDsc
  - Removed helper functions that was moved to the module _DscResource.Common_.
    DSC resources using those functions are using them from the module
    _DscResource.Common_.
- SqlDatabaseObjectPermission
  - Fixed method invocation failed because of missing `Where()` method ([issue #1600](https://github.com/dsccommunity/SqlServerDsc/issues/1600)).
    - New integration tests to verify scenarios when passing a single permission.
  - To enforce a scenario where a permission must be changed from `'GrantWithGrant'`
    to `'Grant'` a new parameter **Force** was added ([issue #1602](https://github.com/dsccommunity/SqlServerDsc/issues/1602)).
    The parameter **Force** is used to enforce the desired state in those
    scenarios where revocations must be performed to enforce the desired
    state, even if that encompasses cascading revocations. If parameter
    **Force** is _not_ set to `$true` an exception is thrown in those
    scenarios where a revocation must be performed to enforce the desired
    state.
    - New integration tests to verify scenarios when current state for a
      permission is `'GrantWithGrant'` but desired state should be `'Grant'`.
- SqlSetup
  - The example `4-InstallNamedInstanceInFailoverClusterFirstNode.ps1` was
    updated to no longer reference the issue #405 and issue #444 in the
    comment-based help. The issues was fixed a while back and _SqlSetup_
    now supports the built-in parameter `PsDscRunAsCredential` ([issue #975](https://github.com/dsccommunity/SqlServerDsc/issues/975)).

## [14.2.0] - 2020-07-23

### Fixed

- SqlServerDsc
  - Updated comment-based help according to style guideline throughout
    ([issue #1500](https://github.com/dsccommunity/SqlServerDsc/issues/1500)).
  - Using Codecov carry forward flag because we are not sending code coverage
    report on each commit.
- CommonTestHelper
  - Minor style changes.
- SqlSetup
  - Updated the documentation with the currently supported features
    ([issue #1566](https://github.com/dsccommunity/SqlServerDsc/issues/1566)).
  - Update documentation around permissions in directory tree for Analysis Services
    ([issue #1443](https://github.com/dsccommunity/SqlServerDsc/issues/1443)).
  - Documented that on certain operating systems, when using least privilege
    for the service account, the security policy setting _Network access:_
    _Restrict clients allowed to make remote calls to SAM_ can result in
    a access denied error during install of the _SQL Server Database Engine_
    ([issue #1559](https://github.com/dsccommunity/SqlServerDsc/issues/1559)).
- SqlRole
  - Fixed the `ServerName` parameter to work with default value of
    `$env:COMPUTERNAME` ([issue #1592](https://github.com/dsccommunity/SqlServerDsc/issues/1592)).

## [14.1.0] - 2020-07-06

### Removed

- SqlServerDsc
  - Remove the file `.github/CONTRIBUTION.md` as it no longer filled any
    purpose as GitHub will find the CONTRIBUTION.md in the root folder
    directly now ([issue #1227](https://github.com/dsccommunity/SqlServerDsc/issues/1227)).

### Changed

- SqlServerDsc
  - Updated DSC resources parameter documentation.

### Fixed

- SqlServerDsc
  - Update resource parameter documentation ([issue #1568](https://github.com/dsccommunity/SqlServerDsc/issues/1568)).
    - Remove italic and inline code-block markdown code in documentation.
  - Documentation is now published to the GitHub Wiki.
    - Deploy task was updated with the correct name.
  - Minor changes too schema property descriptions to generate documentation
    correctly.
  - Updated task list in the PULL_REQUEST_TEMPLATE.md.
  - The documentation in CONTRIBUTING.md has been somewhat updated.
  - Update documentation around design pattern for accounts that does not
    use passwords ([issue #378](https://github.com/dsccommunity/SqlServerDsc/issues/378))
    and ([issue #1230](https://github.com/dsccommunity/SqlServerDsc/issues/1230)).
  - Updating the Integration Test README.md to better explain what the
    integration tests for SqlSetup, SqlRSSetup, and SqlRS does ([issue #1315](https://github.com/dsccommunity/SqlServerDsc/issues/1315)).
- SqlServerDsc.Common
  - Connect-UncPath
    - Now support to authenticate using both NetBIOS domain and Fully Qualified
      Domain Name (FQDN) ([issue #1223](https://github.com/dsccommunity/SqlServerDsc/issues/1223)).
  - Connect-SQL
    - Now support to authenticate using both NetBIOS domain and Fully Qualified
      Domain Name (FQDN) ([issue #1223](https://github.com/dsccommunity/SqlServerDsc/issues/1223)).
  - Connect-SQLAnalysis
    - Now support to authenticate using both NetBIOS domain and Fully Qualified
      Domain Name (FQDN) ([issue #1223](https://github.com/dsccommunity/SqlServerDsc/issues/1223)).
- SqlAGReplica
  - Update documentation with a requirement for SqlServer in certain circumstances
    ([issue #1033](https://github.com/dsccommunity/SqlServerDsc/issues/1033)).
- SqlRSSetup
  - There was a typo in the error message that was thrown when not passing
    either the `Edition` or `ProductKey` that could be misleading ([issue #1386](https://github.com/dsccommunity/SqlServerDsc/issues/1386)).
  - Updated the parameter descriptions for the parameters `Edition` and
    `ProductKey` that they are mutually exclusive ([issue #1386](https://github.com/dsccommunity/SqlServerDsc/issues/1386)).
- SqlWindowsFirewall
  - Now support to authenticate using both NetBIOS domain and Fully Qualified
    Domain Name (FQDN) ([issue #1223](https://github.com/dsccommunity/SqlServerDsc/issues/1223)).
- SqlDatabaseObjectPermission
  - Since the task that publish Wiki content was updated to correctly handle
    embedded instances the duplicate documentation was removed from the
    resource README.md, and some was added to the schema MOF parameter
    descriptions ([issue #1580](https://github.com/dsccommunity/SqlServerDsc/issues/1580)).
- SqlScript
  - Fixed the URLs in the parameter documentation ([issue #1582](https://github.com/dsccommunity/SqlServerDsc/issues/1582)).
- SqlScriptQuery
  - Fixed the URLs in the parameter documentation ([issue #1583](https://github.com/dsccommunity/SqlServerDsc/issues/1583)).

### Added

- SqlScript
  - Added the DisableVariables parameter ([issue #1422](https://github.com/dsccommunity/SqlServerDsc/issues/1422)).
- SqlScriptQuery
  - Added the DisableVariables parameter ([issue #1422](https://github.com/dsccommunity/SqlServerDsc/issues/1422)).

## [14.0.0] - 2020-06-12

### Remove

- SqlServerDsc
  - BREAKING CHANGE: Since the operating system Windows Server 2008 R2 and
    the product SQL Server 2008 R2 has gone end-of-life the DSC resources
    will no longer try to maintain compatibility with them. Moving forward,
    and including this release, there may be code changes that will break
    the resource on Windows Server 2008 R2 or with SQL Server 2008 R2
    ([issue #1514](https://github.com/dsccommunity/SqlServerDsc/issues/1514)).

### Deprecated

The documentation, examples, unit test, and integration tests have been
removed for these deprecated resources. These resources will be removed
in a future release.

- SqlDatabaseOwner
  - This resource is now deprecated. The functionality is now covered by
    a property in the resource _SqlDatabase_ ([issue #966](https://github.com/dsccommunity/SqlServerDsc/issues/966)).
- SqlDatabaseRecoveryModel
  - This resource is now deprecated. The functionality is now covered by
    a property in the resource _SqlDatabase_ ([issue #967](https://github.com/dsccommunity/SqlServerDsc/issues/967)).
- SqlServerEndpointState
  - This resource is now deprecated. The functionality is covered by a
    property in the resource _SqlEndpoint_ ([issue #968](https://github.com/dsccommunity/SqlServerDsc/issues/968)).
- SqlServerNetwork
  - This resource is now deprecated. The functionality is now covered by
    the resources _SqlProtocol_ and _SqlProtocolTcpIp_.

### Added

- SqlSetup
  - Added support for major version upgrade ([issue #1561](https://github.com/dsccommunity/SqlServerDsc/issues/1561)).
- SqlServerDsc
  - Added new resource SqlProtocol ([issue #1377](https://github.com/dsccommunity/SqlServerDsc/issues/1377)).
  - Added new resource SqlProtocolTcpIp ([issue #1378](https://github.com/dsccommunity/SqlServerDsc/issues/1378)).
  - Added new resource SqlDatabaseObjectPermission ([issue #1119](https://github.com/dsccommunity/SqlServerDsc/issues/1119)).
  - Fixing a problem with the latest ModuleBuild 1.7.0 that breaks the CI
    pipeline.
  - Prepare repository for auto-documentation by adding README.md to each
    resource folder with the content from the root README.md.
- SqlServerDsc.Common
  - Added function `Import-Assembly` that can help import an assembly
    into the PowerShell session.
  - Prepared unit tests to support Pester 5 so a minimal conversation
    is only needed later.
  - Updated `Import-SQLPSModule` to better support unit tests.
- CommonTestHelper
  - Added the functions `Get-InvalidOperationRecord` and `Get-InvalidResultRecord`
    that is needed for evaluate localized error message strings for unit tests.
- SqlEndpoint
  - BREAKING CHANGE: A new required property `EndpointType` was added to
    support different types of endpoints in the future. For now the only
    endpoint type that is supported is the database mirror endpoint type
    (`DatabaseMirroring`).
  - Added the property `State` to be able to specify if the endpoint should
    be running, stopped, or disabled. _This property was moved from the now_
    _deprecated DSC resource `SqlServerEndpointState`_.
- SqlSetup
  - A read only property `IsClustered` was added that can be used to determine
    if the instance is clustered.
  - Added the properties `NpEnabled` and `TcpEnabled` ([issue #1161](https://github.com/dsccommunity/SqlServerDsc/issues/1161)).
  - Added the property `UseEnglish` ([issue #1473](https://github.com/dsccommunity/SqlServerDsc/issues/1473)).
- SqlReplication
  - Add integration tests ([issue #755](https://github.com/dsccommunity/SqlServerDsc/issues/755).
- SqlDatabase
  - The property `OwnerName` was added.
- SqlDatabasePermission
  - Now possible to change permissions for database user-defined roles
    (e.g. public) and database application roles ([issue #1498](https://github.com/dsccommunity/SqlServerDsc/issues/1498).
- SqlServerDsc.Common
  - The helper function `Restart-SqlService` was improved to handle Failover
    Clusters better. Now the SQL Server service will only be taken offline
    and back online again if the service is online to begin with.
  - The helper function `Restart-SqlServer` learned the new parameter
    `OwnerNode`. The parameter `OwnerNode` takes an array of Cluster node
    names. Using this parameter the cluster group will only be taken
    offline and back online if the cluster group owner is one specified
    in this parameter.
  - The helper function `Compare-ResourcePropertyState` was improved to
    handle embedded instances by adding a parameter `CimInstanceKeyProperties`
    that can be used to identify the unique parameter for each embedded
    instance in a collection.
  - The helper function `Test-DscPropertyState` was improved to evaluate
    the properties in a single CIM instance or a collection of CIM instances
    by recursively call itself.
  - When the helper function `Test-DscPropertyState` evaluated an array
    the verbose messages was not very descriptive. Instead of outputting
    the side indicator from the compare it now outputs a descriptive
    message.

### Changed

- SqlServerDsc
  - BREAKING CHANGE: Some DSC resources have been renamed ([issue #1540](https://github.com/dsccommunity/SqlServerDsc/issues/1540)).
    - `SqlServerConfiguration` was renamed to `SqlConfiguration`.
    - `SqlServerDatabaseMail` was renamed to `SqlDatabaseMail`.
    - `SqlServerEndpoint` was renamed to `SqlEndpoint`.
    - `SqlServerEndpointPermission` was renamed to `SqlEndpointPermission`.
    - `SqlServerLogin` was renamed to `SqlLogin`.
    - `SqlServerMaxDop` was renamed to `SqlMaxDop`.
    - `SqlServerMemory` was renamed to `SqlMemory`.
    - `SqlServerPermission` was renamed to `SqlPermission`.
    - `SqlServerProtocol` was renamed to `SqlProtocol`.
    - `SqlServerProtocolTcpIp` was renamed to `SqlProtocolTcpIp`.
    - `SqlServerReplication` was renamed to `SqlReplication`.
    - `SqlServerRole` was renamed to `SqlRole`.
    - `SqlServerSecureConnection` was renamed to `SqlSecureConnection`.
  - Changed all resource prefixes from `MSFT_` to `DSC_` ([issue #1496](https://github.com/dsccommunity/SqlServerDsc/issues/1496)).
    _Deprecated resource has not changed prefix._
  - All resources are now using the common module DscResource.Common.
  - When a PR is labelled with 'ready for merge' it is no longer being
    marked as stale if the PR is not merged for 30 days (for example it is
    dependent on something else) ([issue #1504](https://github.com/dsccommunity/SqlServerDsc/issues/1504)).
  - Updated the CI pipeline to use latest version of the module ModuleBuilder.
  - Changed to use the property `NuGetVersionV2` from GitVersion in the
    CI pipeline.
  - The unit tests now run on PowerShell 7 to optimize the total run time.
- SqlServerDsc.Common
  - The helper function `Invoke-InstallationMediaCopy` was changed to
    handle a breaking change in PowerShell 7 ([issue #1530](https://github.com/dsccommunity/SqlServerDsc/issues/1530)).
  - Removed the local helper function `Set-PSModulePath` as it was
    implemented in the module DscResource.Common.
- CommonTestHelper
  - The test helper function `New-SQLSelfSignedCertificate` was changed
    to install the dependent module `PSPKI` through `RequiredModules.psd1`.
- SqlAlwaysOnService
  - BREAKING CHANGE: The parameter `ServerName` is now non-mandatory and
    defaults to `$env:COMPUTERNAME` ([issue #319](https://github.com/dsccommunity/SqlServerDsc/issues/319)).
  - Normalize parameter descriptive text for default values.
- SqlDatabase
  - BREAKING CHANGE: The parameter `ServerName` is now non-mandatory and
    defaults to `$env:COMPUTERNAME` ([issue #319](https://github.com/dsccommunity/SqlServerDsc/issues/319)).
  - BREAKING CHANGE: The non-mandatory parameters was removed from the
    function `Get-TargetResource` since they were not needed.
  - BREAKING CHANGE: The properties `CompatibilityLevel` and `Collation`
    are now only enforced if the are specified in the configuration.
  - Normalize parameter descriptive text for default values.
- SqlDatabaseDefaultLocation
  - BREAKING CHANGE: The parameter `ServerName` is now non-mandatory and
    defaults to `$env:COMPUTERNAME` ([issue #319](https://github.com/dsccommunity/SqlServerDsc/issues/319)).
  - Normalize parameter descriptive text for default values.
- SqlDatabaseOwner
  - BREAKING CHANGE: Database changed to DatabaseName for consistency with
    other modules ([issue #1484](https://github.com/dsccommunity/SqlServerDsc/issues/1484)).
- SqlDatabasePermission
  - BREAKING CHANGE: The parameter `ServerName` is now non-mandatory and
    defaults to `$env:COMPUTERNAME` ([issue #319](https://github.com/dsccommunity/SqlServerDsc/issues/319)).
  - Normalize parameter descriptive text for default values.
  - BREAKING CHANGE: Database changed to DatabaseName for consistency with
    other modules ([issue #1484](https://github.com/dsccommunity/SqlServerDsc/issues/1484)).
  - BREAKING CHANGE: The resource no longer create the database user if
    it does not exist. Use the resource _SqlDatabaseUser_ to enforce that
    the database user exist in the database prior to setting permissions
    using this resource ([issue #848](https://github.com/dsccommunity/SqlServerDsc/issues/848)).
  - BREAKING CHANGE: The resource no longer checks if a login exist so that
    it is possible to set permissions for database users that does not
    have a login, e.g. the database user 'guest' ([issue #1134](https://github.com/dsccommunity/SqlServerDsc/issues/1134)).
  - Updated examples.
  - Added integration tests ([issue #741](https://github.com/dsccommunity/SqlServerDsc/issues/741)).
  - Get-TargetResource will no longer throw an exception if the database
    does not exist.
- SqlDatabaseRecoveryModel
  - BREAKING CHANGE: The parameter `ServerName` is now non-mandatory and
    defaults to `$env:COMPUTERNAME` ([issue #319](https://github.com/dsccommunity/SqlServerDsc/issues/319)).
  - Normalize parameter descriptive text for default values.
- SqlDatabaseRole
  - BREAKING CHANGE: The parameter `ServerName` is now non-mandatory and
    defaults to `$env:COMPUTERNAME` ([issue #319](https://github.com/dsccommunity/SqlServerDsc/issues/319)).
  - Normalize parameter descriptive text for default values.
  - BREAKING CHANGE: Database changed to DatabaseName for consistency with
    other modules ([issue #1484](https://github.com/dsccommunity/SqlServerDsc/issues/1484)).
- SqlDatabaseUser
  - BREAKING CHANGE: The parameter `ServerName` is now non-mandatory and
    defaults to `$env:COMPUTERNAME` ([issue #319](https://github.com/dsccommunity/SqlServerDsc/issues/319)).
  - Normalize parameter descriptive text for default values.
- SqlScript
  - BREAKING CHANGE: The parameter `ServerInstance` is replaced by the two
    parameters `ServerName` and `InstanceName`. The parameter `InstanceName`
    is the only one mandatory which fixes the issue that it was possible to
    run the same script using different host names ([issue #925](https://github.com/dsccommunity/SqlServerDsc/issues/925)).
- SqlScriptQuery
  - BREAKING CHANGE: The parameter `ServerInstance` is replaced by the two
    parameters `ServerName` and `InstanceName`. The parameter `InstanceName`
    is the only one mandatory which fixes the issue that it was possible to
    run the same query using different host names ([issue #925](https://github.com/dsccommunity/SqlServerDsc/issues/925)).
- SqlConfiguration
  - BREAKING CHANGE: The parameter `ServerName` is now non-mandatory and
    defaults to `$env:COMPUTERNAME` ([issue #319](https://github.com/dsccommunity/SqlServerDsc/issues/319)).
  - Normalize parameter descriptive text for default values.
- SqlDatabaseMail
  - Normalize parameter descriptive text for default values.
- SqlEndpoint
  - BREAKING CHANGE: Now the properties are only enforced if they are
    specified in the configuration.
  - Normalize parameter descriptive text for default values.
- SqlEndpointPermission
  - BREAKING CHANGE: The parameter `ServerName` is now non-mandatory and
    defaults to `$env:COMPUTERNAME` ([issue #319](https://github.com/dsccommunity/SqlServerDsc/issues/319)).
  - Normalize parameter descriptive text for default values.
- SqlLogin
  - BREAKING CHANGE: The parameter `ServerName` is now non-mandatory and
    defaults to `$env:COMPUTERNAME` ([issue #319](https://github.com/dsccommunity/SqlServerDsc/issues/319)).
  - Normalize parameter descriptive text for default values.
- SqlRole
  - BREAKING CHANGE: The parameter `ServerName` is now non-mandatory and
    defaults to `$env:COMPUTERNAME` ([issue #319](https://github.com/dsccommunity/SqlServerDsc/issues/319)).
  - Normalize parameter descriptive text for default values.
- SqlServiceAccount
  - BREAKING CHANGE: The parameter `ServerName` is now non-mandatory and
    defaults to `$env:COMPUTERNAME` ([issue #319](https://github.com/dsccommunity/SqlServerDsc/issues/319)).
  - Normalize parameter descriptive text for default values.
- SqlSetup
  - BREAKING CHANGE: Now if the parameter `AgtSvcStartupType` is not specified
    in the configuration the resource will no longer by default add an
    argument to `setup.exe` with a value of `Automatic` for the argument
    `AGTSVCSTARTUPTYPE`. If the parameter `AgtSvcStartupType` is not specified
    in the configuration there will be no setup argument added at all
    ([issue #464](https://github.com/dsccommunity/SqlServerDsc/issues/464)).
  - BREAKING CHANGE: When installing a failover cluster the cluster
    validation is no longer skipped by default. To skip cluster validation
    the configuration must opt-in by specifying the following
    `SkipRule = 'Cluster_VerifyForErrors'` ([issue #335](https://github.com/dsccommunity/SqlServerDsc/issues/335)).
  - BREAKING CHANGE: Now, unless the parameter `SuppressReboot` is set to
    `$true`, the node will be restarted if the setup ends with the
    [error code 3010](https://docs.microsoft.com/en-us/previous-versions/tn-archive/bb418811(v=technet.10)#server-setup-fails-with-code-3010).
    Previously just a warning message was written ([issue #565](https://github.com/dsccommunity/SqlServerDsc/issues/565)).

### Fixed

- SqlServerDsc
  - The regular expression for `minor-version-bump-message` in the file
    `GitVersion.yml` was changed to only raise minor version when the
    commit message contain the word `add`, `adds`, `minor`, `feature`,
    or `features`.
  - Now code coverage is reported to Codecov, and a codecov.yml was added.
  - Updated to support DscResource.Common v0.7.1.
  - Changed to point to CONTRIBUTING.md on master branch to avoid "404 Page not found"
    ([issue #1508](https://github.com/dsccommunity/SqlServerDsc/issues/1508)).
- SqlAGDatabase
  - Fixed unit tests that failed intermittently when running unit tests
    in PowerShell 7 ([issue #1532](https://github.com/dsccommunity/SqlServerDsc/issues/1532)).
  - Minor code style issue changes.
- SqlAgentAlert
  - The parameter `ServerName` now throws when passing an empty string or
    null value (part of [issue #319](https://github.com/dsccommunity/SqlServerDsc/issues/319)).
- SqlAgentFailsafe
  - The parameter `ServerName` now throws when passing an empty string or
    null value (part of [issue #319](https://github.com/dsccommunity/SqlServerDsc/issues/319)).
- SqlAgentOperator
  - The parameter `ServerName` now throws when passing an empty string or
    null value (part of [issue #319](https://github.com/dsccommunity/SqlServerDsc/issues/319)).
- SqlAlias
  - BREAKING CHANGE: The parameter `ServerName` is now non-mandatory to
    prevent ping-pong behavior ([issue #1502](https://github.com/dsccommunity/SqlServerDsc/issues/1502)).
    The `ServerName` is not returned as an empty string when the protocol is
    Named Pipes.
- SqlDatabase
  - Fixed missing parameter `CompatibilityLevel` in the README.md (and
    updated the description in the schema.mof).
- SqlRs
  - Fix typo in the schema parameter `SuppressRestart` description
    and in the parameter description in the `README.md`.
- SqlDatabaseMail
  - The parameter `ServerName` now throws when passing an empty string or
    null value (part of [issue #319](https://github.com/dsccommunity/SqlServerDsc/issues/319)).
- SqlServerEndpoint
  - The parameter `ServerName` now throws when passing an empty string or
    null value (part of [issue #319](https://github.com/dsccommunity/SqlServerDsc/issues/319)).
- SqlEndpoint
  - The parameter `ServerName` now throws when passing an empty string or
    null value (part of [issue #319](https://github.com/dsccommunity/SqlServerDsc/issues/319)).
- SqlPermission
  - The parameter `ServerName` now throws when passing an empty string or
    null value (part of [issue #319](https://github.com/dsccommunity/SqlServerDsc/issues/319)).
- SqlReplication
  - Enhanced the exception handling so it shows the inner exception error
    message that have the actual error that occurred.
  - Corrected the examples.
- SqlSetup
  - Update integration tests to correctly detect sysadmins because of changes
    to the build worker.
  - The property `SqlTempdbLogFileGrowth` and `SqlTempdbFileGrowth` now returns
    the correct values. Previously the value of the growth was wrongly
    divided by 1KB even if the value was in percent. Now the value for growth
    is the sum of the average of MB and average of the percentage.
  - The function `Get-TargetResource` was changed so that the property
    `SQLTempDBDir` will now return the database `tempdb`'s property
    `PrimaryFilePath`.
  - BREAKING CHANGE: Logic that was under feature flag `DetectionSharedFeatures`
    was made the default and old logic that was used to detect shared features
    was removed ([issue #1290](https://github.com/dsccommunity/SqlServerDsc/issues/1290)).
    This was implemented because the previous implementation did not work
    fully with SQL Server 2017.
  - Much of the code was refactored into units (functions) to be easier to test.
    Due to the size of the code the unit tests ran for an abnormal long time,
    after this refactoring the unit tests runs much quicker.

## [13.5.0] - 2020-04-12

### Added

- SqlServerLogin
  - Added `DefaultDatabase` parameter ([issue #1474](https://github.com/dsccommunity/SqlServerDsc/issues/1474)).

### Changed

- SqlServerDsc
  - Update the CI pipeline files.
  - Only run CI pipeline on branch `master` when there are changes to files
    inside the `source` folder.
  - Replaced Microsoft-hosted agent (build image) `win1803` with `windows-2019`
    ([issue #1466](https://github.com/dsccommunity/SqlServerDsc/issues/1466)).

### Fixed

- SqlSetup
  - Refresh PowerShell drive list before attempting to resolve `setup.exe` path
    ([issue #1482](https://github.com/dsccommunity/SqlServerDsc/issues/1482)).
- SqlAG
  - Fix hashtables to align with style guideline ([issue #1437](https://github.com/dsccommunity/SqlServerDsc/issues/1437)).

## [13.4.0] - 2020-03-18

### Added

- SqlDatabase
  - Added ability to manage the Compatibility Level and Recovery Model of a database

### Changed

- SqlServerDsc
  - Azure Pipelines will no longer trigger on changes to just the CHANGELOG.md
    (when merging to master).
  - The deploy step is no longer run if the Azure DevOps organization URL
    does not contain 'dsccommunity'.
  - Changed the VS Code project settings to trim trailing whitespace for
    markdown files too.

## [13.3.0] - 2020-01-17

### Added

- SqlServerDsc
  - Added continuous delivery with a new CI pipeline.
    - Update build.ps1 from latest template.

### Changed

- SqlServerDsc
  - Add .gitattributes file to checkout file correctly with CRLF.
  - Updated .vscode/analyzersettings.psd1 file to correct use PSSA rules
    and custom rules in VS Code.
  - Fix hashtables to align with style guideline ([issue #1437](https://github.com/dsccommunity/SqlServerDsc/issues/1437)).
  - Updated most examples to remove the need for the variable `$ConfigurationData`,
    and fixed style issues.
  - Ignore commit in `GitVersion.yml` to force the correct initial release.
  - Set a display name on all the jobs and tasks in the CI pipeline.
  - Removing file 'Tests.depend.ps1' as it is no longer required.
- SqlServerMaxDop
  - Fix line endings in code which did not use the correct format.
- SqlAlwaysOnService
  - The integration test has been temporarily disabled because when
    the cluster feature is installed it requires a reboot on the
    Windows Server 2019 build worker.
- SqlDatabaseRole
  - Update unit test to have the correct description on the `Describe`-block
    for the test of `Set-TargetResource`.
- SqlServerRole
  - Add support for nested role membership ([issue #1452](https://github.com/dsccommunity/SqlServerDsc/issues/1452))
  - Removed use of case-sensitive Contains() function when evaluating role membership.
    ([issue #1153](https://github.com/dsccommunity/SqlServerDsc/issues/1153))
  - Refactored mocks and unit tests to increase performance. ([issue #979](https://github.com/dsccommunity/SqlServerDsc/issues/979))

### Fixed

- SqlServerDsc
  - Fixed unit tests to call the function `Invoke-TestSetup` outside the
    try-block.
  - Update GitVersion.yml with the correct regular expression.
  - Fix import statement in all tests, making sure it throws if module
    DscResource.Test cannot be imported.
- SqlAlwaysOnService
  - When failing to enable AlwaysOn the resource should now fail with an
    error ([issue #1190](https://github.com/dsccommunity/SqlServerDsc/issues/1190)).
- SqlAgListener
  - Fix IPv6 addresses failing Test-TargetResource after listener creation.

## [13.2.0.0] - 2019-09-18

### Changed

- Changes to SqlServerDsc
  - Fix keywords to lower-case to align with guideline.
  - Fix keywords to have space before a parenthesis to align with guideline.
  - Fix typo in SqlSetup strings ([issue #1419](https://github.com/dsccommunity/SqlServerDsc/issues/1419)).

## [13.1.0.0] - 2019-08-07

### Changed

- Changes to SqlServerDsc
  - New DSC resource SqlAgentFailsafe
  - New DSC resource SqlDatabaseUser ([issue #846](https://github.com/dsccommunity/SqlServerDsc/issues/846)).
    - Adds ability to create database users with more fine-grained control,
      e.g. re-mapping of orphaned logins or a different login. Supports
      creating a user with or without login name, and database users mapped
      to a certificate or asymmetric key.
  - Changes to helper function Invoke-Query
    - Fixes issues in [issue #1355](https://github.com/dsccommunity/SqlServerDsc/issues/1355).
    - Works together with Connect-SQL now.
    - Parameters now match that of Connect-SQL ([issue #1392](https://github.com/dsccommunity/SqlServerDsc/issues/1392)).
    - Can now pass in credentials.
    - Can now pass in 'Microsoft.SqlServer.Management.Smo.Server' object.
    - Can also pipe in 'Microsoft.SqlServer.Management.Smo.Server' object.
    - Can pipe Connect-SQL | Invoke-Query.
    - Added default values to Invoke-Query.
    - Now it will output verbose messages of the query that is run, so it
      not as quiet of what it is doing when a user asks for verbose output
      ([issue #1404](https://github.com/dsccommunity/SqlServerDsc/issues/1404)).
    - It is possible to redact text in the verbose output by providing
      strings in the new parameter `RedactText`.
  - Minor style fixes in unit tests.
  - Changes to helper function Connect-SQL
    - When impersonating WindowsUser credential use the NetworkCredential UserName.
    - Added additional verbose logging.
    - Connect-SQL now uses parameter sets to more intuitive evaluate that
      the correct parameters are used in different scenarios
      ([issue #1403](https://github.com/dsccommunity/SqlServerDsc/issues/1403)).
  - Changes to helper function Connect-SQLAnalysis
    - Parameters now match that of Connect-SQL ([issue #1392](https://github.com/dsccommunity/SqlServerDsc/issues/1392)).
  - Changes to helper function Restart-SqlService
    - Parameters now match that of Connect-SQL ([issue #1392](https://github.com/dsccommunity/SqlServerDsc/issues/1392)).
  - Changes to helper function Restart-ReportingServicesService
    - Parameters now match that of Connect-SQL ([issue #1392](https://github.com/dsccommunity/SqlServerDsc/issues/1392)).
  - Changes to helper function Split-FullSqlInstanceName
    - Parameters and function name changed to use correct casing.
  - Changes to helper function Get-SqlInstanceMajorVersion
    - Parameters now match that of Connect-SQL ([issue #1392](https://github.com/dsccommunity/SqlServerDsc/issues/1392)).
  - Changes to helper function Test-LoginEffectivePermissions
    - Parameters now match that of Connect-SQL ([issue #1392](https://github.com/dsccommunity/SqlServerDsc/issues/1392)).
  - Changes to helper function Test-AvailabilityReplicaSeedingModeAutomatic
    - Parameters now match that of Connect-SQL ([issue #1392](https://github.com/dsccommunity/SqlServerDsc/issues/1392)).
- Changes to SqlServerSecureConnection
  - Forced $Thumbprint to lowercase to fix [issue #1350](https://github.com/dsccommunity/SqlServerDsc/issues/1350).
  - Add parameter SuppressRestart with default value false.
    This allows users to suppress restarts after changes have been made.
    Changes will not take effect until the service has been restarted.
- Changes to SqlSetup
  - Correct minor style violation [issue #1387](https://github.com/dsccommunity/SqlServerDsc/issues/1387).
- Changes to SqlDatabase
  - Get-TargetResource now correctly return `$null` for the collation property
    when the database does not exist ([issue #1395](https://github.com/dsccommunity/SqlServerDsc/issues/1395)).
  - No longer enforces the collation property if the Collation parameter
    is not part of the configuration ([issue #1396](https://github.com/dsccommunity/SqlServerDsc/issues/1396)).
  - Updated resource description in README.md
  - Fix examples to use `PsDscRunAsCredential` ([issue #760](https://github.com/dsccommunity/SqlServerDsc/issues/760)).
  - Added integration tests ([issue #739](https://github.com/dsccommunity/SqlServerDsc/issues/739)).
  - Updated unit tests to the latest template ([issue #1068](https://github.com/dsccommunity/SqlServerDsc/issues/1068)).

## [13.0.0.0] - 2019-06-26

### Changed

- Changes to SqlServerDsc
  - Added SqlAgentAlert resource.
  - Opt-in to the common test 'Common Test - Validation Localization'.
  - Opt-in to the common test 'Common Test - Flagged Script Analyzer Rules'
    ([issue #1101](https://github.com/dsccommunity/SqlServerDsc/issues/1101)).
  - Removed the helper function `New-TerminatingError`, `New-WarningMessage`
    and `New-VerboseMessage` in favor of the the new
    [localization helper functions](https://github.com/dsccommunity/DscResources/blob/master/StyleGuidelines.md#localization).
  - Combine DscResource.LocalizationHelper and DscResource.Common into
    SqlServerDsc.Common ([issue #1357](https://github.com/dsccommunity/SqlServerDsc/issues/1357)).
  - Update Assert-TestEnvironment.ps1 to not error if strict mode is enabled
    and there are no missing dependencies ([issue #1368](https://github.com/dsccommunity/SqlServerDsc/issues/1368)).
- Changes to SqlServerDsc.Common
  - Added StatementTimeout to function 'Connect-SQL' with default 600 seconds (10mins).
  - Added StatementTimeout to function 'Invoke-Query' with default 600 seconds (10mins)
    ([issue #1358](https://github.com/dsccommunity/SqlServerDsc/issues/1358)).
  - Changes to helper function Connect-SQL
    - The function now make it more clear that when using the parameter
      `SetupCredential` is impersonates that user, and by default it does
      not impersonates a user but uses the credential that the resource
      is run as (for example the built-in credential parameter
      `PsDscRunAsCredential`). [@kungfu71186](https://github.com/kungfu71186)
    - Added parameter alias `-DatabaseCredential` for the parameter
      `-SetupCredential`. [@kungfu71186](https://github.com/kungfu71186)
- Changes to SqlAG
  - Added en-US localization.
- Changes to SqlAGReplica
  - Added en-US localization.
  - Improved verbose message output when creating availability group replica,
    removing a availability group replica, and joining the availability
    group replica to the availability group.
- Changes to SqlAlwaysOnService
  - Now outputs the correct verbose message when restarting the service.
- Changes to SqlServerMemory
  - Now outputs the correct verbose messages when calculating the dynamic
    memory, and when limiting maximum memory.
- Changes to SqlServerRole
  - Now outputs the correct verbose message when the members of a role is
    not in desired state.
- Changes to SqlAgentOperator
  - Fix minor issue that when unable to connect to an instance. Instead
    of showing a message saying that connect failed another unrelated
    error message could have been shown, because of an error in the code.
  - Fix typo in test it block.
- Changes to SqlDatabaseRole
  - BREAKING CHANGE: Refactored to enable creation/deletion of the database role
    itself as well as management of the role members. _Note that the resource no
    longer adds database users._ ([issue #845](https://github.com/dsccommunity/SqlServerDsc/issues/845),
    [issue #847](https://github.com/dsccommunity/SqlServerDsc/issues/847),
    [issue #1252](https://github.com/dsccommunity/SqlServerDsc/issues/1252),
    [issue #1339](https://github.com/dsccommunity/SqlServerDsc/issues/1339)).
    [Paul Shamus @pshamus](https://github.com/pshamus)
- Changes to SqlSetup
  - Add an Action type of 'Upgrade'. This will ask setup to do a version
    upgrade where possible ([issue #1368](https://github.com/dsccommunity/SqlServerDsc/issues/1368)).
  - Fix an error when testing for DQS installation ([issue #1368](https://github.com/dsccommunity/SqlServerDsc/issues/1368)).
  - Changed the logic of how default value of FailoverClusterGroupName is
    set since that was preventing the resource to be able to be debugged
    ([issue #448](https://github.com/dsccommunity/SqlServerDsc/issues/448)).
  - Added RSInstallMode parameter ([issue #1163](https://github.com/dsccommunity/SqlServerDsc/issues/1163)).
- Changes to SqlWindowsFirewall
  - Where a version upgrade has changed paths for a database engine, the
    existing firewall rule for that instance will be updated rather than
    another one created ([issue #1368](https://github.com/dsccommunity/SqlServerDsc/issues/1368)).
    Other firewall rules can be fixed to work in the same way later.
- Changes to SqlAGDatabase
  - Added new parameter 'ReplaceExisting' with default false.
    This allows forced restores when a database already exists on secondary.
  - Added StatementTimeout to Invoke-Query to fix Issue#1358
  - Fix issue where calling Get would return an error because the database
    name list may have been returned as a string instead of as a string array
    ([issue #1368](https://github.com/dsccommunity/SqlServerDsc/issues/1368)).

## [12.5.0.0] - 2019-05-15

### Changed

- Changes to SqlServerSecureConnection
  - Updated README and added example for SqlServerSecureConnection,
    instructing users to use the 'SYSTEM' service account instead of
    'LocalSystem'.
- Changes to SqlScript
  - Correctly passes the `$VerbosePreference` to the helper function
    `Invoke-SqlScript` so that `PRINT` statements is outputted correctly
    when verbose output is requested, e.g
    `Start-DscConfiguration -Verbose`.
  - Added en-US localization ([issue #624](https://github.com/dsccommunity/SqlServerDsc/issues/624)).
  - Added additional unit tests for code coverage.
- Changes to SqlScriptQuery
  - Correctly passes the `$VerbosePreference` to the helper function
    `Invoke-SqlScript` so that `PRINT` statements is outputted correctly
    when verbose output is requested, e.g
    `Start-DscConfiguration -Verbose`.
  - Added en-US localization.
  - Added additional unit tests for code coverage.
- Changes to SqlSetup
  - Concatenated Robocopy localization strings ([issue #694](https://github.com/dsccommunity/SqlServerDsc/issues/694)).
  - Made the error message more descriptive when the Set-TargetResource
    function calls the Test-TargetResource function to verify the desired
    state.
- Changes to SqlWaitForAG
  - Added en-US localization ([issue #625](https://github.com/dsccommunity/SqlServerDsc/issues/625)).
- Changes to SqlServerPermission
  - Added en-US localization ([issue #619](https://github.com/dsccommunity/SqlServerDsc/issues/619)).
- Changes to SqlServerMemory
  - Added en-US localization ([issue #617](https://github.com/dsccommunity/SqlServerDsc/issues/617)).
  - No longer will the resource set the MinMemory value if it was provided
    in a configuration that also set the `Ensure` parameter to 'Absent'
    ([issue #1329](https://github.com/dsccommunity/SqlServerDsc/issues/1329)).
  - Refactored unit tests to simplify them add add slightly more code
    coverage.
- Changes to SqlServerMaxDop
  - Added en-US localization ([issue #616](https://github.com/dsccommunity/SqlServerDsc/issues/616)).
- Changes to SqlRS
  - Reporting Services are restarted after changing settings, unless
    `$SuppressRestart` parameter is set ([issue #1331](https://github.com/dsccommunity/SqlServerDsc/issues/1331)).
    `$SuppressRestart` will also prevent Reporting Services restart after initialization.
  - Fixed one of the error handling to use localization, and made the
    error message more descriptive when the Set-TargetResource function
    calls the Test-TargetResource function to verify the desired
    state. _This was done prior to adding full en-US localization_.
  - Fixed ([issue #1258](https://github.com/dsccommunity/SqlServerDsc/issues/1258)).
    When initializing Reporting Services, there is no need to execute `InitializeReportServer`
    CIM method, since executing `SetDatabaseConnection` CIM method initializes
    Reporting Services.
  - [issue #864](https://github.com/dsccommunity/SqlServerDsc/issues/864) SqlRs
    can now initialize SSRS 2017 instances
- Changes to SqlServerLogin
  - Added en-US localization ([issue #615](https://github.com/dsccommunity/SqlServerDsc/issues/615)).
  - Added unit tests to improved code coverage.
- Changes to SqlWindowsFirewall
  - Added en-US localization ([issue #614](https://github.com/dsccommunity/SqlServerDsc/issues/614)).
- Changes to SqlServerEndpoint
  - Added en-US localization ([issue #611](https://github.com/dsccommunity/SqlServerDsc/issues/611)).
- Changes to SqlServerEndpointPermission
  - Added en-US localization ([issue #612](https://github.com/dsccommunity/SqlServerDsc/issues/612)).
- Changes to SqlServerEndpointState
  - Added en-US localization ([issue #613](https://github.com/dsccommunity/SqlServerDsc/issues/613)).
- Changes to SqlDatabaseRole
  - Added en-US localization ([issue #610](https://github.com/dsccommunity/SqlServerDsc/issues/610)).
- Changes to SqlDatabaseRecoveryModel
  - Added en-US localization ([issue #609](https://github.com/dsccommunity/SqlServerDsc/issues/609)).
- Changes to SqlDatabasePermission
  - Added en-US localization ([issue #608](https://github.com/dsccommunity/SqlServerDsc/issues/608)).
- Changes to SqlDatabaseOwner
  - Added en-US localization ([issue #607](https://github.com/dsccommunity/SqlServerDsc/issues/607)).
- Changes to SqlDatabase
  - Added en-US localization ([issue #606](https://github.com/dsccommunity/SqlServerDsc/issues/606)).
- Changes to SqlAGListener
  - Added en-US localization ([issue #604](https://github.com/dsccommunity/SqlServerDsc/issues/604)).
- Changes to SqlAlwaysOnService
  - Added en-US localization ([issue #603](https://github.com/dsccommunity/SqlServerDsc/issues/608)).
- Changes to SqlAlias
  - Added en-US localization ([issue #602](https://github.com/dsccommunity/SqlServerDsc/issues/602)).
  - Removed ShouldProcess for the code, since it has no purpose in a DSC
    resource ([issue #242](https://github.com/dsccommunity/SqlServerDsc/issues/242)).
- Changes to SqlServerReplication
  - Added en-US localization ([issue #620](https://github.com/dsccommunity/SqlServerDsc/issues/620)).
  - Refactored Get-TargetResource slightly so it provide better verbose
    messages.

## [12.4.0.0] - 2019-04-03

### Changed

- Changes to SqlServerDsc
  - Added new resources.
    - SqlRSSetup
  - Added helper module DscResource.Common from the repository
    DscResource.Template.
    - Moved all helper functions from SqlServerDscHelper.psm1 to DscResource.Common.
    - Renamed Test-SqlDscParameterState to Test-DscParameterState.
    - New-TerminatingError error text for a missing localized message now matches
      the output even if the "missing localized message" localized message is
      also missing.
  - Added helper module DscResource.LocalizationHelper from the repository
    DscResource.Template, this replaces the helper module CommonResourceHelper.psm1.
  - Cleaned up unit tests, mostly around loading cmdlet stubs and loading
    classes stubs, but also some tests that were using some odd variants.
  - Fix all integration tests according to issue [PowerShell/DscResource.Template#14](https://github.com/dsccommunity/DscResource.Template/issues/14).
- Changes to SqlServerMemory
  - Updated Cim Class to Win32_ComputerSystem (instead of Win32_PhysicalMemory)
    because the correct memory size was not being detected correctly on Azure VMs
    ([issue #914](https://github.com/dsccommunity/SqlServerDsc/issues/914)).
- Changes to SqlSetup
  - Split integration tests into two jobs, one for running integration tests
    for SQL Server 2016 and another for running integration test for
    SQL Server 2017 ([issue #858](https://github.com/dsccommunity/SqlServerDsc/issues/858)).
  - Localized messages for Master Data Services no longer start and end with
    single quote.
  - When installing features a verbose message is written if a feature is found
    to already be installed. It no longer quietly removes the feature from the
    `/FEATURES` argument.
  - Cleaned up a bit in the tests, removed excessive piping.
  - Fixed minor typo in examples.
  - A new optional parameter `FeatureFlag` parameter was added to control
    breaking changes. Functionality added under a feature flag can be
    toggled on or off, and could be changed later to be the default.
    This way we can also make more of the new functionalities the default
    in the same breaking change release ([issue #1105](https://github.com/dsccommunity/SqlServerDsc/issues/1105)).
  - Added a new way of detecting if the shared feature CONN (Client Tools
    Connectivity, and SQL Client Connectivity SDK), BC (Client Tools
    Backwards Compatibility), and SDK (Client Tools SDK) is installed or
    not. The new functionality is used when the parameter `FeatureFlag`
    is set to `'DetectionSharedFeatures'` ([issue #1105](https://github.com/dsccommunity/SqlServerDsc/issues/1105)).
  - Added a new helper function `Get-InstalledSharedFeatures` to move out
    some of the code from the `Get-TargetResource` to make unit testing
    easier and faster.
  - Changed the logic of 'Build the argument string to be passed to setup' to
    not quote the value if root directory is specified
    ([issue #1254](https://github.com/dsccommunity/SqlServerDsc/issues/1254)).
  - Moved some resource specific helper functions to the new helper module
    DscResource.Common so they can be shared with the new resource SqlRSSetup.
  - Improved verbose messages in Test-TargetResource function to more
    clearly tell if features are already installed or not.
  - Refactored unit tests for the functions Test-TargetResource and
    Set-TargetResource to improve testing speed.
  - Modified the Test-TargetResource and Set-TargetResource to not be
    case-sensitive when comparing feature names. _This was handled
    correctly in real-world scenarios, but failed when running the unit
    tests (and testing casing)._
- Changes to SqlAGDatabase
  - Fix MatchDatabaseOwner to check for CONTROL SERVER, IMPERSONATE LOGIN, or
    CONTROL LOGIN permission in addition to IMPERSONATE ANY LOGIN.
  - Update and fix MatchDatabaseOwner help text.
- Changes to SqlAG
  - Updated documentation on the behavior of defaults as they only apply when
    creating a group.
- Changes to SqlAGReplica
  - AvailabilityMode, BackupPriority, and FailoverMode defaults only apply when
    creating a replica not when making changes to an existing replica. Explicit
    parameters will still change existing replicas ([issue #1244](https://github.com/dsccommunity/SqlServerDsc/issues/1244)).
  - ReadOnlyRoutingList now gets updated without throwing an error on the first
    run ([issue #518](https://github.com/dsccommunity/SqlServerDsc/issues/518)).
  - Test-Resource fixed to report whether ReadOnlyRoutingList desired state
    has been reached correctly ([issue #1305](https://github.com/dsccommunity/SqlServerDsc/issues/1305)).
- Changes to SqlDatabaseDefaultLocation
  - No longer does the Test-TargetResource fail on the second test run
    when the backup file path was changed, and the path was ending with
    a backslash ([issue #1307](https://github.com/dsccommunity/SqlServerDsc/issues/1307)).

## [12.3.0.0] - 2019-02-20

### Changed

- Changes to SqlServerDsc
  - Reverting the change that was made as part of the
    [issue #1260](https://github.com/dsccommunity/SqlServerDsc/issues/1260)
    in the previous release, as it only mitigated the issue, it did not
    solve the issue.
  - Removed the container testing since that broke the integration tests,
    possible due to using excessive amount of memory on the AppVeyor build
    worker. This will make the unit tests to take a bit longer to run
    ([issue #1260](https://github.com/dsccommunity/SqlServerDsc/issues/1260)).
  - The unit tests and the integration tests are now run in two separate
    build workers in AppVeyor. One build worker runs the integration tests,
    while a second build worker runs the unit tests. The build workers runs
    in parallel on paid accounts, but sequentially on free accounts
    ([issue #1260](https://github.com/dsccommunity/SqlServerDsc/issues/1260)).
  - Clean up error handling in some of the integration tests that was
    part of a workaround for a bug in Pester. The bug is resolved, and
    the error handling is not again built into Pester.
  - Speeding up the AppVeyor tests by splitting the common tests in a
    separate build job.
  - Updated the appveyor.yml to have the correct build step, and also
    correct run the build step only in one of the jobs.
  - Update integration tests to use the new integration test template.
  - Added SqlAgentOperator resource.
- Changes to SqlServiceAccount
  - Fixed Get-ServiceObject when searching for Integration Services service.
    Unlike the rest of SQL Server services, the Integration Services service
    cannot be instanced, however you can have multiple versions installed.
    Get-Service object would return the correct service name that you
    are looking for, but it appends the version number at the end. Added
    parameter VersionNumber so the search would return the correct
    service name.
  - Added code to allow for using Managed Service Accounts.
  - Now the correct service type string value is returned by the function
    `Get-TargetResource`. Previously one value was passed in as a parameter
    (e.g. `DatabaseEngine`), but a different string value as returned
    (e.g. `SqlServer`). Now `Get-TargetResource` return the same values
    that can be passed as values in the parameter `ServiceType`
    ([issue #981](https://github.com/dsccommunity/SqlServerDsc/issues/981)).
- Changes to SqlServerLogin
  - Fixed issue in Test-TargetResource to valid password on disabled accounts
    ([issue #915](https://github.com/dsccommunity/SqlServerDsc/issues/915)).
  - Now when adding a login of type SqlLogin, and the SQL Server login mode
    is set to `'Integrated'`, an error is correctly thrown
    ([issue #1179](https://github.com/dsccommunity/SqlServerDsc/issues/1179)).
- Changes to SqlSetup
  - Updated the integration test to stop the named instance while installing
    the other instances to mitigate
    [issue #1260](https://github.com/dsccommunity/SqlServerDsc/issues/1260).
  - Add parameters to configure the 'tempdb' files during the installation of
    the instance. The new parameters are SqlTempdbFileCount, SqlTempdbFileSize,
    SqlTempdbFileGrowth, SqlTempdbLogFileSize and SqlTempdbLogFileGrowth
    ([issue #1167](https://github.com/dsccommunity/SqlServerDsc/issues/1167)).
- Changes to SqlServerEndpoint
  - Add the optional parameter Owner. The default owner remains the login used
    for the creation of the endpoint
    ([issue #1251](https://github.com/dsccommunity/SqlServerDsc/issues/1251)).
    [Maxime Daniou (@mdaniou)](https://github.com/mdaniou)
  - Add integration tests
    ([issue #744](https://github.com/dsccommunity/SqlServerDsc/issues/744)).
    [Maxime Daniou (@mdaniou)](https://github.com/mdaniou)

## [12.2.0.0] - 2019-01-09

### Changed

- Changes to SqlServerDsc
  - During testing in AppVeyor the Build Worker is restarted in the install
    step to make sure the are no residual changes left from a previous SQL
    Server install on the Build Worker done by the AppVeyor Team
    ([issue #1260](https://github.com/dsccommunity/SqlServerDsc/issues/1260)).
  - Code cleanup: Change parameter names of Connect-SQL to align with resources.
  - Updated README.md in the Examples folder.
    - Added a link to the new xADObjectPermissionEntry examples in
      ActiveDirectory, fixed a broken link and a typo.
      [Adam Rush (@adamrushuk)](https://github.com/adamrushuk)
- Change to SqlServerLogin so it doesn't check properties for absent logins.
  - Fix for ([issue #1096](https://github.com/dsccommunity/SqlServerDsc/issues/1096))

## [12.1.0.0] - 2018-10-24

### Changed

- Changes to SqlServerDsc
  - Add support for validating the code with the DSC ResourceKit
    Script Analyzer rules, both in Visual Studio Code and directly using
    `Invoke-ScriptAnalyzer`.
  - Opt-in for common test "Common Tests - Validate Markdown Links".
  - Updated broken links in `\README.md` and in `\Examples\README.md`
  - Opt-in for common test 'Common Tests - Relative Path Length'.
  - Updated the Installation section in the README.md.
  - Updated the Contributing section in the README.md after
    [Style Guideline and Best Practices guidelines](https://github.com/dsccommunity/DscResources/blob/master/StyleGuidelines.md)
    has merged into one document.
  - To speed up testing in AppVeyor, unit tests are now run in two containers.
  - Adding the PowerShell script `Assert-TestEnvironment.ps1` which
    must be run prior to running any unit tests locally with
    `Invoke-Pester`.
    Read more in the specific contributing guidelines, under the section
    [Unit Tests](https://github.com/dsccommunity/SqlServerDsc/blob/dev/CONTRIBUTING.md#unit-tests).
- Changes to SqlServerDscHelper
  - Fix style guideline lint errors.
  - Changes to Connect-SQL
    - Adding verbose message in Connect-SQL so it
      now shows the username that is connecting.
  - Changes to Import-SQLPS
    - Fixed so that when importing SQLPS it imports
      using the path (and not the .psd1 file).
    - Fixed so that the verbose message correctly
      shows the name, version and path when importing
      the module SQLPS (it did show correctly for the
      SqlServer module).
- Changes to SqlAg, SqlAGDatabase, and SqlAGReplica examples
  - Included configuration for SqlAlwaysOnService to enable
    High Availability Disaster Recovery on each node to avoid confusion
    ([issue #1182](https://github.com/dsccommunity/SqlServerDsc/issues/1182)).
- Changes to SqlServerDatabaseMail
  - Minor update to Ensure parameter description in the README.md.
- Changes to Write-ModuleStubFile.ps1
  - Create aliases for cmdlets in the stubbed module which have aliases
    ([issue #1224](https://github.com/dsccommunity/SqlServerDsc/issues/1224)).
    [Dan Reist (@randomnote1)](https://github.com/randomnote1)
  - Use a string builder to build the function stubs.
  - Fixed formatting issues for the function to work with modules other
    than SqlServer.
- New DSC resource SqlServerSecureConnection
  - New resource to configure a SQL Server instance for encrypted SQL
    connections.
- Changes to SqlAlwaysOnService
  - Updated integration tests to use NetworkingDsc
    ([issue #1129](https://github.com/dsccommunity/SqlServerDsc/issues/1129)).
- Changes to SqlServiceAccount
  - Fix unit tests that didn't mock some of the calls. It no longer fail
    when a SQL Server installation is not present on the node running the
    unit test ([issue #983](https://github.com/dsccommunity/SqlServerDsc/issues/983)).

## [12.0.0.0] - 2018-09-05

### Changed

- Changes to SqlServerDatabaseMail
  - DisplayName is now properly treated as display name
    for the originating email address ([issue #1200](https://github.com/dsccommunity/SqlServerDsc/issue/1200)).
    [Nick Reilingh (@NReilingh)](https://github.com/NReilingh)
    - DisplayName property now defaults to email address instead of server name.
    - Minor improvements to documentation.
- Changes to SqlAGDatabase
  - Corrected reference to "PsDscRunAsAccount" in documentation
    ([issue #1199](https://github.com/dsccommunity/SqlServerDsc/issues/1199)).
    [Nick Reilingh (@NReilingh)](https://github.com/NReilingh)
- Changes to SqlDatabaseOwner
  - BREAKING CHANGE: Support multiple instances on the same node.
    The parameter InstanceName is now Key and cannot be omitted
    ([issue #1197](https://github.com/dsccommunity/SqlServerDsc/issues/1197)).
- Changes to SqlSetup
  - Added new parameters to allow to define the startup types for the Sql Engine
    service, the Agent service, the Analysis service and the Integration Service.
    The new optional parameters are respectively SqlSvcStartupType, AgtSvcStartupType,
    AsSvcStartupType, IsSvcStartupType and RsSvcStartupType ([issue #1165](https://github.com/dsccommunity/SqlServerDsc/issues/1165).
    [Maxime Daniou (@mdaniou)](https://github.com/mdaniou)

## [11.4.0.0] - 2018-07-25

### Changed

- Changes to SqlServerDsc
  - Updated helper function Restart-SqlService to have to new optional parameters
    `SkipClusterCheck` and `SkipWaitForOnline`. This was to support more aspects
    of the resource SqlServerNetwork.
  - Updated helper function `Import-SQLPSModule`
    - To only import module if the
      module does not exist in the session.
    - To always import the latest version of 'SqlServer' or 'SQLPS' module, if
      more than one version exist on the target node. It will still prefer to
      use 'SqlServer' module.
  - Updated all the examples and integration tests to not use
    `PSDscAllowPlainTextPassword`, so examples using credentials or
    passwords by default are secure.
- Changes to SqlAlwaysOnService
  - Integration tests was updated to handle new IPv6 addresses on the AppVeyor
    build worker ([issue #1155](https://github.com/dsccommunity/SqlServerDsc/issues/1155)).
- Changes to SqlServerNetwork
  - Refactor SqlServerNetwork to not load assembly from GAC ([issue #1151](https://github.com/dsccommunity/SqlServerDsc/issues/1151)).
  - The resource now supports restarting the SQL Server service when both
    enabling and disabling the protocol.
  - Added integration tests for this resource
    ([issue #751](https://github.com/dsccommunity/SqlServerDsc/issues/751)).
- Changes to SqlAG
  - Removed excess `Import-SQLPSModule` call.
- Changes to SqlSetup
  - Now after a successful install the "SQL PowerShell module" is reevaluated and
    forced to be reimported into the session. This is to support that a never
    version of SQL Server was installed side-by-side so that SQLPS module should
    be used instead.

## [11.3.0.0] - 2018-06-13

### Changed

- Changes to SqlServerDsc
  - Moved decoration for integration test to resolve a breaking change in
    DscResource.Tests.
  - Activated the GitHub App Stale on the GitHub repository.
  - Added a CODE\_OF\_CONDUCT.md with the same content as in the README.md
    [issue #939](https://github.com/dsccommunity/SqlServerDsc/issues/939).
  - New resources:
    - Added SqlScriptQueryResource. [Chase Wilson (@chasewilson)](https://github.com/chasewilson)
  - Fix for issue #779 [Paul Kelly (@prkelly)](https://github.com/prkelly)

## [11.2.0.0] - 2018-05-02

- Changes to SqlServerDsc
  - Added new test helper functions in the CommonTestHelpers module. These are used
    by the integration tests.
    - **New-IntegrationLoopbackAdapter:** Installs the PowerShell module
      'LoopbackAdapter' from PowerShell Gallery and creates a new network
      loopback adapter.
    - **Remove-IntegrationLoopbackAdapter:** Removes a new network loopback adapter.
    - **Get-NetIPAddressNetwork:** Returns the IP network address from an IPv4 address
      and prefix length.
  - Enabled PSSA rule violations to fail build in the CI environment.
  - Renamed SqlServerDsc.psd1 to be consistent
    ([issue #1116](https://github.com/dsccommunity/SqlServerDsc/issues/1116)).
    [Glenn Sarti (@glennsarti)](https://github.com/glennsarti)
- Changes to Unit Tests
  - Updated
    the following resources unit test template to version 1.2.1
    - SqlWaitForAG ([issue #1088](https://github.com/dsccommunity/SqlServerDsc/issues/1088)).
      [Michael Fyffe (@TraGicCode)](https://github.com/TraGicCode)
- Changes to SqlAlwaysOnService
  - Updated the integration tests to use a loopback adapter to be less intrusive
    in the build worker environment.
  - Minor code cleanup in integration test, fixed the scope on variable.
- Changes to SqlSetup
  - Updated the integration tests to stop some services after each integration test.
    This is to save memory on the AppVeyor build worker.
  - Updated the integration tests to use a SQL Server 2016 Service Pack 1.
  - Fixed Script Analyzer rule error.
- Changes to SqlRS
  - Updated the integration tests to stop the Reporting Services service after
    the integration test. This is to save memory on the AppVeyor build worker.
  - The helper function `Restart-ReportingServicesService` should no longer timeout
    when restarting the service ([issue #1114](https://github.com/dsccommunity/SqlServerDsc/issues/1114)).
- Changes to SqlServiceAccount
  - Updated the integration tests to stop some services after each integration test.
    This is to save memory on the AppVeyor build worker.
- Changes to SqlServerDatabaseMail
  - Fixed Script Analyzer rule error.

## [11.1.0.0] - 2018-03-21

### Changed

- Changes to SqlServerDsc
  - Updated the PULL\_REQUEST\_TEMPLATE with an improved task list and modified
    some text to be clearer ([issue #973](https://github.com/dsccommunity/SqlServerDsc/issues/973)).
  - Updated the ISSUE_TEMPLATE to hopefully be more intuitive and easier to use.
  - Added information to ISSUE_TEMPLATE that issues must be reproducible in
    SqlServerDsc resource module (if running the older xSQLServer resource module)
    ([issue #1036](https://github.com/dsccommunity/SqlServerDsc/issues/1036)).
  - Updated ISSUE_TEMPLATE.md with a note about sensitive information ([issue #1092](https://github.com/dsccommunity/SqlServerDsc/issues/1092)).
- Changes to SqlServerLogin
  - [Claudio Spizzi (@claudiospizzi)](https://github.com/claudiospizzi): Fix password
    test fails for nativ sql users ([issue #1048](https://github.com/dsccommunity/SqlServerDsc/issues/1048)).
- Changes to SqlSetup
  - [Michael Fyffe (@TraGicCode)](https://github.com/TraGicCode): Clarify usage
    of 'SecurityMode' along with adding parameter validations for the only 2
    supported values ([issue #1010](https://github.com/dsccommunity/SqlServerDsc/issues/1010)).
  - Now accounts containing '$' will be able to be used for installing
    SQL Server. Although, if the account ends with '$' it is considered a
    Managed Service Account ([issue #1055](https://github.com/dsccommunity/SqlServerDsc/issues/1055)).
- Changes to Integration Tests
  - [Michael Fyffe (@TraGicCode)](https://github.com/TraGicCode): Replace xStorage
    dsc resource module with StorageDsc ([issue #1038](https://github.com/dsccommunity/SqlServerDsc/issues/1038)).
- Changes to Unit Tests
  - [Michael Fyffe (@TraGicCode)](https://github.com/TraGicCode): Updated
    the following resources unit test template to version 1.2.1
    - SqlAlias ([issue #999](https://github.com/dsccommunity/SqlServerDsc/issues/999)).
    - SqlWindowsFirewall ([issue #1089](https://github.com/dsccommunity/SqlServerDsc/issues/1089)).

## [11.0.0.0] - 2018-02-07

### Changed

- Changes to SqlServerDsc
  - BREAKING CHANGE: Resource SqlRSSecureConnectionLevel was remove
    ([issue #990](https://github.com/dsccommunity/SqlServerDsc/issues/990)).
    The parameter that was set using that resource has been merged into resource
    SqlRS as the parameter UseSsl. The UseSsl parameter is of type boolean. This
    change was made because from SQL Server 2008 R2 this value is made an on/off
    switch. Read more in the article [ConfigurationSetting Method - SetSecureConnectionLevel](https://docs.microsoft.com/en-us/sql/reporting-services/wmi-provider-library-reference/configurationsetting-method-setsecureconnectionlevel).
  - Updated so that named parameters are used for New-Object cmdlet. This was
    done to follow the style guideline.
  - Updated manifest and license to reflect the new year
    ([issue #965](https://github.com/dsccommunity/SqlServerDsc/issues/965)).
  - Added a README.md under Tests\Integration to help contributors to write
    integration tests.
  - Added 'Integration tests' section in the CONTRIBUTING.md.
  - The complete examples were removed. They were no longer accurate and some
    referenced resources that no longer exist. Accurate examples can be found
    in each specific resource example folder. Examples for installing Failover Cluster
    can be found in the resource examples folders in the xFailOverCluster
    resource module ([issue #462](https://github.com/dsccommunity/SqlServerDsc/issues/462)).
  - A README.md was created under the Examples folder to be used as reference how
    to install certain scenarios ([issue #462](https://github.com/dsccommunity/SqlServerDsc/issues/462)).
  - Removed the local specific common test for compiling examples in this repository
    and instead opted-in for the common test in the 'DscResource.Tests' repository
    ([issue #669](https://github.com/dsccommunity/SqlServerDsc/issues/669)).
  - Added new resource SqlServerDatabaseMail for configuring SQL Server
    Database Mail ([issue #155](https://github.com/dsccommunity/SqlServerDsc/issues/155)).
  - Updated the helper function Test-SQLDscParameterState to handle the
    data type UInt16.
  - Fixed typo in SqlServerDscCommon.Tests.
  - Updated README.md with known issue section for each resource.
  - Resources that did not have a description in the README.md now has one.
  - Resources that missed links to the examples in the README.md now has those
    links.
  - Style changes in all examples, removing type [System.Management.Automation.Credential()]
    from credential parameters ([issue #1003](https://github.com/dsccommunity/SqlServerDsc/issues/1003)),
    and renamed the credential parameter so it is not using abbreviation.
  - Updated the security token for AppVeyor status badge in README.md. When we
    renamed the repository the security token was changed
    ([issue #1012](https://github.com/dsccommunity/SqlServerDsc/issues/1012)).
  - Now the helper function Restart-SqlService, after restarting the SQL Server
    service, does not return until it can connect to the SQL Server instance, and
    the instance returns status 'Online' ([issue #1008](https://github.com/dsccommunity/SqlServerDsc/issues/1008)).
    If it fails to connect within the timeout period (defaults to 120 seconds) it
    throws an error.
  - Fixed typo in comment-base help for helper function Test-AvailabilityReplicaSeedingModeAutomatic.
  - Style cleanup in helper functions and tests.
- Changes to SqlAG
  - Fixed typos in tests.
  - Style cleanup in code and tests.
- Changes to SqlAGDatabase
  - Style cleanup in code and tests.
- Changes to SqlAGListener
  - Fixed typo in comment-based help.
  - Style cleanup in code and tests.
- Changes to SqlAGReplica
  - Minor code style cleanup. Removed unused variable and instead piped the cmdlet
    Join-SqlAvailabilityGroup to Out-Null.
  - Fixed minor typos in comment-based help.
  - Fixed minor typos in comment.
  - Style cleanup in code and tests.
  - Updated description for parameter Name in README.md and in comment-based help
    ([issue #1034](https://github.com/dsccommunity/SqlServerDsc/issues/1034)).
- Changes to SqlAlias
  - Fixed issue where exception was thrown if reg keys did not exist
    ([issue #949](https://github.com/dsccommunity/SqlServerDsc/issues/949)).
  - Style cleanup in tests.
- Changes to SqlAlwaysOnService
  - Refactor integration tests slightly to improve run time performance
    ([issue #1001](https://github.com/dsccommunity/SqlServerDsc/issues/1001)).
  - Style cleanup in code and tests.
- Changes to SqlDatabase
  - Fix minor Script Analyzer warning.
- Changes to SqlDatabaseDefaultLocation
  - Refactor integration tests slightly to improve run time performance
    ([issue #1001](https://github.com/dsccommunity/SqlServerDsc/issues/1001)).
  - Minor style cleanup of code in tests.
- Changes to SqlDatabaseRole
  - Style cleanup in tests.
- Changes to SqlRS
  - Replaced Get-WmiObject with Get-CimInstance to fix Script Analyzer warnings
    ([issue #264](https://github.com/dsccommunity/SqlServerDsc/issues/264)).
  - Refactored the resource to use Invoke-CimMethod.
  - Added parameter UseSsl which when set to $true forces connections to the
    Reporting Services to use SSL when connecting ([issue #990](https://github.com/dsccommunity/SqlServerDsc/issues/990)).
  - Added complete example for SqlRS (based on the integration tests)
    ([issue #634](https://github.com/dsccommunity/SqlServerDsc/issues/634)).
  - Refactor integration tests slightly to improve run time performance
    ([issue #1001](https://github.com/dsccommunity/SqlServerDsc/issues/1001)).
  - Style cleanup in code and tests.
- Changes to SqlScript
  - Style cleanup in tests.
  - Updated examples.
  - Added integration tests.
  - Fixed minor typos in comment-based help.
  - Added new example based on integration test.
- Changes to SqlServerConfiguration
  - Fixed minor typos in comment-based help.
  - Now the verbose message say what option is changing and to what value
    ([issue #1014](https://github.com/dsccommunity/SqlServerDsc/issues/1014)).
  - Changed the RestartTimeout parameter from type SInt32 to type UInt32.
  - Added localization ([issue #605](https://github.com/dsccommunity/SqlServerDsc/issues/605)).
  - Style cleanup in code and tests.
- Changes to SqlServerEndpoint
  - Updated README.md with links to the examples
    ([issue #504](https://github.com/dsccommunity/SqlServerDsc/issues/504)).
  - Style cleanup in tests.
- Changes to SqlServerLogin
  - Added integration tests ([issue #748](https://github.com/dsccommunity/SqlServerDsc/issues/748)).
  - Minor code style cleanup.
  - Removed unused variable and instead piped the helper function Connect-SQL to
    Out-Null.
  - Style cleanup in tests.
- Changes to SqlServerMaxDop
  - Minor style changes in the helper function Get-SqlDscDynamicMaxDop.
- Changes to SqlServerMemory
  - Style cleanup in code and tests.
- Changes to SqlServerPermission
  - Fixed minor typos in comment-based help.
  - Style cleanup in code.
- Changes to SqlServerReplication
  - Fixed minor typos in verbose messages.
  - Style cleanup in tests.
- Changes to SqlServerNetwork
  - Added sysadmin account parameter usage to the examples.
- Changes to SqlServerReplication
  - Fix Script Analyzer warning ([issue #263](https://github.com/dsccommunity/SqlServerDsc/issues/263)).
- Changes to SqlServerRole
  - Added localization ([issue #621](https://github.com/dsccommunity/SqlServerDsc/issues/621)).
  - Added integration tests ([issue #756](https://github.com/dsccommunity/SqlServerDsc/issues/756)).
  - Updated example to add two server roles in the same configuration.
  - Style cleanup in tests.
- Changes to SqlServiceAccount
  - Default services are now properly detected
    ([issue #930](https://github.com/dsccommunity/SqlServerDsc/issues/930)).
  - Made the description of parameter RestartService more descriptive
    ([issue #960](https://github.com/dsccommunity/SqlServerDsc/issues/960)).
  - Added a read-only parameter ServiceAccountName so that the service account
    name is correctly returned as a string ([issue #982](https://github.com/dsccommunity/SqlServerDsc/issues/982)).
  - Added integration tests ([issue #980](https://github.com/dsccommunity/SqlServerDsc/issues/980)).
  - The timing issue that the resource returned before SQL Server service was
    actually restarted has been solved by a change in the helper function
    Restart-SqlService ([issue #1008](https://github.com/dsccommunity/SqlServerDsc/issues/1008)).
    Now Restart-SqlService waits for the instance to return status 'Online' or
    throws an error saying it failed to connect within the timeout period.
  - Style cleanup in code and tests.
- Changes to SqlSetup
  - Added parameter `ASServerMode` to support installing Analysis Services in
    Multidimensional mode, Tabular mode and PowerPivot mode
    ([issue #388](https://github.com/dsccommunity/SqlServerDsc/issues/388)).
  - Added integration tests for testing Analysis Services Multidimensional mode
    and Tabular mode.
  - Cleaned up integration tests.
  - Added integration tests for installing a default instance of Database Engine.
  - Refactor integration tests slightly to improve run time performance
    ([issue #1001](https://github.com/dsccommunity/SqlServerDsc/issues/1001)).
  - Added PSSA rule 'PSUseDeclaredVarsMoreThanAssignments' override in the
    function Set-TargetResource for the variable $global:DSCMachineStatus.
  - Style cleanup in code and tests.
- Changes to SqlWaitForAG
  - Style cleanup in code.
- Changes to SqlWindowsFirewall
  - Fixed minor typos in comment-based help.
  - Style cleanup in code.

## [10.0.0.0] - 2017-12-14

### Changed

- BREAKING CHANGE: Resource module has been renamed to SqlServerDsc
  ([issue #916](https://github.com/dsccommunity/SqlServerDsc/issues/916)).
- BREAKING CHANGE: Significant rename to reduce length of resource names
  - See [issue #851](https://github.com/dsccommunity/SqlServerDsc/issues/851)
    for a complete table mapping rename changes.
  - Impact to all resources.
- Changes to CONTRIBUTING.md
  - Added details to the naming convention used in SqlServerDsc.
- Changes to SqlServerDsc
  - The examples in the root of the Examples folder are obsolete. A note was
    added to the comment-based help in each example stating it is obsolete.
    This is a temporary measure until they are replaced
    ([issue #904](https://github.com/dsccommunity/SqlServerDsc/issues/904)).
  - Added new common test (regression test) for validating the long path
    issue for compiling resources in Azure Automation.
  - Fix resources in alphabetical order in README.md ([issue #908](https://github.com/dsccommunity/SqlServerDsc/issues/908)).
- Changes to SqlAG
  - BREAKING CHANGE: Parameters SQLServer and SQLInstanceName has been renamed
    to ServerName and InstanceName respectively
    ([issue #308](https://github.com/dsccommunity/SqlServerDsc/issues/308)).
  - BREAKING CHANGE: The read-only property SQLServerNetName was removed in favor
    of EndpointHostName ([issue #924](https://github.com/dsccommunity/SqlServerDsc/issues/924)).
    Get-TargetResource will now return the value of property [NetName](https://docs.microsoft.com/en-us/dotnet/api/microsoft.sqlserver.management.smo.server.netname)
    for the property EndpointHostName.
- Changes to SqlAGDatabase
  - BREAKING CHANGE: Parameters SQLServer and SQLInstanceName has been renamed
    to ServerName and InstanceName respectively
    ([issue #308](https://github.com/dsccommunity/SqlServerDsc/issues/308)).
  - Changed the Get-MatchingDatabaseNames function to be case insensitive when
    matching database names ([issue #912](https://github.com/dsccommunity/SqlServerDsc/issues/912)).
- Changes to SqlAGListener
  - BREAKING CHANGE: Parameter NodeName has been renamed to ServerName
    ([issue #308](https://github.com/dsccommunity/SqlServerDsc/issues/308)).
- Changes to SqlAGReplica
  - BREAKING CHANGE: Parameters SQLServer and SQLInstanceName has been renamed
    to ServerName and InstanceName respectively
    ([issue #308](https://github.com/dsccommunity/SqlServerDsc/issues/308)).
  - BREAKING CHANGE: Parameters PrimaryReplicaSQLServer and PrimaryReplicaSQLInstanceName
    has been renamed to PrimaryReplicaServerName and PrimaryReplicaInstanceName
    respectively ([issue #922](https://github.com/dsccommunity/SqlServerDsc/issues/922)).
  - BREAKING CHANGE: The read-only property SQLServerNetName was removed in favor
    of EndpointHostName ([issue #924](https://github.com/dsccommunity/SqlServerDsc/issues/924)).
    Get-TargetResource will now return the value of property [NetName](https://docs.microsoft.com/en-us/dotnet/api/microsoft.sqlserver.management.smo.server.netname)
    for the property EndpointHostName.
- Changes to SqlAlwaysOnService
  - BREAKING CHANGE: Parameters SQLServer and SQLInstanceName has been renamed
    to ServerName and InstanceName respectively
    ([issue #308](https://github.com/dsccommunity/SqlServerDsc/issues/308)).
- Changes to SqlDatabase
  - BREAKING CHANGE: Parameters SQLServer and SQLInstanceName has been renamed
    to ServerName and InstanceName respectively
    ([issue #308](https://github.com/dsccommunity/SqlServerDsc/issues/308)).
- Changes SqlDatabaseDefaultLocation
  - BREAKING CHANGE: Parameters SQLServer and SQLInstanceName has been renamed
    to ServerName and InstanceName respectively
    ([issue #308](https://github.com/dsccommunity/SqlServerDsc/issues/308)).
- Changes to SqlDatabaseOwner
  - BREAKING CHANGE: Parameters SQLServer and SQLInstanceName has been renamed
    to ServerName and InstanceName respectively
    ([issue #308](https://github.com/dsccommunity/SqlServerDsc/issues/308)).
- Changes to SqlDatabasePermission
  - BREAKING CHANGE: Parameters SQLServer and SQLInstanceName has been renamed
    to ServerName and InstanceName respectively
    ([issue #308](https://github.com/dsccommunity/SqlServerDsc/issues/308)).
- Changes to SqlDatabaseRecoveryModel
  - BREAKING CHANGE: Parameters SQLServer and SQLInstanceName has been renamed
    to ServerName and InstanceName respectively
    ([issue #308](https://github.com/dsccommunity/SqlServerDsc/issues/308)).
- Changes to SqlDatabaseRole
  - BREAKING CHANGE: Parameters SQLServer and SQLInstanceName has been renamed
    to ServerName and InstanceName respectively
    ([issue #308](https://github.com/dsccommunity/SqlServerDsc/issues/308)).
- Changes to SqlRS
  - BREAKING CHANGE: Parameters RSSQLServer and RSSQLInstanceName has been renamed
    to DatabaseServerName and DatabaseInstanceName respectively
    ([issue #923](https://github.com/dsccommunity/SqlServerDsc/issues/923)).
- Changes to SqlServerConfiguration
  - BREAKING CHANGE: Parameters SQLServer and SQLInstanceName has been renamed
    to ServerName and InstanceName respectively
    ([issue #308](https://github.com/dsccommunity/SqlServerDsc/issues/308)).
- Changes to SqlServerEndpoint
  - BREAKING CHANGE: Parameters SQLServer and SQLInstanceName has been renamed
    to ServerName and InstanceName respectively
    ([issue #308](https://github.com/dsccommunity/SqlServerDsc/issues/308)).
- Changes to SqlServerEndpointPermission
  - BREAKING CHANGE: Parameter NodeName has been renamed to ServerName
    ([issue #308](https://github.com/dsccommunity/SqlServerDsc/issues/308)).
  - Now the examples files have a shorter name so that resources will not fail
    to compile in Azure Automation ([issue #934](https://github.com/dsccommunity/SqlServerDsc/issues/934)).
- Changes to SqlServerEndpointState
  - BREAKING CHANGE: Parameter NodeName has been renamed to ServerName
    ([issue #308](https://github.com/dsccommunity/SqlServerDsc/issues/308)).
- Changes to SqlServerLogin
  - BREAKING CHANGE: Parameters SQLServer and SQLInstanceName has been renamed
    to ServerName and InstanceName respectively
    ([issue #308](https://github.com/dsccommunity/SqlServerDsc/issues/308)).
- Changes to SqlServerMaxDop
  - BREAKING CHANGE: Parameters SQLServer and SQLInstanceName has been renamed
    to ServerName and InstanceName respectively
    ([issue #308](https://github.com/dsccommunity/SqlServerDsc/issues/308)).
- Changes to SqlServerMemory
  - BREAKING CHANGE: Parameters SQLServer and SQLInstanceName has been renamed
    to ServerName and InstanceName respectively
    ([issue #308](https://github.com/dsccommunity/SqlServerDsc/issues/308)).
- Changes to SqlServerNetwork
  - BREAKING CHANGE: Parameters SQLServer has been renamed to ServerName
    ([issue #308](https://github.com/dsccommunity/SqlServerDsc/issues/308)).
- Changes to SqlServerPermission
  - BREAKING CHANGE: Parameter NodeName has been renamed to ServerName
    ([issue #308](https://github.com/dsccommunity/SqlServerDsc/issues/308)).
- Changes to SqlServerRole
  - BREAKING CHANGE: Parameters SQLServer and SQLInstanceName has been renamed
    to ServerName and InstanceName respectively
    ([issue #308](https://github.com/dsccommunity/SqlServerDsc/issues/308)).
- Changes to SqlServerServiceAccount
  - BREAKING CHANGE: Parameters SQLServer and SQLInstanceName has been renamed
    to ServerName and InstanceName respectively
    ([issue #308](https://github.com/dsccommunity/SqlServerDsc/issues/308)).

## [9.0.0.0] - 2017-11-15

### Changed

- Changes to xSQLServer
  - Updated Pester syntax to v4
  - Fixes broken links to issues in the CHANGELOG.md.
- Changes to xSQLServerDatabase
  - Added parameter to specify collation for a database to be different from server
    collation ([issue #767](https://github.com/dsccommunity/SqlServerDsc/issues/767)).
  - Fixed unit tests for Get-TargetResource to ensure correctly testing return
    values ([issue #849](https://github.com/dsccommunity/SqlServerDsc/issues/849))
- Changes to xSQLServerAlwaysOnAvailabilityGroup
  - Refactored the unit tests to allow them to be more user friendly and to test
    additional SQLServer variations.
    - Each test will utilize the Import-SQLModuleStub to ensure the correct
      module is loaded ([issue #784](https://github.com/dsccommunity/SqlServerDsc/issues/784)).
  - Fixed an issue when setting the SQLServer parameter to a Fully Qualified
    Domain Name (FQDN) ([issue #468](https://github.com/dsccommunity/SqlServerDsc/issues/468)).
  - Fixed the logic so that if a parameter is not supplied to the resource, the
    resource will not attempt to apply the defaults on subsequent checks
    ([issue #517](https://github.com/dsccommunity/SqlServerDsc/issues/517)).
  - Made the resource cluster aware. When ProcessOnlyOnActiveNode is specified,
    the resource will only determine if a change is needed if the target node
    is the active host of the SQL Server instance ([issue #868](https://github.com/dsccommunity/SqlServerDsc/issues/868)).
- Changes to xSQLServerAlwaysOnAvailabilityGroupDatabaseMembership
  - Made the resource cluster aware. When ProcessOnlyOnActiveNode is specified,
    the resource will only determine if a change is needed if the target node
    is the active host of the SQL Server instance ([issue #869](https://github.com/dsccommunity/SqlServerDsc/issues/869)).
- Changes to xSQLServerAlwaysOnAvailabilityGroupReplica
  - Made the resource cluster aware. When ProcessOnlyOnActiveNode is specified,
    the resource will only determine if a change is needed if the target node is
    the active host of the SQL Server instance ([issue #870](https://github.com/dsccommunity/SqlServerDsc/issues/870)).
- Added the CommonTestHelper.psm1 to store common testing functions.
  - Added the Import-SQLModuleStub function to ensure the correct version of the
    module stubs are loaded ([issue #784](https://github.com/dsccommunity/SqlServerDsc/issues/784)).
- Changes to xSQLServerMemory
  - Made the resource cluster aware. When ProcessOnlyOnActiveNode is specified,
    the resource will only determine if a change is needed if the target node
    is the active host of the SQL Server instance ([issue #867](https://github.com/dsccommunity/SqlServerDsc/issues/867)).
- Changes to xSQLServerNetwork
  - BREAKING CHANGE: Renamed parameter TcpDynamicPorts to TcpDynamicPort and
    changed type to Boolean ([issue #534](https://github.com/dsccommunity/SqlServerDsc/issues/534)).
  - Resolved issue when switching from dynamic to static port.
    configuration ([issue #534](https://github.com/dsccommunity/SqlServerDsc/issues/534)).
  - Added localization (en-US) for all strings in resource and unit tests
    ([issue #618](https://github.com/dsccommunity/SqlServerDsc/issues/618)).
  - Updated examples to reflect new parameters.
- Changes to xSQLServerRSConfig
  - Added examples
- Added resource
  - xSQLServerDatabaseDefaultLocation
    ([issue #656](https://github.com/dsccommunity/SqlServerDsc/issues/656))
- Changes to xSQLServerEndpointPermission
  - Fixed a problem when running the tests locally in a PowerShell console it
    would ask for parameters ([issue #897](https://github.com/dsccommunity/SqlServerDsc/issues/897)).
- Changes to xSQLServerAvailabilityGroupListener
  - Fixed a problem when running the tests locally in a PowerShell console it
    would ask for parameters ([issue #897](https://github.com/dsccommunity/SqlServerDsc/issues/897)).
- Changes to xSQLServerMaxDop
  - Made the resource cluster aware. When ProcessOnlyOnActiveNode is specified,
    the resource will only determine if a change is needed if the target node
    is the active host of the SQL Server instance ([issue #882](https://github.com/dsccommunity/SqlServerDsc/issues/882)).

## [8.2.0.0] - 2017-10-05

### Changed

- Changes to xSQLServer
  - Updated appveyor.yml so that integration tests run in order and so that
    the SQLPS module folders are renamed to not disturb the units test, but
    can be renamed back by the integration tests xSQLServerSetup so that the
    integration tests can run successfully
    ([issue #774](https://github.com/dsccommunity/SqlServerDsc/issues/774)).
  - Changed so the maximum version to be installed is 4.0.6.0, when running unit
    tests in AppVeyor. Quick fix until we can resolve the unit tests (see
    [issue #807](https://github.com/dsccommunity/SqlServerDsc/issues/807)).
  - Moved the code block, that contains workarounds in appveyor.yml, so it is run
    during the install phase instead of the test phase.
  - Fix problem with tests breaking with Pester 4.0.7 ([issue #807](https://github.com/dsccommunity/SqlServerDsc/issues/807)).
- Changes to xSQLServerHelper
  - Changes to Connect-SQL and Import-SQLPSModule
    - Now it correctly loads the correct assemblies when SqlServer module is
      present ([issue #649](https://github.com/dsccommunity/SqlServerDsc/issues/649)).
    - Now SQLPS module will be correctly loaded (discovered) after installation
      of SQL Server. Previously resources depending on SQLPS module could fail
      because SQLPS was not found after installation because the PSModulePath
      environment variable in the (LCM) PowerShell session did not contain the new
      module path.
  - Added new helper function "Test-ClusterPermissions" ([issue #446](https://github.com/dsccommunity/SqlServerDsc/issues/446)).
- Changes to xSQLServerSetup
  - Fixed an issue with trailing slashes in the 'UpdateSource' property
    ([issue #720](https://github.com/dsccommunity/SqlServerDsc/issues/720)).
  - Fixed so that the integration test renames back the SQLPS module folders if
    they was renamed by AppVeyor (in the appveyor.yml file)
    ([issue #774](https://github.com/dsccommunity/SqlServerDsc/issues/774)).
  - Fixed so integration test does not write warnings when SQLPS module is loaded
    ([issue #798](https://github.com/dsccommunity/SqlServerDsc/issues/798)).
  - Changes to integration tests.
    - Moved the configuration block from the MSFT\_xSQLServerSetup.Integration.Tests.ps1
      to the MSFT\_xSQLServerSetup.config.ps1 to align with the other integration
      test. And also get most of the configuration in one place.
    - Changed the tests so that the local SqlInstall account is added as a member
      of the local administrators group.
    - Changed the tests so that the local SqlInstall account is added as a member
      of the system administrators in SQL Server (Database Engine) - needed for the
      xSQLServerAlwaysOnService integration tests.
    - Changed so that only one of the Modules-folder for the SQLPS PowerShell module
      for SQL Server 2016 is renamed back so it can be used with the integration
      tests. There was an issue when more than one SQLPS module was present (see
      more information in [issue #806](https://github.com/dsccommunity/SqlServerDsc/issues/806)).
    - Fixed wrong variable name for SQL service credential. It was using the
      integration test variable name instead of the parameter name.
    - Added ErrorAction 'Stop' to the cmdlet Start-DscConfiguration
      ([issue #824](https://github.com/dsccommunity/SqlServerDsc/issues/824)).
- Changes to xSQLServerAlwaysOnAvailabilityGroup
  - Change the check of the values entered as parameter for
    BasicAvailabilityGroup. It is a boolean, hence it was not possible to
    disable the feature.
  - Add possibility to enable/disable the feature DatabaseHealthTrigger
    (SQL Server 2016 or later only).
  - Add possibility to enable the feature DtcSupportEnabled (SQL Server 2016 or
    later only). The feature currently can't be altered once the Availability
    Group is created.
  - Use the new helper function "Test-ClusterPermissions".
  - Refactored the unit tests to allow them to be more user friendly.
  - Added the following read-only properties to the schema ([issue #476](https://github.com/dsccommunity/SqlServerDsc/issues/476))
    - EndpointPort
    - EndpointURL
    - SQLServerNetName
    - Version
  - Use the Get-PrimaryReplicaServerObject helper function.
- Changes to xSQLServerAlwaysOnAvailabilityGroupReplica
  - Fixed the formatting for the AvailabilityGroupNotFound error.
  - Added the following read-only properties to the schema ([issue #477](https://github.com/dsccommunity/SqlServerDsc/issues/477))
    - EndpointPort
    - EndpointURL
  - Use the new helper function "Test-ClusterPermissions".
  - Use the Get-PrimaryReplicaServerObject helper function
- Changes to xSQLServerHelper
  - Fixed Connect-SQL by ensuring the Status property returns 'Online' prior to
    returning the SQL Server object ([issue #333](https://github.com/dsccommunity/SqlServerDsc/issues/333)).
- Changes to xSQLServerRole
  - Running Get-DscConfiguration no longer throws an error saying property
    Members is not an array ([issue #790](https://github.com/dsccommunity/SqlServerDsc/issues/790)).
- Changes to xSQLServerMaxDop
  - Fixed error where Measure-Object cmdlet would fail claiming it could not
    find the specified property ([issue #801](https://github.com/dsccommunity/SqlServerDsc/issues/801))
- Changes to xSQLServerAlwaysOnService
  - Added integration test ([issue #736](https://github.com/dsccommunity/SqlServerDsc/issues/736)).
    - Added ErrorAction 'Stop' to the cmdlet Start-DscConfiguration
      ([issue #824](https://github.com/dsccommunity/SqlServerDsc/issues/824)).
- Changes to SMO.cs
  - Added default properties to the Server class
    - AvailabilityGroups
    - Databases
    - EndpointCollection
  - Added a new overload to the Login class
  - Added default properties to the AvailabilityReplicas class
    - AvailabilityDatabases
    - AvailabilityReplicas
- Added new resource xSQLServerAccount ([issue #706](https://github.com/dsccommunity/SqlServerDsc/issues/706))
  - Added localization support for all strings
  - Added examples for usage
- Changes to xSQLServerRSConfig
  - No longer returns a null value from Test-TargetResource when Reporting
    Services has not been initialized ([issue #822](https://github.com/dsccommunity/SqlServerDsc/issues/822)).
  - Fixed so that when two Reporting Services are installed for the same major
    version the resource does not throw an error ([issue #819](https://github.com/dsccommunity/SqlServerDsc/issues/819)).
  - Now the resource will restart the Reporting Services service after
    initializing ([issue #592](https://github.com/dsccommunity/SqlServerDsc/issues/592)).
    This will enable the Reports site to work.
  - Added integration test ([issue #753](https://github.com/dsccommunity/SqlServerDsc/issues/753)).
  - Added support for configuring URL reservations and virtual directory names
    ([issue #570](https://github.com/dsccommunity/SqlServerDsc/issues/570))
- Added resource
  - xSQLServerDatabaseDefaultLocation
    ([issue #656](https://github.com/dsccommunity/SqlServerDsc/issues/656))

## [8.1.0.0] - 2017-08-23

### Changed

- Changes to xSQLServer
  - Added back .markdownlint.json so that lint rule MD013 is enforced.
  - Change the module to use the image 'Visual Studio 2017' as the build worker
    image for AppVeyor (issue #685).
  - Minor style change in CommonResourceHelper. Added missing [Parameter()] on
    three parameters.
  - Minor style changes to the unit tests for CommonResourceHelper.
  - Changes to xSQLServerHelper
    - Added Swedish localization ([issue #695](https://github.com/dsccommunity/SqlServerDsc/issues/695)).
  - Opt-in for module files common tests ([issue #702](https://github.com/dsccommunity/SqlServerDsc/issues/702)).
    - Removed Byte Order Mark (BOM) from the files; CommonResourceHelper.psm1,
      MSFT\_xSQLServerAvailabilityGroupListener.psm1, MSFT\_xSQLServerConfiguration.psm1,
      MSFT\_xSQLServerEndpointPermission.psm1, MSFT\_xSQLServerEndpointState.psm1,
      MSFT\_xSQLServerNetwork.psm1, MSFT\_xSQLServerPermission.psm1,
      MSFT\_xSQLServerReplication.psm1, MSFT\_xSQLServerScript.psm1,
      SQLPSStub.psm1, SqlServerStub.psm1.
  - Opt-in for script files common tests ([issue #707](https://github.com/dsccommunity/SqlServerDsc/issues/707)).
    - Removed Byte Order Mark (BOM) from the files; DSCClusterSqlBuild.ps1,
      DSCFCISqlBuild.ps1, DSCSqlBuild.ps1, DSCSQLBuildEncrypted.ps1,
      SQLPush_SingleServer.ps1, 1-AddAvailabilityGroupListenerWithSameNameAsVCO.ps1,
      2-AddAvailabilityGroupListenerWithDifferentNameAsVCO.ps1,
      3-RemoveAvailabilityGroupListenerWithSameNameAsVCO.ps1,
      4-RemoveAvailabilityGroupListenerWithDifferentNameAsVCO.ps1,
      5-AddAvailabilityGroupListenerUsingDHCPWithDefaultServerSubnet.ps1,
      6-AddAvailabilityGroupListenerUsingDHCPWithSpecificSubnet.ps1,
      2-ConfigureInstanceToEnablePriorityBoost.ps1, 1-CreateEndpointWithDefaultValues.ps1,
      2-CreateEndpointWithSpecificPortAndIPAddress.ps1, 3-RemoveEndpoint.ps1,
      1-AddConnectPermission.ps1, 2-RemoveConnectPermission.ps1,
      3-AddConnectPermissionToAlwaysOnPrimaryAndSecondaryReplicaEachWithDifferentSqlServiceAccounts.ps1,
      4-RemoveConnectPermissionToAlwaysOnPrimaryAndSecondaryReplicaEachWithDifferentSqlServiceAccounts.ps1,
      1-MakeSureEndpointIsStarted.ps1, 2-MakeSureEndpointIsStopped.ps1,
      1-EnableTcpIpWithStaticPort.ps1, 2-EnableTcpIpWithDynamicPort.ps1,
      1-AddServerPermissionForLogin.ps1, 2-RemoveServerPermissionForLogin.ps1,
      1-ConfigureInstanceAsDistributor.ps1, 2-ConfigureInstanceAsPublisher.ps1,
      1-WaitForASingleClusterGroup.ps1, 2-WaitForMultipleClusterGroups.ps1.
  - Updated year to 2017 in license file ([issue #711](https://github.com/dsccommunity/SqlServerDsc/issues/711)).
  - Code style clean-up throughout the module to align against the Style Guideline.
  - Fixed typos and the use of wrong parameters in unit tests which was found
    after release of new version of Pester ([issue #773](https://github.com/dsccommunity/SqlServerDsc/issues/773)).
- Changes to xSQLServerAlwaysOnService
  - Added resource description in README.md.
  - Updated parameters descriptions in comment-based help, schema.mof and README.md.
  - Changed the datatype of the parameter to UInt32 so the same datatype is used
    in both the Get-/Test-/Set-TargetResource functions as in the schema.mof
    (issue #688).
  - Added read-only property IsHadrEnabled to schema.mof and the README.md
    (issue #687).
  - Minor cleanup of code.
  - Added examples (issue #633)
    - 1-EnableAlwaysOn.ps1
    - 2-DisableAlwaysOn.ps1
  - Fixed PS Script Analyzer errors ([issue #724](https://github.com/dsccommunity/SqlServerDsc/issues/724))
  - Casting the result of the property IsHadrEnabled to [System.Boolean] so that
    $null is never returned, which resulted in an exception ([issue #763](https://github.com/dsccommunity/SqlServerDsc/issues/763)).
- Changes to xSQLServerDatabasePermission
  - Fixed PS Script Analyzer errors ([issue #725](https://github.com/dsccommunity/SqlServerDsc/issues/725))
- Changes to xSQLServerScript
  - Fixed PS Script Analyzer errors ([issue #728](https://github.com/dsccommunity/SqlServerDsc/issues/728))
- Changes to xSQLServerSetup
  - Added Swedish localization ([issue #695](https://github.com/dsccommunity/SqlServerDsc/issues/695)).
  - Now Get-TargetResource correctly returns an array for property ASSysAdminAccounts,
    and no longer throws an error when there is just one Analysis Services
    administrator (issue #691).
  - Added a simple integration test ([issue #709](https://github.com/dsccommunity/SqlServerDsc/issues/709)).
  - Fixed PS Script Analyzer errors ([issue #729](https://github.com/dsccommunity/SqlServerDsc/issues/729))

## [8.0.0.0] - 2017-07-12

### Changed

- BREAKING CHANGE: The module now requires WMF 5.
  - This is required for class-based resources
- Added new resource
  - xSQLServerAlwaysOnAvailabilityGroupDatabaseMembership
  - Added localization support for all strings.
  - Refactored as a MOF based resource due to challenges with Pester and testing
    in Powershell 5.
- Changes to xSQLServer
  - BREAKING CHANGE: xSQLServer does no longer try to support WMF 4.0 (PowerShell
    4.0) (issue #574). Minimum supported version of WMF is now 5.0 (PowerShell 5.0).
  - BREAKING CHANGE: Removed deprecated resource xSQLAOGroupJoin (issue #457).
  - BREAKING CHANGE: Removed deprecated resource xSQLAOGroupEnsure (issue #456).
  - BREAKING CHANGE: Removed deprecated resource xSQLServerFailoverClusterSetup
    (issue #336).
  - Updated PULL\_REQUEST\_TEMPLATE adding comment block around text. Also
    rearranged and updated texts (issue #572).
  - Added common helper functions for HQRM localization, and added tests for the
    helper functions.
    - Get-LocalizedData
    - New-InvalidResultException
    - New-ObjectNotFoundException
    - New-InvalidOperationException
    - New-InvalidArgumentException
  - Updated CONTRIBUTING.md describing the new localization helper functions.
  - Fixed typos in xSQLServer.strings.psd1
  - Fixed CodeCov badge links in README.md so that they point to the correct branch.
  - Added VS Code workspace settings file with formatting settings matching the
    Style Guideline (issue #645). That will make it possible inside VS Code to press
    SHIFT+ALT+F, or press F1 and choose 'Format document' in the list. The
    PowerShell code will then be formatted according to the Style Guideline
    (although maybe not complete, but would help a long way).
    - Removed powershell.codeFormatting.alignPropertyValuePairs setting since
      it does not align with the style guideline.
    - Added powershell.codeFormatting.preset with a value of 'Custom' so that
      workspace formatting settings are honored (issue #665).
  - Fixed lint error MD013 and MD036 in README.md.
  - Updated .markdownlint.json to enable rule MD013 and MD036 to enforce those
    lint markdown rules in the common tests.
  - Fixed lint error MD013 in CHANGELOG.md.
  - Fixed lint error MD013 in CONTRIBUTING.md.
  - Added code block around types in README.md.
  - Updated copyright information in xSQLServer.psd1.
  - Opt-in for markdown common tests (issue #668).
    - The old markdown tests has been removed.
- Changes to xSQLServerHelper
  - Removed helper function Grant-ServerPerms because the deprecated resource that
    was using it was removed.
  - Removed helper function Grant-CNOPerms because the deprecated resource that
    was using it was removed.
  - Removed helper function New-ListenerADObject because the deprecated resource
    that was using it was removed.
  - Added tests for those helper functions that did not have tests.
  - Test-SQLDscParameterState helper function can now correctly pass a CimInstance
    as DesiredValue.
  - Test-SQLDscParameterState helper function will now output a warning message
    if the value type of a desired value is not supported.
  - Added localization to helper functions (issue #641).
    - Resolved the issue when using Write-Verbose in helper functions discussed
      in #641 where Write-Verbose wouldn't write out verbose messages unless using
      parameter Verbose.
    - Moved localization strings from xSQLServer.strings.psd1 to
      xSQLServerHelper.strings.psd1.
- Changes to xSQLServerSetup
  - BREAKING CHANGE: Replaced StartWin32Process helper function with the cmdlet
    Start-Process (issue #41, #93 and #126).
  - BREAKING CHANGE: The parameter SetupCredential has been removed since it is
    no longer needed. This is because the resource now support the built-in
    PsDscRunAsCredential.
  - BREAKING CHANGE: Now the resource supports using built-in PsDscRunAsCredential.
    If PsDscRunAsCredential is set, that username will be used as the first system
    administrator.
  - BREAKING CHANGE: If the parameter PsDscRunAsCredential are not assigned any
    credentials then the resource will start the setup process as the SYSTEM account.
    When installing as the SYSTEM account, then parameter SQLSysAdminAccounts and
    ASSysAdminAccounts must be specified when installing feature Database Engine
    and Analysis Services respectively.
  - When setup exits with the exit code 3010 a warning message is written to console
    telling that setup finished successfully, but a reboot is required (partly fixes
    issue #565).
  - When setup exits with an exit code other than 0 or 3010 a warning message is
    written to console telling that setup finished with an error (partly fixes
    issue #580).
  - Added a new parameter SetupProcessTimeout which defaults to 7200 seconds (2
    hours). If the setup process has not finished before the timeout value in
    SetupProcessTimeout an error will be thrown (issue #566).
  - Updated all examples to match the removal of SetupCredential.
  - Updated (removed) severe known issues in README.md for resource xSQLServerSetup.
  - Now all major version uses the same identifier to evaluate InstallSharedDir
    and InstallSharedWOWDir (issue #420).
  - Now setup arguments that contain no value will be ignored, for example when
    InstallSharedDir and
    InstallSharedWOWDir path is already present on the target node, because of a
    previous installation (issue #639).
  - Updated Get-TargetResource to correctly detect BOL, Conn, BC and other tools
    when they are installed without SQLENGINE (issue #591).
  - Now it can detect Documentation Components correctly after the change in
    issue #591 (issue #628)
  - Fixed bug that prevented Get-DscConfiguration from running without error. The
    return hash table fails if the $clusteredSqlIpAddress variable is not used.
    The schema expects a string array but it is initialized as just a null string,
    causing it to fail on Get-DscConfiguration (issue #393).
  - Added localization support for all strings.
  - Added a test to test some error handling for cluster installations.
  - Added support for MDS feature install (issue #486)
    - Fixed localization support for MDS feature (issue #671).
- Changes to xSQLServerRSConfig
  - BREAKING CHANGE: Removed `$SQLAdminCredential` parameter. Use common parameter
    `PsDscRunAsCredential` (WMF 5.0+) to run the resource under different credentials.
    `PsDscRunAsCredential` Windows account must be a sysadmin on SQL Server (issue
    #568).
  - In addition, the resource no longer uses `Invoke-Command` cmdlet that was used
    to impersonate the Windows user specified by `$SQLAdminCredential`. The call
    also needed CredSSP authentication to be enabled and configured on the target
    node, which complicated deployments in non-domain scenarios. Using
    `PsDscRunAsCredential` solves this problems for us.
  - Fixed virtual directory creation for SQL Server 2016 (issue #569).
  - Added unit tests (issue #295).
- Changes to xSQLServerDatabase
  - Changed the readme, SQLInstance should have been SQLInstanceName.
- Changes to xSQLServerScript
  - Fixed bug with schema and variable mismatch for the Credential/Username parameter
    in the return statement (issue #661).
  - Optional QueryTimeout parameter to specify sql script query execution timeout.
    Fixes issue #597
- Changes to xSQLServerAlwaysOnService
  - Fixed typos in localization strings and in tests.
- Changes to xSQLServerAlwaysOnAvailabilityGroup
  - Now it utilize the value of 'FailoverMode' to set the 'FailoverMode' property
    of the Availability Group instead of wrongly using the 'AvailabilityMode'
    property of the Availability Group.

## [7.1.0.0] - 2017-05-31

### Changed

- Changes to xSQLServerMemory
  - Changed the way SQLServer parameter is passed from Test-TargetResource to
    Get-TargetResource so that the default value isn't lost (issue #576).
  - Added condition to unit tests for when no SQLServer parameter is set.
- Changes to xSQLServerMaxDop
  - Changed the way SQLServer parameter is passed from Test-TargetResource to
    Get-TargetResource so that the default value isn't lost (issue #576).
  - Added condition to unit tests for when no SQLServer parameter is set.
- Changes to xWaitForAvailabilityGroup
  - Updated README.md with a description for the resources and revised the parameter
    descriptions.
  - The default value for RetryIntervalSec is now 20 seconds and the default value
    for RetryCount is now 30 times (issue #505).
  - Cleaned up code and fixed PSSA rules warnings (issue #268).
  - Added unit tests (issue #297).
  - Added descriptive text to README.md that the account that runs the resource
    must have permission to run the cmdlet Get-ClusterGroup (issue #307).
  - Added read-only parameter GroupExist which will return $true if the cluster
    role/group exist, otherwise it returns $false (issue #510).
  - Added examples.
- Changes to xSQLServerPermission
  - Cleaned up code, removed SupportsShouldProcess and fixed PSSA rules warnings
    (issue #241 and issue #262).
  - It is now possible to add permissions to two or more logins on the same instance
    (issue #526).
  - The parameter NodeName is no longer mandatory and has now the default value
    of $env:COMPUTERNAME.
  - The parameter Ensure now has a default value of 'Present'.
  - Updated README.md with a description for the resources and revised the parameter
    descriptions.
  - Removed dependency of SQLPS provider (issue #482).
  - Added ConnectSql permission. Now that permission can also be granted or revoked.
  - Updated note in resource description to also mention ConnectSql permission.
- Changes to xSQLServerHelper module
  - Removed helper function Get-SQLPSInstance and Get-SQLPSInstanceName because
    there is no resource using it any longer.
  - Added four new helper functions.
    - Register-SqlSmo, Register-SqlWmiManagement and Unregister-SqlAssemblies to
      handle the creation on the application domain and loading and unloading of
      the SMO and SqlWmiManagement assemblies.
    - Get-SqlInstanceMajorVersion to get the major SQL version for a specific instance.
  - Fixed typos in comment-based help
- Changes to xSQLServer
  - Fixed typos in markdown files; CHANGELOG, CONTRIBUTING, README and ISSUE_TEMPLATE.
  - Fixed typos in schema.mof files (and README.md).
  - Updated some parameter description in schema.mof files on those that was found
    was not equal to README.md.
- Changes to xSQLServerAlwaysOnService
  - Get-TargetResource should no longer fail silently with error 'Index operation
    failed; the array index evaluated to null.' (issue #519). Now if the
    Server.IsHadrEnabled property return neither $true or $false the
    Get-TargetResource function will throw an error.
- Changes to xSQLServerSetUp
  - Updated xSQLServerSetup Module Get-Resource method to fix (issue #516 and #490).
  - Added change to detect DQ, DQC, BOL, SDK features. Now the function
    Test-TargetResource returns true after calling set for DQ, DQC, BOL, SDK
    features (issue #516 and #490).
- Changes to xSQLServerAlwaysOnAvailabilityGroup
  - Updated to return the exception raised when an error is thrown.
- Changes to xSQLServerAlwaysOnAvailabilityGroupReplica
  - Updated to return the exception raised when an error is thrown.
  - Updated parameter description for parameter Name, so that it says it must be
    in the format SQLServer\InstanceName for named instance (issue #548).
- Changes to xSQLServerLogin
  - Added an optional boolean parameter Disabled. It can be used to enable/disable
    existing logins or create disabled logins (new logins are created as enabled
    by default).
- Changes to xSQLServerDatabaseRole
  - Updated variable passed to Microsoft.SqlServer.Management.Smo.User constructor
    to fix issue #530
- Changes to xSQLServerNetwork
  - Added optional parameter SQLServer with default value of $env:COMPUTERNAME
    (issue #528).
  - Added optional parameter RestartTimeout with default value of 120 seconds.
  - Now the resource supports restarting a sql server in a cluster (issue #527
    and issue #455).
  - Now the resource allows to set the parameter TcpDynamicPorts to a blank value
    (partly fixes issue #534). Setting a blank value for parameter TcpDynamicPorts
    together with a value for parameter TcpPort means that static port will be used.
  - Now the resource will not call Alter() in the Set-TargetResource when there
    is no change necessary (issue #537).
  - Updated example 1-EnableTcpIpOnCustomStaticPort.
  - Added unit tests (issue #294).
  - Refactored some of the code, cleaned up the rest and fixed PSSA rules warnings
    (issue #261).
  - If parameter TcpDynamicPort is set to '0' at the same time as TcpPort is set
    the resource will now throw an error (issue #535).
  - Added examples (issue #536).
  - When TcpDynamicPorts is set to '0' the Test-TargetResource function will no
    longer fail each time (issue #564).
- Changes to xSQLServerRSConfig
  - Replaced sqlcmd.exe usages with Invoke-SqlCmd calls (issue #567).
- Changes to xSQLServerDatabasePermission
  - Fixed code style, updated README.md and removed *-SqlDatabasePermission functions
    from xSQLServerHelper.psm1.
  - Added the option 'GrantWithGrant' with gives the user grant rights, together
    with the ability to grant others the same right.
  - Now the resource can revoke permission correctly (issue #454). When revoking
    'GrantWithGrant', both the grantee and all the other users the grantee has
    granted the same permission to, will also get their permission revoked.
  - Updated tests to cover Revoke().
- Changes to xSQLServerHelper
  - The missing helper function ('Test-SPDSCObjectHasProperty'), that was referenced
    in the helper function Test-SQLDscParameterState, is now incorporated into
    Test-SQLDscParameterState (issue #589).

## [7.0.0.0] - 2017-04-19

### Changed

- Examples
  - xSQLServerDatabaseRole
    - 1-AddDatabaseRole.ps1
    - 2-RemoveDatabaseRole.ps1
  - xSQLServerRole
    - 3-AddMembersToServerRole.ps1
    - 4-MembersToIncludeInServerRole.ps1
    - 5-MembersToExcludeInServerRole.ps1
  - xSQLServerSetup
    - 1-InstallDefaultInstanceSingleServer.ps1
    - 2-InstallNamedInstanceSingleServer.ps1
    - 3-InstallNamedInstanceSingleServerFromUncPathUsingSourceCredential.ps1
    - 4-InstallNamedInstanceInFailoverClusterFirstNode.ps1
    - 5-InstallNamedInstanceInFailoverClusterSecondNode.ps1
  - xSQLServerReplication
    - 1-ConfigureInstanceAsDistributor.ps1
    - 2-ConfigureInstanceAsPublisher.ps1
  - xSQLServerNetwork
    - 1-EnableTcpIpOnCustomStaticPort.ps1
  - xSQLServerAvailabilityGroupListener
    - 1-AddAvailabilityGroupListenerWithSameNameAsVCO.ps1
    - 2-AddAvailabilityGroupListenerWithDifferentNameAsVCO.ps1
    - 3-RemoveAvailabilityGroupListenerWithSameNameAsVCO.ps1
    - 4-RemoveAvailabilityGroupListenerWithDifferentNameAsVCO.ps1
    - 5-AddAvailabilityGroupListenerUsingDHCPWithDefaultServerSubnet.ps1
    - 6-AddAvailabilityGroupListenerUsingDHCPWithSpecificSubnet.ps1
  - xSQLServerEndpointPermission
    - 1-AddConnectPermission.ps1
    - 2-RemoveConnectPermission.ps1
    - 3-AddConnectPermissionToAlwaysOnPrimaryAndSecondaryReplicaEachWithDifferentSqlServiceAccounts.ps1
    - 4-RemoveConnectPermissionToAlwaysOnPrimaryAndSecondaryReplicaEachWithDifferentSqlServiceAccounts.ps1
  - xSQLServerPermission
    - 1-AddServerPermissionForLogin.ps1
    - 2-RemoveServerPermissionForLogin.ps1
  - xSQLServerEndpointState
    - 1-MakeSureEndpointIsStarted.ps1
    - 2-MakeSureEndpointIsStopped.ps1
  - xSQLServerConfiguration
    - 1-ConfigureTwoInstancesOnTheSameServerToEnableClr.ps1
    - 2-ConfigureInstanceToEnablePriorityBoost.ps1
  - xSQLServerEndpoint
    - 1-CreateEndpointWithDefaultValues.ps1
    - 2-CreateEndpointWithSpecificPortAndIPAddress.ps1
    - 3-RemoveEndpoint.ps1
- Changes to xSQLServerDatabaseRole
  - Fixed code style, added updated parameter descriptions to schema.mof and README.md.
- Changes to xSQLServer
  - Raised the CodeCov target to 70% which is the minimum and required target for
    HQRM resource.
- Changes to xSQLServerRole
  - **BREAKING CHANGE: The resource has been reworked in it's entirely.** Below
    is what has changed.
    - The mandatory parameters now also include ServerRoleName.
    - The ServerRole parameter was before an array of server roles, now this parameter
      is renamed to ServerRoleName and can only be set to one server role.
      - ServerRoleName are no longer limited to built-in server roles. To add members
        to a built-in server role, set ServerRoleName to the name of the built-in
        server role.
      - The ServerRoleName will be created when Ensure is set to 'Present' (if it
        does not already exist), or removed if Ensure is set to 'Absent'.
    - Three new parameters are added; Members, MembersToInclude and MembersToExclude.
      - Members can be set to one or more logins, and those will _replace all_ the
        memberships in the server role.
      - MembersToInclude and MembersToExclude can be set to one or more logins that
        will add or remove memberships, respectively, in the server role. MembersToInclude
        and MembersToExclude _can not_ be used at the same time as parameter Members.
        But both MembersToInclude and MembersToExclude can be used together at the
        same time.
- Changes to xSQLServerSetup
  - Added a note to the README.md saying that it is not possible to add or remove
    features from a SQL Server failover cluster (issue #433).
  - Changed so that it reports false if the desired state is not correct (issue #432).
    - Added a test to make sure we always return false if a SQL Server failover
      cluster is missing features.
  - Helper function Connect-SQLAnalysis
    - Now has correct error handling, and throw does not used the unknown named
      parameter '-Message' (issue #436)
    - Added tests for Connect-SQLAnalysis
    - Changed to localized error messages.
    - Minor changes to error handling.
  - This adds better support for Addnode (issue #369).
  - Now it skips cluster validation för add node (issue #442).
  - Now it ignores parameters that are not allowed for action Addnode (issue #441).
  - Added support for vNext CTP 1.4 (issue #472).
- Added new resource
  - xSQLServerAlwaysOnAvailabilityGroupReplica
- Changes to xSQLServerDatabaseRecoveryModel
  - Fixed code style, removed SQLServerDatabaseRecoveryModel functions from xSQLServerHelper.
- Changes to xSQLServerAlwaysOnAvailabilityGroup
  - Fixed the permissions check loop so that it exits the loop after the function
    determines the required permissions are in place.
- Changes to xSQLServerAvailabilityGroupListener
  - Removed the dependency of SQLPS provider (issue #460).
  - Cleaned up code.
  - Added test for more coverage.
  - Fixed PSSA rule warnings (issue #255).
  - Parameter Ensure now defaults to 'Present' (issue #450).
- Changes to xSQLServerFirewall
  - Now it will correctly create rules when the resource is used for two or more
    instances on the same server (issue #461).
- Changes to xSQLServerEndpointPermission
  - Added description to the README.md
  - Cleaned up code (issue #257 and issue #231)
  - Now the default value for Ensure is 'Present'.
  - Removed dependency of SQLPS provider (issue #483).
  - Refactored tests so they use less code.
- Changes to README.md
  - Adding deprecated tag to xSQLServerFailoverClusterSetup, xSQLAOGroupEnsure and
    xSQLAOGroupJoin in README.md so it it more clear that these resources has been
    replaced by xSQLServerSetup, xSQLServerAlwaysOnAvailabilityGroup and
    xSQLServerAlwaysOnAvailabilityGroupReplica respectively.
- Changes to xSQLServerEndpoint
  - BREAKING CHANGE: Now SQLInstanceName is mandatory, and is a key, so
    SQLInstanceName has no longer a default value (issue #279).
  - BREAKING CHANGE: Parameter AuthorizedUser has been removed (issue #466,
    issue #275 and issue #80). Connect permissions can be set using the resource
    xSQLServerEndpointPermission.
  - Optional parameter IpAddress has been added. Default is to listen on any
    valid IP-address. (issue #232)
  - Parameter Port now has a default value of 5022.
  - Parameter Ensure now defaults to 'Present'.
  - Resource now supports changing IP address and changing port.
  - Added unit tests (issue #289)
  - Added examples.
- Changes to xSQLServerEndpointState
  - Cleaned up code, removed SupportsShouldProcess and fixed PSSA rules warnings
    (issue #258 and issue #230).
  - Now the default value for the parameter State is 'Started'.
  - Updated README.md with a description for the resources and revised the
    parameter descriptions.
  - Removed dependency of SQLPS provider (issue #481).
  - The parameter NodeName is no longer mandatory and has now the default value
    of $env:COMPUTERNAME.
  - The parameter Name is now a key so it is now possible to change the state on
    more than one endpoint on the same instance. _Note: The resource still only
    supports Database Mirror endpoints at this time._
- Changes to xSQLServerHelper module
  - Removing helper function Get-SQLAlwaysOnEndpoint because there is no resource
    using it any longer.
  - BREAKING CHANGE: Changed helper function Import-SQLPSModule to support SqlServer
    module (issue #91). The SqlServer module is the preferred module so if it is
    found it will be used, and if not found an attempt will be done to load SQLPS
    module instead.
- Changes to xSQLServerScript
  - Updated tests for this resource, because they failed when Import-SQLPSModule
    was updated.

## [6.0.0.0] - 2017-03-08

### Changed

- Changes to xSQLServerConfiguration
  - BREAKING CHANGE: The parameter SQLInstanceName is now mandatory.
  - Resource can now be used to define the configuration of two or more different
    DB instances on the same server.
- Changes to xSQLServerRole
  - xSQLServerRole now correctly reports that the desired state is present when
    the login is already a member of the server roles.
- Added new resources
  - xSQLServerAlwaysOnAvailabilityGroup
- Changes to xSQLServerSetup
  - Properly checks for use of SQLSysAdminAccounts parameter in $PSBoundParameters.
    The test now also properly evaluates the setup argument for SQLSysAdminAccounts.
  - xSQLServerSetup should now function correctly for the InstallFailoverCluster
    action, and also supports cluster shared volumes. Note that the AddNode action
    is not currently working.
  - It now detects that feature Client Connectivity Tools (CONN) and Client
    Connectivity Backwards Compatibility Tools (BC) is installed.
  - Now it can correctly determine the right cluster when only parameter
    InstallSQLDataDir is assigned a path (issue #401).
  - Now the only mandatory path parameter is InstallSQLDataDir when installing
    Database Engine (issue #400).
  - It now can handle mandatory parameters, and are not using wildcard to find
    the variables containing paths (issue #394).
  - Changed so that instead of connection to localhost it is using $env:COMPUTERNAME
    as the host name to which it connects. And for cluster installation it uses
    the parameter FailoverClusterNetworkName as the host name to which it connects
    (issue #407).
  - When called with Action = 'PrepareFailoverCluster', the SQLSysAdminAccounts
    and FailoverClusterGroup parameters are no longer passed to the setup process
    (issues #410 and 411).
  - Solved the problem that InstanceDir and InstallSQLDataDir could not be set to
    just a qualifier, i.e 'E:' (issue #418). All paths (except SourcePath) can now
    be set to just the qualifier.
- Enables CodeCov.io code coverage reporting.
- Added badge for CodeCov.io to README.md.
- Examples
  - xSQLServerMaxDop
    - 1-SetMaxDopToOne.ps1
    - 2-SetMaxDopToAuto.ps1
    - 3-SetMaxDopToDefault.ps1
  - xSQLServerMemory
    - 1-SetMaxMemoryTo12GB.ps1
    - 2-SetMaxMemoryToAuto.ps1
    - 3-SetMinMaxMemoryToAuto.ps1
    - 4-SetMaxMemoryToDefault.ps1
  - xSQLServerDatabase
    - 1-CreateDatabase.ps1
    - 2-DeleteDatabase.ps1
- Added tests for resources
  - xSQLServerMaxDop
  - xSQLServerMemory
- Changes to xSQLServerMemory
  - BREAKING CHANGE: The mandatory parameter now include SQLInstanceName. The
    DynamicAlloc parameter is no longer mandatory
- Changes to xSQLServerDatabase
  - When the system is not in desired state the Test-TargetResource will now output
    verbose messages saying so.
- Changes to xSQLServerDatabaseOwner
  - Fixed code style, added updated parameter descriptions to schema.mof and README.md.

## [5.0.0.0] - 2017-01-25

### Changed

- Improvements how tests are initiated in AppVeyor
  - Removed previous workaround (issue #201) from unit tests.
  - Changes in appveyor.yml so that SQL modules are removed before common test is
    run.
  - Now the deploy step are no longer failing when merging code into Dev. Neither
    is the deploy step failing if a contributor had AppVeyor connected to the fork
    of xSQLServer and pushing code to the fork.
- Changes to README.md
  - Changed the contributing section to help new contributors.
  - Added links for each resource so it is easier to navigate to the parameter list
    for each resource.
  - Moved the list of resources in alphabetical order.
  - Moved each resource parameter list into alphabetical order.
  - Removed old text mentioning System Center.
  - Now the correct product name is written in the installation section, and a typo
    was also fixed.
  - Fixed a typo in the Requirements section.
  - Added link to Examples folder in the Examples section.
  - Change the layout of the README.md to closer match the one of PSDscResources
  - Added more detailed text explaining what operating systems WMF5.0 can be installed
    on.
  - Verified all resource schema files with the README.md and fixed some errors
    (descriptions was not verified).
  - Added security requirements section for resource xSQLServerEndpoint and
    xSQLAOGroupEnsure.
- Changes to xSQLServerSetup
  - The resource no longer uses Win32_Product WMI class when evaluating if
    SQL Server Management Studio is installed. See article
    [kb974524](https://support.microsoft.com/en-us/kb/974524) for more information.
  - Now it uses CIM cmdlets to get information from WMI classes.
  - Resolved all of the PSScriptAnalyzer warnings that was triggered in the common
    tests.
  - Improvement for service accounts to enable support for Managed Service Accounts
    as well as other nt authority accounts
  - Changes to the helper function Copy-ItemWithRoboCopy
    - Robocopy is now started using Start-Process and the error handling has been
      improved.
    - Robocopy now removes files at the destination path if they no longer exists
      at the source.
    - Robocopy copies using unbuffered I/O when available (recommended for large
      files).
  - Added a more descriptive text for the parameter `SourceCredential` to further
    explain how the parameter work.
  - BREAKING CHANGE: Removed parameter SourceFolder.
  - BREAKING CHANGE: Removed default value "$PSScriptRoot\..\..\" from parameter
    SourcePath.
  - Old code, that no longer filled any function, has been replaced.
    - Function `ResolvePath` has been replaced with
      `[Environment]::ExpandEnvironmentVariables($SourcePath)` so that environment
      variables still can be used in Source Path.
    - Function `NetUse` has been replaced with `New-SmbMapping` and
      `Remove-SmbMapping`.
  - Renamed function `GetSQLVersion` to `Get-SqlMajorVersion`.
  - BREAKING CHANGE: Renamed parameter PID to ProductKey to avoid collision with
    automatic variable $PID
- Changes to xSQLServerScript
  - All credential parameters now also has the type
    [System.Management.Automation.Credential()] to better work with PowerShell 4.0.
  - It is now possible to configure two instances on the same node, with the same
    script.
  - Added to the description text for the parameter `Credential` describing how
    to authenticate using Windows Authentication.
  - Added examples to show how to authenticate using either SQL or Windows
    authentication.
  - A recent issue showed that there is a known problem running this resource
    using PowerShell 4.0. For more information, see [issue #273](https://github.com/dsccommunity/SqlServerDsc/issues/273)
- Changes to xSQLServerFirewall
  - BREAKING CHANGE: Removed parameter SourceFolder.
  - BREAKING CHANGE: Removed default value "$PSScriptRoot\..\..\" from parameter
    SourcePath.
  - Old code, that no longer filled any function, has been replaced.
    - Function `ResolvePath` has been replaced with
     `[Environment]::ExpandEnvironmentVariables($SourcePath)` so that environment
    variables still can be used in Source Path.
  - Adding new optional parameter SourceCredential that can be used to authenticate
    against SourcePath.
  - Solved PSSA rules errors in the code.
  - Get-TargetResource no longer return $true when no products was installed.
- Changes to the unit test for resource
  - xSQLServerSetup
    - Added test coverage for helper function Copy-ItemWithRoboCopy
- Changes to xSQLServerLogin
  - Removed ShouldProcess statements
  - Added the ability to enforce password policies on SQL logins
- Added common test (xSQLServerCommon.Tests) for xSQLServer module
  - Now all markdown files will be style checked when tests are running in AppVeyor
    after sending in a pull request.
  - Now all [Examples](/source/Examples/Resources) will be tested by compiling
    to a .mof file after sending in a pull request.
- Changes to xSQLServerDatabaseOwner
  - The example 'SetDatabaseOwner' can now compile, it wrongly had a `DependsOn`
    in the example.
- Changes to SQLServerRole
  - The examples 'AddServerRole' and 'RemoveServerRole' can now compile, it wrongly
    had a `DependsOn` in the example.
- Changes to CONTRIBUTING.md
  - Added section 'Tests for examples files'
  - Added section 'Tests for style check of Markdown files'
  - Added section 'Documentation with Markdown'
  - Added texts to section 'Tests'
- Changes to xSQLServerHelper
  - added functions
    - Get-SqlDatabaseRecoveryModel
    - Set-SqlDatabaseRecoveryModel
- Examples
  - xSQLServerDatabaseRecoveryModel
    - 1-SetDatabaseRecoveryModel.ps1
  - xSQLServerDatabasePermission
    - 1-GrantDatabasePermissions.ps1
    - 2-RevokeDatabasePermissions.ps1
    - 3-DenyDatabasePermissions.ps1
  - xSQLServerFirewall
    - 1-CreateInboundFirewallRules
    - 2-RemoveInboundFirewallRules
- Added tests for resources
  - xSQLServerDatabaseRecoveryModel
  - xSQLServerDatabasePermissions
  - xSQLServerFirewall
- Changes to xSQLServerDatabaseRecoveryModel
  - BREAKING CHANGE: Renamed xSQLDatabaseRecoveryModel to
    xSQLServerDatabaseRecoveryModel to align with naming convention.
  - BREAKING CHANGE: The mandatory parameters now include SQLServer, and
    SQLInstanceName.
- Changes to xSQLServerDatabasePermission
  - BREAKING CHANGE: Renamed xSQLServerDatabasePermissions to
    xSQLServerDatabasePermission to align with naming convention.
  - BREAKING CHANGE: The mandatory parameters now include PermissionState,
    SQLServer, and SQLInstanceName.
- Added support for clustered installations to xSQLServerSetup
  - Migrated relevant code from xSQLServerFailoverClusterSetup
  - Removed Get-WmiObject usage
  - Clustered storage mapping now supports asymmetric cluster storage
  - Added support for multi-subnet clusters
  - Added localized error messages for cluster object mapping
  - Updated README.md to reflect new parameters
- Updated description for xSQLServerFailoverClusterSetup to indicate it is deprecated.
- xPDT helper module
  - Function GetxPDTVariable was removed since it no longer was used by any resources.
  - File xPDT.xml was removed since it was not used by any resources, and did not
    provide any value to the module.
- Changes xSQLServerHelper module
  - Removed the globally defined `$VerbosePreference = 'Continue'` from xSQLServerHelper.
  - Fixed a typo in a variable name in the function New-ListenerADObject.
  - Now Restart-SqlService will correctly show the services it restarts. Also
    fixed PSSA warnings.

## [4.0.0.0] - 2016-12-14

### Changed

- Fixes in xSQLServerConfiguration
  - Added support for clustered SQL instances.
  - BREAKING CHANGE: Updated parameters to align with other resources
    (SQLServer / SQLInstanceName).
  - Updated code to utilize CIM rather than WMI.
- Added tests for resources
  - xSQLServerConfiguration
  - xSQLServerSetup
  - xSQLServerDatabaseRole
  - xSQLAOGroupJoin
  - xSQLServerHelper and moved the existing tests for Restart-SqlService to it.
  - xSQLServerAlwaysOnService
- Fixes in xSQLAOGroupJoin
  - Availability Group name now appears in the error message for a failed.
    Availability Group join attempt.
  - Get-TargetResource now works with Get-DscConfiguration.
- Fixes in xSQLServerRole
  - Updated Ensure parameter to 'Present' default value.
  - Renamed helper functions _-SqlServerRole_ to _-SqlServerRoleMember_.
- Changes to xSQLAlias
  - Add UseDynamicTcpPort parameter for option "Dynamically determine port".
  - Change Get-WmiObject to Get-CimInstance in Resource and associated pester file.
- Added CHANGELOG.md file.
- Added issue template file (ISSUE\_TEMPLATE.md) for 'New Issue' and pull request
  template file (PULL\_REQUEST\_TEMPLATE.md) for 'New Pull Request'.
- Add Contributing.md file.
- Changes to xSQLServerSetup
  - Now `Features` parameter is case-insensitive.
- BREAKING CHANGE: Removed xSQLServerPowerPlan from this module. The resource has
  been moved to [ComputerManagementDsc](https://github.com/dsccommunity/ComputerManagementDsc)
  and is now called PowerPlan.
- Changes and enhancements in xSQLServerDatabaseRole
  - BREAKING CHANGE: Fixed so the same user can now be added to a role in one or
    more databases, and/or one or more instances. Now the parameters `SQLServer`
    and `SQLInstanceName` are mandatory.
  - Enhanced so the same user can now be added to more than one role
- BREAKING CHANGE: Renamed xSQLAlias to xSQLServerAlias to align with naming convention.
- Changes to xSQLServerAlwaysOnService
  - Added RestartTimeout parameter
  - Fixed bug where the SQL Agent service did not get restarted after the
    IsHadrEnabled property was set.
  - BREAKING CHANGE: The mandatory parameters now include Ensure, SQLServer, and
    SQLInstanceName. SQLServer and SQLInstanceName are keys which will be used to
    uniquely identify the resource which allows AlwaysOn to be enabled on multiple
    instances on the same machine.
- Moved Restart-SqlService from MSFT_xSQLServerConfiguration.psm1 to xSQLServerHelper.psm1.

## [3.0.0.0] - 2016-11-02

### Changed

- xSQLServerHelper
  - added functions
    - Test-SQLDscParameterState
    - Get-SqlDatabaseOwner
    - Set-SqlDatabaseOwner
- Examples
  - xSQLServerDatabaseOwner
    - 1-SetDatabaseOwner.ps1
- Added tests for resources
  - MSFT_xSQLServerDatabaseOwner

## [2.0.0.0] - 2016-09-21

### Changed

- Added resources
  - xSQLServerReplication
  - xSQLServerScript
  - xSQLAlias
  - xSQLServerRole
- Added tests for resources
  - xSQLServerPermission
  - xSQLServerEndpointState
  - xSQLServerEndpointPermission
  - xSQLServerAvailabilityGroupListener
  - xSQLServerLogin
  - xSQLAOGroupEnsure
  - xSQLAlias
  - xSQLServerRole
- Fixes in xSQLServerAvailabilityGroupListener
  - In one case the Get-method did not report that DHCP was configured.
  - Now the resource will throw 'Not supported' when IP is changed between Static
    and DHCP.
  - Fixed an issue where sometimes the listener wasn't removed.
  - Fixed the issue when trying to add a static IP to a listener was ignored.
- Fix in xSQLServerDatabase
  - Fixed so dropping a database no longer throws an error
  - BREAKING CHANGE: Fixed an issue where it was not possible to add the same
    database to two instances on the same server.
  - BREAKING CHANGE: The name of the parameter Database has changed. It is now
    called Name.
- Fixes in xSQLAOGroupEnsure
  - Added parameters to New-ListenerADObject to allow usage of a named instance.
  - pass setup credential correctly
- Changes to xSQLServerLogin
  - Fixed an issue when dropping logins.
  - BREAKING CHANGE: Fixed an issue where it was not possible to add the same
    login to two instances on the same server.
- Changes to xSQLServerMaxDop
  - BREAKING CHANGE: Made SQLInstance parameter a key so that multiple instances
    on the same server can be configured

## [1.8.0.0] - 2016-08-10

### Changed

- Converted appveyor.yml to install Pester from PSGallery instead of from Chocolatey.
- Added Support for SQL Server 2016
- xSQLAOGroupEnsure
  - Fixed spelling mistake in AutoBackupPreference property
  - Added BackupPriority property
- Added resources
  - xSQLServerPermission
  - xSQLServerEndpointState
  - xSQLServerEndpointPermission
  - xSQLServerAvailabilityGroupListener
- xSQLServerHelper
  - added functions
    - Import-SQLPSModule
    - Get-SQLPSInstanceName
    - Get-SQLPSInstance
    - Get-SQLAlwaysOnEndpoint
  - modified functions
    - New-TerminatingError - _added optional parameter `InnerException` to be able
    to give the user more information in the returned message_

## [1.7.0.0] - 2016-06-29

### Changed

- Resources Added
  - xSQLServerConfiguration

## [1.6.0.0] - 2016-05-18

### Changed

- Resources Added
  - xSQLAOGroupEnsure
  - xSQLAOGroupJoin
  - xWaitForAvailabilityGroup
  - xSQLServerEndPoint
  - xSQLServerAlwaysOnService
- xSQLServerHelper
  - added functions
    - Connect-SQL
    - New-VerboseMessage
    - Grant-ServerPerms
    - Grant-CNOPerms
    - New-ListenerADObject
- xSQLDatabaseRecoveryModel
  - Updated Verbose statements to use new function New-VerboseMessage
- xSQLServerDatabase
  - Updated Verbose statements to use new function New-VerboseMessage
  - Removed ConnectSQL function and replaced with new Connect-SQL function
- xSQLServerDatabaseOwner
  - Removed ConnectSQL function and replaced with new Connect-SQL function
- xSQLServerDatabasePermissions
  - Removed ConnectSQL function and replaced with new Connect-SQL function
- xSQLServerDatabaseRole
  - Removed ConnectSQL function and replaced with new Connect-SQL function
- xSQLServerLogin
  - Removed ConnectSQL function and replaced with new Connect-SQL function
- xSQLServerMaxDop
  - Updated Verbose statements to use new function New-VerboseMessage
  - Removed ConnectSQL function and replaced with new Connect-SQL function
- xSQLServerMemory
  - Updated Verbose statements to use new function New-VerboseMessage
  - Removed ConnectSQL function and replaced with new Connect-SQL function
- xSQLServerPowerPlan
  - Updated Verbose statements to use new function New-VerboseMessage
- Examples
  - Added xSQLServerConfiguration resource example

## [1.5.0.0] - 2016-03-30

### Changed

- Added new resource xSQLServerDatabase that allows adding an empty database to
  a server

## [1.4.0.0] - 2016-02-02

### Changed

- Resources Added
  - xSQLDatabaseRecoveryModeAdded
  - xSQLServerDatabaseOwner
  - xSQLServerDatabasePermissions
  - xSQLServerDatabaseRole
  - xSQLServerLogin
  - xSQLServerMaxDop
  - xSQLServerMemory
  - xSQLServerPowerPlan
  - xSQLServerDatabase
- xSQLServerSetup:
  - Corrected bug in GetFirstItemPropertyValue to correctly handle registry keys
    with only one value.
  - Added support for SQL Server
  - 2008 R2 installation
  - Removed default values for parameters, to avoid compatibility issues and setup
    errors
  - Added Replication sub feature detection
  - Added setup parameter BrowserSvcStartupType
  - Change SourceFolder to Source to allow for multi version Support
  - Add Source Credential for accessing source files
  - Add Parameters for SQL Server configuration
  - Add Parameters to SuppressReboot or ForceReboot
- xSQLServerFirewall
  - Removed default values for parameters, to avoid compatibility issues
  - Updated firewall rule name to not use 2012 version, since package supports 2008,
    2012 and 2014 versions
  - Additional of SQLHelper Function and error handling
  - Change SourceFolder to Source to allow for multi version Support
- xSQLServerNetwork
  - Added new resource that configures network settings.
  - Currently supports only tcp network protocol
  - Allows to enable and disable network protocol for specified instance service
  - Allows to set custom or dynamic port values
- xSQLServerRSSecureConnectionLevel
  - Additional of SQLHelper Function and error handling
- xSqlServerRSConfig
- xSQLServerFailoverClusterSetup
  - Additional of SQLHelper Function and error handling
  - Change SourceFolder to Source to allow for multi version Support
  - Add Parameters to SuppressReboot or ForceReboot
- Examples
  - Updated example files to use correct DebugMode parameter value ForceModuleImport,
    this is not boolean in WMF 5.0 RTM
  - Added xSQLServerNetwork example

## [1.3.0.0] - 2015-05-01

### Changed

- xSqlServerSetup
  - Make Features case-insensitive.

## [1.2.1.0] - 2015-04-23

### Changed

- Increased timeout for setup process to start to 60 seconds.

## [1.2.0.0] - 2014-12-18

### Changed

- Updated release with the following new resources
  - xSQLServerFailoverClusterSetup
  - xSQLServerRSConfig

## [1.1.0.0] - 2014-10-24

### Changed

- Initial release with the following resources
  - xSQLServerSetup
  - xSQLServerFirewall
  - xSQLServerRSSecureConnectionLevel<|MERGE_RESOLUTION|>--- conflicted
+++ resolved
@@ -30,12 +30,9 @@
   - Update pipeline script that is used to resolve dependencies.
   - When running in Azure Pipelines any existing SqlServer module is removed
     before running integration tests, so the tests can update to latest version.
-<<<<<<< HEAD
   - Now the new label 'command proposal' is an exempt for labeling issues stale.
-=======
   - Update the initializing header for all integration test to be equal to
     the unit tests.
->>>>>>> 9ee876ad
 - `Get-SqlDscAudit`
   - The parameter `Name` is no longer mandatory. When left out all the current
     audits are returned ([issue #1812](https://github.com/dsccommunity/SqlServerDsc/issues/1812)).
