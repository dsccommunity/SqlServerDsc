--- conflicted
+++ resolved
@@ -8,15 +8,12 @@
 ### Added
 
 - SqlServerDsc
-<<<<<<< HEAD
   - Integration tests now also run using SQLPS.
-=======
   - Added a new build task `fastbuild` that can be used during development
     process when there are no need to generate documentation.
   - Added new public command:
     - `Get-SqlDscConfigurationOption` - Returns the available configuration
       options that can be used with the DSC resource _SqlConfiguration_.
->>>>>>> f9bde8a6
 
 ### Changed
 
