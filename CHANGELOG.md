--- conflicted
+++ resolved
@@ -13,11 +13,9 @@
 - Added integration tests for `Remove-SqlDscAudit` command to ensure it functions
   correctly in real environments
   [issue #2241](https://github.com/dsccommunity/SqlServerDsc/issues/2241).
-<<<<<<< HEAD
 - Added integration tests for `Set-SqlDscServerPermission` command to ensure it
   functions correctly in real environments
   [issue #2234](https://github.com/dsccommunity/SqlServerDsc/issues/2234).
-=======
 - Added integration tests for `Disable-SqlDscAudit` command to ensure it functions
   correctly in real environments
   [issue #2206](https://github.com/dsccommunity/SqlServerDsc/issues/2206).
@@ -51,7 +49,6 @@
 - Added integration tests for `Add-SqlDscTraceFlag` command to ensure it functions
   correctly in real environments
   [issue #2214](https://github.com/dsccommunity/SqlServerDsc/issues/2214).
->>>>>>> 62a5c313
 
 ### Fixed
 
