# Change log for SqlServerDsc

The format is based on and uses the types of changes according to [Keep a Changelog](https://keepachangelog.com/en/1.0.0/),
and this project adheres to [Semantic Versioning](https://semver.org/spec/v2.0.0.html).

## [Unreleased]

### Added

- Added integration tests for `Get-SqlDscManagedComputer` command to ensure it
  functions correctly in real environments
  [issue #2220](https://github.com/dsccommunity/SqlServerDsc/issues/2220).
- Added integration tests for `Remove-SqlDscAudit` command to ensure it functions
  correctly in real environments
  [issue #2241](https://github.com/dsccommunity/SqlServerDsc/issues/2241).
<<<<<<< HEAD
- Added integration tests for `Disable-SqlDscAudit` command to ensure it functions
  correctly in real environments
  [issue #2206](https://github.com/dsccommunity/SqlServerDsc/issues/2206).
=======
- Added integration tests for `ConvertTo-SqlDscDatabasePermission` command to
  ensure command reliability
  [issue #2209](https://github.com/dsccommunity/SqlServerDsc/issues/2209).
>>>>>>> af4a70a0
- Added integration test for `ConvertTo-SqlDscEditionName` command to ensure
  command reliability in real environments
  [issue #2208](https://github.com/dsccommunity/SqlServerDsc/issues/2208).
- Added integration tests for `Import-SqlDscPreferredModule` command to ensure
  proper module import functionality in real environments
  [issue #2225](https://github.com/dsccommunity/SqlServerDsc/issues/2225).
- Added integration tests for `Test-SqlDscIsSupportedFeature` command to ensure
  it functions correctly in real environments
  [issue #2228](https://github.com/dsccommunity/SqlServerDsc/issues/2228).
- Added integration test for `Get-SqlDscManagedComputerService` command to ensure
  command reliability [issue #2219](https://github.com/dsccommunity/SqlServerDsc/issues/2219).
- Added integration tests for `Set-SqlDscTraceFlag` command to ensure it functions
  correctly in real environments
  [issue #2232](https://github.com/dsccommunity/SqlServerDsc/issues/2232).
- Added integration tests for `ConvertFrom-SqlDscServerPermission` command to
  ensure it functions correctly in real environments
  [issue #2210](https://github.com/dsccommunity/SqlServerDsc/issues/2210).
- `Remove-SqlDscTraceFlag`
  - Added missing integration test to ensure command reliability ([issue #2239](https://github.com/dsccommunity/SqlServerDsc/issues/2239)).
- `Remove-SqlDscAudit`
  - Added missing integration test to ensure command reliability ([issue #2241](https://github.com/dsccommunity/SqlServerDsc/issues/2241)).
- Added integration tests for `Test-SqlDscIsRole` command to ensure it functions
  correctly in real environments
  [issue #2229](https://github.com/dsccommunity/SqlServerDsc/issues/2229).
- Added integration tests for `Add-SqlDscTraceFlag` command to ensure it functions
  correctly in real environments
  [issue #2214](https://github.com/dsccommunity/SqlServerDsc/issues/2214).

### Fixed

- `Add-SqlDscTraceFlag` and `Remove-SqlDscTraceFlag`
  - Fixed parameter binding error when `ErrorAction` was specified both
    explicitly and via `PSBoundParameters` by using `Remove-CommonParameter`
    instead of manual parameter removal
    ([issue #2239](https://github.com/dsccommunity/SqlServerDsc/issues/2239)).
- `Remove-SqlDscTraceFlag`
  - Optimized to skip unnecessary Set operations when removal results in no
    effective change
    ([issue #2239](https://github.com/dsccommunity/SqlServerDsc/issues/2239)).
- Updated `.gitattributes` to enforce LF line endings for PowerShell files to
  ensure cross-platform compatibility.
- Updated GitHub Copilot setup workflow to fix environment variable assignment
  in task.
- Updated VS Code tasks configuration to use proper build and test commands
  with improved task grouping and problem matchers.
- Updated instruction files to use correct build command (`noop` instead of
  `build`) and fixed file pattern matching syntax.

## [17.2.0] - 2025-09-16

### Fixed

- Make sure tests forcibly imports the module being tested to avoid AI failing
  when testing changes.
- Fixed Azure DevOps pipeline conditions that were preventing DSC resource
  integration tests from running when they should by removing incorrect quotes
  around boolean values.
- Refactored error handling by removing global `$ErrorActionPreference = 'Stop'`
  from 64 PowerShell files and implementing targeted error control for specific
  command calls that use `-ErrorAction 'Stop'`.
- `SqlAgentAlert`
  - Minor fix in `source/Classes/020.SqlAgentAlert.ps1` to correct `ExcludeDscProperties`
    formatting (added missing delimiter).
- `SqlRSSetup`
  - Re-added `ReportServerEdition` enum and updated class to use enum instead of
    ValidateSet for the Edition property.
- Fixed commands continuing execution after `Assert-ElevatedUser` elevation
  errors by setting `$ErrorActionPreference = 'Stop'` [issue #2070](https://github.com/dsccommunity/SqlServerDsc/issues/2070)
- Fixed incorrect array-return syntax in several public `Get-*` commands by
  removing a leading comma in return statements which could cause incorrect
  output and ScriptAnalyzer warnings: `Get-SqlDscAudit`,
  `Get-SqlDscConfigurationOption`, `Get-SqlDscDatabasePermission`,
  `Get-SqlDscServerPermission`, and `Get-SqlDscTraceFlag`.
- New-SqlDscDatabase: use `New-ArgumentException` instead of
  `New-InvalidArgumentException` for parameter validation errors.

### Added

- Added setup workflow for GitHub Copilot.
  - Switch the workflow to use Linux.
- `Set-SqlDscDatabaseDefault`
  - Added new command to set default objects of a database in a SQL Server
    Database Engine instance (issue [#2178](https://github.com/dsccommunity/SqlServerDsc/issues/2178)).
- `Set-SqlDscConfigurationOption`
  - Added new command to set SQL Server Database Engine configuration options
    using SMO with validation, ShouldProcess support, and dynamic tab completion.
- `Test-SqlDscConfigurationOption`
  - Added new command to test if SQL Server Database Engine configuration options
    have the specified value using SMO with dynamic tab completion for both
    option names and values.
- `Get-SqlDscConfigurationOption`
  - Enhanced existing command to return user-friendly metadata objects by default
    with properties Name, RunValue, ConfigValue, Minimum, Maximum, and IsDynamic.
  - Added `-Raw` switch to return original SMO ConfigProperty objects for
    backward compatibility.
  - Added dynamic tab completion for the `-Name` parameter.
  - The command can set the default filegroup, default FILESTREAM filegroup,
    and default Full-Text catalog using SMO methods SetDefaultFileGroup,
    SetDefaultFileStreamFileGroup, and SetDefaultFullTextCatalog.
- `SqlAgentAlert`
  - Added new DSC resource to manage SQL Server Agent alerts.
  - Improved AI instructions.
  - Enhanced workflow with proper environment variable configuration and DSCv3 verification.
  - Fixed environment variable persistence by using $GITHUB_ENV instead of
    job-level env declaration.
- `Grant-SqlDscServerPermission`
  - Added new public command to grant server permissions to a principal
    (Login or ServerRole) on a SQL Server Database Engine instance.
- `Deny-SqlDscServerPermission`
  - Added new public command to deny server permissions to a principal
    (Login or ServerRole).
- `Revoke-SqlDscServerPermission`
  - Added new public command to revoke server permissions from a principal
    (Login or ServerRole).
- `Test-SqlDscServerPermission`
  - Added new public command with Grant/Deny parameter sets (and `-WithGrant`)
    to test server permissions for a principal.
- `Assert-SqlDscLogin`
  - Added new public command to validate that a specified SQL Server principal
    is a login.
- `Enable-SqlDscLogin`
  - Added new public command to enable a SQL Server login.
- `Get-SqlDscServerPermission`
  - Enhanced command to support pipeline input for Login and ServerRole
    objects while maintaining backward compatibility with the original
    parameter set.
- `Disable-SqlDscLogin`
  - Added new public command to disable a SQL Server login.
- `Test-SqlDscIsLoginEnabled`
  - Added new public command to test whether a SQL Server login is enabled.
    Throws a terminating error if the specified principal does not exist as a login.
  - Supports pipeline input and provides detailed error messages with localization.
  - Uses `Test-SqlDscIsLogin` command for login validation following module patterns.
- Added `Get-SqlDscLogin`, `Get-SqlDscRole`, `New-SqlDscLogin`, `New-SqlDscRole`,
  `Remove-SqlDscRole`, and `Remove-SqlDscLogin` commands for retrieving and managing
   SQL Server logins and roles with support for refresh, pipeline input, and ShouldProcess.
- Added `Get-SqlDscAgentAlert`, `New-SqlDscAgentAlert`,
  `Set-SqlDscAgentAlert`, `Remove-SqlDscAgentAlert`, and `Test-SqlDscIsAgentAlert`
  to manage SQL Agent alerts on a Database Engine instance.
- Added new public commands for SQL Agent Operator management:
  - `Get-SqlDscAgentOperator` - Get SQL Agent Operators from a SQL Server
     Database Engine instance
  - `New-SqlDscAgentOperator` - Create a new SQL Agent Operator with specified properties
  - `Set-SqlDscAgentOperator` - Update existing SQL Agent Operator properties
  - `Remove-SqlDscAgentOperator` - Remove a SQL Agent Operator from the instance
  - `Enable-SqlDscAgentOperator` - Enable a SQL Agent Operator
  - `Disable-SqlDscAgentOperator` - Disable a SQL Agent Operator
  - `Test-SqlDscIsAgentOperator` - Test if a SQL Agent Operator exists
  - Supports pipeline input for both ServerObject and OperatorObject where applicable
  - Includes comprehensive unit tests and follows ShouldProcess patterns
- Added new public commands for database management:
  - `Get-SqlDscDatabase` - Get databases from a SQL Server Database Engine instance
  - `New-SqlDscDatabase` - Create a new database with specified properties
  - `Set-SqlDscDatabase` - Modify properties of an existing database
  - `Remove-SqlDscDatabase` - Remove a database from SQL Server instance
  - `Test-SqlDscDatabase` - Test if a database is in the desired state
  - All commands support pipeline input with ServerObject and follow established
    patterns
  - Database objects can also be used as pipeline input for Set and Remove operations
  - Commands include comprehensive validation, localization, and ShouldProcess support
- `Test-SqlDscAgentAlertProperty`
  - New command to test specific properties of SQL Agent alerts.
  - Supports testing severity and message ID properties.
  - Requires at least one property parameter to be specified.
  - Supports pipeline input of
    `[Microsoft.SqlServer.Management.Smo.Agent.Alert]` objects.
- Added private function `Get-CommandParameter` to filter command parameters
  by excluding specified parameter names and common parameters, providing a
  reusable way to determine settable properties on objects.
- `Get-SqlDscServerProtocolName`
  - New public command for SQL Server protocol name mappings with support
    for protocol name, display name, and short name parameter sets.
- `Get-SqlDscManagedComputerInstance`
  - New public command for retrieving SQL Server managed computer instance
    information with pipeline support.
- `Get-SqlDscServerProtocol`
  - Enhanced to support multiple parameter sets including pipeline input
    from managed computer and instance objects.
  - Enhanced to optionally return all protocols when ProtocolName parameter
    is not specified.

### Changed

- Improved code quality by ensuring all function invocations in the private
  and public functions use named parameters instead of positional parameters.
- SqlServerDsc
  - Updated GitVersion.yml feature branch regex pattern to use anchor `^f(eature(s)?)?[\/-]`
    for more precise branch name matching.
- Refactored GitHub Copilot workflow setup to be module-agnostic via MODULE_NAME
  environment variable, includes full-history detection, uses idempotent .NET
  tool install, and adds Linux dependency handling ([issue #2127](https://github.com/dsccommunity/SqlServerDsc/issues/2127)).
- `SqlAgentAlert`
  - Added additional unit tests covering MessageId-based alerts, the hidden
    `Modify()` method behavior, and `AssertProperties()` validation scenarios.
- Module now outputs a verbose message instead of a warning when the SMO
  dependency module is missing during import to work around a DSC v3 issue.
- VS Code tasks configuration was improved to support AI.
- `.vscode/settings.json`
  - Set `terminal.integrated.defaultProfile.osx` and `terminal.integrated.defaultProfile.linux`
    to `pwsh` and added terminal profiles for macOS and Linux to ensure the
    integrated terminal defaults to `pwsh` in developer environments.
- `Prerequisites` tests
  - Added creation of `SqlIntegrationTest` local Windows user for integration testing.
- `tests/Integration/Commands/README.md`
  - Added documentation for `SqlIntegrationTest` user and
    `IntegrationTestSqlLogin` login.
  - Added run order information for `New-SqlDscLogin` integration test.
- `Get-SqlDscServerPermission`
  - Enhanced the command to support server roles in addition to logins by
    utilizing `Test-SqlDscIsRole` alongside the existing `Test-SqlDscIsLogin`
    check.
  - The command now accepts both login principals and server role principals
    as the `Name` parameter (issue [#2063](https://github.com/dsccommunity/SqlServerDsc/issues/2063)).
- `azure-pipelines.yml`
  - Remove `windows-2019` images fixes [#2106](https://github.com/dsccommunity/SqlServerDsc/issues/2106).
  - Move individual tasks to `windows-latest`.
  - Added integration tests for `Assert-SqlDscLogin` command in Group 2.
  - Added conditional logic to skip DSC resource integration tests when
    changes don't affect DSC resources, improving CI/CD performance for
    non-DSC changes.
- `SqlServerDsc.psd1`
  - Set `CmdletsToExport` to `*` in module manifest to fix issue [#2109](https://github.com/dsccommunity/SqlServerDsc/issues/2109).
- Added optimization for DSC resource integration tests
  - Created `.build/Test-ShouldRunDscResourceIntegrationTests.ps1` to analyze
    git changes and decide when DSC resource integration tests are needed.
  - DSC resource integration test stages now run only when changes affect DSC
    resources, public commands used by resources, or related components.
  - Unit tests, QA tests, and command integration tests continue to run for
    all changes.
- Bump actions/checkout task to v5.
- `.build/Test-ShouldRunDscResourceIntegrationTests.ps1`
  - Improved performance by adding an early optimization to check for changes
    under the configured SourcePath before expensive analysis.
  - Moved public command discovery to only run when source changes are detected.
- `.build/README.md`
  - Added flow diagram showing decision process for DSC resource integration tests.
  - Improved documentation with optimized analysis workflow description.
- DSC community style guidelines
  - Added requirement to follow guidelines over existing code patterns.
- Improved markdown, pester, powershell, and changelog instructions.
  - Fixed `Ignore` that seems in edge-cases fail.
  - Improved markdown and changelog instructions.
- `RequiredModules.psd1`
  - Updated `DscResource.Test` dependency to `latest` (was pinned to `0.17.2`).
- Examples
  - `source/Examples/Resources/SqlSetup/5-InstallNamedInstanceInFailoverClusterSecondNode.ps1`
    - Removed redundant `$SqlAdministratorCredential` parameter from example
      configuration.
- `New-SqlDscAgentAlert`
  - Updated the command to use `Test-SqlDscIsAgentAlert` instead of directly
    calling `Get-AgentAlertObject` when checking if an alert already exists
    (issue [#2202](https://github.com/dsccommunity/SqlServerDsc/issues/2202)).
- `Test-SqlDscIsAgentAlert`
  - Removed optional `Severity` and `MessageId` parameters - use
    `Test-SqlDscAgentAlertProperty` instead for property testing.
  - Now only tests for alert existence.
  - Added support for pipeline input of
    `[Microsoft.SqlServer.Management.Smo.Agent.Alert]` objects.
  - Updated examples and documentation to reflect the simplified functionality.

## [17.1.0] - 2025-05-22

### Removed

- SqlServerDsc
  - Revert workaround in GitHub Actions workflows as new version of ModuleBuilder
    was released.
- SqlServerDsc.Common
  - Removed the function `Get-RegistryPropertyValue`, `Format-Path` and
    `Test-PendingRestart` in favor of the commands with the same names in
    the module _DscResource.Common_.
- SqlRSSetup
  - The DSC resource has been refactored into a class-based resource.
    - The parameter `SourcePath` was replaced with `MediaPath`.
    - The parameter `IAcceptLicensTerms` was replaced with a boolean parameter
      `AcceptLicensingTerms`.
    - The parameter `SourceCredential` was removed. Because of this, the
      functionality that allowed copying the media from a UNC path using
      those credentials was also removed. If this was something you used,
      please open an issue.
    - The version validation no longer gets the current version from the
      installed package (using `Get-Package`), but instead from the registry.
    - Prior when install was successful, the resource checked whether there
      were any pending rename operations. Since the install returns 3010
      if a restart is needed it is now assumed that the setup process takes
      care of this. If that is not the case, and this check is needed, then
      open an issue to discuss in what cases this is needed.
    - The `Edition` option 'Development` was replaced by the value
      `Developer`.
    - The read-only properties `CurrentVersion`, `ServiceName` and `ErrorDumpDirectory`
      were removed.
- Bump GitHub Actions Stale to v10

### Added

- Public commands:
  - `Get-SqlDscInstalledInstance` to retrieve installed SQL instances.
  - `Get-SqlDscRSSetupConfiguration` to retrieve the setup configuration of
    SQL Server Reporting Services or Power BI Report Server ([issue #2072](https://github.com/dsccommunity/SqlServerDsc/issues/2072)).
    - Add additional properties to `Get-SqlDscRSSetupConfiguration` output.
  - `Install-SqlDscReportingService` to install SQL Server Reporting Services
    ([issue #2010](https://github.com/dsccommunity/SqlServerDsc/issues/2010)).
    - Add `PassThru` parameter to return exit code.
  - `Install-SqlDscBIReportServer` to install SQL Server BI Report Server.
    ([issue #2010](https://github.com/dsccommunity/SqlServerDsc/issues/2010)).
    - Add `PassThru` parameter to return exit code.
  - `Repair-SqlDscReportingService` to repair an already installed SQL Server
    Reporting Services ([issue #2064](https://github.com/dsccommunity/SqlServerDsc/issues/2064)).
    - Add `PassThru` parameter to return exit code.
  - `Repair-SqlDscBIReportServer` to repair an already installed SQL Server
    BI Report Server ([issue #2064](https://github.com/dsccommunity/SqlServerDsc/issues/2064)).
    - Add `PassThru` parameter to return exit code.
  - `Test-SqlDscRSInstalled` to test whether an instance is installed or not
     ([issue #2078](https://github.com/dsccommunity/SqlServerDsc/issues/2078)).
  - `Uninstall-SqlDscReportingService` to uninstall SQL Server Reporting
    Services ([issue #2065](https://github.com/dsccommunity/SqlServerDsc/issues/2065)).
    - Add `PassThru` parameter to return exit code.
  - `Uninstall-SqlDscBIReportServer` to uninstall SQL Server BI Report Server
    ([issue #2065](https://github.com/dsccommunity/SqlServerDsc/issues/2065)).
    - Add `PassThru` parameter to return exit code.
  - `ConvertTo-SqlDscEditionName` to return the edition name of the specified
    edition ID.
- Private function:
  - `Invoke-ReportServerSetupAction` to run setup actions for Reporting
    Services and Power BI Report Server.
- Added new instructions for GitHub Copilot that might assist when developing
  command and private functions in the module. More instructions should be
  added as needed to help generated code and tests.

### Changed

- SqlServerDsc
  - The examples that was located in the README in the examples folder has
    now been moved to the WikiSource folder. The examples are published to
    the repository Wiki. The README has been updated to link to the new
    location ([issue #2051](https://github.com/dsccommunity/SqlServerDsc/issues/2051)).
  - Integration test stages has been modified to split the testing into
    several different areas. The tests are dependent on this order:
    - Quality_Test_and_Unit_Test
    - Integration_Test_Commands_SqlServer
      - Integration_Test_Commands_ReportingServices
      - Integration_Test_Commands_BIReportServer
    - Integration_Test_Resources_SqlServer
      - Integration_Test_Resources_SqlServer_dbatools
      - Integration_Test_Resources_ReportingServices
        - Integration_Test_Resources_ReportingServices_dbatools
  - Update build script path in integration tests.
  - Fix style formatting in all PowerShell script files.
  - Update module description on GitHub, in the conceptual help, and in
    the module manifest.
  - Now integration tests will fail on an exception when the command `Test-DscConfiguration`
    is run.
  - Added Test-SqlDscIsRole to be used like Test-SqlDscIsLogin but tests
    for a server role as principal.
  - Refine and enhance clarity in Copilot instructions.
- SqlSetup
  - Fixed issue with AddNode where cluster IP information was not being passed to
    setup.exe ([issue #1171](https://github.com/dsccommunity/SqlServerDsc/issues/1171)).
- SqlRSSetup
  - The DSC resource has been refactored into a class-based resource.
- `Set-SqlDscServerPermission`
  - Added support for assigning permissions to a server role.

### Fixed

- Fixed workaround for the GitHub Actions to support building module in Windows
  PowerShell.
- Fix tests to redirect output streams correctly.
- SqlServerDsc
  - Fix localization tests.
  - Cleanup in unit tests for classes.
  - Cleanup in localization string files.
- `SqlAudit`
  - Fix localization strings in `Assert` method.
- `Save-SqlDscSqlServerMediaFile`
  - Fix localizations strings that used wrong keys.
  - Fix unit tests so they work cross-platform.
- `Install-SqlDscServer` and private function `Invoke-SetupAction`
  - Fix localization string keys naming.
  - Fix unit tests to use correct localization string names.
  - Remove redundant unit tests.
- `SqlConfiguration`
  - Change the alias command to real command name, to pass HQRM tests.
- `SqlDatabaseUser`
  - Change the alias command to real command name, to pass HQRM tests.
- `SqlMaxDop`
  - Change the alias command to real command name, to pass HQRM tests.
- `SqlMemory`
  - Change the alias command to real command name, to pass HQRM tests.
- `SqlReplication`
  - Change the alias command to real command name, to pass HQRM tests.
- `SqlRSSetup`
  - Change the alias command to real command name, to pass HQRM tests.
- `SqlServiceAccount`
  - Change the alias command to real command name, to pass HQRM tests.
- `Get-SqlDscRSSetupConfiguration`
  - The integration test was updated to verify so that the `CurrentVersion`
    and `ProductVersion` strings can be converted to valid versions and
    that they always are higher than what we expect.
- `SqlRS`
  - Re-enable integration tests.
- `SqlAG`
  - Fix SeedingMode existence condition.
- `SqlAGReplica`
  - Fix SeedingMode existence condition.

## [17.0.0] - 2024-09-30

### Added

- SqlSetup
  - Added new parameter ProductCoveredBySA which is introduced in SQL 2022.

### Added

- `Connect-SqlDscDatabaseEngine`
  - Added integration test for the command.
- `Uninstall-SqlDscServer`
  - Added integration test for the command.

### Changed

- SqlScript
  - BREAKING CHANGE: The parameter `Id` is now required to allow
    reuse of a script with different variables. Set this to a unique value.
    The information entered is never used to actually run the script
    ([issue #596](https://github.com/dsccommunity/SqlServerDsc/issues/596)).
  - Fix unit test to fully check Set-TargetResource using timeout.
- SqlScriptQuery
  - BREAKING CHANGE: The parameter `Id` is now required to allow
    reuse of a script with different variables. Set this to a unique value.
    The information entered is never used to actually run the script
    ([issue #596](https://github.com/dsccommunity/SqlServerDsc/issues/596)).
  - Fix unit test to fully check Set-TargetResource using timeout.
- SqlServerDsc
  - Replaced inline task `Package_Wiki_Content` with the one now available
    in the module _DscResource.DocGenerator_.
- `Connect-SqlDscDatabaseEngine`
  - Update comment-based help with more examples.
- SqlSetup
  - The parameter `SecurityMode` now only (correctly) allows the value
    `SQL` ([issue #1185](https://github.com/dsccommunity/SqlServerDsc/issues/1185)).

### Fixed

- SqlServerDsc
  - Fix issue template.
- `Connect-SqlDscDatabaseEngine`
  - Comment-based help for parameter `LoginType` was corrected.
  - An integration test now runs to test the command.
- SqlAudit
  - Fixed unit tests.
- SqlDatabaseMail
  - Fix unit test, removing `Assert-VerifiableMock` that was left over from
    Pester 5 conversion.

## [16.6.0] - 2024-05-17

### Added

- SqlServerDsc
  - Added build tasks to generate Wiki documentation for public commands.
  - Initial integration tests for commands.
- SqlDatabaseMail
  - Added the parameter `UseDefaultCredentials` to control use of the DatabaseEngine
    service account for SMTP server authentication.
- New public commands
  - `Save-SqlDscSqlServerMediaFile` - Downloads the content on the provided URL
    and if it is an executable it will use the executable to download the
    ISO image media.

### Fixed

- SqlServerDsc
  - `Get-SMOModuleCalculatedVersion`
    - Return SQLPS version as 12.0 instead of 120
  - `Get-SqlDscPreferredModule`
    - Fix sort to get the latest version
  - Public commands no handles when both `-Force` and `-Confirm $true`
    would be passed to command.
  - Enabled NUnit results for HQRM tests.
- `Assert-Feature`
  - Fixed unit tests.
- SqlAGReplica
  - Fix unit test FailedRemoveAvailabilityGroupReplica
- SqlAgentOperator
  - Integration test for changing e-mail address on an existing operator.
- `DatabasePermission`
  - New method ToString() for making verbose output better.
- `ServerPermission`
  - New method ToString() for making verbose output better.
- SqlAgDatabase
  - Remove unused help file ([issue #1745](https://github.com/dsccommunity/SqlServerDsc/issues/1745)).
- SqlDatabaseObjectPermission
  - Added `foreach` loop in `Get-TargetResource` to fix issues with `INSERT`
    permissions when it's not the only permission on the table ([issue [#2006](https://github.com/dsccommunity/SqlServerDsc/issues/2006)]).
- `Install-SqlDscServer`
  - No longer throws with duplicate parameter error if the parameter
    `ErrorAction` is passed to the command.
- `Add-SqlDscNode`
  - No longer throws with duplicate parameter error if the parameter
    `ErrorAction` is passed to the command.
- `Complete-SqlDscFailoverCluster`
  - No longer throws with duplicate parameter error if the parameter
    `ErrorAction` is passed to the command.
- `Complete-SqlDscImage`
  - No longer throws with duplicate parameter error if the parameter
    `ErrorAction` is passed to the command.
- `Initialize-SqlDscRebuildDatabase`
  - No longer throws with duplicate parameter error if the parameter
    `ErrorAction` is passed to the command.
- `Remove-SqlDscNode`
  - No longer throws with duplicate parameter error if the parameter
    `ErrorAction` is passed to the command.
- `Repair-SqlDscServer`
  - No longer throws with duplicate parameter error if the parameter
    `ErrorAction` is passed to the command.
- `Uninstall-SqlDscServer`
  - No longer throws with duplicate parameter error if the parameter
    `ErrorAction` is passed to the command.
- Private functions
  - `Invoke-SetupAction` no longer throws when secure strings is passed on
    Windows PowerShell.

### Changed

- SqlServerDsc
  - Updated pipeline files to support pre-releases with ModuleFast (when
    resolving dependencies).
  - Bump PSResourceGet to v1.0.0 (used when resolving dependencies).
  - Update markdown highlights with newly supported keywords.
  - Bump GitHub Action _Stale_ to v9.
  - Bump GitHub Action _CodeQL-Action_ to v3.
  - Documentation is now built using a separate meta task `docs`.
    It is run with the meta task `pack` which is run by the pipeline.
    To run the meta task `docs` the SMO assemblies must be loaded into the
    session, either by importing SqlServer module or loading SMO stubs.
  - QA test improved to speed up quality testing.
  - The pipeline test stages has been split into different stages.
- SqlAG
  - Converted unit test to Pester 5
  - DtcSupportEnabled option in Set-TargetResource and TestTargetResource
- SqlSetup
  - Updated integration tests to use PSResourceGet to download required modules.
- SqlRS
  - Integration tests for SQL Server 2022 has been temporarily disabled due
    to a unknown problem. More information in [issue #2009](https://github.com/dsccommunity/SqlServerDsc/issues/2009).

## [16.5.0] - 2023-10-05

### Fixed

- SqlDatabase
  - Add Version160 to CompatibilityLevel ValidateSet

### Added

- SqlServerDsc
  - Updated pipeline files to support ModuleFast and PSResourceGet.
  - `Get-SqlDscPreferredModule`
    - Optionally specify what version of the the SQL preferred module to
      be imported using the SMODefaultModuleVersion environment variable
      ([issue #1965](https://github.com/dsccommunity/SqlServerDsc/issues/1965)).
  - Now package the Wiki content and adds it as a GitHub Release asset so it
    is simpler to get the documentation for a specific version.
  - CODEOWNERS file was added to support automatically set reviewer.
- New private command:
  - Get-SMOModuleCalculatedVersion - Returns the version of the SMO module
    as a string. SQLPS version 120 and 130 do not have the correct version set,
    so the file path is used to calculate the version.
- SqlSetup
  - Added the parameter `SqlVersion` that can be used to set the SQL Server
    version to be installed instead of it looking for version in the setup
    executable of the SQL Server media. This parameter is not allowed for
    the setup action `Upgrade`, if specified it will throw an exception
    ([issue #1946](https://github.com/dsccommunity/SqlServerDsc/issues/1946)).

### Changed

- SqlRs
  - Updated examples to use xPSDesiredStateConfiguration instead of PSDScResources.
  - Updated integration tests to use xPSDesiredStateConfiguration instead of PSDScResources.
- SqlScript
  - Updated examples to use xPSDesiredStateConfiguration instead of PSDScResources.
  - Updated integration tests to use xPSDesiredStateConfiguration instead of PSDScResources.
- SqlScriptQuery
  - Updated examples to use xPSDesiredStateConfiguration instead of PSDScResources.
- SqlSetup
  - Updated examples to use xPSDesiredStateConfiguration instead of PSDScResources.
  - Updated integration tests to use xPSDesiredStateConfiguration instead of PSDScResources.
- SqlAlwaysOnService
  - Updated integration tests to use xPSDesiredStateConfiguration instead of PSDScResources.
- SqlLogin
  - Updated integration tests to use xPSDesiredStateConfiguration instead of PSDScResources.
- SqlReplication
  - Updated integration tests to use xPSDesiredStateConfiguration instead of PSDScResources.
- SqlRSSetup
  - Updated integration tests to use xPSDesiredStateConfiguration instead of PSDScResources.
- SqlServiceAccount
  - Updated integration tests to use xPSDesiredStateConfiguration instead of PSDScResources.
- SqlWindowsFirewall
  - Updated integration tests to use xPSDesiredStateConfiguration instead of PSDScResources.
- SqlServerDsc
  - `Get-SqlDscPreferredModule`
    - Now returns a PSModuleInfo object instead of just the module name.
  - `Import-SqlDscPreferredModule`
    - Handles PSModuleInfo objects from `Get-SqlDscPreferredModule` instead of strings.
    - Sets -ErrorAction 'Stop' on Get-SqlDscPreferredModule to throw an error if
      no SQL module is found. The script-terminating error is caught and made into
      a statement-terminating error.
  - Bump GitHub Action Checkout to v4.
- SqlAGListener
  - Made the resource cluster aware. When ProcessOnlyOnActiveNode is specified,
    the resource will only determine if a change is needed if the target node
    is the active host of the SQL Server instance ([issue #871](https://github.com/dsccommunity/SqlServerDsc/issues/871)).

### Remove

- SqlServerDsc
  - Removed PreferredModule_ModuleFound string in favor for more verbose PreferredModule_ModuleVersionFound.

## [16.4.0] - 2023-08-22

### Added

- SqlServerDsc
  - Added a new build task `fastbuild` that can be used during development
    process when there are no need to generate documentation.
  - Added new public command:
    - `Get-SqlDscConfigurationOption` - Returns the available configuration
      options that can be used with the DSC resource _SqlConfiguration_.

### Changed

- SqlServerDsc
  - Re-enable integration tests for dbatools.
  - Bumped dbatools to v2.0.1 for the integration tests.
  - Running PSScriptAnalyzer on the built module ([issue #1945](https://github.com/dsccommunity/SqlServerDsc/issues/1945)).
  - Fix header in unit tests that referenced the wrong path.
  - Fix a path in VS Code workspace settings to correctly use Script Analyzer on
    Linux and macOS.
  - Highlighted note comments throughout markdown and generated markdown.
- SqlServerDsc.Common
  - Fix unit tests so they work cross-platform.
- ScriptAnalyzer.Tests was fixed so they work cross-platform.
- SqlSetup
  - Highlighted a note in the README.md.
- SqlMemory
  - Highlighted an important note in the README.md.
- SqlMaxDop
  - Highlighted an important note in the README.md.
- `Get-SqlDscPreferredModule`
  - Fix unit tests so they work cross-platform.

### Fixed

- SqlServerDsc
  - Fix style changes in all private and public commands.
- `Import-SqlDscPreferredModule`
  - Now when parameter `Force` is passed the command correctly invoke
    `Get-SqlDscPreferredModule` using the parameter `Refresh`.
- SqlWindowsFirewall
  - Fix duplication of SQL Server Browser Firewall Rule when deploying
    Analysis Services feature ([issue #1942](https://github.com/dsccommunity/SqlServerDsc/issues/1942)).
- SqlLogin
  - Attempting to disable and already disabled login throws an error ([issue #1952](https://github.com/dsccommunity/SqlServerDsc/issues/1952)).
- `Install-SqlDscServer`
  - Now the parameter `InstanceName` can no longer be specified (as per
    the SQL Server documentation) for the setup action `PrepareImage`
    ([issue #1960](https://github.com/dsccommunity/SqlServerDsc/issues/1960)).

## [16.3.1] - 2023-05-06

### Changed

- SqlServerDsc
  - Temporary disable integration tests for dbatools.
- SqlAg
  - Added optional parameter `SeedingMode` that will set the SeedingMode for the
    SQL Server 2016 and higher. This parameter can only be used together with the
    module _SqlServer_ installed (tested  v21.0.17099). The parameter will be
    ignored if SQLPS module will be used.
- SqlAgReplica
  - Added optional parameter `SeedingMode` that will set the SeedingMode for the
    SQL Server 2016 and higher ([issue #487](https://github.com/dsccommunity/SqlServerDsc/issues/487)).
    This parameter can only be used together with the module _SqlServer_ installed
    (tested v21.0.17099). The parameter will be ignored if SQLPS module will be
    used.

### Fixed

- `Import-SqlDscPreferredModule`
  - Now the command does not fail when checking if SQLPS is loaded into the
    session ([issue #1928](https://github.com/dsccommunity/SqlServerDsc/issues/1928)).

## [16.3.0] - 2023-04-26

### Remove

- SqlServerDsc.Common
  - Removed the function `Invoke-Query`. It is replaced by the command
    `Invoke-SqlDscQuery` ([issue #1902](https://github.com/dsccommunity/SqlServerDsc/issues/1902)).

### Added

- New public commands:
  - `Disconnect-SqlDscDatabaseEngine` - Disconnects from a SQL Server instance
    that was previously connected to using `Connect-SqlDscDatabaseEngine`.
  - `Test-SqlDscIsSupportedFeature` - Evaluates if a feature is supported by a specific
    Microsoft SQL Server major version. _This command must be extended with_
    _a full list of when features were added and removed in each major_
    _version to fully work_.
- New private commands:
  - `ConvertTo-RedactedText` - Used to redact sensitive information from
    text that then can be used in console output like verbose messages.
  - `Get-FileVersionInformation` - Returns the version information
    for a file.
  - `Assert-Feature` - Throws an exception if a feature is not supported
    for a specific Microsoft SQL Server major version.
- SqlServerDsc.Common
  - `Connect-SQL`.
    - Add new parameter `Encrypt`.
- `Connect-SqlDscDatabaseEngine`
  - Add new parameter `Encrypt`.
- `Invoke-SqlDscQuery`
  - Add new parameter `Encrypt`.

### Changed

- Now able to use [DbaTools](https://dbatools.io) as a preferred module
  (with some restrictions).
- Gitversion no longer evaluates bumping major version using the word "major".
- Update private commands:
  - `Assert-SetupActionProperties` was changed to throw
    an exception when a feature is not supported (calls `Assert-Feature`).
    The private command is indirectly used by the setup action commands.
  - `Invoke-SetupAction` was changed to expand environment variables that
    is passed as the media path.
- SqlSetup
  - Update to support checking non-supported features using the command
    `SqlDscIsSupportedFeature` ([issue #1872](https://github.com/dsccommunity/SqlServerDsc/issues/1872)).
- Update SqlServerDsc.Common Module:
  - `Connect-SQL` - Function will now wait for the SMO Status property to be
    'Online' or throw an exception if time exceeds the statement timeout.
- SqlRS
  - Now uses the command `Invoke-SqlDscQuery` instead of `Invoke-SqlCmd`
   ([issue #1917](https://github.com/dsccommunity/SqlServerDsc/issues/1917)).
  - The parameter `Encrypt` has changed so that `Mandatory` or `Strict`
    will turn on encryption when connecting to the database instance.
- SqlDatabaseMail
  - Update integration tests to verify multiple instances of SqlDatabaseMail
    in the same configuration ([issue #1871](https://github.com/dsccommunity/SqlServerDsc/issues/1871)).
  - Changed comparison logic to use `Compare-DscParameterState` ([issue #1871](https://github.com/dsccommunity/SqlServerDsc/issues/1871)).
  - Return the correct profile name and mail server name from the current
    state ([issue #1871](https://github.com/dsccommunity/SqlServerDsc/issues/1871)).
- `Invoke-SqlDscQuery`
  - Now shows the correct instance name when called using a server object
    ([issue #1918](https://github.com/dsccommunity/SqlServerDsc/issues/1918)).
  - Correctly outputs query in verbose message when parameter `RedactText`
    is not passed.
- `Import-SqlDscPreferredModule`
  - Better handle preferred module and re-uses logic in `Get-SqlDscPreferredModule`.

## [16.2.0] - 2023-04-10

### Added

- SqlServerDsc
  - New GitHub Actions workflow that run PSScriptAnalyzer for PRs so any
    issues are shown directly in the PR's changed files ([issue #1860](https://github.com/dsccommunity/SqlServerDsc/issues/1860)).
  - Added a separate integration test jobs for SQL Server Reporting Services
    to be able to test configuring SQL Server Reportings Services using
    other values that the default values.
  - Now updates GitHub Actions automatically by allowing dependabot sending
    in pull requests.
  - New public command:
    - `Get-SqlDscPreferredModule` - Returns the name of the first available
      preferred module ([issue #1879](https://github.com/dsccommunity/SqlServerDsc/issues/1879)).
      - Re-using the command `Get-PSModulePath` from the module DscResource.Common.
- SqlSecureConnection
  - Added new parameter `ServerName` that will be used as the host name when
    restarting the SQL Server instance. The specified value should be the same
    name that is used in the certificate ([issue #1888](https://github.com/dsccommunity/SqlServerDsc/issues/1888)).
- SqlSetup
  - Added new parameter `ServerName` that will be used as the host name when
    evaluating the SQL Server instance. If using a secure connection the
    specified value should be the same name that is used in the certificate
    ([issue #1893](https://github.com/dsccommunity/SqlServerDsc/issues/1893)).

### Changed

- SqlServerDsc
  - Update `appveyor.yml` to use `dotnet tool install` to install _GitVersion_.
  - Re-enable integration tests for SqlRSSetup and SqlRS when running against
    SQL Server 2019 ([issue #1847](https://github.com/dsccommunity/SqlServerDsc/issues/1847)).
  - The private function `Import-SQLPSModule` was replaced throughout with
    the public command `Import-SqlDscPreferredModule` ([issue #1848](https://github.com/dsccommunity/SqlServerDsc/issues/1848)).
  - Removed the regular expression `features?` from the GitVersion configuration.
    Before, if a fix commit mentioned the word feature but means a SQL Server
    feature GitVersion would bump minor instead of patch number.
  - Update pipeline script that is used to resolve dependencies.
  - When running in Azure Pipelines any existing SqlServer module is removed
    before running integration tests, so the tests can update to latest version.
  - Now the new label 'command proposal' is an exempt for labeling issues stale.
  - Update the initializing header for all integration test to be equal to
    the unit tests.
  - Rename task jobs in Azure Pipelines ([issue #1881](https://github.com/dsccommunity/SqlServerDsc/issues/1881)).
  - Bump SqlServer version to 22.0.59 for integration tests for SQL Server 2022.
- `Get-SqlDscAudit`
  - The parameter `Name` is no longer mandatory. When left out all the current
    audits are returned ([issue #1812](https://github.com/dsccommunity/SqlServerDsc/issues/1812)).
- `Import-SqlDscPreferredModule`
  - Now correctly preserves paths that is set in the session for the environment
    variable `$env:PSModulePath`. If the module _SqlServer_ or _SQLPS_ are not
    found the command will populate the `$env:PSModulePath` with the
    unique paths from all targets; session, user, and machine. This is done
    so that any new path that was added to the machine or user target will
    also be set in the session.
  - Now imports the preferred module into the global scope so that MOF-based
    resources (that is in another module scope) can use the imported module.
  - Some code cleanup ([issue #1881](https://github.com/dsccommunity/SqlServerDsc/issues/1881)).
  - Refactor to re-use the command `Get-SqlDscPreferredModule`.
- SqlServerDsc.Common
  - `Restart-SqlService` no longer silently ignores errors that prevents
     the instance to go online. If the instance has not gone online during
     the timeout period the error thrown will no contain the last error
     reported by `Connect-SQL` ([issue #1891](https://github.com/dsccommunity/SqlServerDsc/issues/1891)).
  - `Invoke-SqlScript` no longer passes the parameter `Variable` to
    `Invoke-SqlCmd` if it is not set ([issue #1896](https://github.com/dsccommunity/SqlServerDsc/issues/1896)).
- `DatabasePermission`
  - Class was updated with the latest database permissions.

### Fixed

- `Assert-SetupActionProperties`
  - Now throws an exception if the setup action is `Install` and the feature
    analysis services is specified without the parameter `ASSysAdminAccounts`
    ([issue #1845](https://github.com/dsccommunity/SqlServerDsc/issues/1845)).
  - Now throws an exception if the setup action is `Install` and the feature
    database engine is specified without the parameter `SqlSysAdminAccounts`.
- `Invoke-SetupAction`
  - The parameter `SqlSysAdminAccounts` is no longer mandatory to allow
    installation where the database engine is not installed.
- `Install-SqlDscServer`
  - The parameter `SqlSysAdminAccounts` is no longer mandatory to allow
    installation where the database engine is not installed.
- `SqlRS`
  - Fixed issue of configuring reporting services ([issue #1868](https://github.com/dsccommunity/SqlServerDsc/issues/1868)).
  - Test renamed to `When Reports virtual directory is different` so it
    is more correct and not a duplicate.
  - Integration tests configuration names was renamed to better tell what
    the configuration does ([issue #1880](https://github.com/dsccommunity/SqlServerDsc/issues/1880)).
- SqlServerDsc.Common
  - The command `Restart-SqlService` was updated to correctly evaluate when
    the timeout value is reached ([issue #1889](https://github.com/dsccommunity/SqlServerDsc/issues/1889)).

## [16.1.0] - 2023-02-28

### Removed

- SqlServerDsc
  - Removed `Assert-ElevatedUser` from private functions ([issue #1797](https://github.com/dsccommunity/SqlServerDsc/issues/1797)).
    - `Assert-ElevatedUser` added to _DscResource.Common_ public functions
      ([issue #82](https://github.com/dsccommunity/DscResource.Common/issues/82)).
  - Removed `Test-IsNumericType` from private functions ([issue #1795](https://github.com/dsccommunity/SqlServerDsc/issues/1795)).
    - `Test-IsNumericType` added to _DscResource.Common_ public functions
    ([issue #87](https://github.com/dsccommunity/DscResource.Common/issues/87)).
  - Removed `Test-ServiceAccountRequirePassword` from private functions ([issue #1794](https://github.com/dsccommunity/SqlServerDsc/issues/1794)
    - Replaced by `Test-AccountRequirePassword` that was added to _DscResource.Common_
      public functions ([issue #93](https://github.com/dsccommunity/DscResource.Common/issues/93)).
  - Removed `Assert-RequiredCommandParameter` from private functions ([issue #1796](https://github.com/dsccommunity/SqlServerDsc/issues/1796)).
    - Replaced by `Assert-BoundParameter` (part of _DscResource.Common_)
      that had a new parameter set added ([issue #92](https://github.com/dsccommunity/DscResource.Common/issues/92)).
  - Removed private function `Test-ResourceDscPropertyIsAssigned` and
    `Test-ResourceHasDscProperty`. Both are replaced by `Test-DscProperty`
    which is now part of the module _DscResource.Common_.
  - Removed private function `Get-DscProperty`. It is replaced by `Get-DscProperty`
    which is now part of the module _DscResource.Common_.
  - The class `ResourceBase` and `Reason` has been removed, they are now
    part of the module _DscResource.Base_.
  - The enum `Ensure` has been removed, is is now part of the module
    _DscResource.Base_.
  - The private functions that the class `ResourceBase` depended on has been
    moved to the module _DscResource.Base_.
    - `ConvertFrom-CompareResult`
    - `ConvertTo-Reason`
    - `Get-ClassName`
    - `Get-LocalizedDataRecursive`
  - Added documentation how to generate stub modules for the unit tests.
    The documentation can be found in ['tests/Unit/Stubs`](https://github.com/dsccommunity/SqlServerDsc/tree/main/tests/Unit/Stubs).
  - SqlRSSetup and SqlRS
    - Removed the integration test when running against SQL Server 2019,
      due to the URL to download the Reporting Services 2019 executable
      no longer works.

### Added

- SqlServerDsc
  - The following private functions were added to the module (see comment-based
    help for more information):
    - `Assert-SetupActionProperties`
    - `Invoke-SetupAction`
    - `ConvertTo-ManagedServiceType`
    - `ConvertFrom-ManagedServiceType`
    - `Assert-ManagedServiceType`
  - The following public functions were added to the module (see comment-based
    help for more information):
    - `Install-SqlDscServer`
    - `Uninstall-SqlDscServer`
    - `Add-SqlDscNode`
    - `Remove-SqlDscNode`
    - `Repair-SqlDscServer`
    - `Complete-SqlDscImage`
    - `Complete-SqlDscFailoverCluster`
    - `Initialize-SqlDscRebuildDatabase`
    - `Import-SqlDscPreferredModule`
    - `Get-SqlDscManagedComputer`
    - `Get-SqlDscManagedComputerService`
    - `Get-SqlDscTraceFlag`
    - `Add-SqlDscTraceFlag`
    - `Remove-SqlDscTraceFlag`
    - `Set-SqlDscTraceFlag`
    - `Get-SqlDscStartupParameter`
    - `Set-SqlDscStartupParameter`
  - Added class `StartupParameters` which can parse the startup parameters
    of a manged computer service object.
  - Added class `SqlReason` to be used as the type of the DSC property `Reasons`
    for class-based resources.
  - New GitHub issue templates for proposing new public commands, proposing
    an enhancement to an existing command, or having a problem with an existing
    command.
  - Integration tests are now also run on SQL Server 2022 and SQL Server
    Reporting Services 2022.
  - Integration tests now wait for LCM after each It-block, not just at the
    end of a Context-block. Hopefully this will mitigate some of the intermittent
    errors we have seen when running the integration tests in the pipeline.
  - Use preview version of Pester to support the development of Pester as
    this is a code base with a diverse set of tests thar can help catch
    issues in Pester. If preview release of Pester prevents release we
    should temporary shift back to stable.
  - New QA tests for public commands and private functions.
- SqlDatabase
  - Added compatibility levels for SQL Server 2022 (major version 16).
- SqlSetup
  - Paths for SQL Server 2022 are correctly returned by Get.
- SqlRS
  - Added optional parameter `Encrypt`. Parameter `Encrypt` controls whether
    the connection used by `Invoke-SqlCmd should enforce encryption. This
    parameter can only be used together with the module _SqlServer_ v22.x
    (minimum v22.0.49-preview). The parameter will be ignored if an older
    major versions of the module _SqlServer_ is used.
- SqlScript
  - Added optional parameter `Encrypt`. Parameter `Encrypt` controls whether
    the connection used by `Invoke-SqlCmd should enforce encryption. This
    parameter can only be used together with the module _SqlServer_ v22.x
    (minimum v22.0.49-preview). The parameter will be ignored if an older
    major versions of the module _SqlServer_ is used.
- SqlScriptQuery
  - Added optional parameter `Encrypt`. Parameter `Encrypt` controls whether
    the connection used by `Invoke-SqlCmd should enforce encryption. This
    parameter can only be used together with the module _SqlServer_ v22.x
    (minimum v22.0.49-preview). The parameter will be ignored if an older
    major versions of the module _SqlServer_ is used.
- SqlTraceFlag
  - The resource is now tested with an integration tests ([issue #1835](https://github.com/dsccommunity/SqlServerDsc/issues/1835)).
  - A new parameter `ClearAllTraceFlags` was added so a configuration
    can enforce that there should be no trace flags.
- The public commands `Add-SqlDscNode`, `Complete-SqlDscFailoverCluster`,
  `Complete-SqlDscImage`, `Install-SqlDscServer`, and `Repair-SqlDscServer`
  now support the setup argument `ProductCoveredBySA` ([issue #1798](https://github.com/dsccommunity/SqlServerDsc/issues/1798)).

### Changed

- SqlServerDsc
  - Update Stale GitHub Action to v7.
  - Update to build module in separate folder under `output`.
  - Moved the build step of the pipeline to a Windows build worker when
    running in Azure DevOps.
  - Class-based resources now uses the parent class `ResourceBase` from the
    module _DscResource.Base_ ([issue #1790](https://github.com/dsccommunity/SqlServerDsc/issues/1790)).
  - Settings for the _Visual Studio Code_ extension _Pester Tests_ was changed
    to be able to run all unit tests, and all tests run by the extension
    are now run in a separate process to be able to handle changes in
    class-based resources.
  - The AppVeyor configuration file was updated to include the possibility
    to run integration tests for SQL Server 2022.
  - The AppVeyor configuration file was updated to include the possibility
    to run skip installing one or more SQL Server instances when debugging
    in AppVeyor to help maximize the time alloted be run.
  - The stubs in `SqlServerStub.psm1` are now based on the commands from the
    module SqlServer v22.0.49-preview.
  - The module will now call `Import-SqlDscPreferredModule` when the module
    is imported to make sure SqlServer (default preferred module) or SQLPS
    is loaded into the session. This will make it possible for classes and
    commands to use and return SQL types. If no module is found it will
    output a warning to install any of the dependent modules.
  - Add empty constructor to classes to be able to use Pester's new code
    coverage method. See more information can be found in [pester/Pester#2306](https://github.com/pester/Pester/issues/2306).
  - The type of the property `Reasons` was changed in the class-based resources.
    This resolves a problem when using two DSC resource modules that was
    using the same class-type for the property `Reasons`. Resolves the issues
    [issue #1831](https://github.com/dsccommunity/SqlServerDsc/issues/1831),
    [issue #1832](https://github.com/dsccommunity/SqlServerDsc/issues/1832),
    and [issue #1833](https://github.com/dsccommunity/SqlServerDsc/issues/1833).
- `Install-SqlServerDsc`
  - No longer throws an exception when parameter `AgtSvcAccount` is not specified.
- SqlAgReplica
  - Converted unit test to Pester 5.
  - `Update-AvailabilityGroupReplica` to trigger once within `Set-TargetResource`
    for all AvailabilityReplica changes.
- Private function `Invoke-SetupAction` ([issue #1798](https://github.com/dsccommunity/SqlServerDsc/issues/1798)).
  - Was changed to support the SQL Server 2022 GA feature `AzureExtension`
    (that replaced the feature name `ARC`).
  - Support the setup argument `ProductCoveredBySA`.
  - No longer supports the argument `OnBoardSQLToARC` as it was removed in
    SQL Server 2022 GA.
- `Install-SqlDscServer`
  - Was changed to support the SQL Server 2022 GA feature `AzureExtension`
    (that replaced the feature name `ARC`) ([issue #1798](https://github.com/dsccommunity/SqlServerDsc/issues/1798)).
- `Uninstall-SqlDscServer`
  - Was changed to support the SQL Server 2022 GA feature `AzureExtension`
    (that replaced the feature name `ARC`) ([issue #1798](https://github.com/dsccommunity/SqlServerDsc/issues/1798)).
  - Now support the argument `SuppressPrivacyStatementNotice` ([issue #1809](https://github.com/dsccommunity/SqlServerDsc/issues/1809)).
- `Import-SqlDscPreferredModule`
  - No longer tries to get the environment variables from the machine state
    when run on Linux or macOS. This will allow the unit tests to run
    cross-plattform.
- SqlReplication
  - The resource now supports SQL Server 2022. The resource will require
    the module _SqlServer_ v22.0.49-preview or newer when used against an
    SQL Server 2022 instance ([issue #1801](https://github.com/dsccommunity/SqlServerDsc/issues/1801)).
- SqlProtocol
  - The resource now supports SQL Server 2022. The resource will require
    the module _SqlServer_ v22.0.49-preview or newer when used against an
    SQL Server 2022 instance ([issue #1802](https://github.com/dsccommunity/SqlServerDsc/issues/1802)).
- SqlProtocolTcpIp
  - The resource now supports SQL Server 2022. The resource will require
    the module _SqlServer_ v22.0.49-preview or newer when used against an
    SQL Server 2022 instance ([issue #1805](https://github.com/dsccommunity/SqlServerDsc/issues/1805)).
- SqlServiceAccount
  - The resource now supports SQL Server 2022. The resource will require
    the module _SqlServer_ v22.0.49-preview or newer when used against an
    SQL Server 2022 instance ([issue #1800](https://github.com/dsccommunity/SqlServerDsc/issues/1800)).
- SqlSetup
  - Integration tests now used _SqlServer_ module version 22.0.49-preview
    when running against _SQL Server 2022_, when testing _SQL Server 2016_,
    _SQL Server 2017_, and _SQL Server 2019_ the module version 21.1.18256
    is used.
  - Integration tests now supports installing preview versions of the module
    _SqlServer_.
- SqlServerDsc.Common
  - `Import-SQLPSModule`
    - Small changed to the localized string verbose message when the preferred
      module (_SqlServer_) is not found.
  - `Invoke-SqlScript`
    - Added the optional parameter `Encrypt` which controls whether the connection
      used by `Invoke-SqlCmd` should enforce encryption. This parameter can
      only be used together with the module _SqlServer_ v22.x (minimum
      v22.0.49-preview). The parameter will be ignored if an older major
      versions of the module _SqlServer_ is used.
  - `Connect-SQL`
    - Was updated to handle both `-ErrorAction 'Stop'` and `-ErrorAction 'SilentlyContinue'`
      when passed to the command ([issue #1837](https://github.com/dsccommunity/SqlServerDsc/issues/1837)).
    - Now returns a more clear error message when the status of a database
      instance is not `Online`.
  - `Import-SQLPSModule`
    - The function was changed to call public command `Import-SqlDscPreferredModule`.
- SqlTraceFlag
  - The examples was updated to show that values should be passed as an array,
    even when there is only one value.
  - `Get-TargetResource` was updated to always return an array for parameter
    `TraceFlags`, `TraceFlagsToInclude`, and `TraceFlagsToInclude`. _The last_
    _two properties will always return an empty array._

### Fixed

- SqlServerDsc
  - Localized strings file `en-US/SqlServerDsc.strings.psd1` no longer
    referencing the wrong module in a comment.
- SqlAGReplica
  - No longer tries to enforce EndpointHostName when it is not part of the
    configuration ([issue #1821](https://github.com/dsccommunity/SqlServerDsc/issues/1821)).
  - Now `Get-TargetResource` always returns values for the properties `Name`
    and `AvailabilityGroupName` ([issue #1822](https://github.com/dsccommunity/SqlServerDsc/issues/1822)).
  - Now `Test-TargetResource` no longer test properties that cannot
    be enforced ([issue #1822](https://github.com/dsccommunity/SqlServerDsc/issues/1822)).
- SqlTraceFlag
  - `Set-TargetResource` was updated to handle a single trace flag in the
    current state ([issue #1834](https://github.com/dsccommunity/SqlServerDsc/issues/1834)).
  - `Set-TargetResource` was updated to correctly include or exclude a single
    flag ([issue #1834](https://github.com/dsccommunity/SqlServerDsc/issues/1834)).
- SqlAudit
  - Return the correct type for parameter `LogType` when calling method `Get()`.

## [16.0.0] - 2022-09-09

### Removed

- The deprecated DSC resource SqlDatabaseOwner have been removed _(and replaced_
  _by a property in [**SqlDatabase**](https://github.com/dsccommunity/SqlServerDsc/wiki/sqldatabase))_
  ([issue #1725](https://github.com/dsccommunity/SqlServerDsc/issues/1725)).
- The deprecated DSC resource SqlDatabaseRecoveryModel have been removed _(and_
  _replaced by a property in [**SqlDatabase**](https://github.com/dsccommunity/SqlServerDsc/wiki/sqldatabase))_
  ([issue #1725](https://github.com/dsccommunity/SqlServerDsc/issues/1725)).
- The deprecated DSC resource SqlServerEndpointState have been removed _(and_
  _replaced by a property in [**SqlEndpoint**](https://github.com/dsccommunity/SqlServerDsc/wiki/sqlendpoint))_
  ([issue #1725](https://github.com/dsccommunity/SqlServerDsc/issues/1725)).
- The deprecated DSC resource SqlServerNetwork have been removed _(and replaced by_
  _[**SqlProtocol**](https://github.com/dsccommunity/SqlServerDsc/wiki/sqlprotocol)_
  _and [**SqlProtocolTcpIp**](https://github.com/dsccommunity/SqlServerDsc/wiki/sqlprotocoltcpip))_
  ([issue #1725](https://github.com/dsccommunity/SqlServerDsc/issues/1725)).
- CommonTestHelper
  - Remove the helper function `Wait-ForIdleLcm` since it has been moved
    to the module _DscResource.Test_.
  - Remove the helper function `Get-InvalidOperationRecord` since it has
    been moved to the module _DscResource.Test_.
  - Remove the helper function `Get-InvalidResultRecord` since it has been
    moved to the module _DscResource.Test_.

### Added

- SqlServerDsc
  - Added recommended VS Code extensions.
    - Added settings for VS Code extension _Pester Test Adapter_.
  - Added new Script Analyzer rules from the module _Indented.ScriptAnalyzerRules_
    to help development and review process. The rules that did not contradict
    the existing DSC Community rules and style guideline were added.
  - Added the Visual Studio Code extension _Code Spell Checker_ to the list
    of recommended Visual Studio Code extensions.
  - Added a file `prefix.ps1` which content is placed first in the built module
    (.psm1). This file imports dependent modules, and imports localized strings
    used by private and public commands.
  - The following classes were added to the module:
    - `DatabasePermission` - complex type for the DSC resource SqlDatabasePermission.
    - `Ensure` - Enum to be used for the property `Ensure` in class-based
      resources.
    - `Reason` - Used by method `Get()` to return the reason a property is not
      in desired state.
    - `ResourceBase` - class that can be inherited by class-based resource and
      provides functionality meant simplify the creating of class-based resource.
    - `SqlResourceBase` - class that can be inherited by class-based resource and
      provides default DSC properties and method for get a `[Server]`-object.
    - `ServerPermission` - complex type for the DSC resource SqlPermission.
  - The following private functions were added to the module (see comment-based
    help for more information):
    - `ConvertFrom-CompareResult`
    - `ConvertTo-Reason`
    - `Get-ClassName`
    - `Get-DscProperty`
    - `Get-LocalizedDataRecursive`
    - `Test-ResourceHasDscProperty`
    - `Test-ResourceDscPropertyIsAssigned`
  - The following public functions were added to the module (see comment-based
    help for more information):
    - `Connect-SqlDscDatabaseEngine`
    - `ConvertFrom-SqlDscDatabasePermission`
    - `ConvertTo-SqlDscDatabasePermission`
    - `Get-SqlDscDatabasePermission`
    - `Set-SqlDscDatabasePermission`
    - `Test-SqlDscIsDatabasePrincipal`
    - `Test-SqlDscIsLogin`
    - `ConvertFrom-SqlDscServerPermission`
    - `ConvertTo-SqlDscServerPermission`
    - `Get-SqlDscServerPermission`
    - `Set-SqlDscServerPermission`
    - `Invoke-SqlDscQuery`
    - `Get-SqlDscAudit`
    - `New-SqlDscAudit`
    - `Set-SqlDscAudit`
    - `Remove-SqlDscAudit`
    - `Enable-SqlDscAudit`
    - `Disable-SqlDscAudit`
  - Support for debugging of integration tests in AppVeyor.
    - Only run for pull requests
  - Add new resource SqlAudit.
- CommonTestHelper
  - `Import-SqlModuleStub`
    - Added the optional parameter **PasThru** that, if used, will return the
      name of the stub module.
    - When removing stub modules from the session that is not supposed to
      be loaded, it uses `Get-Module -All` to look for previously loaded
      stub modules.
  - `Remove-SqlModuleStub`
    - Added a new helper function `Remove-SqlModuleStub` for tests to remove
      the PowerShell SqlServer stub module when a test has run.
- SqlWindowsFirewall
  - Added integration tests for SqlWindowsFirewall ([issue #747](https://github.com/dsccommunity/SqlServerDsc/issues/747)).
- `Get-DscProperty`
  - Added parameter `ExcludeName` to exclude property names from being returned.

### Changed

- SqlServerDsc
  - Updated pipeline to use the build worker image 'ubuntu-latest'.
  - Switch to installing GitVersion using 'dotnet tool install' ([issue #1732](https://github.com/dsccommunity/SqlServerDsc/issues/1732)).
  - Bumped Stale task to v5 in the GitHub workflow.
  - Make it possible to publish code coverage on failed test runs, and
    when re-run a fail job.
  - Exclude Script Analyzer rule **TypeNotFound** in the file `.vscode/analyzersettings.psd1`.
  - Update CONTRIBUTING.md describing error handling in commands and class-based
    resources.
  - The QA tests are now run in Windows PowerShell due to a bug in PowerShell 7
    that makes class-based resource using inheritance to not work.
  - The QA test are excluding the rule **TypeNotFound** because it cannot
    run on the source files (there is a new issue that is tracking so this
    rule is only run on the built module).
  - The Pester code coverage has been switched to use the older functionality
    that uses breakpoints to calculate coverage. Newer functionality sometimes
    throw an exception when used in conjunction with class-based resources.¨
  - SMO stubs (used in the unit tests)
    - Was updated to remove a bug related to the type `DatabasePermissionInfo`
      when used with the type `DatabasePermissionSet`.
      The stubs suggested that the property `PermissionType` (of type `DatabasePermissionSet`)
      in `DatabasePermissionInfo` should have been a array `DatabasePermissionSet[]`.
      This conflicted with real SMO as it does not pass an array, but instead
      a single `DatabasePermissionSet`. The stubs was modified to mimic the
      real SMO. At the same time some old mock code in the SMO stubs was removed
      as it was no longer in use.
    - Was updated to remove a bug related to the type `ServerPermissionInfo`
      when used with the type `ServerPermissionSet`. The stubs suggested that
      the property `PermissionType` (of type `ServerPermissionSet`)
      in `ServerPermissionInfo` should have been a array `ServerPermissionSet[]`.
      This conflicted with real SMO as it does not pass an array, but instead
      a single `ServerPermissionSet`. The stubs was modified to mimic the
      real SMO. At the same time some old mock code in the SMO stubs was removed
      as it was no longer in use.
  - Updated integration tests README.md to describe how to use Appveyor to
    debug integration tests.
- Wiki
  - add introduction and links to DSC technology
- SqlServerDsc.Common
  - The parameter `SetupCredential` of the function `Connect-SQL` was renamed
    to `Credential` and the parameter name `SetupCredential` was made a
    parameter alias.
- SqlLogin
  - BREAKING CHANGE: The parameters `LoginMustChangePassword`, `LoginPasswordExpirationEnabled`,
    and `LoginPasswordPolicyEnforced` no longer have a default value of `$true`.
    This means that when creating a new login, and not specifically setting
    these parameters to `$true` in the configuration, the login that is created
    will have these properties set to `$false`.
  - BREAKING CHANGE: `LoginMustChangePassword`, `LoginPasswordExpirationEnabled`,
    and `LoginPasswordPolicyEnforced` parameters no longer enforce default
    values ([issue #1669](https://github.com/dsccommunity/SqlServerDsc/issues/1669)).
- SqlServerDsc
  - All tests have been converted to run in Pester 5 (Pester 4 can no
    longer be supported) ([issue #1654](https://github.com/dsccommunity/SqlServerDsc/issues/1654)).
  - Pipeline build and deploy now runs on Ubuntu 18.04, see more information
    in https://github.com/actions/virtual-environments/issues/3287.
  - Update the pipeline file _azure-pipelines.yml_ to use the latest version
    from the Sampler project.
- SqlRs
  - BREAKING CHANGE: Now the Reporting Services is always restarted after
    the call to CIM method `SetDatabaseConnection` when setting up the
    Reporting Services. This so to try to finish the initialization of
    Reporting Services. This was prior only done for _SQL Server Reporting_
    _Services 2019_ ([issue #1721](https://github.com/dsccommunity/SqlServerDsc/issues/1721)).
  - Added some verbose messages to better indicate which CIM methods are run
    and when they are run.
  - Minor refactor to support running unit test with strict mode enabled.
- SqlLogin
  - Only enforces optional parameter `LoginType` when it is specified in the
    configuration.
  - Only enforces optional parameters `LoginPasswordExpirationEnabled` and
    `LoginPasswordPolicyEnforced` for a SQL login when the parameters are
    specified in the configuration.
  - A localized string for an error message was updated to correctly reflect
    the code that says that to use a SQL login the authentication mode must
    be either Mixed or Normal, prio it just stated Mixed.
- SqlSecureConnection
  - BREAKING CHANGE: Now `Get-TargetResource` returns the value `'Empty'`
    for the property thumbprint if there is no thumbprint set in the current
    state. Returning the value `'Empty'` was always intended, but it due to
    a bug it was never returned, but instead it returned an empty string
    or `$null` value.
- SqlWindowsFirewall
  - Now the property Features always return the features in the order
    'SQLENGINE', 'RS', 'AS', and 'IS' if they are installed.
- SqlAGListener
  - Removed unnecessary exception that is very unlikely to be thrown in
    `Set-TargetResource` and `Test-TargetResource`.
  - Simplified the logic that checks if the properties are in desired state
    as the new unit tests did not pass with the previous logic.
  - Updated the verbose message when the listener does not exist to write
    out the name of the listener that is meant to be updated, added, or
    dropped.
  - Only update values for the properties that are actually enforced by the
    configuration.
- SqlAGDatabase
  - Added StatementTimeout optional parameter with default value of 600 seconds
    (10 mins) to SqlAGDatabase to fix issue #1743. Users will be able to specify
    the backup and restore timeout with it.
- SqlDatabaseUser
  - `Test-TargetResource` returns true if the `IsUpdateable` property of the
    database is `$false` to resolve issue #1748.
- SqlDatabaseRole
  - `Test-TargetResource` returns true if the `IsUpdateable` property of the
    database is `$false` to resolve issue #1750.
- SqlAlwaysOnService
  - BREAKING CHANGE: The parameter `IsHadrEnabled` is no longer returned by
    `Get-TargetResource`. The `Ensure` parameter now returns `Present` if
    Always On High Availability Diaster Recovery is enabled and `Absent`
    if it is disabled.
- SqlDatabasePermission
  - BREAKING CHANGE: The resource has been refactored. The parameters
    `ParameterState` and `Permissions` has been replaced by parameters
    `Permission`, `PermissionToInclude`, and `PermissionToExclude`. These
    permissions parameters are now an instance of the type `DatabasePermission`.
    The type `DatabasePermission` contains two properties; `State` and
    `Permission`. This fixes issue [issue #1555](https://github.com/dsccommunity/SqlServerDsc/issues/1555).
  - The resource was refactored into a class-based resource.
  - Made the resource derive from `SqlResourceBase` to clean up the code
    a bit.
- SqlPermission
  - BREAKING CHANGE: The resource has been refactored. The parameters
    `Permissions` has been replaced by parameters `Permission`,
    `PermissionToInclude`, and `PermissionToExclude`. These permissions
    parameters are now an instance of the type `ServerPermission`.
    The type `ServerPermission` contains two properties; `State` and
    `Permission`. This closes the issue [issue #1761](https://github.com/dsccommunity/SqlServerDsc/issues/1761),
    it also fixes the issues [issue #1773](https://github.com/dsccommunity/SqlServerDsc/issues/1773),
    [issue #1704](https://github.com/dsccommunity/SqlServerDsc/issues/1704),
    and [issue #752](https://github.com/dsccommunity/SqlServerDsc/issues/752).
  - The resource was refactored into a class-based resource.
  - Made the resource derive from `SqlResourceBase` to clean up the code
    a bit.
- Class `ResourceBase`
  - Renamed the hidden property that derived classes can specify which properties
    to not enforce when comparing desired state against current state. New name
    of the hidden property is `ExcludeDscProperties`.
- SqlAudit
  - Fix documentation that contain minor style errors.

### Fixed

- SqlServerDsc
  - URLs the referenced TechNet in the documentation has been update to link to
    new pages at docs.microsoft.com.
  - Fix pipeline so code coverage is published on fail.
  - Remove duplicate deploy step (already present in `azure-pipelines.yml`).
- CommonTestHelper
  - The test helper function `Import-SqlModuleStub` was using wrong casing for
    one of the stub  modules which failed test when running cross plattform.
- SqlDatabaseObjectPermission
  - Fix for issue ([issue #1724](https://github.com/dsccommunity/SqlServerDsc/issues/1724)).
    - BREAKING CHANGE: Updated class DSC_DatabaseObjectPermission.
      - Changed Permission from an array to a string.
      - Updated Permission to a key property.
      - Updated Integration Tests to test permission grants on multiple objects.
- SqlProtocolTcpIp
  - Output verbose information in integration tests so it is shown what NICs
    are available and what IP address the tests will use.
- SqlAlias
  - Now the code passes strict mode during unit testing.
  - When an existing alias existed with a static TCP port but the desired
    state was to have a dynamic port, the function `Test-TargetResource` did
    not correctly return `$false`. Same for an alias that existed with a
    dynamic port but the desired state was to have a static port. Now the
    function `Test-TargetResource` returns `$false` in both these scenarios.
- SqlAgentOperator
  - In a certain case the `Test-TargetResource` function returned the wrong
    verbose message. If passing an e-mail address and the operator did not
    exist it would wrongly say operator exist but had wrong e-mail address.
    Truth was that the operator did not exist at all.
- SqlDatabaseMail
  - Improved the verification of an empty description so that it can handle
    both empty string and `$null`.
- SqlDatabaseRole
  - Some variables where not initialized correctly which was discovered when
    running the unit tests using strict mode. Now the variables are initialized
    and should not cause any issues in the object returned from the function
    `Get-TargetResource`.
- SqlEndpointPermission
  - Verbose messages did not use the correct variable name, so the messages
    did not contain the correct information.
  - Minor style guideline changes.
- SqlMaxDop
  - The function `Get-TargetResource` did not initialize some of the variables
    correctly which was discovered when running the unit tests using strict
    mode.
  - The function `Test-TargetResource` did not correctly evaluate if the
    node was the active node..
- SqlMemory
  - Now it possible to just set the minimum memory without it throwing because
    the maximum memory is not specified.
  - In a certain scenario the maximum memory would be enforced even if it was
    not specified in the configuration.
- SqlWindowsFirewall
  - Now the variables in `Get-TargetResource` are correctly initialized so
    they pass the new unit test that use strict mode.
  - The verbose message in `Test-TargetResource` did not use the correct
    variable name, so the message did not contain the correct information.
  - Removed unnecessary logic in `Set-TargetResource` that did just evaluated
    the same thing that the call to function `Get-TargetResource` already
    does.
- SqlSetup
  - Now the variables in `Set-TargetResource` are correctly initialized so
    they pass the new unit test that use strict mode.
  - Some verbose messages in `Get-TargetResource` wrongly reference a variable
    that was not available.
  - The loop that evaluates what features are installed did an unnecessary
    step for each iteration. A line of code was moved outside of the loop.
  - The `SourcePath` parameter is now mandatory for all `*-TargetResource`
    ([issue #1755](https://github.com/dsccommunity/SqlServerDsc/issues/1755)).
- SqlDatabasePermission
  - It is no longer possible to have one permission that has two different
    states in the same configuration, e.g. denying and granting `update`
    in the same configuration.
  - Fixed comment-based help and cleaned up comments.
  - Fix localized string that referenced 'user' instead of 'principal',
    and correct localized string ID for each string.
  - Fix comment-based help.
- SqlPermission
  - Fix comment-based help.
- `Set-SqlDscDatabasePermission`
  - Minor code cleanup.
- `ConvertTo-Reason`
  - Fix to handle `$null` values on Windows PowerShell.
  - If the property name contain the word 'Path' the value will be parsed to
    replace backslash or slashes at the end of the string, e.g. `'/myPath/'`
    will become `'/myPath'`.
- `ResourceBase`
  - Now handles `Ensure` correctly from derived `GetCurrentState()`. But
    requires that the `GetCurrentState()` only return key property if object
    is present, and does not return key property if object is absent.
    Optionally the resource's derived `GetCurrentState()` can handle `Ensure`
    itself.

## [15.2.0] - 2021-09-01

### Changed

- SqlServerDsc
  - Changed to the new GitHub deploy tasks that is required for the latest
    version of the Sampler module.
  - Updated pipeline configuration to align with the latest changes in [Sampler](https://github.com/gaelcolas/Sampler).
  - Update codecov.yml to support carry forward flags.
  - Updated pipelines files to latest from Sampler project.
  - Updated GitHub issue templates.
  - Remove pipeline jobs `Test_Integration_SQL2016`, `Test_Integration_SQL2017`,
    and `Test_Integration_SQL2019` and replaced with a single job
    `Test_Integration` ([issue #1713](https://github.com/dsccommunity/SqlServerDsc/issues/1713)).
  - Update HQRM tests to run on the VM image `windows-2022`.
  - Update unit tests to run on the VM image `windows-2022`.
  - Update integration tests to run both on Windows Server 2019 and Windows
    Server 2022 ([issue #1713](https://github.com/dsccommunity/SqlServerDsc/issues/1713)).
  - Switched to a new Linux build worker for the pipeline ([issue #1729](https://github.com/dsccommunity/SqlServerDsc/issues/1729)).
- SqlSetup
  - The helper function `Connect-SqlAnalysis` was using `LoadWithPartial()`
    to load the assembly _Microsoft.AnalysisServices_. On a node where multiple
    instances with different versions of SQL Server (regardless of features)
    is installed, this will result in the first assembly found in the
    GAC will be loaded into the session, not taking versions into account.
    This can result in an assembly version being loaded that is not compatible
    with the version of SQL Server it was meant to be used with.
    A new method of loading the assembly _Microsoft.AnalysisServices_ was
    introduced under a feature flag; `'AnalysisServicesConnection'`.
    This new functionality depends on the [SqlServer](https://www.powershellgallery.com/packages/SqlServer)
    module, and must be present on the node. The [SqlServer](https://www.powershellgallery.com/packages/SqlServer)
    module can be installed on the node by leveraging the new DSC resource
    `PSModule` in the [PowerShellGet](https://www.powershellgallery.com/packages/PowerShellGet/2.1.2)
    module (v2.1.2 and higher). This new method does not work with the
    SQLPS module due to the SQLPS module does not load the correct assembly,
    while [SqlServer](https://www.powershellgallery.com/packages/SqlServer)
    module (v21.1.18080 and above) does. The new functionality is used
    when the parameter `FeatureFlag` is set to `'AnalysisServicesConnection'`.
    This functionality will be the default in a future breaking release.
  - Under a feature flag `'AnalysisServicesConnection'`. The detection of
    a successful connection to the SQL Server Analysis Services has also been
    changed. Now it actually evaluates the property `Connected` of the returned
    `Microsoft.AnalysisServices.Server` object. The new functionality is used
    when the parameter `FeatureFlag` is set to `'AnalysisServicesConnection'`.
    This functionality will be the default in a future breaking release.
- SqlAgentAlert
  - Switched README file with SqlAgentFailsafe ([issue #1709](https://github.com/dsccommunity/SqlServerDsc/issues/1397)).
- SqlAgentFailsafe
  - Switched README file with SqlAgentAlert ([issue #1709](https://github.com/dsccommunity/SqlServerDsc/issues/1397)).

### Added

- SqlMemory
  - Added two new optional parameters MinMemoryPercent and MaxMemoryPercent.
    Provides the ability to set the minimum and/or maximum buffer pool used by
    the SQL Server instance as a percentage of total server memory.
    ([issue #1397](https://github.com/dsccommunity/SqlServerDsc/issues/1397)).
- SqlRSSetup
  - Integration tests now install _Microsoft SQL Server 2019 Reporting Services_
    ([issue #1717](https://github.com/dsccommunity/SqlServerDsc/issues/1717)).
- SqlRS
  - Integration tests now configures _Microsoft SQL Server 2019 Reporting Services_.

### Fixed

- SqlSetup
  - Fixed integration tests for SQL Server 2016 and SQL Server 2017.
- SqlServerDsc.Common
  - Fixed so that _CredScan_ no longer reports a password false-positive
    ([issue #1712](https://github.com/dsccommunity/SqlServerDsc/issues/1712)).
- SqlRS
  - Fixed SSRS 2019 initialization ([issue #1509](https://github.com/dsccommunity/SqlServerDsc/issues/1509)).
  - Fix a problem that did not correctly evaluate the `UseSSL` property against
    the current state.

## [15.1.1] - 2021-02-12

### Fixed

- SqlTraceFlag
  - Fixed `$null` reference error when no actual trace flags are present.
    Added two arrays to prevent a `$null` reference at compare-object
    ([issue #1688](https://github.com/dsccommunity/SqlServerDsc/issues/1688)).
- SqlServerDsc
  - Removed a left-over comment in the file `analyzersettings.psd1`.

## [15.1.0] - 2021-02-02

### Added

- SqlServerDsc
  - Added a new script analyzer rule to verify that `Import-SQLPSModule` or `Connect-SQL`
    (that implicitly calls `Import-SQLPSModule`) is present in each `Get-`, `Test-`,
    and `Set-TargetResource` function. If neither command is not needed then the
    analyzer rule should be overridden ([issue #1683](https://github.com/dsccommunity/SqlServerDsc/issues/1683)).
  - Added a new pipeline job that runs Script Analyzer on all PowerShell scripts
    in the source folder. The rules are defined by the Script Analyzer settings
    file `.vscode\analyzersettings.psd1` (which also the Visual Studio Code
    PowerShell extension uses).
  - Added unit tests and integration tests for SQL Server 2019
    ([issue #1310](https://github.com/dsccommunity/SqlServerDsc/issues/1310)).

### Changed

- SqlServerDsc
  - Suppressed new custom Script Analyzer rule `SqlServerDsc.AnalyzerRules\Measure-CommandsNeededToLoadSMO`
    for `Get-`, `Test-`, and `Set-TargetResource` functions in the resources.
- SqlLogin
  - Added functionality to throw exception if an update to the `LoginMustChangePassword`
    value on an existing SQL Login is attempted. This functionality is not supported
    by referenced, SQL Server Management Object (SMO), libraries and cannot be
    supported directly by this module.
  - Added integration tests to ensure that an added (or updated) `SqlLogin` can
    connect into a SQL instance once added (or updated).
  - Added integration tests to ensure that the default database connected to by
    a `SqlLogin` is the same as specified in the resource's `DefaultDatabase`
    property/parameter.
  - Amended how the interdependent, `PasswordExpirationEnabled` and `PasswordPolicyEnforced`
    properties/parameters are updated within the `SqlLogin` resource - Both values
    are now updated together if either one or both are not currently in the desired
    state. This change avoids exceptions thrown by transitions to valid, combinations
    of these properties that have to transition through an invalid combination (e.g.
    where `PasswordExpirationEnabled` is `$true` but `PasswordPolicyEnforced` is
    `$false`).
- SqlSetup
  - Minor refactor due to source code lint errors. The loop what evaluates
    the configuration parameters `*FailoverCluster` was change to a `foreach()`.

### Fixed

- SqlServerDsc
  - The component `gitversion` that is used in the pipeline was wrongly
    configured when the repository moved to the new default branch `main`.
    It no longer throws an error when using newer versions of GitVersion
    ([issue #1674](https://github.com/dsccommunity/SqlServerDsc/issues/1674)).
  - Minor lint errors throughout the repository.
- SqlLogin
  - Added integration tests to assert `LoginPasswordExpirationEnabled`,
  `LoginPasswordPolicyEnforced` and `LoginMustChangePassword` properties/parameters
  are applied and updated correctly. Similar integration tests also added to ensure
  the password of the `SqlLogin` is updated if the password within the `SqlCredential`
  value/object is changed ([issue #361](https://github.com/dsccommunity/SqlServerDsc/issues/361),
  [issue #1032](https://github.com/dsccommunity/SqlServerDsc/issues/1032) and
  [issue #1050](https://github.com/dsccommunity/SqlServerDsc/issues/1050)).
  - Updated `SqlLogin`, integration tests to make use of amended `Wait-ForIdleLcm`,
    helper function, `-Clear` switch usage to remove intermittent, integration
    test failures ([issue #1634](https://github.com/dsccommunity/SqlServerDsc/issues/1634)).
- SqlRSSetup
  - If parameter `SuppressRestart` is set to `$false` the `/norestart`
    argument is no longer wrongly added ([issue #1401](https://github.com/dsccommunity/SqlServerDsc/issues/1401)).
- SqlSetup
  - Added/corrected `InstallSharedDir`, property output when using SQL Server 2019.
- SqlTraceFlag
  - Fixed Assembly not loaded error ([issue #1680](https://github.com/dsccommunity/SqlServerDsc/issues/1680)).
- SqlDatabaseUser
  - Added parameter `ServerName` to the call of `Assert-SqlLogin`.
    `@PSBoundParameters` doesn't capture the default value of `ServerName`
    when it is not explicitly set by the caller ([issue #1647](https://github.com/dsccommunity/SqlServerDsc/issues/1647)).

## [15.0.1] - 2021-01-09

### Changed

- SqlServerDsc
  - Renamed `master` branch to `main` ([issue #1660](https://github.com/dsccommunity/SqlServerDsc/issues/1660)).
  - The module manifest property `DscResourcesToExport` now updates automatically
    using the pipeline.
  - Removed `Export-ModuleMember` from DSC resource that still had it.
  - The variable `$env:COMPUTERNAME` does not exist cross-platform which
    hinders development and testing on macOS and Linux. Instead the
    resources have been update to use the helper function `Get-ComputerName`
    which returns the current computer name cross-plattform.
  - Switch to GitHub Action Stale instead of GitHub App (Probot) Stale.

### Fixed

- SqlAGDatabase
  - Fix for issue ([issue #1492](https://github.com/dsccommunity/SqlServerDsc/issues/1492))
    added AutomaticSeeding for this resource. In Set-TargetResource added logic
    that looks at all replicas of an availability group. When automatic seeding
    is found, it will use that.
  - Lots of extra tests to check AutomaticSeeding.
  - The parameter `BackupPath` is still needed just in case a database never has
    been backed up before.
  - Fixed a typo.
- SqlMaxDop
  - Fixes ([issue #396](https://github.com/dsccommunity/SqlServerDsc/issues/396)).
    Added three return values in Get-Target resource.
- SqlProtocol
  - Changed KeepAlive Type from UInt16 to Int32 to reflect the actual WMI.ManagementObject
    Fixes #1645 ([issue #1645](https://github.com/dsccommunity/SqlServerDsc/issues/1645)).
  - The verbose messages now correctly show that `$env:COMPUTERNAME` is used
    to get or set the configuration, while parameter **ServerName** is used
    to restart the instance.
- SqlProtocolTcpIp
  - The verbose messages now correctly show that `$env:COMPUTERNAME` is used
    to get or set the configuration, while parameter **ServerName** is used
    to restart the instance.
- SqlDatabaseMail
  - Now if a non-mandatory property is not part of the configuration it will
    not be enforced ([issue #1661](https://github.com/dsccommunity/SqlServerDsc/issues/1661)).
- SqlSetup
  - When the SqlSetup detects that the expected components was not installed
    and consequently throws an exception, that exception message now presents
    a link to an article on how to find the SQL Server setup logs ([issue #1420](https://github.com/dsccommunity/SqlServerDsc/issues/1420)).
- SqlRSSetup
  - If parameter `EditionUpgrade` is set to `$false` the `/EditionUpgrade`
    argument is no longer wrongly added ([issue #1398](https://github.com/dsccommunity/SqlServerDsc/issues/1398)).
- SqlServerDsc.Common
  - Updated `Get-ServerProtocolObject`, helper function to ensure an exception is
    thrown if the specified instance cannot be obtained ([issue #1628](https://github.com/dsccommunity/SqlServerDsc/issues/1628)).

## [15.0.0] - 2020-12-06

### Added

- SqlServerDsc
  - Added new resource SqlTraceFlag to set or changes TraceFlags on SQL Server.
    This resource is based on @Zuldans code but with SqlServerDsc integrated SMO.
    Credits: https://github.com/Zuldan/cSQLServerTraceFlag
  - Added a lot of test scripts to validated the code.
- SqlEndpoint
  - Added support for the Service Broker Endpoint ([issue #498](https://github.com/dsccommunity/SqlServerDsc/issues/498)).
- SqlDatabaseRole
  - Added test to ensure Add-SqlDscDatabaseRoleMember throws the expected error
    ([issue #1620](https://github.com/dsccommunity/SqlServerDsc/issues/1620)).

### Changed

- SqlServerDsc
  - Updated code formatting using latest release of PSScriptAnalyzer.
  - The URLs in the CHANGELOG.md that was pointing to issues is now
    referencing the new repository name and URL.
- SqlServerDsc.Common
  - The helper function `Get-SqlInstanceMajorVersion` no longer have a default
    value for parameter **InstanceName** since the parameter is mandatory
    and it was never used.
- SqlReplication
  - The resource are now using the helper function `Get-SqlInstanceMajorVersion`
    ([issue #1408](https://github.com/dsccommunity/SqlServerDsc/issues/1408)).
- SqlRole
  - Major overhaul of resource.
  - BREAKING CHANGE: Removed decision making from get-TargetResource; this
    prevented a simple solution for issue #550. it now just tels if a role
    exists or not. And what members are in that role. MembersToInclude and
    MembersToExclude now always return $null.
  - Added sanitize function (`Get-CorrectedMemberParameters`) to make it
    so for the sysadmin role SA does not get altered ([issue #550](https://github.com/dsccommunity/SqlServerDsc/issues/550)).
  - Added lots of tests.
- SqlWaitForAG
  - BREAKING CHANGE: Fix for issue ([issue #1569](https://github.com/dsccommunity/SqlServerDsc/issues/1569))
    The resource now waits for the Availability Group to become Available.
  - Two parameters where added to test get and set resource at instance level.
- SqlSetup
  - Minor change to the evaluation of the parameter `BrowserSvcStartupType`,
    if it has an assigned a value or not.

### Fixed

- SqlDatabaseRole
  - Fixed check to see if the role and user existed in the database. The
    previous logic would always indicate the role or user was not found unless
    the role had the same name as the user. Also updated the
    DesiredMembersNotPresent string to be more accurate when an extra user is
    in the role ([issue #1487](https://github.com/dsccommunity/SqlServerDsc/issues/1487)).
- SqlAlwaysOnService
  - Updated Get-TargetResource to return all defined schema properties
    ([issue #150](https://github.com/dsccommunity/SqlServerDsc/issues/1501)).
- SqlSetup
  - Added a note to the documentation that the parameter `BrowserSvcStartupType`
    cannot be used for configurations that utilize the `'InstallFailoverCluster'`
    action ([issue #1627](https://github.com/dsccommunity/SqlServerDsc/issues/1627)).
- SqlDatabaseObjectPermission
  - Updated unit tests to remove errors relating to missing `Where()` method
    ([issue #1648](https://github.com/dsccommunity/SqlServerDsc/issues/1648)).

## [14.2.1] - 2020-08-14

### Changed

- SqlServerDsc
  - Document changes in the file `build.yml`.
  - The regular expression for `major-version-bump-message` in the file
    `GitVersion.yml` was changed to only raise major version when the
    commit message contain the phrase `breaking change`, or when it contain
    the word `breaking` or `major`.
- SqlSetup
  - Duplicate function Get-SqlMajorVersion was removed and instead the
    helper function `Get-FilePathMajorVersion` from the helper module
    SqlServerDsc.Common is used ([issue #1178](https://github.com/dsccommunity/SqlServerDsc/issues/1178)).
- SqlWindowsFirewall
  - Duplicate function Get-SqlMajorVersion was removed and instead the
    helper function `Get-FilePathMajorVersion` from the helper module
    SqlServerDsc.Common is used ([issue #1178](https://github.com/dsccommunity/SqlServerDsc/issues/1178)).
- SqlServerDsc.Common
  - Function `Get-FilePathMajorVersion` was added. The function `Get-SqlMajorVersion`
    from the resources _SqlSetup_ and _SqlWindowsFirewall_ was moved and
    renamed without any functional changes ([issue #1178](https://github.com/dsccommunity/SqlServerDsc/issues/1178)).

### Fixed

- SqlServerDsc
  - Removed helper functions that was moved to the module _DscResource.Common_.
    DSC resources using those functions are using them from the module
    _DscResource.Common_.
- SqlDatabaseObjectPermission
  - Fixed method invocation failed because of missing `Where()` method ([issue #1600](https://github.com/dsccommunity/SqlServerDsc/issues/1600)).
    - New integration tests to verify scenarios when passing a single permission.
  - To enforce a scenario where a permission must be changed from `'GrantWithGrant'`
    to `'Grant'` a new parameter **Force** was added ([issue #1602](https://github.com/dsccommunity/SqlServerDsc/issues/1602)).
    The parameter **Force** is used to enforce the desired state in those
    scenarios where revocations must be performed to enforce the desired
    state, even if that encompasses cascading revocations. If parameter
    **Force** is _not_ set to `$true` an exception is thrown in those
    scenarios where a revocation must be performed to enforce the desired
    state.
    - New integration tests to verify scenarios when current state for a
      permission is `'GrantWithGrant'` but desired state should be `'Grant'`.
- SqlSetup
  - The example `4-InstallNamedInstanceInFailoverClusterFirstNode.ps1` was
    updated to no longer reference the issue #405 and issue #444 in the
    comment-based help. The issues was fixed a while back and _SqlSetup_
    now supports the built-in parameter `PsDscRunAsCredential` ([issue #975](https://github.com/dsccommunity/SqlServerDsc/issues/975)).

## [14.2.0] - 2020-07-23

### Fixed

- SqlServerDsc
  - Updated comment-based help according to style guideline throughout
    ([issue #1500](https://github.com/dsccommunity/SqlServerDsc/issues/1500)).
  - Using Codecov carry forward flag because we are not sending code coverage
    report on each commit.
- CommonTestHelper
  - Minor style changes.
- SqlSetup
  - Updated the documentation with the currently supported features
    ([issue #1566](https://github.com/dsccommunity/SqlServerDsc/issues/1566)).
  - Update documentation around permissions in directory tree for Analysis Services
    ([issue #1443](https://github.com/dsccommunity/SqlServerDsc/issues/1443)).
  - Documented that on certain operating systems, when using least privilege
    for the service account, the security policy setting _Network access:_
    _Restrict clients allowed to make remote calls to SAM_ can result in
    a access denied error during install of the _SQL Server Database Engine_
    ([issue #1559](https://github.com/dsccommunity/SqlServerDsc/issues/1559)).
- SqlRole
  - Fixed the `ServerName` parameter to work with default value of
    `$env:COMPUTERNAME` ([issue #1592](https://github.com/dsccommunity/SqlServerDsc/issues/1592)).

## [14.1.0] - 2020-07-06

### Removed

- SqlServerDsc
  - Remove the file `.github/CONTRIBUTION.md` as it no longer filled any
    purpose as GitHub will find the CONTRIBUTION.md in the root folder
    directly now ([issue #1227](https://github.com/dsccommunity/SqlServerDsc/issues/1227)).

### Changed

- SqlServerDsc
  - Updated DSC resources parameter documentation.

### Fixed

- SqlServerDsc
  - Update resource parameter documentation ([issue #1568](https://github.com/dsccommunity/SqlServerDsc/issues/1568)).
    - Remove italic and inline code-block markdown code in documentation.
  - Documentation is now published to the GitHub Wiki.
    - Deploy task was updated with the correct name.
  - Minor changes too schema property descriptions to generate documentation
    correctly.
  - Updated task list in the PULL_REQUEST_TEMPLATE.md.
  - The documentation in CONTRIBUTING.md has been somewhat updated.
  - Update documentation around design pattern for accounts that does not
    use passwords ([issue #378](https://github.com/dsccommunity/SqlServerDsc/issues/378))
    and ([issue #1230](https://github.com/dsccommunity/SqlServerDsc/issues/1230)).
  - Updating the Integration Test README.md to better explain what the
    integration tests for SqlSetup, SqlRSSetup, and SqlRS does ([issue #1315](https://github.com/dsccommunity/SqlServerDsc/issues/1315)).
- SqlServerDsc.Common
  - Connect-UncPath
    - Now support to authenticate using both NetBIOS domain and Fully Qualified
      Domain Name (FQDN) ([issue #1223](https://github.com/dsccommunity/SqlServerDsc/issues/1223)).
  - Connect-SQL
    - Now support to authenticate using both NetBIOS domain and Fully Qualified
      Domain Name (FQDN) ([issue #1223](https://github.com/dsccommunity/SqlServerDsc/issues/1223)).
  - Connect-SQLAnalysis
    - Now support to authenticate using both NetBIOS domain and Fully Qualified
      Domain Name (FQDN) ([issue #1223](https://github.com/dsccommunity/SqlServerDsc/issues/1223)).
- SqlAGReplica
  - Update documentation with a requirement for SqlServer in certain circumstances
    ([issue #1033](https://github.com/dsccommunity/SqlServerDsc/issues/1033)).
- SqlRSSetup
  - There was a typo in the error message that was thrown when not passing
    either the `Edition` or `ProductKey` that could be misleading ([issue #1386](https://github.com/dsccommunity/SqlServerDsc/issues/1386)).
  - Updated the parameter descriptions for the parameters `Edition` and
    `ProductKey` that they are mutually exclusive ([issue #1386](https://github.com/dsccommunity/SqlServerDsc/issues/1386)).
- SqlWindowsFirewall
  - Now support to authenticate using both NetBIOS domain and Fully Qualified
    Domain Name (FQDN) ([issue #1223](https://github.com/dsccommunity/SqlServerDsc/issues/1223)).
- SqlDatabaseObjectPermission
  - Since the task that publish Wiki content was updated to correctly handle
    embedded instances the duplicate documentation was removed from the
    resource README.md, and some was added to the schema MOF parameter
    descriptions ([issue #1580](https://github.com/dsccommunity/SqlServerDsc/issues/1580)).
- SqlScript
  - Fixed the URLs in the parameter documentation ([issue #1582](https://github.com/dsccommunity/SqlServerDsc/issues/1582)).
- SqlScriptQuery
  - Fixed the URLs in the parameter documentation ([issue #1583](https://github.com/dsccommunity/SqlServerDsc/issues/1583)).

### Added

- SqlScript
  - Added the DisableVariables parameter ([issue #1422](https://github.com/dsccommunity/SqlServerDsc/issues/1422)).
- SqlScriptQuery
  - Added the DisableVariables parameter ([issue #1422](https://github.com/dsccommunity/SqlServerDsc/issues/1422)).

## [14.0.0] - 2020-06-12

### Remove

- SqlServerDsc
  - BREAKING CHANGE: Since the operating system Windows Server 2008 R2 and
    the product SQL Server 2008 R2 has gone end-of-life the DSC resources
    will no longer try to maintain compatibility with them. Moving forward,
    and including this release, there may be code changes that will break
    the resource on Windows Server 2008 R2 or with SQL Server 2008 R2
    ([issue #1514](https://github.com/dsccommunity/SqlServerDsc/issues/1514)).

### Deprecated

The documentation, examples, unit test, and integration tests have been
removed for these deprecated resources. These resources will be removed
in a future release.

- SqlDatabaseOwner
  - This resource is now deprecated. The functionality is now covered by
    a property in the resource _SqlDatabase_ ([issue #966](https://github.com/dsccommunity/SqlServerDsc/issues/966)).
- SqlDatabaseRecoveryModel
  - This resource is now deprecated. The functionality is now covered by
    a property in the resource _SqlDatabase_ ([issue #967](https://github.com/dsccommunity/SqlServerDsc/issues/967)).
- SqlServerEndpointState
  - This resource is now deprecated. The functionality is covered by a
    property in the resource _SqlEndpoint_ ([issue #968](https://github.com/dsccommunity/SqlServerDsc/issues/968)).
- SqlServerNetwork
  - This resource is now deprecated. The functionality is now covered by
    the resources _SqlProtocol_ and _SqlProtocolTcpIp_.

### Added

- SqlSetup
  - Added support for major version upgrade ([issue #1561](https://github.com/dsccommunity/SqlServerDsc/issues/1561)).
- SqlServerDsc
  - Added new resource SqlProtocol ([issue #1377](https://github.com/dsccommunity/SqlServerDsc/issues/1377)).
  - Added new resource SqlProtocolTcpIp ([issue #1378](https://github.com/dsccommunity/SqlServerDsc/issues/1378)).
  - Added new resource SqlDatabaseObjectPermission ([issue #1119](https://github.com/dsccommunity/SqlServerDsc/issues/1119)).
  - Fixing a problem with the latest ModuleBuild 1.7.0 that breaks the CI
    pipeline.
  - Prepare repository for auto-documentation by adding README.md to each
    resource folder with the content from the root README.md.
- SqlServerDsc.Common
  - Added function `Import-Assembly` that can help import an assembly
    into the PowerShell session.
  - Prepared unit tests to support Pester 5 so a minimal conversation
    is only needed later.
  - Updated `Import-SQLPSModule` to better support unit tests.
- CommonTestHelper
  - Added the functions `Get-InvalidOperationRecord` and `Get-InvalidResultRecord`
    that is needed for evaluate localized error message strings for unit tests.
- SqlEndpoint
  - BREAKING CHANGE: A new required property `EndpointType` was added to
    support different types of endpoints in the future. For now the only
    endpoint type that is supported is the database mirror endpoint type
    (`DatabaseMirroring`).
  - Added the property `State` to be able to specify if the endpoint should
    be running, stopped, or disabled. _This property was moved from the now_
    _deprecated DSC resource `SqlServerEndpointState`_.
- SqlSetup
  - A read only property `IsClustered` was added that can be used to determine
    if the instance is clustered.
  - Added the properties `NpEnabled` and `TcpEnabled` ([issue #1161](https://github.com/dsccommunity/SqlServerDsc/issues/1161)).
  - Added the property `UseEnglish` ([issue #1473](https://github.com/dsccommunity/SqlServerDsc/issues/1473)).
- SqlReplication
  - Add integration tests ([issue #755](https://github.com/dsccommunity/SqlServerDsc/issues/755).
- SqlDatabase
  - The property `OwnerName` was added.
- SqlDatabasePermission
  - Now possible to change permissions for database user-defined roles
    (e.g. public) and database application roles ([issue #1498](https://github.com/dsccommunity/SqlServerDsc/issues/1498).
- SqlServerDsc.Common
  - The helper function `Restart-SqlService` was improved to handle Failover
    Clusters better. Now the SQL Server service will only be taken offline
    and back online again if the service is online to begin with.
  - The helper function `Restart-SqlServer` learned the new parameter
    `OwnerNode`. The parameter `OwnerNode` takes an array of Cluster node
    names. Using this parameter the cluster group will only be taken
    offline and back online if the cluster group owner is one specified
    in this parameter.
  - The helper function `Compare-ResourcePropertyState` was improved to
    handle embedded instances by adding a parameter `CimInstanceKeyProperties`
    that can be used to identify the unique parameter for each embedded
    instance in a collection.
  - The helper function `Test-DscPropertyState` was improved to evaluate
    the properties in a single CIM instance or a collection of CIM instances
    by recursively call itself.
  - When the helper function `Test-DscPropertyState` evaluated an array
    the verbose messages was not very descriptive. Instead of outputting
    the side indicator from the compare it now outputs a descriptive
    message.

### Changed

- SqlServerDsc
  - BREAKING CHANGE: Some DSC resources have been renamed ([issue #1540](https://github.com/dsccommunity/SqlServerDsc/issues/1540)).
    - `SqlServerConfiguration` was renamed to `SqlConfiguration`.
    - `SqlServerDatabaseMail` was renamed to `SqlDatabaseMail`.
    - `SqlServerEndpoint` was renamed to `SqlEndpoint`.
    - `SqlServerEndpointPermission` was renamed to `SqlEndpointPermission`.
    - `SqlServerLogin` was renamed to `SqlLogin`.
    - `SqlServerMaxDop` was renamed to `SqlMaxDop`.
    - `SqlServerMemory` was renamed to `SqlMemory`.
    - `SqlServerPermission` was renamed to `SqlPermission`.
    - `SqlServerProtocol` was renamed to `SqlProtocol`.
    - `SqlServerProtocolTcpIp` was renamed to `SqlProtocolTcpIp`.
    - `SqlServerReplication` was renamed to `SqlReplication`.
    - `SqlServerRole` was renamed to `SqlRole`.
    - `SqlServerSecureConnection` was renamed to `SqlSecureConnection`.
  - Changed all resource prefixes from `MSFT_` to `DSC_` ([issue #1496](https://github.com/dsccommunity/SqlServerDsc/issues/1496)).
    _Deprecated resource has not changed prefix._
  - All resources are now using the common module DscResource.Common.
  - When a PR is labelled with 'ready for merge' it is no longer being
    marked as stale if the PR is not merged for 30 days (for example it is
    dependent on something else) ([issue #1504](https://github.com/dsccommunity/SqlServerDsc/issues/1504)).
  - Updated the CI pipeline to use latest version of the module ModuleBuilder.
  - Changed to use the property `NuGetVersionV2` from GitVersion in the
    CI pipeline.
  - The unit tests now run on PowerShell 7 to optimize the total run time.
- SqlServerDsc.Common
  - The helper function `Invoke-InstallationMediaCopy` was changed to
    handle a breaking change in PowerShell 7 ([issue #1530](https://github.com/dsccommunity/SqlServerDsc/issues/1530)).
  - Removed the local helper function `Set-PSModulePath` as it was
    implemented in the module DscResource.Common.
- CommonTestHelper
  - The test helper function `New-SQLSelfSignedCertificate` was changed
    to install the dependent module `PSPKI` through `RequiredModules.psd1`.
- SqlAlwaysOnService
  - BREAKING CHANGE: The parameter `ServerName` is now non-mandatory and
    defaults to `$env:COMPUTERNAME` ([issue #319](https://github.com/dsccommunity/SqlServerDsc/issues/319)).
  - Normalize parameter descriptive text for default values.
- SqlDatabase
  - BREAKING CHANGE: The parameter `ServerName` is now non-mandatory and
    defaults to `$env:COMPUTERNAME` ([issue #319](https://github.com/dsccommunity/SqlServerDsc/issues/319)).
  - BREAKING CHANGE: The non-mandatory parameters was removed from the
    function `Get-TargetResource` since they were not needed.
  - BREAKING CHANGE: The properties `CompatibilityLevel` and `Collation`
    are now only enforced if the are specified in the configuration.
  - Normalize parameter descriptive text for default values.
- SqlDatabaseDefaultLocation
  - BREAKING CHANGE: The parameter `ServerName` is now non-mandatory and
    defaults to `$env:COMPUTERNAME` ([issue #319](https://github.com/dsccommunity/SqlServerDsc/issues/319)).
  - Normalize parameter descriptive text for default values.
- SqlDatabaseOwner
  - BREAKING CHANGE: Database changed to DatabaseName for consistency with
    other modules ([issue #1484](https://github.com/dsccommunity/SqlServerDsc/issues/1484)).
- SqlDatabasePermission
  - BREAKING CHANGE: The parameter `ServerName` is now non-mandatory and
    defaults to `$env:COMPUTERNAME` ([issue #319](https://github.com/dsccommunity/SqlServerDsc/issues/319)).
  - Normalize parameter descriptive text for default values.
  - BREAKING CHANGE: Database changed to DatabaseName for consistency with
    other modules ([issue #1484](https://github.com/dsccommunity/SqlServerDsc/issues/1484)).
  - BREAKING CHANGE: The resource no longer create the database user if
    it does not exist. Use the resource _SqlDatabaseUser_ to enforce that
    the database user exist in the database prior to setting permissions
    using this resource ([issue #848](https://github.com/dsccommunity/SqlServerDsc/issues/848)).
  - BREAKING CHANGE: The resource no longer checks if a login exist so that
    it is possible to set permissions for database users that does not
    have a login, e.g. the database user 'guest' ([issue #1134](https://github.com/dsccommunity/SqlServerDsc/issues/1134)).
  - Updated examples.
  - Added integration tests ([issue #741](https://github.com/dsccommunity/SqlServerDsc/issues/741)).
  - Get-TargetResource will no longer throw an exception if the database
    does not exist.
- SqlDatabaseRecoveryModel
  - BREAKING CHANGE: The parameter `ServerName` is now non-mandatory and
    defaults to `$env:COMPUTERNAME` ([issue #319](https://github.com/dsccommunity/SqlServerDsc/issues/319)).
  - Normalize parameter descriptive text for default values.
- SqlDatabaseRole
  - BREAKING CHANGE: The parameter `ServerName` is now non-mandatory and
    defaults to `$env:COMPUTERNAME` ([issue #319](https://github.com/dsccommunity/SqlServerDsc/issues/319)).
  - Normalize parameter descriptive text for default values.
  - BREAKING CHANGE: Database changed to DatabaseName for consistency with
    other modules ([issue #1484](https://github.com/dsccommunity/SqlServerDsc/issues/1484)).
- SqlDatabaseUser
  - BREAKING CHANGE: The parameter `ServerName` is now non-mandatory and
    defaults to `$env:COMPUTERNAME` ([issue #319](https://github.com/dsccommunity/SqlServerDsc/issues/319)).
  - Normalize parameter descriptive text for default values.
- SqlScript
  - BREAKING CHANGE: The parameter `ServerInstance` is replaced by the two
    parameters `ServerName` and `InstanceName`. The parameter `InstanceName`
    is the only one mandatory which fixes the issue that it was possible to
    run the same script using different host names ([issue #925](https://github.com/dsccommunity/SqlServerDsc/issues/925)).
- SqlScriptQuery
  - BREAKING CHANGE: The parameter `ServerInstance` is replaced by the two
    parameters `ServerName` and `InstanceName`. The parameter `InstanceName`
    is the only one mandatory which fixes the issue that it was possible to
    run the same query using different host names ([issue #925](https://github.com/dsccommunity/SqlServerDsc/issues/925)).
- SqlConfiguration
  - BREAKING CHANGE: The parameter `ServerName` is now non-mandatory and
    defaults to `$env:COMPUTERNAME` ([issue #319](https://github.com/dsccommunity/SqlServerDsc/issues/319)).
  - Normalize parameter descriptive text for default values.
- SqlDatabaseMail
  - Normalize parameter descriptive text for default values.
- SqlEndpoint
  - BREAKING CHANGE: Now the properties are only enforced if they are
    specified in the configuration.
  - Normalize parameter descriptive text for default values.
- SqlEndpointPermission
  - BREAKING CHANGE: The parameter `ServerName` is now non-mandatory and
    defaults to `$env:COMPUTERNAME` ([issue #319](https://github.com/dsccommunity/SqlServerDsc/issues/319)).
  - Normalize parameter descriptive text for default values.
- SqlLogin
  - BREAKING CHANGE: The parameter `ServerName` is now non-mandatory and
    defaults to `$env:COMPUTERNAME` ([issue #319](https://github.com/dsccommunity/SqlServerDsc/issues/319)).
  - Normalize parameter descriptive text for default values.
- SqlRole
  - BREAKING CHANGE: The parameter `ServerName` is now non-mandatory and
    defaults to `$env:COMPUTERNAME` ([issue #319](https://github.com/dsccommunity/SqlServerDsc/issues/319)).
  - Normalize parameter descriptive text for default values.
- SqlServiceAccount
  - BREAKING CHANGE: The parameter `ServerName` is now non-mandatory and
    defaults to `$env:COMPUTERNAME` ([issue #319](https://github.com/dsccommunity/SqlServerDsc/issues/319)).
  - Normalize parameter descriptive text for default values.
- SqlSetup
  - BREAKING CHANGE: Now if the parameter `AgtSvcStartupType` is not specified
    in the configuration the resource will no longer by default add an
    argument to `setup.exe` with a value of `Automatic` for the argument
    `AGTSVCSTARTUPTYPE`. If the parameter `AgtSvcStartupType` is not specified
    in the configuration there will be no setup argument added at all
    ([issue #464](https://github.com/dsccommunity/SqlServerDsc/issues/464)).
  - BREAKING CHANGE: When installing a failover cluster the cluster
    validation is no longer skipped by default. To skip cluster validation
    the configuration must opt-in by specifying the following
    `SkipRule = 'Cluster_VerifyForErrors'` ([issue #335](https://github.com/dsccommunity/SqlServerDsc/issues/335)).
  - BREAKING CHANGE: Now, unless the parameter `SuppressReboot` is set to
    `$true`, the node will be restarted if the setup ends with the
    [error code 3010](https://docs.microsoft.com/en-us/previous-versions/tn-archive/bb418811(v=technet.10)#server-setup-fails-with-code-3010).
    Previously just a warning message was written ([issue #565](https://github.com/dsccommunity/SqlServerDsc/issues/565)).

### Fixed

- SqlServerDsc
  - The regular expression for `minor-version-bump-message` in the file
    `GitVersion.yml` was changed to only raise minor version when the
    commit message contain the word `add`, `adds`, `minor`, `feature`,
    or `features`.
  - Now code coverage is reported to Codecov, and a codecov.yml was added.
  - Updated to support DscResource.Common v0.7.1.
  - Changed to point to CONTRIBUTING.md on master branch to avoid "404 Page not found"
    ([issue #1508](https://github.com/dsccommunity/SqlServerDsc/issues/1508)).
- SqlAGDatabase
  - Fixed unit tests that failed intermittently when running unit tests
    in PowerShell 7 ([issue #1532](https://github.com/dsccommunity/SqlServerDsc/issues/1532)).
  - Minor code style issue changes.
- SqlAgentAlert
  - The parameter `ServerName` now throws when passing an empty string or
    null value (part of [issue #319](https://github.com/dsccommunity/SqlServerDsc/issues/319)).
- SqlAgentFailsafe
  - The parameter `ServerName` now throws when passing an empty string or
    null value (part of [issue #319](https://github.com/dsccommunity/SqlServerDsc/issues/319)).
- SqlAgentOperator
  - The parameter `ServerName` now throws when passing an empty string or
    null value (part of [issue #319](https://github.com/dsccommunity/SqlServerDsc/issues/319)).
- SqlAlias
  - BREAKING CHANGE: The parameter `ServerName` is now non-mandatory to
    prevent ping-pong behavior ([issue #1502](https://github.com/dsccommunity/SqlServerDsc/issues/1502)).
    The `ServerName` is not returned as an empty string when the protocol is
    Named Pipes.
- SqlDatabase
  - Fixed missing parameter `CompatibilityLevel` in the README.md (and
    updated the description in the schema.mof).
- SqlRs
  - Fix typo in the schema parameter `SuppressRestart` description
    and in the parameter description in the `README.md`.
- SqlDatabaseMail
  - The parameter `ServerName` now throws when passing an empty string or
    null value (part of [issue #319](https://github.com/dsccommunity/SqlServerDsc/issues/319)).
- SqlServerEndpoint
  - The parameter `ServerName` now throws when passing an empty string or
    null value (part of [issue #319](https://github.com/dsccommunity/SqlServerDsc/issues/319)).
- SqlEndpoint
  - The parameter `ServerName` now throws when passing an empty string or
    null value (part of [issue #319](https://github.com/dsccommunity/SqlServerDsc/issues/319)).
- SqlPermission
  - The parameter `ServerName` now throws when passing an empty string or
    null value (part of [issue #319](https://github.com/dsccommunity/SqlServerDsc/issues/319)).
- SqlReplication
  - Enhanced the exception handling so it shows the inner exception error
    message that have the actual error that occurred.
  - Corrected the examples.
- SqlSetup
  - Update integration tests to correctly detect sysadmins because of changes
    to the build worker.
  - The property `SqlTempdbLogFileGrowth` and `SqlTempdbFileGrowth` now returns
    the correct values. Previously the value of the growth was wrongly
    divided by 1KB even if the value was in percent. Now the value for growth
    is the sum of the average of MB and average of the percentage.
  - The function `Get-TargetResource` was changed so that the property
    `SQLTempDBDir` will now return the database `tempdb`'s property
    `PrimaryFilePath`.
  - BREAKING CHANGE: Logic that was under feature flag `DetectionSharedFeatures`
    was made the default and old logic that was used to detect shared features
    was removed ([issue #1290](https://github.com/dsccommunity/SqlServerDsc/issues/1290)).
    This was implemented because the previous implementation did not work
    fully with SQL Server 2017.
  - Much of the code was refactored into units (functions) to be easier to test.
    Due to the size of the code the unit tests ran for an abnormal long time,
    after this refactoring the unit tests runs much quicker.

## [13.5.0] - 2020-04-12

### Added

- SqlServerLogin
  - Added `DefaultDatabase` parameter ([issue #1474](https://github.com/dsccommunity/SqlServerDsc/issues/1474)).

### Changed

- SqlServerDsc
  - Update the CI pipeline files.
  - Only run CI pipeline on branch `master` when there are changes to files
    inside the `source` folder.
  - Replaced Microsoft-hosted agent (build image) `win1803` with `windows-2019`
    ([issue #1466](https://github.com/dsccommunity/SqlServerDsc/issues/1466)).

### Fixed

- SqlSetup
  - Refresh PowerShell drive list before attempting to resolve `setup.exe` path
    ([issue #1482](https://github.com/dsccommunity/SqlServerDsc/issues/1482)).
- SqlAG
  - Fix hashtables to align with style guideline ([issue #1437](https://github.com/dsccommunity/SqlServerDsc/issues/1437)).

## [13.4.0] - 2020-03-18

### Added

- SqlDatabase
  - Added ability to manage the Compatibility Level and Recovery Model of a database

### Changed

- SqlServerDsc
  - Azure Pipelines will no longer trigger on changes to just the CHANGELOG.md
    (when merging to master).
  - The deploy step is no longer run if the Azure DevOps organization URL
    does not contain 'dsccommunity'.
  - Changed the VS Code project settings to trim trailing whitespace for
    markdown files too.

## [13.3.0] - 2020-01-17

### Added

- SqlServerDsc
  - Added continuous delivery with a new CI pipeline.
    - Update build.ps1 from latest template.

### Changed

- SqlServerDsc
  - Add .gitattributes file to checkout file correctly with CRLF.
  - Updated .vscode/analyzersettings.psd1 file to correct use PSSA rules
    and custom rules in VS Code.
  - Fix hashtables to align with style guideline ([issue #1437](https://github.com/dsccommunity/SqlServerDsc/issues/1437)).
  - Updated most examples to remove the need for the variable `$ConfigurationData`,
    and fixed style issues.
  - Ignore commit in `GitVersion.yml` to force the correct initial release.
  - Set a display name on all the jobs and tasks in the CI pipeline.
  - Removing file 'Tests.depend.ps1' as it is no longer required.
- SqlServerMaxDop
  - Fix line endings in code which did not use the correct format.
- SqlAlwaysOnService
  - The integration test has been temporarily disabled because when
    the cluster feature is installed it requires a reboot on the
    Windows Server 2019 build worker.
- SqlDatabaseRole
  - Update unit test to have the correct description on the `Describe`-block
    for the test of `Set-TargetResource`.
- SqlServerRole
  - Add support for nested role membership ([issue #1452](https://github.com/dsccommunity/SqlServerDsc/issues/1452))
  - Removed use of case-sensitive Contains() function when evaluating role membership.
    ([issue #1153](https://github.com/dsccommunity/SqlServerDsc/issues/1153))
  - Refactored mocks and unit tests to increase performance. ([issue #979](https://github.com/dsccommunity/SqlServerDsc/issues/979))

### Fixed

- SqlServerDsc
  - Fixed unit tests to call the function `Invoke-TestSetup` outside the
    try-block.
  - Update GitVersion.yml with the correct regular expression.
  - Fix import statement in all tests, making sure it throws if module
    DscResource.Test cannot be imported.
- SqlAlwaysOnService
  - When failing to enable AlwaysOn the resource should now fail with an
    error ([issue #1190](https://github.com/dsccommunity/SqlServerDsc/issues/1190)).
- SqlAgListener
  - Fix IPv6 addresses failing Test-TargetResource after listener creation.

## [13.2.0.0] - 2019-09-18

### Changed

- Changes to SqlServerDsc
  - Fix keywords to lower-case to align with guideline.
  - Fix keywords to have space before a parenthesis to align with guideline.
  - Fix typo in SqlSetup strings ([issue #1419](https://github.com/dsccommunity/SqlServerDsc/issues/1419)).

## [13.1.0.0] - 2019-08-07

### Changed

- Changes to SqlServerDsc
  - New DSC resource SqlAgentFailsafe
  - New DSC resource SqlDatabaseUser ([issue #846](https://github.com/dsccommunity/SqlServerDsc/issues/846)).
    - Adds ability to create database users with more fine-grained control,
      e.g. re-mapping of orphaned logins or a different login. Supports
      creating a user with or without login name, and database users mapped
      to a certificate or asymmetric key.
  - Changes to helper function Invoke-Query
    - Fixes issues in [issue #1355](https://github.com/dsccommunity/SqlServerDsc/issues/1355).
    - Works together with Connect-SQL now.
    - Parameters now match that of Connect-SQL ([issue #1392](https://github.com/dsccommunity/SqlServerDsc/issues/1392)).
    - Can now pass in credentials.
    - Can now pass in 'Microsoft.SqlServer.Management.Smo.Server' object.
    - Can also pipe in 'Microsoft.SqlServer.Management.Smo.Server' object.
    - Can pipe Connect-SQL | Invoke-Query.
    - Added default values to Invoke-Query.
    - Now it will output verbose messages of the query that is run, so it
      not as quiet of what it is doing when a user asks for verbose output
      ([issue #1404](https://github.com/dsccommunity/SqlServerDsc/issues/1404)).
    - It is possible to redact text in the verbose output by providing
      strings in the new parameter `RedactText`.
  - Minor style fixes in unit tests.
  - Changes to helper function Connect-SQL
    - When impersonating WindowsUser credential use the NetworkCredential UserName.
    - Added additional verbose logging.
    - Connect-SQL now uses parameter sets to more intuitive evaluate that
      the correct parameters are used in different scenarios
      ([issue #1403](https://github.com/dsccommunity/SqlServerDsc/issues/1403)).
  - Changes to helper function Connect-SQLAnalysis
    - Parameters now match that of Connect-SQL ([issue #1392](https://github.com/dsccommunity/SqlServerDsc/issues/1392)).
  - Changes to helper function Restart-SqlService
    - Parameters now match that of Connect-SQL ([issue #1392](https://github.com/dsccommunity/SqlServerDsc/issues/1392)).
  - Changes to helper function Restart-ReportingServicesService
    - Parameters now match that of Connect-SQL ([issue #1392](https://github.com/dsccommunity/SqlServerDsc/issues/1392)).
  - Changes to helper function Split-FullSqlInstanceName
    - Parameters and function name changed to use correct casing.
  - Changes to helper function Get-SqlInstanceMajorVersion
    - Parameters now match that of Connect-SQL ([issue #1392](https://github.com/dsccommunity/SqlServerDsc/issues/1392)).
  - Changes to helper function Test-LoginEffectivePermissions
    - Parameters now match that of Connect-SQL ([issue #1392](https://github.com/dsccommunity/SqlServerDsc/issues/1392)).
  - Changes to helper function Test-AvailabilityReplicaSeedingModeAutomatic
    - Parameters now match that of Connect-SQL ([issue #1392](https://github.com/dsccommunity/SqlServerDsc/issues/1392)).
- Changes to SqlServerSecureConnection
  - Forced $Thumbprint to lowercase to fix [issue #1350](https://github.com/dsccommunity/SqlServerDsc/issues/1350).
  - Add parameter SuppressRestart with default value false.
    This allows users to suppress restarts after changes have been made.
    Changes will not take effect until the service has been restarted.
- Changes to SqlSetup
  - Correct minor style violation [issue #1387](https://github.com/dsccommunity/SqlServerDsc/issues/1387).
- Changes to SqlDatabase
  - Get-TargetResource now correctly return `$null` for the collation property
    when the database does not exist ([issue #1395](https://github.com/dsccommunity/SqlServerDsc/issues/1395)).
  - No longer enforces the collation property if the Collation parameter
    is not part of the configuration ([issue #1396](https://github.com/dsccommunity/SqlServerDsc/issues/1396)).
  - Updated resource description in README.md
  - Fix examples to use `PsDscRunAsCredential` ([issue #760](https://github.com/dsccommunity/SqlServerDsc/issues/760)).
  - Added integration tests ([issue #739](https://github.com/dsccommunity/SqlServerDsc/issues/739)).
  - Updated unit tests to the latest template ([issue #1068](https://github.com/dsccommunity/SqlServerDsc/issues/1068)).

## [13.0.0.0] - 2019-06-26

### Changed

- Changes to SqlServerDsc
  - Added SqlAgentAlert resource.
  - Opt-in to the common test 'Common Test - Validation Localization'.
  - Opt-in to the common test 'Common Test - Flagged Script Analyzer Rules'
    ([issue #1101](https://github.com/dsccommunity/SqlServerDsc/issues/1101)).
  - Removed the helper function `New-TerminatingError`, `New-WarningMessage`
    and `New-VerboseMessage` in favor of the the new
    [localization helper functions](https://github.com/dsccommunity/DscResources/blob/master/StyleGuidelines.md#localization).
  - Combine DscResource.LocalizationHelper and DscResource.Common into
    SqlServerDsc.Common ([issue #1357](https://github.com/dsccommunity/SqlServerDsc/issues/1357)).
  - Update Assert-TestEnvironment.ps1 to not error if strict mode is enabled
    and there are no missing dependencies ([issue #1368](https://github.com/dsccommunity/SqlServerDsc/issues/1368)).
- Changes to SqlServerDsc.Common
  - Added StatementTimeout to function 'Connect-SQL' with default 600 seconds (10mins).
  - Added StatementTimeout to function 'Invoke-Query' with default 600 seconds (10mins)
    ([issue #1358](https://github.com/dsccommunity/SqlServerDsc/issues/1358)).
  - Changes to helper function Connect-SQL
    - The function now make it more clear that when using the parameter
      `SetupCredential` is impersonates that user, and by default it does
      not impersonates a user but uses the credential that the resource
      is run as (for example the built-in credential parameter
      `PsDscRunAsCredential`). [@kungfu71186](https://github.com/kungfu71186)
    - Added parameter alias `-DatabaseCredential` for the parameter
      `-SetupCredential`. [@kungfu71186](https://github.com/kungfu71186)
- Changes to SqlAG
  - Added en-US localization.
- Changes to SqlAGReplica
  - Added en-US localization.
  - Improved verbose message output when creating availability group replica,
    removing a availability group replica, and joining the availability
    group replica to the availability group.
- Changes to SqlAlwaysOnService
  - Now outputs the correct verbose message when restarting the service.
- Changes to SqlServerMemory
  - Now outputs the correct verbose messages when calculating the dynamic
    memory, and when limiting maximum memory.
- Changes to SqlServerRole
  - Now outputs the correct verbose message when the members of a role is
    not in desired state.
- Changes to SqlAgentOperator
  - Fix minor issue that when unable to connect to an instance. Instead
    of showing a message saying that connect failed another unrelated
    error message could have been shown, because of an error in the code.
  - Fix typo in test it block.
- Changes to SqlDatabaseRole
  - BREAKING CHANGE: Refactored to enable creation/deletion of the database role
    itself as well as management of the role members. _Note that the resource no
    longer adds database users._ ([issue #845](https://github.com/dsccommunity/SqlServerDsc/issues/845),
    [issue #847](https://github.com/dsccommunity/SqlServerDsc/issues/847),
    [issue #1252](https://github.com/dsccommunity/SqlServerDsc/issues/1252),
    [issue #1339](https://github.com/dsccommunity/SqlServerDsc/issues/1339)).
    [Paul Shamus @pshamus](https://github.com/pshamus)
- Changes to SqlSetup
  - Add an Action type of 'Upgrade'. This will ask setup to do a version
    upgrade where possible ([issue #1368](https://github.com/dsccommunity/SqlServerDsc/issues/1368)).
  - Fix an error when testing for DQS installation ([issue #1368](https://github.com/dsccommunity/SqlServerDsc/issues/1368)).
  - Changed the logic of how default value of FailoverClusterGroupName is
    set since that was preventing the resource to be able to be debugged
    ([issue #448](https://github.com/dsccommunity/SqlServerDsc/issues/448)).
  - Added RSInstallMode parameter ([issue #1163](https://github.com/dsccommunity/SqlServerDsc/issues/1163)).
- Changes to SqlWindowsFirewall
  - Where a version upgrade has changed paths for a database engine, the
    existing firewall rule for that instance will be updated rather than
    another one created ([issue #1368](https://github.com/dsccommunity/SqlServerDsc/issues/1368)).
    Other firewall rules can be fixed to work in the same way later.
- Changes to SqlAGDatabase
  - Added new parameter 'ReplaceExisting' with default false.
    This allows forced restores when a database already exists on secondary.
  - Added StatementTimeout to Invoke-Query to fix Issue#1358
  - Fix issue where calling Get would return an error because the database
    name list may have been returned as a string instead of as a string array
    ([issue #1368](https://github.com/dsccommunity/SqlServerDsc/issues/1368)).

## [12.5.0.0] - 2019-05-15

### Changed

- Changes to SqlServerSecureConnection
  - Updated README and added example for SqlServerSecureConnection,
    instructing users to use the 'SYSTEM' service account instead of
    'LocalSystem'.
- Changes to SqlScript
  - Correctly passes the `$VerbosePreference` to the helper function
    `Invoke-SqlScript` so that `PRINT` statements is outputted correctly
    when verbose output is requested, e.g
    `Start-DscConfiguration -Verbose`.
  - Added en-US localization ([issue #624](https://github.com/dsccommunity/SqlServerDsc/issues/624)).
  - Added additional unit tests for code coverage.
- Changes to SqlScriptQuery
  - Correctly passes the `$VerbosePreference` to the helper function
    `Invoke-SqlScript` so that `PRINT` statements is outputted correctly
    when verbose output is requested, e.g
    `Start-DscConfiguration -Verbose`.
  - Added en-US localization.
  - Added additional unit tests for code coverage.
- Changes to SqlSetup
  - Concatenated Robocopy localization strings ([issue #694](https://github.com/dsccommunity/SqlServerDsc/issues/694)).
  - Made the error message more descriptive when the Set-TargetResource
    function calls the Test-TargetResource function to verify the desired
    state.
- Changes to SqlWaitForAG
  - Added en-US localization ([issue #625](https://github.com/dsccommunity/SqlServerDsc/issues/625)).
- Changes to SqlServerPermission
  - Added en-US localization ([issue #619](https://github.com/dsccommunity/SqlServerDsc/issues/619)).
- Changes to SqlServerMemory
  - Added en-US localization ([issue #617](https://github.com/dsccommunity/SqlServerDsc/issues/617)).
  - No longer will the resource set the MinMemory value if it was provided
    in a configuration that also set the `Ensure` parameter to 'Absent'
    ([issue #1329](https://github.com/dsccommunity/SqlServerDsc/issues/1329)).
  - Refactored unit tests to simplify them add add slightly more code
    coverage.
- Changes to SqlServerMaxDop
  - Added en-US localization ([issue #616](https://github.com/dsccommunity/SqlServerDsc/issues/616)).
- Changes to SqlRS
  - Reporting Services are restarted after changing settings, unless
    `$SuppressRestart` parameter is set ([issue #1331](https://github.com/dsccommunity/SqlServerDsc/issues/1331)).
    `$SuppressRestart` will also prevent Reporting Services restart after initialization.
  - Fixed one of the error handling to use localization, and made the
    error message more descriptive when the Set-TargetResource function
    calls the Test-TargetResource function to verify the desired
    state. _This was done prior to adding full en-US localization_.
  - Fixed ([issue #1258](https://github.com/dsccommunity/SqlServerDsc/issues/1258)).
    When initializing Reporting Services, there is no need to execute `InitializeReportServer`
    CIM method, since executing `SetDatabaseConnection` CIM method initializes
    Reporting Services.
  - [issue #864](https://github.com/dsccommunity/SqlServerDsc/issues/864) SqlRs
    can now initialize SSRS 2017 instances
- Changes to SqlServerLogin
  - Added en-US localization ([issue #615](https://github.com/dsccommunity/SqlServerDsc/issues/615)).
  - Added unit tests to improved code coverage.
- Changes to SqlWindowsFirewall
  - Added en-US localization ([issue #614](https://github.com/dsccommunity/SqlServerDsc/issues/614)).
- Changes to SqlServerEndpoint
  - Added en-US localization ([issue #611](https://github.com/dsccommunity/SqlServerDsc/issues/611)).
- Changes to SqlServerEndpointPermission
  - Added en-US localization ([issue #612](https://github.com/dsccommunity/SqlServerDsc/issues/612)).
- Changes to SqlServerEndpointState
  - Added en-US localization ([issue #613](https://github.com/dsccommunity/SqlServerDsc/issues/613)).
- Changes to SqlDatabaseRole
  - Added en-US localization ([issue #610](https://github.com/dsccommunity/SqlServerDsc/issues/610)).
- Changes to SqlDatabaseRecoveryModel
  - Added en-US localization ([issue #609](https://github.com/dsccommunity/SqlServerDsc/issues/609)).
- Changes to SqlDatabasePermission
  - Added en-US localization ([issue #608](https://github.com/dsccommunity/SqlServerDsc/issues/608)).
- Changes to SqlDatabaseOwner
  - Added en-US localization ([issue #607](https://github.com/dsccommunity/SqlServerDsc/issues/607)).
- Changes to SqlDatabase
  - Added en-US localization ([issue #606](https://github.com/dsccommunity/SqlServerDsc/issues/606)).
- Changes to SqlAGListener
  - Added en-US localization ([issue #604](https://github.com/dsccommunity/SqlServerDsc/issues/604)).
- Changes to SqlAlwaysOnService
  - Added en-US localization ([issue #603](https://github.com/dsccommunity/SqlServerDsc/issues/608)).
- Changes to SqlAlias
  - Added en-US localization ([issue #602](https://github.com/dsccommunity/SqlServerDsc/issues/602)).
  - Removed ShouldProcess for the code, since it has no purpose in a DSC
    resource ([issue #242](https://github.com/dsccommunity/SqlServerDsc/issues/242)).
- Changes to SqlServerReplication
  - Added en-US localization ([issue #620](https://github.com/dsccommunity/SqlServerDsc/issues/620)).
  - Refactored Get-TargetResource slightly so it provide better verbose
    messages.

## [12.4.0.0] - 2019-04-03

### Changed

- Changes to SqlServerDsc
  - Added new resources.
    - SqlRSSetup
  - Added helper module DscResource.Common from the repository
    DscResource.Template.
    - Moved all helper functions from SqlServerDscHelper.psm1 to DscResource.Common.
    - Renamed Test-SqlDscParameterState to Test-DscParameterState.
    - New-TerminatingError error text for a missing localized message now matches
      the output even if the "missing localized message" localized message is
      also missing.
  - Added helper module DscResource.LocalizationHelper from the repository
    DscResource.Template, this replaces the helper module CommonResourceHelper.psm1.
  - Cleaned up unit tests, mostly around loading cmdlet stubs and loading
    classes stubs, but also some tests that were using some odd variants.
  - Fix all integration tests according to issue [PowerShell/DscResource.Template#14](https://github.com/dsccommunity/DscResource.Template/issues/14).
- Changes to SqlServerMemory
  - Updated Cim Class to Win32_ComputerSystem (instead of Win32_PhysicalMemory)
    because the correct memory size was not being detected correctly on Azure VMs
    ([issue #914](https://github.com/dsccommunity/SqlServerDsc/issues/914)).
- Changes to SqlSetup
  - Split integration tests into two jobs, one for running integration tests
    for SQL Server 2016 and another for running integration test for
    SQL Server 2017 ([issue #858](https://github.com/dsccommunity/SqlServerDsc/issues/858)).
  - Localized messages for Master Data Services no longer start and end with
    single quote.
  - When installing features a verbose message is written if a feature is found
    to already be installed. It no longer quietly removes the feature from the
    `/FEATURES` argument.
  - Cleaned up a bit in the tests, removed excessive piping.
  - Fixed minor typo in examples.
  - A new optional parameter `FeatureFlag` parameter was added to control
    breaking changes. Functionality added under a feature flag can be
    toggled on or off, and could be changed later to be the default.
    This way we can also make more of the new functionalities the default
    in the same breaking change release ([issue #1105](https://github.com/dsccommunity/SqlServerDsc/issues/1105)).
  - Added a new way of detecting if the shared feature CONN (Client Tools
    Connectivity, and SQL Client Connectivity SDK), BC (Client Tools
    Backwards Compatibility), and SDK (Client Tools SDK) is installed or
    not. The new functionality is used when the parameter `FeatureFlag`
    is set to `'DetectionSharedFeatures'` ([issue #1105](https://github.com/dsccommunity/SqlServerDsc/issues/1105)).
  - Added a new helper function `Get-InstalledSharedFeatures` to move out
    some of the code from the `Get-TargetResource` to make unit testing
    easier and faster.
  - Changed the logic of 'Build the argument string to be passed to setup' to
    not quote the value if root directory is specified
    ([issue #1254](https://github.com/dsccommunity/SqlServerDsc/issues/1254)).
  - Moved some resource specific helper functions to the new helper module
    DscResource.Common so they can be shared with the new resource SqlRSSetup.
  - Improved verbose messages in Test-TargetResource function to more
    clearly tell if features are already installed or not.
  - Refactored unit tests for the functions Test-TargetResource and
    Set-TargetResource to improve testing speed.
  - Modified the Test-TargetResource and Set-TargetResource to not be
    case-sensitive when comparing feature names. _This was handled
    correctly in real-world scenarios, but failed when running the unit
    tests (and testing casing)._
- Changes to SqlAGDatabase
  - Fix MatchDatabaseOwner to check for CONTROL SERVER, IMPERSONATE LOGIN, or
    CONTROL LOGIN permission in addition to IMPERSONATE ANY LOGIN.
  - Update and fix MatchDatabaseOwner help text.
- Changes to SqlAG
  - Updated documentation on the behavior of defaults as they only apply when
    creating a group.
- Changes to SqlAGReplica
  - AvailabilityMode, BackupPriority, and FailoverMode defaults only apply when
    creating a replica not when making changes to an existing replica. Explicit
    parameters will still change existing replicas ([issue #1244](https://github.com/dsccommunity/SqlServerDsc/issues/1244)).
  - ReadOnlyRoutingList now gets updated without throwing an error on the first
    run ([issue #518](https://github.com/dsccommunity/SqlServerDsc/issues/518)).
  - Test-Resource fixed to report whether ReadOnlyRoutingList desired state
    has been reached correctly ([issue #1305](https://github.com/dsccommunity/SqlServerDsc/issues/1305)).
- Changes to SqlDatabaseDefaultLocation
  - No longer does the Test-TargetResource fail on the second test run
    when the backup file path was changed, and the path was ending with
    a backslash ([issue #1307](https://github.com/dsccommunity/SqlServerDsc/issues/1307)).

## [12.3.0.0] - 2019-02-20

### Changed

- Changes to SqlServerDsc
  - Reverting the change that was made as part of the
    [issue #1260](https://github.com/dsccommunity/SqlServerDsc/issues/1260)
    in the previous release, as it only mitigated the issue, it did not
    solve the issue.
  - Removed the container testing since that broke the integration tests,
    possible due to using excessive amount of memory on the AppVeyor build
    worker. This will make the unit tests to take a bit longer to run
    ([issue #1260](https://github.com/dsccommunity/SqlServerDsc/issues/1260)).
  - The unit tests and the integration tests are now run in two separate
    build workers in AppVeyor. One build worker runs the integration tests,
    while a second build worker runs the unit tests. The build workers runs
    in parallel on paid accounts, but sequentially on free accounts
    ([issue #1260](https://github.com/dsccommunity/SqlServerDsc/issues/1260)).
  - Clean up error handling in some of the integration tests that was
    part of a workaround for a bug in Pester. The bug is resolved, and
    the error handling is not again built into Pester.
  - Speeding up the AppVeyor tests by splitting the common tests in a
    separate build job.
  - Updated the appveyor.yml to have the correct build step, and also
    correct run the build step only in one of the jobs.
  - Update integration tests to use the new integration test template.
  - Added SqlAgentOperator resource.
- Changes to SqlServiceAccount
  - Fixed Get-ServiceObject when searching for Integration Services service.
    Unlike the rest of SQL Server services, the Integration Services service
    cannot be instanced, however you can have multiple versions installed.
    Get-Service object would return the correct service name that you
    are looking for, but it appends the version number at the end. Added
    parameter VersionNumber so the search would return the correct
    service name.
  - Added code to allow for using Managed Service Accounts.
  - Now the correct service type string value is returned by the function
    `Get-TargetResource`. Previously one value was passed in as a parameter
    (e.g. `DatabaseEngine`), but a different string value as returned
    (e.g. `SqlServer`). Now `Get-TargetResource` return the same values
    that can be passed as values in the parameter `ServiceType`
    ([issue #981](https://github.com/dsccommunity/SqlServerDsc/issues/981)).
- Changes to SqlServerLogin
  - Fixed issue in Test-TargetResource to valid password on disabled accounts
    ([issue #915](https://github.com/dsccommunity/SqlServerDsc/issues/915)).
  - Now when adding a login of type SqlLogin, and the SQL Server login mode
    is set to `'Integrated'`, an error is correctly thrown
    ([issue #1179](https://github.com/dsccommunity/SqlServerDsc/issues/1179)).
- Changes to SqlSetup
  - Updated the integration test to stop the named instance while installing
    the other instances to mitigate
    [issue #1260](https://github.com/dsccommunity/SqlServerDsc/issues/1260).
  - Add parameters to configure the 'tempdb' files during the installation of
    the instance. The new parameters are SqlTempdbFileCount, SqlTempdbFileSize,
    SqlTempdbFileGrowth, SqlTempdbLogFileSize and SqlTempdbLogFileGrowth
    ([issue #1167](https://github.com/dsccommunity/SqlServerDsc/issues/1167)).
- Changes to SqlServerEndpoint
  - Add the optional parameter Owner. The default owner remains the login used
    for the creation of the endpoint
    ([issue #1251](https://github.com/dsccommunity/SqlServerDsc/issues/1251)).
    [Maxime Daniou (@mdaniou)](https://github.com/mdaniou)
  - Add integration tests
    ([issue #744](https://github.com/dsccommunity/SqlServerDsc/issues/744)).
    [Maxime Daniou (@mdaniou)](https://github.com/mdaniou)

## [12.2.0.0] - 2019-01-09

### Changed

- Changes to SqlServerDsc
  - During testing in AppVeyor the Build Worker is restarted in the install
    step to make sure the are no residual changes left from a previous SQL
    Server install on the Build Worker done by the AppVeyor Team
    ([issue #1260](https://github.com/dsccommunity/SqlServerDsc/issues/1260)).
  - Code cleanup: Change parameter names of Connect-SQL to align with resources.
  - Updated README.md in the Examples folder.
    - Added a link to the new xADObjectPermissionEntry examples in
      ActiveDirectory, fixed a broken link and a typo.
      [Adam Rush (@adamrushuk)](https://github.com/adamrushuk)
- Change to SqlServerLogin so it doesn't check properties for absent logins.
  - Fix for ([issue #1096](https://github.com/dsccommunity/SqlServerDsc/issues/1096))

## [12.1.0.0] - 2018-10-24

### Changed

- Changes to SqlServerDsc
  - Add support for validating the code with the DSC ResourceKit
    Script Analyzer rules, both in Visual Studio Code and directly using
    `Invoke-ScriptAnalyzer`.
  - Opt-in for common test "Common Tests - Validate Markdown Links".
  - Updated broken links in `\README.md` and in `\Examples\README.md`
  - Opt-in for common test 'Common Tests - Relative Path Length'.
  - Updated the Installation section in the README.md.
  - Updated the Contributing section in the README.md after
    [Style Guideline and Best Practices guidelines](https://github.com/dsccommunity/DscResources/blob/master/StyleGuidelines.md)
    has merged into one document.
  - To speed up testing in AppVeyor, unit tests are now run in two containers.
  - Adding the PowerShell script `Assert-TestEnvironment.ps1` which
    must be run prior to running any unit tests locally with
    `Invoke-Pester`.
    Read more in the specific contributing guidelines, under the section
    [Unit Tests](https://github.com/dsccommunity/SqlServerDsc/blob/dev/CONTRIBUTING.md#unit-tests).
- Changes to SqlServerDscHelper
  - Fix style guideline lint errors.
  - Changes to Connect-SQL
    - Adding verbose message in Connect-SQL so it
      now shows the username that is connecting.
  - Changes to Import-SQLPS
    - Fixed so that when importing SQLPS it imports
      using the path (and not the .psd1 file).
    - Fixed so that the verbose message correctly
      shows the name, version and path when importing
      the module SQLPS (it did show correctly for the
      SqlServer module).
- Changes to SqlAg, SqlAGDatabase, and SqlAGReplica examples
  - Included configuration for SqlAlwaysOnService to enable
    High Availability Disaster Recovery on each node to avoid confusion
    ([issue #1182](https://github.com/dsccommunity/SqlServerDsc/issues/1182)).
- Changes to SqlServerDatabaseMail
  - Minor update to Ensure parameter description in the README.md.
- Changes to Write-ModuleStubFile.ps1
  - Create aliases for cmdlets in the stubbed module which have aliases
    ([issue #1224](https://github.com/dsccommunity/SqlServerDsc/issues/1224)).
    [Dan Reist (@randomnote1)](https://github.com/randomnote1)
  - Use a string builder to build the function stubs.
  - Fixed formatting issues for the function to work with modules other
    than SqlServer.
- New DSC resource SqlServerSecureConnection
  - New resource to configure a SQL Server instance for encrypted SQL
    connections.
- Changes to SqlAlwaysOnService
  - Updated integration tests to use NetworkingDsc
    ([issue #1129](https://github.com/dsccommunity/SqlServerDsc/issues/1129)).
- Changes to SqlServiceAccount
  - Fix unit tests that didn't mock some of the calls. It no longer fail
    when a SQL Server installation is not present on the node running the
    unit test ([issue #983](https://github.com/dsccommunity/SqlServerDsc/issues/983)).

## [12.0.0.0] - 2018-09-05

### Changed

- Changes to SqlServerDatabaseMail
  - DisplayName is now properly treated as display name
    for the originating email address ([issue #1200](https://github.com/dsccommunity/SqlServerDsc/issue/1200)).
    [Nick Reilingh (@NReilingh)](https://github.com/NReilingh)
    - DisplayName property now defaults to email address instead of server name.
    - Minor improvements to documentation.
- Changes to SqlAGDatabase
  - Corrected reference to "PsDscRunAsAccount" in documentation
    ([issue #1199](https://github.com/dsccommunity/SqlServerDsc/issues/1199)).
    [Nick Reilingh (@NReilingh)](https://github.com/NReilingh)
- Changes to SqlDatabaseOwner
  - BREAKING CHANGE: Support multiple instances on the same node.
    The parameter InstanceName is now Key and cannot be omitted
    ([issue #1197](https://github.com/dsccommunity/SqlServerDsc/issues/1197)).
- Changes to SqlSetup
  - Added new parameters to allow to define the startup types for the Sql Engine
    service, the Agent service, the Analysis service and the Integration Service.
    The new optional parameters are respectively SqlSvcStartupType, AgtSvcStartupType,
    AsSvcStartupType, IsSvcStartupType and RsSvcStartupType ([issue #1165](https://github.com/dsccommunity/SqlServerDsc/issues/1165).
    [Maxime Daniou (@mdaniou)](https://github.com/mdaniou)

## [11.4.0.0] - 2018-07-25

### Changed

- Changes to SqlServerDsc
  - Updated helper function Restart-SqlService to have to new optional parameters
    `SkipClusterCheck` and `SkipWaitForOnline`. This was to support more aspects
    of the resource SqlServerNetwork.
  - Updated helper function `Import-SQLPSModule`
    - To only import module if the
      module does not exist in the session.
    - To always import the latest version of 'SqlServer' or 'SQLPS' module, if
      more than one version exist on the target node. It will still prefer to
      use 'SqlServer' module.
  - Updated all the examples and integration tests to not use
    `PSDscAllowPlainTextPassword`, so examples using credentials or
    passwords by default are secure.
- Changes to SqlAlwaysOnService
  - Integration tests was updated to handle new IPv6 addresses on the AppVeyor
    build worker ([issue #1155](https://github.com/dsccommunity/SqlServerDsc/issues/1155)).
- Changes to SqlServerNetwork
  - Refactor SqlServerNetwork to not load assembly from GAC ([issue #1151](https://github.com/dsccommunity/SqlServerDsc/issues/1151)).
  - The resource now supports restarting the SQL Server service when both
    enabling and disabling the protocol.
  - Added integration tests for this resource
    ([issue #751](https://github.com/dsccommunity/SqlServerDsc/issues/751)).
- Changes to SqlAG
  - Removed excess `Import-SQLPSModule` call.
- Changes to SqlSetup
  - Now after a successful install the "SQL PowerShell module" is reevaluated and
    forced to be reimported into the session. This is to support that a never
    version of SQL Server was installed side-by-side so that SQLPS module should
    be used instead.

## [11.3.0.0] - 2018-06-13

### Changed

- Changes to SqlServerDsc
  - Moved decoration for integration test to resolve a breaking change in
    DscResource.Tests.
  - Activated the GitHub App Stale on the GitHub repository.
  - Added a CODE\_OF\_CONDUCT.md with the same content as in the README.md
    [issue #939](https://github.com/dsccommunity/SqlServerDsc/issues/939).
  - New resources:
    - Added SqlScriptQueryResource. [Chase Wilson (@chasewilson)](https://github.com/chasewilson)
  - Fix for issue #779 [Paul Kelly (@prkelly)](https://github.com/prkelly)

## [11.2.0.0] - 2018-05-02

- Changes to SqlServerDsc
  - Added new test helper functions in the CommonTestHelpers module. These are used
    by the integration tests.
    - **New-IntegrationLoopbackAdapter:** Installs the PowerShell module
      'LoopbackAdapter' from PowerShell Gallery and creates a new network
      loopback adapter.
    - **Remove-IntegrationLoopbackAdapter:** Removes a new network loopback adapter.
    - **Get-NetIPAddressNetwork:** Returns the IP network address from an IPv4 address
      and prefix length.
  - Enabled PSSA rule violations to fail build in the CI environment.
  - Renamed SqlServerDsc.psd1 to be consistent
    ([issue #1116](https://github.com/dsccommunity/SqlServerDsc/issues/1116)).
    [Glenn Sarti (@glennsarti)](https://github.com/glennsarti)
- Changes to Unit Tests
  - Updated
    the following resources unit test template to version 1.2.1
    - SqlWaitForAG ([issue #1088](https://github.com/dsccommunity/SqlServerDsc/issues/1088)).
      [Michael Fyffe (@TraGicCode)](https://github.com/TraGicCode)
- Changes to SqlAlwaysOnService
  - Updated the integration tests to use a loopback adapter to be less intrusive
    in the build worker environment.
  - Minor code cleanup in integration test, fixed the scope on variable.
- Changes to SqlSetup
  - Updated the integration tests to stop some services after each integration test.
    This is to save memory on the AppVeyor build worker.
  - Updated the integration tests to use a SQL Server 2016 Service Pack 1.
  - Fixed Script Analyzer rule error.
- Changes to SqlRS
  - Updated the integration tests to stop the Reporting Services service after
    the integration test. This is to save memory on the AppVeyor build worker.
  - The helper function `Restart-ReportingServicesService` should no longer timeout
    when restarting the service ([issue #1114](https://github.com/dsccommunity/SqlServerDsc/issues/1114)).
- Changes to SqlServiceAccount
  - Updated the integration tests to stop some services after each integration test.
    This is to save memory on the AppVeyor build worker.
- Changes to SqlServerDatabaseMail
  - Fixed Script Analyzer rule error.

## [11.1.0.0] - 2018-03-21

### Changed

- Changes to SqlServerDsc
  - Updated the PULL\_REQUEST\_TEMPLATE with an improved task list and modified
    some text to be clearer ([issue #973](https://github.com/dsccommunity/SqlServerDsc/issues/973)).
  - Updated the ISSUE_TEMPLATE to hopefully be more intuitive and easier to use.
  - Added information to ISSUE_TEMPLATE that issues must be reproducible in
    SqlServerDsc resource module (if running the older xSQLServer resource module)
    ([issue #1036](https://github.com/dsccommunity/SqlServerDsc/issues/1036)).
  - Updated ISSUE_TEMPLATE.md with a note about sensitive information ([issue #1092](https://github.com/dsccommunity/SqlServerDsc/issues/1092)).
- Changes to SqlServerLogin
  - [Claudio Spizzi (@claudiospizzi)](https://github.com/claudiospizzi): Fix password
    test fails for nativ sql users ([issue #1048](https://github.com/dsccommunity/SqlServerDsc/issues/1048)).
- Changes to SqlSetup
  - [Michael Fyffe (@TraGicCode)](https://github.com/TraGicCode): Clarify usage
    of 'SecurityMode' along with adding parameter validations for the only 2
    supported values ([issue #1010](https://github.com/dsccommunity/SqlServerDsc/issues/1010)).
  - Now accounts containing '$' will be able to be used for installing
    SQL Server. Although, if the account ends with '$' it is considered a
    Managed Service Account ([issue #1055](https://github.com/dsccommunity/SqlServerDsc/issues/1055)).
- Changes to Integration Tests
  - [Michael Fyffe (@TraGicCode)](https://github.com/TraGicCode): Replace xStorage
    dsc resource module with StorageDsc ([issue #1038](https://github.com/dsccommunity/SqlServerDsc/issues/1038)).
- Changes to Unit Tests
  - [Michael Fyffe (@TraGicCode)](https://github.com/TraGicCode): Updated
    the following resources unit test template to version 1.2.1
    - SqlAlias ([issue #999](https://github.com/dsccommunity/SqlServerDsc/issues/999)).
    - SqlWindowsFirewall ([issue #1089](https://github.com/dsccommunity/SqlServerDsc/issues/1089)).

## [11.0.0.0] - 2018-02-07

### Changed

- Changes to SqlServerDsc
  - BREAKING CHANGE: Resource SqlRSSecureConnectionLevel was remove
    ([issue #990](https://github.com/dsccommunity/SqlServerDsc/issues/990)).
    The parameter that was set using that resource has been merged into resource
    SqlRS as the parameter UseSsl. The UseSsl parameter is of type boolean. This
    change was made because from SQL Server 2008 R2 this value is made an on/off
    switch. Read more in the article [ConfigurationSetting Method - SetSecureConnectionLevel](https://docs.microsoft.com/en-us/sql/reporting-services/wmi-provider-library-reference/configurationsetting-method-setsecureconnectionlevel).
  - Updated so that named parameters are used for New-Object cmdlet. This was
    done to follow the style guideline.
  - Updated manifest and license to reflect the new year
    ([issue #965](https://github.com/dsccommunity/SqlServerDsc/issues/965)).
  - Added a README.md under Tests\Integration to help contributors to write
    integration tests.
  - Added 'Integration tests' section in the CONTRIBUTING.md.
  - The complete examples were removed. They were no longer accurate and some
    referenced resources that no longer exist. Accurate examples can be found
    in each specific resource example folder. Examples for installing Failover Cluster
    can be found in the resource examples folders in the xFailOverCluster
    resource module ([issue #462](https://github.com/dsccommunity/SqlServerDsc/issues/462)).
  - A README.md was created under the Examples folder to be used as reference how
    to install certain scenarios ([issue #462](https://github.com/dsccommunity/SqlServerDsc/issues/462)).
  - Removed the local specific common test for compiling examples in this repository
    and instead opted-in for the common test in the 'DscResource.Tests' repository
    ([issue #669](https://github.com/dsccommunity/SqlServerDsc/issues/669)).
  - Added new resource SqlServerDatabaseMail for configuring SQL Server
    Database Mail ([issue #155](https://github.com/dsccommunity/SqlServerDsc/issues/155)).
  - Updated the helper function Test-SQLDscParameterState to handle the
    data type UInt16.
  - Fixed typo in SqlServerDscCommon.Tests.
  - Updated README.md with known issue section for each resource.
  - Resources that did not have a description in the README.md now has one.
  - Resources that missed links to the examples in the README.md now has those
    links.
  - Style changes in all examples, removing type [System.Management.Automation.Credential()]
    from credential parameters ([issue #1003](https://github.com/dsccommunity/SqlServerDsc/issues/1003)),
    and renamed the credential parameter so it is not using abbreviation.
  - Updated the security token for AppVeyor status badge in README.md. When we
    renamed the repository the security token was changed
    ([issue #1012](https://github.com/dsccommunity/SqlServerDsc/issues/1012)).
  - Now the helper function Restart-SqlService, after restarting the SQL Server
    service, does not return until it can connect to the SQL Server instance, and
    the instance returns status 'Online' ([issue #1008](https://github.com/dsccommunity/SqlServerDsc/issues/1008)).
    If it fails to connect within the timeout period (defaults to 120 seconds) it
    throws an error.
  - Fixed typo in comment-base help for helper function Test-AvailabilityReplicaSeedingModeAutomatic.
  - Style cleanup in helper functions and tests.
- Changes to SqlAG
  - Fixed typos in tests.
  - Style cleanup in code and tests.
- Changes to SqlAGDatabase
  - Style cleanup in code and tests.
- Changes to SqlAGListener
  - Fixed typo in comment-based help.
  - Style cleanup in code and tests.
- Changes to SqlAGReplica
  - Minor code style cleanup. Removed unused variable and instead piped the cmdlet
    Join-SqlAvailabilityGroup to Out-Null.
  - Fixed minor typos in comment-based help.
  - Fixed minor typos in comment.
  - Style cleanup in code and tests.
  - Updated description for parameter Name in README.md and in comment-based help
    ([issue #1034](https://github.com/dsccommunity/SqlServerDsc/issues/1034)).
- Changes to SqlAlias
  - Fixed issue where exception was thrown if reg keys did not exist
    ([issue #949](https://github.com/dsccommunity/SqlServerDsc/issues/949)).
  - Style cleanup in tests.
- Changes to SqlAlwaysOnService
  - Refactor integration tests slightly to improve run time performance
    ([issue #1001](https://github.com/dsccommunity/SqlServerDsc/issues/1001)).
  - Style cleanup in code and tests.
- Changes to SqlDatabase
  - Fix minor Script Analyzer warning.
- Changes to SqlDatabaseDefaultLocation
  - Refactor integration tests slightly to improve run time performance
    ([issue #1001](https://github.com/dsccommunity/SqlServerDsc/issues/1001)).
  - Minor style cleanup of code in tests.
- Changes to SqlDatabaseRole
  - Style cleanup in tests.
- Changes to SqlRS
  - Replaced Get-WmiObject with Get-CimInstance to fix Script Analyzer warnings
    ([issue #264](https://github.com/dsccommunity/SqlServerDsc/issues/264)).
  - Refactored the resource to use Invoke-CimMethod.
  - Added parameter UseSsl which when set to $true forces connections to the
    Reporting Services to use SSL when connecting ([issue #990](https://github.com/dsccommunity/SqlServerDsc/issues/990)).
  - Added complete example for SqlRS (based on the integration tests)
    ([issue #634](https://github.com/dsccommunity/SqlServerDsc/issues/634)).
  - Refactor integration tests slightly to improve run time performance
    ([issue #1001](https://github.com/dsccommunity/SqlServerDsc/issues/1001)).
  - Style cleanup in code and tests.
- Changes to SqlScript
  - Style cleanup in tests.
  - Updated examples.
  - Added integration tests.
  - Fixed minor typos in comment-based help.
  - Added new example based on integration test.
- Changes to SqlServerConfiguration
  - Fixed minor typos in comment-based help.
  - Now the verbose message say what option is changing and to what value
    ([issue #1014](https://github.com/dsccommunity/SqlServerDsc/issues/1014)).
  - Changed the RestartTimeout parameter from type SInt32 to type UInt32.
  - Added localization ([issue #605](https://github.com/dsccommunity/SqlServerDsc/issues/605)).
  - Style cleanup in code and tests.
- Changes to SqlServerEndpoint
  - Updated README.md with links to the examples
    ([issue #504](https://github.com/dsccommunity/SqlServerDsc/issues/504)).
  - Style cleanup in tests.
- Changes to SqlServerLogin
  - Added integration tests ([issue #748](https://github.com/dsccommunity/SqlServerDsc/issues/748)).
  - Minor code style cleanup.
  - Removed unused variable and instead piped the helper function Connect-SQL to
    Out-Null.
  - Style cleanup in tests.
- Changes to SqlServerMaxDop
  - Minor style changes in the helper function Get-SqlDscDynamicMaxDop.
- Changes to SqlServerMemory
  - Style cleanup in code and tests.
- Changes to SqlServerPermission
  - Fixed minor typos in comment-based help.
  - Style cleanup in code.
- Changes to SqlServerReplication
  - Fixed minor typos in verbose messages.
  - Style cleanup in tests.
- Changes to SqlServerNetwork
  - Added sysadmin account parameter usage to the examples.
- Changes to SqlServerReplication
  - Fix Script Analyzer warning ([issue #263](https://github.com/dsccommunity/SqlServerDsc/issues/263)).
- Changes to SqlServerRole
  - Added localization ([issue #621](https://github.com/dsccommunity/SqlServerDsc/issues/621)).
  - Added integration tests ([issue #756](https://github.com/dsccommunity/SqlServerDsc/issues/756)).
  - Updated example to add two server roles in the same configuration.
  - Style cleanup in tests.
- Changes to SqlServiceAccount
  - Default services are now properly detected
    ([issue #930](https://github.com/dsccommunity/SqlServerDsc/issues/930)).
  - Made the description of parameter RestartService more descriptive
    ([issue #960](https://github.com/dsccommunity/SqlServerDsc/issues/960)).
  - Added a read-only parameter ServiceAccountName so that the service account
    name is correctly returned as a string ([issue #982](https://github.com/dsccommunity/SqlServerDsc/issues/982)).
  - Added integration tests ([issue #980](https://github.com/dsccommunity/SqlServerDsc/issues/980)).
  - The timing issue that the resource returned before SQL Server service was
    actually restarted has been solved by a change in the helper function
    Restart-SqlService ([issue #1008](https://github.com/dsccommunity/SqlServerDsc/issues/1008)).
    Now Restart-SqlService waits for the instance to return status 'Online' or
    throws an error saying it failed to connect within the timeout period.
  - Style cleanup in code and tests.
- Changes to SqlSetup
  - Added parameter `ASServerMode` to support installing Analysis Services in
    Multidimensional mode, Tabular mode and PowerPivot mode
    ([issue #388](https://github.com/dsccommunity/SqlServerDsc/issues/388)).
  - Added integration tests for testing Analysis Services Multidimensional mode
    and Tabular mode.
  - Cleaned up integration tests.
  - Added integration tests for installing a default instance of Database Engine.
  - Refactor integration tests slightly to improve run time performance
    ([issue #1001](https://github.com/dsccommunity/SqlServerDsc/issues/1001)).
  - Added PSSA rule 'PSUseDeclaredVarsMoreThanAssignments' override in the
    function Set-TargetResource for the variable $global:DSCMachineStatus.
  - Style cleanup in code and tests.
- Changes to SqlWaitForAG
  - Style cleanup in code.
- Changes to SqlWindowsFirewall
  - Fixed minor typos in comment-based help.
  - Style cleanup in code.

## [10.0.0.0] - 2017-12-14

### Changed

- BREAKING CHANGE: Resource module has been renamed to SqlServerDsc
  ([issue #916](https://github.com/dsccommunity/SqlServerDsc/issues/916)).
- BREAKING CHANGE: Significant rename to reduce length of resource names
  - See [issue #851](https://github.com/dsccommunity/SqlServerDsc/issues/851)
    for a complete table mapping rename changes.
  - Impact to all resources.
- Changes to CONTRIBUTING.md
  - Added details to the naming convention used in SqlServerDsc.
- Changes to SqlServerDsc
  - The examples in the root of the Examples folder are obsolete. A note was
    added to the comment-based help in each example stating it is obsolete.
    This is a temporary measure until they are replaced
    ([issue #904](https://github.com/dsccommunity/SqlServerDsc/issues/904)).
  - Added new common test (regression test) for validating the long path
    issue for compiling resources in Azure Automation.
  - Fix resources in alphabetical order in README.md ([issue #908](https://github.com/dsccommunity/SqlServerDsc/issues/908)).
- Changes to SqlAG
  - BREAKING CHANGE: Parameters SQLServer and SQLInstanceName has been renamed
    to ServerName and InstanceName respectively
    ([issue #308](https://github.com/dsccommunity/SqlServerDsc/issues/308)).
  - BREAKING CHANGE: The read-only property SQLServerNetName was removed in favor
    of EndpointHostName ([issue #924](https://github.com/dsccommunity/SqlServerDsc/issues/924)).
    Get-TargetResource will now return the value of property [NetName](https://docs.microsoft.com/en-us/dotnet/api/microsoft.sqlserver.management.smo.server.netname)
    for the property EndpointHostName.
- Changes to SqlAGDatabase
  - BREAKING CHANGE: Parameters SQLServer and SQLInstanceName has been renamed
    to ServerName and InstanceName respectively
    ([issue #308](https://github.com/dsccommunity/SqlServerDsc/issues/308)).
  - Changed the Get-MatchingDatabaseNames function to be case insensitive when
    matching database names ([issue #912](https://github.com/dsccommunity/SqlServerDsc/issues/912)).
- Changes to SqlAGListener
  - BREAKING CHANGE: Parameter NodeName has been renamed to ServerName
    ([issue #308](https://github.com/dsccommunity/SqlServerDsc/issues/308)).
- Changes to SqlAGReplica
  - BREAKING CHANGE: Parameters SQLServer and SQLInstanceName has been renamed
    to ServerName and InstanceName respectively
    ([issue #308](https://github.com/dsccommunity/SqlServerDsc/issues/308)).
  - BREAKING CHANGE: Parameters PrimaryReplicaSQLServer and PrimaryReplicaSQLInstanceName
    has been renamed to PrimaryReplicaServerName and PrimaryReplicaInstanceName
    respectively ([issue #922](https://github.com/dsccommunity/SqlServerDsc/issues/922)).
  - BREAKING CHANGE: The read-only property SQLServerNetName was removed in favor
    of EndpointHostName ([issue #924](https://github.com/dsccommunity/SqlServerDsc/issues/924)).
    Get-TargetResource will now return the value of property [NetName](https://docs.microsoft.com/en-us/dotnet/api/microsoft.sqlserver.management.smo.server.netname)
    for the property EndpointHostName.
- Changes to SqlAlwaysOnService
  - BREAKING CHANGE: Parameters SQLServer and SQLInstanceName has been renamed
    to ServerName and InstanceName respectively
    ([issue #308](https://github.com/dsccommunity/SqlServerDsc/issues/308)).
- Changes to SqlDatabase
  - BREAKING CHANGE: Parameters SQLServer and SQLInstanceName has been renamed
    to ServerName and InstanceName respectively
    ([issue #308](https://github.com/dsccommunity/SqlServerDsc/issues/308)).
- Changes SqlDatabaseDefaultLocation
  - BREAKING CHANGE: Parameters SQLServer and SQLInstanceName has been renamed
    to ServerName and InstanceName respectively
    ([issue #308](https://github.com/dsccommunity/SqlServerDsc/issues/308)).
- Changes to SqlDatabaseOwner
  - BREAKING CHANGE: Parameters SQLServer and SQLInstanceName has been renamed
    to ServerName and InstanceName respectively
    ([issue #308](https://github.com/dsccommunity/SqlServerDsc/issues/308)).
- Changes to SqlDatabasePermission
  - BREAKING CHANGE: Parameters SQLServer and SQLInstanceName has been renamed
    to ServerName and InstanceName respectively
    ([issue #308](https://github.com/dsccommunity/SqlServerDsc/issues/308)).
- Changes to SqlDatabaseRecoveryModel
  - BREAKING CHANGE: Parameters SQLServer and SQLInstanceName has been renamed
    to ServerName and InstanceName respectively
    ([issue #308](https://github.com/dsccommunity/SqlServerDsc/issues/308)).
- Changes to SqlDatabaseRole
  - BREAKING CHANGE: Parameters SQLServer and SQLInstanceName has been renamed
    to ServerName and InstanceName respectively
    ([issue #308](https://github.com/dsccommunity/SqlServerDsc/issues/308)).
- Changes to SqlRS
  - BREAKING CHANGE: Parameters RSSQLServer and RSSQLInstanceName has been renamed
    to DatabaseServerName and DatabaseInstanceName respectively
    ([issue #923](https://github.com/dsccommunity/SqlServerDsc/issues/923)).
- Changes to SqlServerConfiguration
  - BREAKING CHANGE: Parameters SQLServer and SQLInstanceName has been renamed
    to ServerName and InstanceName respectively
    ([issue #308](https://github.com/dsccommunity/SqlServerDsc/issues/308)).
- Changes to SqlServerEndpoint
  - BREAKING CHANGE: Parameters SQLServer and SQLInstanceName has been renamed
    to ServerName and InstanceName respectively
    ([issue #308](https://github.com/dsccommunity/SqlServerDsc/issues/308)).
- Changes to SqlServerEndpointPermission
  - BREAKING CHANGE: Parameter NodeName has been renamed to ServerName
    ([issue #308](https://github.com/dsccommunity/SqlServerDsc/issues/308)).
  - Now the examples files have a shorter name so that resources will not fail
    to compile in Azure Automation ([issue #934](https://github.com/dsccommunity/SqlServerDsc/issues/934)).
- Changes to SqlServerEndpointState
  - BREAKING CHANGE: Parameter NodeName has been renamed to ServerName
    ([issue #308](https://github.com/dsccommunity/SqlServerDsc/issues/308)).
- Changes to SqlServerLogin
  - BREAKING CHANGE: Parameters SQLServer and SQLInstanceName has been renamed
    to ServerName and InstanceName respectively
    ([issue #308](https://github.com/dsccommunity/SqlServerDsc/issues/308)).
- Changes to SqlServerMaxDop
  - BREAKING CHANGE: Parameters SQLServer and SQLInstanceName has been renamed
    to ServerName and InstanceName respectively
    ([issue #308](https://github.com/dsccommunity/SqlServerDsc/issues/308)).
- Changes to SqlServerMemory
  - BREAKING CHANGE: Parameters SQLServer and SQLInstanceName has been renamed
    to ServerName and InstanceName respectively
    ([issue #308](https://github.com/dsccommunity/SqlServerDsc/issues/308)).
- Changes to SqlServerNetwork
  - BREAKING CHANGE: Parameters SQLServer has been renamed to ServerName
    ([issue #308](https://github.com/dsccommunity/SqlServerDsc/issues/308)).
- Changes to SqlServerPermission
  - BREAKING CHANGE: Parameter NodeName has been renamed to ServerName
    ([issue #308](https://github.com/dsccommunity/SqlServerDsc/issues/308)).
- Changes to SqlServerRole
  - BREAKING CHANGE: Parameters SQLServer and SQLInstanceName has been renamed
    to ServerName and InstanceName respectively
    ([issue #308](https://github.com/dsccommunity/SqlServerDsc/issues/308)).
- Changes to SqlServerServiceAccount
  - BREAKING CHANGE: Parameters SQLServer and SQLInstanceName has been renamed
    to ServerName and InstanceName respectively
    ([issue #308](https://github.com/dsccommunity/SqlServerDsc/issues/308)).

## [9.0.0.0] - 2017-11-15

### Changed

- Changes to xSQLServer
  - Updated Pester syntax to v4
  - Fixes broken links to issues in the CHANGELOG.md.
- Changes to xSQLServerDatabase
  - Added parameter to specify collation for a database to be different from server
    collation ([issue #767](https://github.com/dsccommunity/SqlServerDsc/issues/767)).
  - Fixed unit tests for Get-TargetResource to ensure correctly testing return
    values ([issue #849](https://github.com/dsccommunity/SqlServerDsc/issues/849))
- Changes to xSQLServerAlwaysOnAvailabilityGroup
  - Refactored the unit tests to allow them to be more user friendly and to test
    additional SQLServer variations.
    - Each test will utilize the Import-SQLModuleStub to ensure the correct
      module is loaded ([issue #784](https://github.com/dsccommunity/SqlServerDsc/issues/784)).
  - Fixed an issue when setting the SQLServer parameter to a Fully Qualified
    Domain Name (FQDN) ([issue #468](https://github.com/dsccommunity/SqlServerDsc/issues/468)).
  - Fixed the logic so that if a parameter is not supplied to the resource, the
    resource will not attempt to apply the defaults on subsequent checks
    ([issue #517](https://github.com/dsccommunity/SqlServerDsc/issues/517)).
  - Made the resource cluster aware. When ProcessOnlyOnActiveNode is specified,
    the resource will only determine if a change is needed if the target node
    is the active host of the SQL Server instance ([issue #868](https://github.com/dsccommunity/SqlServerDsc/issues/868)).
- Changes to xSQLServerAlwaysOnAvailabilityGroupDatabaseMembership
  - Made the resource cluster aware. When ProcessOnlyOnActiveNode is specified,
    the resource will only determine if a change is needed if the target node
    is the active host of the SQL Server instance ([issue #869](https://github.com/dsccommunity/SqlServerDsc/issues/869)).
- Changes to xSQLServerAlwaysOnAvailabilityGroupReplica
  - Made the resource cluster aware. When ProcessOnlyOnActiveNode is specified,
    the resource will only determine if a change is needed if the target node is
    the active host of the SQL Server instance ([issue #870](https://github.com/dsccommunity/SqlServerDsc/issues/870)).
- Added the CommonTestHelper.psm1 to store common testing functions.
  - Added the Import-SQLModuleStub function to ensure the correct version of the
    module stubs are loaded ([issue #784](https://github.com/dsccommunity/SqlServerDsc/issues/784)).
- Changes to xSQLServerMemory
  - Made the resource cluster aware. When ProcessOnlyOnActiveNode is specified,
    the resource will only determine if a change is needed if the target node
    is the active host of the SQL Server instance ([issue #867](https://github.com/dsccommunity/SqlServerDsc/issues/867)).
- Changes to xSQLServerNetwork
  - BREAKING CHANGE: Renamed parameter TcpDynamicPorts to TcpDynamicPort and
    changed type to Boolean ([issue #534](https://github.com/dsccommunity/SqlServerDsc/issues/534)).
  - Resolved issue when switching from dynamic to static port.
    configuration ([issue #534](https://github.com/dsccommunity/SqlServerDsc/issues/534)).
  - Added localization (en-US) for all strings in resource and unit tests
    ([issue #618](https://github.com/dsccommunity/SqlServerDsc/issues/618)).
  - Updated examples to reflect new parameters.
- Changes to xSQLServerRSConfig
  - Added examples
- Added resource
  - xSQLServerDatabaseDefaultLocation
    ([issue #656](https://github.com/dsccommunity/SqlServerDsc/issues/656))
- Changes to xSQLServerEndpointPermission
  - Fixed a problem when running the tests locally in a PowerShell console it
    would ask for parameters ([issue #897](https://github.com/dsccommunity/SqlServerDsc/issues/897)).
- Changes to xSQLServerAvailabilityGroupListener
  - Fixed a problem when running the tests locally in a PowerShell console it
    would ask for parameters ([issue #897](https://github.com/dsccommunity/SqlServerDsc/issues/897)).
- Changes to xSQLServerMaxDop
  - Made the resource cluster aware. When ProcessOnlyOnActiveNode is specified,
    the resource will only determine if a change is needed if the target node
    is the active host of the SQL Server instance ([issue #882](https://github.com/dsccommunity/SqlServerDsc/issues/882)).

## [8.2.0.0] - 2017-10-05

### Changed

- Changes to xSQLServer
  - Updated appveyor.yml so that integration tests run in order and so that
    the SQLPS module folders are renamed to not disturb the units test, but
    can be renamed back by the integration tests xSQLServerSetup so that the
    integration tests can run successfully
    ([issue #774](https://github.com/dsccommunity/SqlServerDsc/issues/774)).
  - Changed so the maximum version to be installed is 4.0.6.0, when running unit
    tests in AppVeyor. Quick fix until we can resolve the unit tests (see
    [issue #807](https://github.com/dsccommunity/SqlServerDsc/issues/807)).
  - Moved the code block, that contains workarounds in appveyor.yml, so it is run
    during the install phase instead of the test phase.
  - Fix problem with tests breaking with Pester 4.0.7 ([issue #807](https://github.com/dsccommunity/SqlServerDsc/issues/807)).
- Changes to xSQLServerHelper
  - Changes to Connect-SQL and Import-SQLPSModule
    - Now it correctly loads the correct assemblies when SqlServer module is
      present ([issue #649](https://github.com/dsccommunity/SqlServerDsc/issues/649)).
    - Now SQLPS module will be correctly loaded (discovered) after installation
      of SQL Server. Previously resources depending on SQLPS module could fail
      because SQLPS was not found after installation because the PSModulePath
      environment variable in the (LCM) PowerShell session did not contain the new
      module path.
  - Added new helper function "Test-ClusterPermissions" ([issue #446](https://github.com/dsccommunity/SqlServerDsc/issues/446)).
- Changes to xSQLServerSetup
  - Fixed an issue with trailing slashes in the 'UpdateSource' property
    ([issue #720](https://github.com/dsccommunity/SqlServerDsc/issues/720)).
  - Fixed so that the integration test renames back the SQLPS module folders if
    they was renamed by AppVeyor (in the appveyor.yml file)
    ([issue #774](https://github.com/dsccommunity/SqlServerDsc/issues/774)).
  - Fixed so integration test does not write warnings when SQLPS module is loaded
    ([issue #798](https://github.com/dsccommunity/SqlServerDsc/issues/798)).
  - Changes to integration tests.
    - Moved the configuration block from the MSFT\_xSQLServerSetup.Integration.Tests.ps1
      to the MSFT\_xSQLServerSetup.config.ps1 to align with the other integration
      test. And also get most of the configuration in one place.
    - Changed the tests so that the local SqlInstall account is added as a member
      of the local administrators group.
    - Changed the tests so that the local SqlInstall account is added as a member
      of the system administrators in SQL Server (Database Engine) - needed for the
      xSQLServerAlwaysOnService integration tests.
    - Changed so that only one of the Modules-folder for the SQLPS PowerShell module
      for SQL Server 2016 is renamed back so it can be used with the integration
      tests. There was an issue when more than one SQLPS module was present (see
      more information in [issue #806](https://github.com/dsccommunity/SqlServerDsc/issues/806)).
    - Fixed wrong variable name for SQL service credential. It was using the
      integration test variable name instead of the parameter name.
    - Added ErrorAction 'Stop' to the cmdlet Start-DscConfiguration
      ([issue #824](https://github.com/dsccommunity/SqlServerDsc/issues/824)).
- Changes to xSQLServerAlwaysOnAvailabilityGroup
  - Change the check of the values entered as parameter for
    BasicAvailabilityGroup. It is a boolean, hence it was not possible to
    disable the feature.
  - Add possibility to enable/disable the feature DatabaseHealthTrigger
    (SQL Server 2016 or later only).
  - Add possibility to enable the feature DtcSupportEnabled (SQL Server 2016 or
    later only). The feature currently can't be altered once the Availability
    Group is created.
  - Use the new helper function "Test-ClusterPermissions".
  - Refactored the unit tests to allow them to be more user friendly.
  - Added the following read-only properties to the schema ([issue #476](https://github.com/dsccommunity/SqlServerDsc/issues/476))
    - EndpointPort
    - EndpointURL
    - SQLServerNetName
    - Version
  - Use the Get-PrimaryReplicaServerObject helper function.
- Changes to xSQLServerAlwaysOnAvailabilityGroupReplica
  - Fixed the formatting for the AvailabilityGroupNotFound error.
  - Added the following read-only properties to the schema ([issue #477](https://github.com/dsccommunity/SqlServerDsc/issues/477))
    - EndpointPort
    - EndpointURL
  - Use the new helper function "Test-ClusterPermissions".
  - Use the Get-PrimaryReplicaServerObject helper function
- Changes to xSQLServerHelper
  - Fixed Connect-SQL by ensuring the Status property returns 'Online' prior to
    returning the SQL Server object ([issue #333](https://github.com/dsccommunity/SqlServerDsc/issues/333)).
- Changes to xSQLServerRole
  - Running Get-DscConfiguration no longer throws an error saying property
    Members is not an array ([issue #790](https://github.com/dsccommunity/SqlServerDsc/issues/790)).
- Changes to xSQLServerMaxDop
  - Fixed error where Measure-Object cmdlet would fail claiming it could not
    find the specified property ([issue #801](https://github.com/dsccommunity/SqlServerDsc/issues/801))
- Changes to xSQLServerAlwaysOnService
  - Added integration test ([issue #736](https://github.com/dsccommunity/SqlServerDsc/issues/736)).
    - Added ErrorAction 'Stop' to the cmdlet Start-DscConfiguration
      ([issue #824](https://github.com/dsccommunity/SqlServerDsc/issues/824)).
- Changes to SMO.cs
  - Added default properties to the Server class
    - AvailabilityGroups
    - Databases
    - EndpointCollection
  - Added a new overload to the Login class
  - Added default properties to the AvailabilityReplicas class
    - AvailabilityDatabases
    - AvailabilityReplicas
- Added new resource xSQLServerAccount ([issue #706](https://github.com/dsccommunity/SqlServerDsc/issues/706))
  - Added localization support for all strings
  - Added examples for usage
- Changes to xSQLServerRSConfig
  - No longer returns a null value from Test-TargetResource when Reporting
    Services has not been initialized ([issue #822](https://github.com/dsccommunity/SqlServerDsc/issues/822)).
  - Fixed so that when two Reporting Services are installed for the same major
    version the resource does not throw an error ([issue #819](https://github.com/dsccommunity/SqlServerDsc/issues/819)).
  - Now the resource will restart the Reporting Services service after
    initializing ([issue #592](https://github.com/dsccommunity/SqlServerDsc/issues/592)).
    This will enable the Reports site to work.
  - Added integration test ([issue #753](https://github.com/dsccommunity/SqlServerDsc/issues/753)).
  - Added support for configuring URL reservations and virtual directory names
    ([issue #570](https://github.com/dsccommunity/SqlServerDsc/issues/570))
- Added resource
  - xSQLServerDatabaseDefaultLocation
    ([issue #656](https://github.com/dsccommunity/SqlServerDsc/issues/656))

## [8.1.0.0] - 2017-08-23

### Changed

- Changes to xSQLServer
  - Added back .markdownlint.json so that lint rule MD013 is enforced.
  - Change the module to use the image 'Visual Studio 2017' as the build worker
    image for AppVeyor (issue #685).
  - Minor style change in CommonResourceHelper. Added missing [Parameter()] on
    three parameters.
  - Minor style changes to the unit tests for CommonResourceHelper.
  - Changes to xSQLServerHelper
    - Added Swedish localization ([issue #695](https://github.com/dsccommunity/SqlServerDsc/issues/695)).
  - Opt-in for module files common tests ([issue #702](https://github.com/dsccommunity/SqlServerDsc/issues/702)).
    - Removed Byte Order Mark (BOM) from the files; CommonResourceHelper.psm1,
      MSFT\_xSQLServerAvailabilityGroupListener.psm1, MSFT\_xSQLServerConfiguration.psm1,
      MSFT\_xSQLServerEndpointPermission.psm1, MSFT\_xSQLServerEndpointState.psm1,
      MSFT\_xSQLServerNetwork.psm1, MSFT\_xSQLServerPermission.psm1,
      MSFT\_xSQLServerReplication.psm1, MSFT\_xSQLServerScript.psm1,
      SQLPSStub.psm1, SqlServerStub.psm1.
  - Opt-in for script files common tests ([issue #707](https://github.com/dsccommunity/SqlServerDsc/issues/707)).
    - Removed Byte Order Mark (BOM) from the files; DSCClusterSqlBuild.ps1,
      DSCFCISqlBuild.ps1, DSCSqlBuild.ps1, DSCSQLBuildEncrypted.ps1,
      SQLPush_SingleServer.ps1, 1-AddAvailabilityGroupListenerWithSameNameAsVCO.ps1,
      2-AddAvailabilityGroupListenerWithDifferentNameAsVCO.ps1,
      3-RemoveAvailabilityGroupListenerWithSameNameAsVCO.ps1,
      4-RemoveAvailabilityGroupListenerWithDifferentNameAsVCO.ps1,
      5-AddAvailabilityGroupListenerUsingDHCPWithDefaultServerSubnet.ps1,
      6-AddAvailabilityGroupListenerUsingDHCPWithSpecificSubnet.ps1,
      2-ConfigureInstanceToEnablePriorityBoost.ps1, 1-CreateEndpointWithDefaultValues.ps1,
      2-CreateEndpointWithSpecificPortAndIPAddress.ps1, 3-RemoveEndpoint.ps1,
      1-AddConnectPermission.ps1, 2-RemoveConnectPermission.ps1,
      3-AddConnectPermissionToAlwaysOnPrimaryAndSecondaryReplicaEachWithDifferentSqlServiceAccounts.ps1,
      4-RemoveConnectPermissionToAlwaysOnPrimaryAndSecondaryReplicaEachWithDifferentSqlServiceAccounts.ps1,
      1-MakeSureEndpointIsStarted.ps1, 2-MakeSureEndpointIsStopped.ps1,
      1-EnableTcpIpWithStaticPort.ps1, 2-EnableTcpIpWithDynamicPort.ps1,
      1-AddServerPermissionForLogin.ps1, 2-RemoveServerPermissionForLogin.ps1,
      1-ConfigureInstanceAsDistributor.ps1, 2-ConfigureInstanceAsPublisher.ps1,
      1-WaitForASingleClusterGroup.ps1, 2-WaitForMultipleClusterGroups.ps1.
  - Updated year to 2017 in license file ([issue #711](https://github.com/dsccommunity/SqlServerDsc/issues/711)).
  - Code style clean-up throughout the module to align against the Style Guideline.
  - Fixed typos and the use of wrong parameters in unit tests which was found
    after release of new version of Pester ([issue #773](https://github.com/dsccommunity/SqlServerDsc/issues/773)).
- Changes to xSQLServerAlwaysOnService
  - Added resource description in README.md.
  - Updated parameters descriptions in comment-based help, schema.mof and README.md.
  - Changed the datatype of the parameter to UInt32 so the same datatype is used
    in both the Get-/Test-/Set-TargetResource functions as in the schema.mof
    (issue #688).
  - Added read-only property IsHadrEnabled to schema.mof and the README.md
    (issue #687).
  - Minor cleanup of code.
  - Added examples (issue #633)
    - 1-EnableAlwaysOn.ps1
    - 2-DisableAlwaysOn.ps1
  - Fixed PS Script Analyzer errors ([issue #724](https://github.com/dsccommunity/SqlServerDsc/issues/724))
  - Casting the result of the property IsHadrEnabled to [System.Boolean] so that
    $null is never returned, which resulted in an exception ([issue #763](https://github.com/dsccommunity/SqlServerDsc/issues/763)).
- Changes to xSQLServerDatabasePermission
  - Fixed PS Script Analyzer errors ([issue #725](https://github.com/dsccommunity/SqlServerDsc/issues/725))
- Changes to xSQLServerScript
  - Fixed PS Script Analyzer errors ([issue #728](https://github.com/dsccommunity/SqlServerDsc/issues/728))
- Changes to xSQLServerSetup
  - Added Swedish localization ([issue #695](https://github.com/dsccommunity/SqlServerDsc/issues/695)).
  - Now Get-TargetResource correctly returns an array for property ASSysAdminAccounts,
    and no longer throws an error when there is just one Analysis Services
    administrator (issue #691).
  - Added a simple integration test ([issue #709](https://github.com/dsccommunity/SqlServerDsc/issues/709)).
  - Fixed PS Script Analyzer errors ([issue #729](https://github.com/dsccommunity/SqlServerDsc/issues/729))

## [8.0.0.0] - 2017-07-12

### Changed

- BREAKING CHANGE: The module now requires WMF 5.
  - This is required for class-based resources
- Added new resource
  - xSQLServerAlwaysOnAvailabilityGroupDatabaseMembership
  - Added localization support for all strings.
  - Refactored as a MOF based resource due to challenges with Pester and testing
    in Powershell 5.
- Changes to xSQLServer
  - BREAKING CHANGE: xSQLServer does no longer try to support WMF 4.0 (PowerShell
    4.0) (issue #574). Minimum supported version of WMF is now 5.0 (PowerShell 5.0).
  - BREAKING CHANGE: Removed deprecated resource xSQLAOGroupJoin (issue #457).
  - BREAKING CHANGE: Removed deprecated resource xSQLAOGroupEnsure (issue #456).
  - BREAKING CHANGE: Removed deprecated resource xSQLServerFailoverClusterSetup
    (issue #336).
  - Updated PULL\_REQUEST\_TEMPLATE adding comment block around text. Also
    rearranged and updated texts (issue #572).
  - Added common helper functions for HQRM localization, and added tests for the
    helper functions.
    - Get-LocalizedData
    - New-InvalidResultException
    - New-ObjectNotFoundException
    - New-InvalidOperationException
    - New-InvalidArgumentException
  - Updated CONTRIBUTING.md describing the new localization helper functions.
  - Fixed typos in xSQLServer.strings.psd1
  - Fixed CodeCov badge links in README.md so that they point to the correct branch.
  - Added VS Code workspace settings file with formatting settings matching the
    Style Guideline (issue #645). That will make it possible inside VS Code to press
    SHIFT+ALT+F, or press F1 and choose 'Format document' in the list. The
    PowerShell code will then be formatted according to the Style Guideline
    (although maybe not complete, but would help a long way).
    - Removed powershell.codeFormatting.alignPropertyValuePairs setting since
      it does not align with the style guideline.
    - Added powershell.codeFormatting.preset with a value of 'Custom' so that
      workspace formatting settings are honored (issue #665).
  - Fixed lint error MD013 and MD036 in README.md.
  - Updated .markdownlint.json to enable rule MD013 and MD036 to enforce those
    lint markdown rules in the common tests.
  - Fixed lint error MD013 in CHANGELOG.md.
  - Fixed lint error MD013 in CONTRIBUTING.md.
  - Added code block around types in README.md.
  - Updated copyright information in xSQLServer.psd1.
  - Opt-in for markdown common tests (issue #668).
    - The old markdown tests has been removed.
- Changes to xSQLServerHelper
  - Removed helper function Grant-ServerPerms because the deprecated resource that
    was using it was removed.
  - Removed helper function Grant-CNOPerms because the deprecated resource that
    was using it was removed.
  - Removed helper function New-ListenerADObject because the deprecated resource
    that was using it was removed.
  - Added tests for those helper functions that did not have tests.
  - Test-SQLDscParameterState helper function can now correctly pass a CimInstance
    as DesiredValue.
  - Test-SQLDscParameterState helper function will now output a warning message
    if the value type of a desired value is not supported.
  - Added localization to helper functions (issue #641).
    - Resolved the issue when using Write-Verbose in helper functions discussed
      in #641 where Write-Verbose wouldn't write out verbose messages unless using
      parameter Verbose.
    - Moved localization strings from xSQLServer.strings.psd1 to
      xSQLServerHelper.strings.psd1.
- Changes to xSQLServerSetup
  - BREAKING CHANGE: Replaced StartWin32Process helper function with the cmdlet
    Start-Process (issue #41, #93 and #126).
  - BREAKING CHANGE: The parameter SetupCredential has been removed since it is
    no longer needed. This is because the resource now support the built-in
    PsDscRunAsCredential.
  - BREAKING CHANGE: Now the resource supports using built-in PsDscRunAsCredential.
    If PsDscRunAsCredential is set, that username will be used as the first system
    administrator.
  - BREAKING CHANGE: If the parameter PsDscRunAsCredential are not assigned any
    credentials then the resource will start the setup process as the SYSTEM account.
    When installing as the SYSTEM account, then parameter SQLSysAdminAccounts and
    ASSysAdminAccounts must be specified when installing feature Database Engine
    and Analysis Services respectively.
  - When setup exits with the exit code 3010 a warning message is written to console
    telling that setup finished successfully, but a reboot is required (partly fixes
    issue #565).
  - When setup exits with an exit code other than 0 or 3010 a warning message is
    written to console telling that setup finished with an error (partly fixes
    issue #580).
  - Added a new parameter SetupProcessTimeout which defaults to 7200 seconds (2
    hours). If the setup process has not finished before the timeout value in
    SetupProcessTimeout an error will be thrown (issue #566).
  - Updated all examples to match the removal of SetupCredential.
  - Updated (removed) severe known issues in README.md for resource xSQLServerSetup.
  - Now all major version uses the same identifier to evaluate InstallSharedDir
    and InstallSharedWOWDir (issue #420).
  - Now setup arguments that contain no value will be ignored, for example when
    InstallSharedDir and
    InstallSharedWOWDir path is already present on the target node, because of a
    previous installation (issue #639).
  - Updated Get-TargetResource to correctly detect BOL, Conn, BC and other tools
    when they are installed without SQLENGINE (issue #591).
  - Now it can detect Documentation Components correctly after the change in
    issue #591 (issue #628)
  - Fixed bug that prevented Get-DscConfiguration from running without error. The
    return hash table fails if the $clusteredSqlIpAddress variable is not used.
    The schema expects a string array but it is initialized as just a null string,
    causing it to fail on Get-DscConfiguration (issue #393).
  - Added localization support for all strings.
  - Added a test to test some error handling for cluster installations.
  - Added support for MDS feature install (issue #486)
    - Fixed localization support for MDS feature (issue #671).
- Changes to xSQLServerRSConfig
  - BREAKING CHANGE: Removed `$SQLAdminCredential` parameter. Use common parameter
    `PsDscRunAsCredential` (WMF 5.0+) to run the resource under different credentials.
    `PsDscRunAsCredential` Windows account must be a sysadmin on SQL Server (issue
    #568).
  - In addition, the resource no longer uses `Invoke-Command` cmdlet that was used
    to impersonate the Windows user specified by `$SQLAdminCredential`. The call
    also needed CredSSP authentication to be enabled and configured on the target
    node, which complicated deployments in non-domain scenarios. Using
    `PsDscRunAsCredential` solves this problems for us.
  - Fixed virtual directory creation for SQL Server 2016 (issue #569).
  - Added unit tests (issue #295).
- Changes to xSQLServerDatabase
  - Changed the readme, SQLInstance should have been SQLInstanceName.
- Changes to xSQLServerScript
  - Fixed bug with schema and variable mismatch for the Credential/Username parameter
    in the return statement (issue #661).
  - Optional QueryTimeout parameter to specify sql script query execution timeout.
    Fixes issue #597
- Changes to xSQLServerAlwaysOnService
  - Fixed typos in localization strings and in tests.
- Changes to xSQLServerAlwaysOnAvailabilityGroup
  - Now it utilize the value of 'FailoverMode' to set the 'FailoverMode' property
    of the Availability Group instead of wrongly using the 'AvailabilityMode'
    property of the Availability Group.

## [7.1.0.0] - 2017-05-31

### Changed

- Changes to xSQLServerMemory
  - Changed the way SQLServer parameter is passed from Test-TargetResource to
    Get-TargetResource so that the default value isn't lost (issue #576).
  - Added condition to unit tests for when no SQLServer parameter is set.
- Changes to xSQLServerMaxDop
  - Changed the way SQLServer parameter is passed from Test-TargetResource to
    Get-TargetResource so that the default value isn't lost (issue #576).
  - Added condition to unit tests for when no SQLServer parameter is set.
- Changes to xWaitForAvailabilityGroup
  - Updated README.md with a description for the resources and revised the parameter
    descriptions.
  - The default value for RetryIntervalSec is now 20 seconds and the default value
    for RetryCount is now 30 times (issue #505).
  - Cleaned up code and fixed PSSA rules warnings (issue #268).
  - Added unit tests (issue #297).
  - Added descriptive text to README.md that the account that runs the resource
    must have permission to run the cmdlet Get-ClusterGroup (issue #307).
  - Added read-only parameter GroupExist which will return $true if the cluster
    role/group exist, otherwise it returns $false (issue #510).
  - Added examples.
- Changes to xSQLServerPermission
  - Cleaned up code, removed SupportsShouldProcess and fixed PSSA rules warnings
    (issue #241 and issue #262).
  - It is now possible to add permissions to two or more logins on the same instance
    (issue #526).
  - The parameter NodeName is no longer mandatory and has now the default value
    of $env:COMPUTERNAME.
  - The parameter Ensure now has a default value of 'Present'.
  - Updated README.md with a description for the resources and revised the parameter
    descriptions.
  - Removed dependency of SQLPS provider (issue #482).
  - Added ConnectSql permission. Now that permission can also be granted or revoked.
  - Updated note in resource description to also mention ConnectSql permission.
- Changes to xSQLServerHelper module
  - Removed helper function Get-SQLPSInstance and Get-SQLPSInstanceName because
    there is no resource using it any longer.
  - Added four new helper functions.
    - Register-SqlSmo, Register-SqlWmiManagement and Unregister-SqlAssemblies to
      handle the creation on the application domain and loading and unloading of
      the SMO and SqlWmiManagement assemblies.
    - Get-SqlInstanceMajorVersion to get the major SQL version for a specific instance.
  - Fixed typos in comment-based help
- Changes to xSQLServer
  - Fixed typos in markdown files; CHANGELOG, CONTRIBUTING, README and ISSUE_TEMPLATE.
  - Fixed typos in schema.mof files (and README.md).
  - Updated some parameter description in schema.mof files on those that was found
    was not equal to README.md.
- Changes to xSQLServerAlwaysOnService
  - Get-TargetResource should no longer fail silently with error 'Index operation
    failed; the array index evaluated to null.' (issue #519). Now if the
    Server.IsHadrEnabled property return neither $true or $false the
    Get-TargetResource function will throw an error.
- Changes to xSQLServerSetUp
  - Updated xSQLServerSetup Module Get-Resource method to fix (issue #516 and #490).
  - Added change to detect DQ, DQC, BOL, SDK features. Now the function
    Test-TargetResource returns true after calling set for DQ, DQC, BOL, SDK
    features (issue #516 and #490).
- Changes to xSQLServerAlwaysOnAvailabilityGroup
  - Updated to return the exception raised when an error is thrown.
- Changes to xSQLServerAlwaysOnAvailabilityGroupReplica
  - Updated to return the exception raised when an error is thrown.
  - Updated parameter description for parameter Name, so that it says it must be
    in the format SQLServer\InstanceName for named instance (issue #548).
- Changes to xSQLServerLogin
  - Added an optional boolean parameter Disabled. It can be used to enable/disable
    existing logins or create disabled logins (new logins are created as enabled
    by default).
- Changes to xSQLServerDatabaseRole
  - Updated variable passed to Microsoft.SqlServer.Management.Smo.User constructor
    to fix issue #530
- Changes to xSQLServerNetwork
  - Added optional parameter SQLServer with default value of $env:COMPUTERNAME
    (issue #528).
  - Added optional parameter RestartTimeout with default value of 120 seconds.
  - Now the resource supports restarting a sql server in a cluster (issue #527
    and issue #455).
  - Now the resource allows to set the parameter TcpDynamicPorts to a blank value
    (partly fixes issue #534). Setting a blank value for parameter TcpDynamicPorts
    together with a value for parameter TcpPort means that static port will be used.
  - Now the resource will not call Alter() in the Set-TargetResource when there
    is no change necessary (issue #537).
  - Updated example 1-EnableTcpIpOnCustomStaticPort.
  - Added unit tests (issue #294).
  - Refactored some of the code, cleaned up the rest and fixed PSSA rules warnings
    (issue #261).
  - If parameter TcpDynamicPort is set to '0' at the same time as TcpPort is set
    the resource will now throw an error (issue #535).
  - Added examples (issue #536).
  - When TcpDynamicPorts is set to '0' the Test-TargetResource function will no
    longer fail each time (issue #564).
- Changes to xSQLServerRSConfig
  - Replaced sqlcmd.exe usages with Invoke-SqlCmd calls (issue #567).
- Changes to xSQLServerDatabasePermission
  - Fixed code style, updated README.md and removed *-SqlDatabasePermission functions
    from xSQLServerHelper.psm1.
  - Added the option 'GrantWithGrant' with gives the user grant rights, together
    with the ability to grant others the same right.
  - Now the resource can revoke permission correctly (issue #454). When revoking
    'GrantWithGrant', both the grantee and all the other users the grantee has
    granted the same permission to, will also get their permission revoked.
  - Updated tests to cover Revoke().
- Changes to xSQLServerHelper
  - The missing helper function ('Test-SPDSCObjectHasProperty'), that was referenced
    in the helper function Test-SQLDscParameterState, is now incorporated into
    Test-SQLDscParameterState (issue #589).

## [7.0.0.0] - 2017-04-19

### Changed

- Examples
  - xSQLServerDatabaseRole
    - 1-AddDatabaseRole.ps1
    - 2-RemoveDatabaseRole.ps1
  - xSQLServerRole
    - 3-AddMembersToServerRole.ps1
    - 4-MembersToIncludeInServerRole.ps1
    - 5-MembersToExcludeInServerRole.ps1
  - xSQLServerSetup
    - 1-InstallDefaultInstanceSingleServer.ps1
    - 2-InstallNamedInstanceSingleServer.ps1
    - 3-InstallNamedInstanceSingleServerFromUncPathUsingSourceCredential.ps1
    - 4-InstallNamedInstanceInFailoverClusterFirstNode.ps1
    - 5-InstallNamedInstanceInFailoverClusterSecondNode.ps1
  - xSQLServerReplication
    - 1-ConfigureInstanceAsDistributor.ps1
    - 2-ConfigureInstanceAsPublisher.ps1
  - xSQLServerNetwork
    - 1-EnableTcpIpOnCustomStaticPort.ps1
  - xSQLServerAvailabilityGroupListener
    - 1-AddAvailabilityGroupListenerWithSameNameAsVCO.ps1
    - 2-AddAvailabilityGroupListenerWithDifferentNameAsVCO.ps1
    - 3-RemoveAvailabilityGroupListenerWithSameNameAsVCO.ps1
    - 4-RemoveAvailabilityGroupListenerWithDifferentNameAsVCO.ps1
    - 5-AddAvailabilityGroupListenerUsingDHCPWithDefaultServerSubnet.ps1
    - 6-AddAvailabilityGroupListenerUsingDHCPWithSpecificSubnet.ps1
  - xSQLServerEndpointPermission
    - 1-AddConnectPermission.ps1
    - 2-RemoveConnectPermission.ps1
    - 3-AddConnectPermissionToAlwaysOnPrimaryAndSecondaryReplicaEachWithDifferentSqlServiceAccounts.ps1
    - 4-RemoveConnectPermissionToAlwaysOnPrimaryAndSecondaryReplicaEachWithDifferentSqlServiceAccounts.ps1
  - xSQLServerPermission
    - 1-AddServerPermissionForLogin.ps1
    - 2-RemoveServerPermissionForLogin.ps1
  - xSQLServerEndpointState
    - 1-MakeSureEndpointIsStarted.ps1
    - 2-MakeSureEndpointIsStopped.ps1
  - xSQLServerConfiguration
    - 1-ConfigureTwoInstancesOnTheSameServerToEnableClr.ps1
    - 2-ConfigureInstanceToEnablePriorityBoost.ps1
  - xSQLServerEndpoint
    - 1-CreateEndpointWithDefaultValues.ps1
    - 2-CreateEndpointWithSpecificPortAndIPAddress.ps1
    - 3-RemoveEndpoint.ps1
- Changes to xSQLServerDatabaseRole
  - Fixed code style, added updated parameter descriptions to schema.mof and README.md.
- Changes to xSQLServer
  - Raised the CodeCov target to 70% which is the minimum and required target for
    HQRM resource.
- Changes to xSQLServerRole
  - **BREAKING CHANGE: The resource has been reworked in it's entirely.** Below
    is what has changed.
    - The mandatory parameters now also include ServerRoleName.
    - The ServerRole parameter was before an array of server roles, now this parameter
      is renamed to ServerRoleName and can only be set to one server role.
      - ServerRoleName are no longer limited to built-in server roles. To add members
        to a built-in server role, set ServerRoleName to the name of the built-in
        server role.
      - The ServerRoleName will be created when Ensure is set to 'Present' (if it
        does not already exist), or removed if Ensure is set to 'Absent'.
    - Three new parameters are added; Members, MembersToInclude and MembersToExclude.
      - Members can be set to one or more logins, and those will _replace all_ the
        memberships in the server role.
      - MembersToInclude and MembersToExclude can be set to one or more logins that
        will add or remove memberships, respectively, in the server role. MembersToInclude
        and MembersToExclude _can not_ be used at the same time as parameter Members.
        But both MembersToInclude and MembersToExclude can be used together at the
        same time.
- Changes to xSQLServerSetup
  - Added a note to the README.md saying that it is not possible to add or remove
    features from a SQL Server failover cluster (issue #433).
  - Changed so that it reports false if the desired state is not correct (issue #432).
    - Added a test to make sure we always return false if a SQL Server failover
      cluster is missing features.
  - Helper function Connect-SQLAnalysis
    - Now has correct error handling, and throw does not used the unknown named
      parameter '-Message' (issue #436)
    - Added tests for Connect-SQLAnalysis
    - Changed to localized error messages.
    - Minor changes to error handling.
  - This adds better support for Addnode (issue #369).
  - Now it skips cluster validation för add node (issue #442).
  - Now it ignores parameters that are not allowed for action Addnode (issue #441).
  - Added support for vNext CTP 1.4 (issue #472).
- Added new resource
  - xSQLServerAlwaysOnAvailabilityGroupReplica
- Changes to xSQLServerDatabaseRecoveryModel
  - Fixed code style, removed SQLServerDatabaseRecoveryModel functions from xSQLServerHelper.
- Changes to xSQLServerAlwaysOnAvailabilityGroup
  - Fixed the permissions check loop so that it exits the loop after the function
    determines the required permissions are in place.
- Changes to xSQLServerAvailabilityGroupListener
  - Removed the dependency of SQLPS provider (issue #460).
  - Cleaned up code.
  - Added test for more coverage.
  - Fixed PSSA rule warnings (issue #255).
  - Parameter Ensure now defaults to 'Present' (issue #450).
- Changes to xSQLServerFirewall
  - Now it will correctly create rules when the resource is used for two or more
    instances on the same server (issue #461).
- Changes to xSQLServerEndpointPermission
  - Added description to the README.md
  - Cleaned up code (issue #257 and issue #231)
  - Now the default value for Ensure is 'Present'.
  - Removed dependency of SQLPS provider (issue #483).
  - Refactored tests so they use less code.
- Changes to README.md
  - Adding deprecated tag to xSQLServerFailoverClusterSetup, xSQLAOGroupEnsure and
    xSQLAOGroupJoin in README.md so it it more clear that these resources has been
    replaced by xSQLServerSetup, xSQLServerAlwaysOnAvailabilityGroup and
    xSQLServerAlwaysOnAvailabilityGroupReplica respectively.
- Changes to xSQLServerEndpoint
  - BREAKING CHANGE: Now SQLInstanceName is mandatory, and is a key, so
    SQLInstanceName has no longer a default value (issue #279).
  - BREAKING CHANGE: Parameter AuthorizedUser has been removed (issue #466,
    issue #275 and issue #80). Connect permissions can be set using the resource
    xSQLServerEndpointPermission.
  - Optional parameter IpAddress has been added. Default is to listen on any
    valid IP-address. (issue #232)
  - Parameter Port now has a default value of 5022.
  - Parameter Ensure now defaults to 'Present'.
  - Resource now supports changing IP address and changing port.
  - Added unit tests (issue #289)
  - Added examples.
- Changes to xSQLServerEndpointState
  - Cleaned up code, removed SupportsShouldProcess and fixed PSSA rules warnings
    (issue #258 and issue #230).
  - Now the default value for the parameter State is 'Started'.
  - Updated README.md with a description for the resources and revised the
    parameter descriptions.
  - Removed dependency of SQLPS provider (issue #481).
  - The parameter NodeName is no longer mandatory and has now the default value
    of $env:COMPUTERNAME.
  - The parameter Name is now a key so it is now possible to change the state on
    more than one endpoint on the same instance. _Note: The resource still only
    supports Database Mirror endpoints at this time._
- Changes to xSQLServerHelper module
  - Removing helper function Get-SQLAlwaysOnEndpoint because there is no resource
    using it any longer.
  - BREAKING CHANGE: Changed helper function Import-SQLPSModule to support SqlServer
    module (issue #91). The SqlServer module is the preferred module so if it is
    found it will be used, and if not found an attempt will be done to load SQLPS
    module instead.
- Changes to xSQLServerScript
  - Updated tests for this resource, because they failed when Import-SQLPSModule
    was updated.

## [6.0.0.0] - 2017-03-08

### Changed

- Changes to xSQLServerConfiguration
  - BREAKING CHANGE: The parameter SQLInstanceName is now mandatory.
  - Resource can now be used to define the configuration of two or more different
    DB instances on the same server.
- Changes to xSQLServerRole
  - xSQLServerRole now correctly reports that the desired state is present when
    the login is already a member of the server roles.
- Added new resources
  - xSQLServerAlwaysOnAvailabilityGroup
- Changes to xSQLServerSetup
  - Properly checks for use of SQLSysAdminAccounts parameter in $PSBoundParameters.
    The test now also properly evaluates the setup argument for SQLSysAdminAccounts.
  - xSQLServerSetup should now function correctly for the InstallFailoverCluster
    action, and also supports cluster shared volumes. Note that the AddNode action
    is not currently working.
  - It now detects that feature Client Connectivity Tools (CONN) and Client
    Connectivity Backwards Compatibility Tools (BC) is installed.
  - Now it can correctly determine the right cluster when only parameter
    InstallSQLDataDir is assigned a path (issue #401).
  - Now the only mandatory path parameter is InstallSQLDataDir when installing
    Database Engine (issue #400).
  - It now can handle mandatory parameters, and are not using wildcard to find
    the variables containing paths (issue #394).
  - Changed so that instead of connection to localhost it is using $env:COMPUTERNAME
    as the host name to which it connects. And for cluster installation it uses
    the parameter FailoverClusterNetworkName as the host name to which it connects
    (issue #407).
  - When called with Action = 'PrepareFailoverCluster', the SQLSysAdminAccounts
    and FailoverClusterGroup parameters are no longer passed to the setup process
    (issues #410 and 411).
  - Solved the problem that InstanceDir and InstallSQLDataDir could not be set to
    just a qualifier, i.e 'E:' (issue #418). All paths (except SourcePath) can now
    be set to just the qualifier.
- Enables CodeCov.io code coverage reporting.
- Added badge for CodeCov.io to README.md.
- Examples
  - xSQLServerMaxDop
    - 1-SetMaxDopToOne.ps1
    - 2-SetMaxDopToAuto.ps1
    - 3-SetMaxDopToDefault.ps1
  - xSQLServerMemory
    - 1-SetMaxMemoryTo12GB.ps1
    - 2-SetMaxMemoryToAuto.ps1
    - 3-SetMinMaxMemoryToAuto.ps1
    - 4-SetMaxMemoryToDefault.ps1
  - xSQLServerDatabase
    - 1-CreateDatabase.ps1
    - 2-DeleteDatabase.ps1
- Added tests for resources
  - xSQLServerMaxDop
  - xSQLServerMemory
- Changes to xSQLServerMemory
  - BREAKING CHANGE: The mandatory parameter now include SQLInstanceName. The
    DynamicAlloc parameter is no longer mandatory
- Changes to xSQLServerDatabase
  - When the system is not in desired state the Test-TargetResource will now output
    verbose messages saying so.
- Changes to xSQLServerDatabaseOwner
  - Fixed code style, added updated parameter descriptions to schema.mof and README.md.

## [5.0.0.0] - 2017-01-25

### Changed

- Improvements how tests are initiated in AppVeyor
  - Removed previous workaround (issue #201) from unit tests.
  - Changes in appveyor.yml so that SQL modules are removed before common test is
    run.
  - Now the deploy step are no longer failing when merging code into Dev. Neither
    is the deploy step failing if a contributor had AppVeyor connected to the fork
    of xSQLServer and pushing code to the fork.
- Changes to README.md
  - Changed the contributing section to help new contributors.
  - Added links for each resource so it is easier to navigate to the parameter list
    for each resource.
  - Moved the list of resources in alphabetical order.
  - Moved each resource parameter list into alphabetical order.
  - Removed old text mentioning System Center.
  - Now the correct product name is written in the installation section, and a typo
    was also fixed.
  - Fixed a typo in the Requirements section.
  - Added link to Examples folder in the Examples section.
  - Change the layout of the README.md to closer match the one of PSDscResources
  - Added more detailed text explaining what operating systems WMF5.0 can be installed
    on.
  - Verified all resource schema files with the README.md and fixed some errors
    (descriptions was not verified).
  - Added security requirements section for resource xSQLServerEndpoint and
    xSQLAOGroupEnsure.
- Changes to xSQLServerSetup
  - The resource no longer uses Win32_Product WMI class when evaluating if
    SQL Server Management Studio is installed. See article
    [kb974524](https://support.microsoft.com/en-us/kb/974524) for more information.
  - Now it uses CIM cmdlets to get information from WMI classes.
  - Resolved all of the PSScriptAnalyzer warnings that was triggered in the common
    tests.
  - Improvement for service accounts to enable support for Managed Service Accounts
    as well as other nt authority accounts
  - Changes to the helper function Copy-ItemWithRoboCopy
    - Robocopy is now started using Start-Process and the error handling has been
      improved.
    - Robocopy now removes files at the destination path if they no longer exists
      at the source.
    - Robocopy copies using unbuffered I/O when available (recommended for large
      files).
  - Added a more descriptive text for the parameter `SourceCredential` to further
    explain how the parameter work.
  - BREAKING CHANGE: Removed parameter SourceFolder.
  - BREAKING CHANGE: Removed default value "$PSScriptRoot\..\..\" from parameter
    SourcePath.
  - Old code, that no longer filled any function, has been replaced.
    - Function `ResolvePath` has been replaced with
      `[Environment]::ExpandEnvironmentVariables($SourcePath)` so that environment
      variables still can be used in Source Path.
    - Function `NetUse` has been replaced with `New-SmbMapping` and
      `Remove-SmbMapping`.
  - Renamed function `GetSQLVersion` to `Get-SqlMajorVersion`.
  - BREAKING CHANGE: Renamed parameter PID to ProductKey to avoid collision with
    automatic variable $PID
- Changes to xSQLServerScript
  - All credential parameters now also has the type
    [System.Management.Automation.Credential()] to better work with PowerShell 4.0.
  - It is now possible to configure two instances on the same node, with the same
    script.
  - Added to the description text for the parameter `Credential` describing how
    to authenticate using Windows Authentication.
  - Added examples to show how to authenticate using either SQL or Windows
    authentication.
  - A recent issue showed that there is a known problem running this resource
    using PowerShell 4.0. For more information, see [issue #273](https://github.com/dsccommunity/SqlServerDsc/issues/273)
- Changes to xSQLServerFirewall
  - BREAKING CHANGE: Removed parameter SourceFolder.
  - BREAKING CHANGE: Removed default value "$PSScriptRoot\..\..\" from parameter
    SourcePath.
  - Old code, that no longer filled any function, has been replaced.
    - Function `ResolvePath` has been replaced with
     `[Environment]::ExpandEnvironmentVariables($SourcePath)` so that environment
    variables still can be used in Source Path.
  - Adding new optional parameter SourceCredential that can be used to authenticate
    against SourcePath.
  - Solved PSSA rules errors in the code.
  - Get-TargetResource no longer return $true when no products was installed.
- Changes to the unit test for resource
  - xSQLServerSetup
    - Added test coverage for helper function Copy-ItemWithRoboCopy
- Changes to xSQLServerLogin
  - Removed ShouldProcess statements
  - Added the ability to enforce password policies on SQL logins
- Added common test (xSQLServerCommon.Tests) for xSQLServer module
  - Now all markdown files will be style checked when tests are running in AppVeyor
    after sending in a pull request.
  - Now all [Examples](/source/Examples/Resources) will be tested by compiling
    to a .mof file after sending in a pull request.
- Changes to xSQLServerDatabaseOwner
  - The example 'SetDatabaseOwner' can now compile, it wrongly had a `DependsOn`
    in the example.
- Changes to SQLServerRole
  - The examples 'AddServerRole' and 'RemoveServerRole' can now compile, it wrongly
    had a `DependsOn` in the example.
- Changes to CONTRIBUTING.md
  - Added section 'Tests for examples files'
  - Added section 'Tests for style check of Markdown files'
  - Added section 'Documentation with Markdown'
  - Added texts to section 'Tests'
- Changes to xSQLServerHelper
  - added functions
    - Get-SqlDatabaseRecoveryModel
    - Set-SqlDatabaseRecoveryModel
- Examples
  - xSQLServerDatabaseRecoveryModel
    - 1-SetDatabaseRecoveryModel.ps1
  - xSQLServerDatabasePermission
    - 1-GrantDatabasePermissions.ps1
    - 2-RevokeDatabasePermissions.ps1
    - 3-DenyDatabasePermissions.ps1
  - xSQLServerFirewall
    - 1-CreateInboundFirewallRules
    - 2-RemoveInboundFirewallRules
- Added tests for resources
  - xSQLServerDatabaseRecoveryModel
  - xSQLServerDatabasePermissions
  - xSQLServerFirewall
- Changes to xSQLServerDatabaseRecoveryModel
  - BREAKING CHANGE: Renamed xSQLDatabaseRecoveryModel to
    xSQLServerDatabaseRecoveryModel to align with naming convention.
  - BREAKING CHANGE: The mandatory parameters now include SQLServer, and
    SQLInstanceName.
- Changes to xSQLServerDatabasePermission
  - BREAKING CHANGE: Renamed xSQLServerDatabasePermissions to
    xSQLServerDatabasePermission to align with naming convention.
  - BREAKING CHANGE: The mandatory parameters now include PermissionState,
    SQLServer, and SQLInstanceName.
- Added support for clustered installations to xSQLServerSetup
  - Migrated relevant code from xSQLServerFailoverClusterSetup
  - Removed Get-WmiObject usage
  - Clustered storage mapping now supports asymmetric cluster storage
  - Added support for multi-subnet clusters
  - Added localized error messages for cluster object mapping
  - Updated README.md to reflect new parameters
- Updated description for xSQLServerFailoverClusterSetup to indicate it is deprecated.
- xPDT helper module
  - Function GetxPDTVariable was removed since it no longer was used by any resources.
  - File xPDT.xml was removed since it was not used by any resources, and did not
    provide any value to the module.
- Changes xSQLServerHelper module
  - Removed the globally defined `$VerbosePreference = 'Continue'` from xSQLServerHelper.
  - Fixed a typo in a variable name in the function New-ListenerADObject.
  - Now Restart-SqlService will correctly show the services it restarts. Also
    fixed PSSA warnings.

## [4.0.0.0] - 2016-12-14

### Changed

- Fixes in xSQLServerConfiguration
  - Added support for clustered SQL instances.
  - BREAKING CHANGE: Updated parameters to align with other resources
    (SQLServer / SQLInstanceName).
  - Updated code to utilize CIM rather than WMI.
- Added tests for resources
  - xSQLServerConfiguration
  - xSQLServerSetup
  - xSQLServerDatabaseRole
  - xSQLAOGroupJoin
  - xSQLServerHelper and moved the existing tests for Restart-SqlService to it.
  - xSQLServerAlwaysOnService
- Fixes in xSQLAOGroupJoin
  - Availability Group name now appears in the error message for a failed.
    Availability Group join attempt.
  - Get-TargetResource now works with Get-DscConfiguration.
- Fixes in xSQLServerRole
  - Updated Ensure parameter to 'Present' default value.
  - Renamed helper functions _-SqlServerRole_ to _-SqlServerRoleMember_.
- Changes to xSQLAlias
  - Add UseDynamicTcpPort parameter for option "Dynamically determine port".
  - Change Get-WmiObject to Get-CimInstance in Resource and associated pester file.
- Added CHANGELOG.md file.
- Added issue template file (ISSUE\_TEMPLATE.md) for 'New Issue' and pull request
  template file (PULL\_REQUEST\_TEMPLATE.md) for 'New Pull Request'.
- Add Contributing.md file.
- Changes to xSQLServerSetup
  - Now `Features` parameter is case-insensitive.
- BREAKING CHANGE: Removed xSQLServerPowerPlan from this module. The resource has
  been moved to [ComputerManagementDsc](https://github.com/dsccommunity/ComputerManagementDsc)
  and is now called PowerPlan.
- Changes and enhancements in xSQLServerDatabaseRole
  - BREAKING CHANGE: Fixed so the same user can now be added to a role in one or
    more databases, and/or one or more instances. Now the parameters `SQLServer`
    and `SQLInstanceName` are mandatory.
  - Enhanced so the same user can now be added to more than one role
- BREAKING CHANGE: Renamed xSQLAlias to xSQLServerAlias to align with naming convention.
- Changes to xSQLServerAlwaysOnService
  - Added RestartTimeout parameter
  - Fixed bug where the SQL Agent service did not get restarted after the
    IsHadrEnabled property was set.
  - BREAKING CHANGE: The mandatory parameters now include Ensure, SQLServer, and
    SQLInstanceName. SQLServer and SQLInstanceName are keys which will be used to
    uniquely identify the resource which allows AlwaysOn to be enabled on multiple
    instances on the same machine.
- Moved Restart-SqlService from MSFT_xSQLServerConfiguration.psm1 to xSQLServerHelper.psm1.

## [3.0.0.0] - 2016-11-02

### Changed

- xSQLServerHelper
  - added functions
    - Test-SQLDscParameterState
    - Get-SqlDatabaseOwner
    - Set-SqlDatabaseOwner
- Examples
  - xSQLServerDatabaseOwner
    - 1-SetDatabaseOwner.ps1
- Added tests for resources
  - MSFT_xSQLServerDatabaseOwner

## [2.0.0.0] - 2016-09-21

### Changed

- Added resources
  - xSQLServerReplication
  - xSQLServerScript
  - xSQLAlias
  - xSQLServerRole
- Added tests for resources
  - xSQLServerPermission
  - xSQLServerEndpointState
  - xSQLServerEndpointPermission
  - xSQLServerAvailabilityGroupListener
  - xSQLServerLogin
  - xSQLAOGroupEnsure
  - xSQLAlias
  - xSQLServerRole
- Fixes in xSQLServerAvailabilityGroupListener
  - In one case the Get-method did not report that DHCP was configured.
  - Now the resource will throw 'Not supported' when IP is changed between Static
    and DHCP.
  - Fixed an issue where sometimes the listener wasn't removed.
  - Fixed the issue when trying to add a static IP to a listener was ignored.
- Fix in xSQLServerDatabase
  - Fixed so dropping a database no longer throws an error
  - BREAKING CHANGE: Fixed an issue where it was not possible to add the same
    database to two instances on the same server.
  - BREAKING CHANGE: The name of the parameter Database has changed. It is now
    called Name.
- Fixes in xSQLAOGroupEnsure
  - Added parameters to New-ListenerADObject to allow usage of a named instance.
  - pass setup credential correctly
- Changes to xSQLServerLogin
  - Fixed an issue when dropping logins.
  - BREAKING CHANGE: Fixed an issue where it was not possible to add the same
    login to two instances on the same server.
- Changes to xSQLServerMaxDop
  - BREAKING CHANGE: Made SQLInstance parameter a key so that multiple instances
    on the same server can be configured

## [1.8.0.0] - 2016-08-10

### Changed

- Converted appveyor.yml to install Pester from PSGallery instead of from Chocolatey.
- Added Support for SQL Server 2016
- xSQLAOGroupEnsure
  - Fixed spelling mistake in AutoBackupPreference property
  - Added BackupPriority property
- Added resources
  - xSQLServerPermission
  - xSQLServerEndpointState
  - xSQLServerEndpointPermission
  - xSQLServerAvailabilityGroupListener
- xSQLServerHelper
  - added functions
    - Import-SQLPSModule
    - Get-SQLPSInstanceName
    - Get-SQLPSInstance
    - Get-SQLAlwaysOnEndpoint
  - modified functions
    - New-TerminatingError - _added optional parameter `InnerException` to be able
    to give the user more information in the returned message_

## [1.7.0.0] - 2016-06-29

### Changed

- Resources Added
  - xSQLServerConfiguration

## [1.6.0.0] - 2016-05-18

### Changed

- Resources Added
  - xSQLAOGroupEnsure
  - xSQLAOGroupJoin
  - xWaitForAvailabilityGroup
  - xSQLServerEndPoint
  - xSQLServerAlwaysOnService
- xSQLServerHelper
  - added functions
    - Connect-SQL
    - New-VerboseMessage
    - Grant-ServerPerms
    - Grant-CNOPerms
    - New-ListenerADObject
- xSQLDatabaseRecoveryModel
  - Updated Verbose statements to use new function New-VerboseMessage
- xSQLServerDatabase
  - Updated Verbose statements to use new function New-VerboseMessage
  - Removed ConnectSQL function and replaced with new Connect-SQL function
- xSQLServerDatabaseOwner
  - Removed ConnectSQL function and replaced with new Connect-SQL function
- xSQLServerDatabasePermissions
  - Removed ConnectSQL function and replaced with new Connect-SQL function
- xSQLServerDatabaseRole
  - Removed ConnectSQL function and replaced with new Connect-SQL function
- xSQLServerLogin
  - Removed ConnectSQL function and replaced with new Connect-SQL function
- xSQLServerMaxDop
  - Updated Verbose statements to use new function New-VerboseMessage
  - Removed ConnectSQL function and replaced with new Connect-SQL function
- xSQLServerMemory
  - Updated Verbose statements to use new function New-VerboseMessage
  - Removed ConnectSQL function and replaced with new Connect-SQL function
- xSQLServerPowerPlan
  - Updated Verbose statements to use new function New-VerboseMessage
- Examples
  - Added xSQLServerConfiguration resource example

## [1.5.0.0] - 2016-03-30

### Changed

- Added new resource xSQLServerDatabase that allows adding an empty database to
  a server

## [1.4.0.0] - 2016-02-02

### Changed

- Resources Added
  - xSQLDatabaseRecoveryModeAdded
  - xSQLServerDatabaseOwner
  - xSQLServerDatabasePermissions
  - xSQLServerDatabaseRole
  - xSQLServerLogin
  - xSQLServerMaxDop
  - xSQLServerMemory
  - xSQLServerPowerPlan
  - xSQLServerDatabase
- xSQLServerSetup:
  - Corrected bug in GetFirstItemPropertyValue to correctly handle registry keys
    with only one value.
  - Added support for SQL Server
  - 2008 R2 installation
  - Removed default values for parameters, to avoid compatibility issues and setup
    errors
  - Added Replication sub feature detection
  - Added setup parameter BrowserSvcStartupType
  - Change SourceFolder to Source to allow for multi version Support
  - Add Source Credential for accessing source files
  - Add Parameters for SQL Server configuration
  - Add Parameters to SuppressReboot or ForceReboot
- xSQLServerFirewall
  - Removed default values for parameters, to avoid compatibility issues
  - Updated firewall rule name to not use 2012 version, since package supports 2008,
    2012 and 2014 versions
  - Additional of SQLHelper Function and error handling
  - Change SourceFolder to Source to allow for multi version Support
- xSQLServerNetwork
  - Added new resource that configures network settings.
  - Currently supports only tcp network protocol
  - Allows to enable and disable network protocol for specified instance service
  - Allows to set custom or dynamic port values
- xSQLServerRSSecureConnectionLevel
  - Additional of SQLHelper Function and error handling
- xSqlServerRSConfig
- xSQLServerFailoverClusterSetup
  - Additional of SQLHelper Function and error handling
  - Change SourceFolder to Source to allow for multi version Support
  - Add Parameters to SuppressReboot or ForceReboot
- Examples
  - Updated example files to use correct DebugMode parameter value ForceModuleImport,
    this is not boolean in WMF 5.0 RTM
  - Added xSQLServerNetwork example

## [1.3.0.0] - 2015-05-01

### Changed

- xSqlServerSetup
  - Make Features case-insensitive.

## [1.2.1.0] - 2015-04-23

### Changed

- Increased timeout for setup process to start to 60 seconds.

## [1.2.0.0] - 2014-12-18

### Changed

- Updated release with the following new resources
  - xSQLServerFailoverClusterSetup
  - xSQLServerRSConfig

## [1.1.0.0] - 2014-10-24

### Changed

- Initial release with the following resources
  - xSQLServerSetup
  - xSQLServerFirewall
  - xSQLServerRSSecureConnectionLevel<|MERGE_RESOLUTION|>--- conflicted
+++ resolved
@@ -13,15 +13,12 @@
 - Added integration tests for `Remove-SqlDscAudit` command to ensure it functions
   correctly in real environments
   [issue #2241](https://github.com/dsccommunity/SqlServerDsc/issues/2241).
-<<<<<<< HEAD
 - Added integration tests for `Disable-SqlDscAudit` command to ensure it functions
   correctly in real environments
   [issue #2206](https://github.com/dsccommunity/SqlServerDsc/issues/2206).
-=======
 - Added integration tests for `ConvertTo-SqlDscDatabasePermission` command to
   ensure command reliability
   [issue #2209](https://github.com/dsccommunity/SqlServerDsc/issues/2209).
->>>>>>> af4a70a0
 - Added integration test for `ConvertTo-SqlDscEditionName` command to ensure
   command reliability in real environments
   [issue #2208](https://github.com/dsccommunity/SqlServerDsc/issues/2208).
