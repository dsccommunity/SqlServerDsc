--- conflicted
+++ resolved
@@ -25,18 +25,15 @@
     ([issue #1408](https://github.com/dsccommunity/SqlServerDsc/issues/1408)).
 
 ### Fixed
-<<<<<<< HEAD
 - SqlDatabaseRole
   - Fixed check to see if the role and user existed in the database. The
     previous logic would always indicate the role or user was not found unless
     the role had the same name as the user. Also updated the
     DesiredMembersNotPresent string to be more accurate when an extra user is
     in the role ([issue #1487](https://github.com/dsccommunity/SqlServerDsc/issues/1487)).
-=======
-
 - SqlAlwaysOnService
   - Updated Get-TargetResource to return all defined schema properties
->>>>>>> 57a25ef1
+    ([issue #150](https://github.com/dsccommunity/SqlServerDsc/issues/1501)).
 
 ## [14.2.1] - 2020-08-14
 
