# Change log for xSQLServer

## Unreleased

- BREAKING CHANGE: The module now requires WMF 5.
  - This is required for class-based resources
- Added new resource
  - xSQLServerAlwaysOnAvailabilityGroupDatabaseMembership
  - Added localization support for all strings.
- Changes to xSQLServerRSConfig
  - BREAKING CHANGE: Removed `$SQLAdminCredential` parameter. Use common parameter
    `PsDscRunAsCredential` (WMF 5.0+) to run the resource under different credentials.
    `PsDscRunAsCredential` Windows account must be a sysadmin on SQL Server (issue
    #568).
  - In addition, the resource no longer uses `Invoke-Command` cmdlet that was used
    to impersonate the Windows user specified by `$SQLAdminCredential`. The call
    also needed CredSSP authentication to be enabled and configured on the target
    node, which complicated deployments in non-domain scenarios. Using
    `PsDscRunAsCredential` solves this problems for us.
  - Fixed virtual directory creation for SQL Server 2016 (issue #569).
  - Added unit tests (issue #295).
- Changes to xSQLServerDatabase
  - Changed the readme, SQLInstance should have been SQLInstanceName.
- Changes to xSQLServerSetup
  - Updated Get-TargetResource to correctly detect BOL, Conn, BC and other tools
    when they are installed without SQLENGINE (issue #591).
  - Now it can detect Documentation Components correctly after the change in
    issue #591 (issue #628)
  - Fixed bug that prevented Get-DscConfiguration from running without error. The
    return hash table fails if the $clusteredSqlIpAddress variable is not used.
    The schema expects a string array but it is initialized as just a null string,
    causing it to fail on Get-DscConfiguration (issue #393).
- Changes to xSQLServerScript
  - Fixed bug with schema and variable mismatch for the Credential/Username parameter
    in the return statement (issue #661).
- Changes to xSQLServer
  - BREAKING CHANGE: xSQLServer does no longer try to support WMF 4.0 (PowerShell
    4.0) (issue #574). Minimum supported version of WMF is now 5.0 (PowerShell 5.0).
  - BREAKING CHANGE: Removed deprecated resource xSQLAOGroupJoin (issue #457).
  - BREAKING CHANGE: Removed deprecated resource xSQLAOGroupEnsure (issue #456).
  - BREAKING CHANGE: Removed deprecated resource xSQLServerFailoverClusterSetup
    (issue #336).
  - Updated PULL\_REQUEST\_TEMPLATE adding comment block around text. Also
    rearranged and updated texts (issue #572).
  - Added common helper functions for HQRM localization, and added tests for the
    helper functions.
    - Get-LocalizedData
    - New-InvalidResultException
    - New-ObjectNotFoundException
    - New-InvalidOperationException
    - New-InvalidArgumentException
  - Updated CONTRIBUTING.md describing the new localization helper functions.
  - Fixed typos in xSQLServer.strings.psd1
  - Fixed CodeCov badge links in README.md so that they point to the correct branch.
  - Added VS Code workspace settings file with formatting settings matching the
    Style Guideline (issue #645). That will make it possible inside VS Code to press
    SHIFT+ALT+F, or press F1 and choose 'Format document' in the list. The
    PowerShell code will then be formatted according to the Style Guideline
    (although maybe not complete, but would help a long way).
      - Removed powershell.codeFormatting.alignPropertyValuePairs setting since
        it does not align with the style guideline.
      - Added powershell.codeFormatting.preset with a value of 'Custom' so that
        workspace formatting settings are honored (issue #665).
  - Fixed lint error MD013 and MD036 in README.md.
  - Updated .markdownlint.json to enable rule MD013 and MD036 to enforce those
    lint markdown rules in the common tests.
  - Fixed lint error MD013 in CHANGELOG.md.
  - Fixed lint error MD013 in CONTRIBUTING.md.
  - Added code block around types in README.md.
- Changes to xSQLServerHelper
  - Removed helper function Grant-ServerPerms because the deprecated resource that
    was using it was removed.
  - Removed helper function Grant-CNOPerms because the deprecated resource that
    was using it was removed.
  - Removed helper function New-ListenerADObject because the deprecated resource
    that was using it was removed.
  - Added tests for those helper functions that did not have tests.
  - Test-SQLDscParameterState helper function can now correctly pass a CimInstance
    as DesiredValue.
  - Test-SQLDscParameterState helper function will now output a warning message
    if the value type of a desired value is not supported.
  - Added localization to helper functions (issue #641).
    - Resolved the issue when using Write-Verbose in helper functions discussed
      in #641 where Write-Verbose wouldn't write out verbose messages unless using
      parameter Verbose.
    - Moved localization strings from xSQLServer.strings.psd1 to
      xSQLServerHelper.strings.psd1.
- Changes to xSQLServerSetup
  - BREAKING CHANGE: Replaced StartWin32Process helper function with the cmdlet
    Start-Process (issue #41, #93 and #126).
  - BREAKING CHANGE: The parameter SetupCredential has been removed since it is
    no longer needed. This is because the resource now support the built-in
    PsDscRunAsCredential.
  - BREAKING CHANGE: Now the resource supports using built-in PsDscRunAsCredential.
    If PsDscRunAsCredential is set, that username will be used as the first system
    administrator.
  - BREAKING CHANGE: If the parameter PsDscRunAsCredential are not assigned any
    credentials then the resource will start the setup process as the SYSTEM account.
    When installing as the SYSTEM account, then parameter SQLSysAdminAccounts and
    ASSysAdminAccounts must be specified when installing feature Database Engine
    and Analysis Services respectively.
  - When setup exits with the exit code 3010 a warning message is written to console
    telling that setup finished successfully, but a reboot is required (partly fixes
    issue #565).
  - When setup exits with an exit code other than 0 or 3010 a warning message is
    written to console telling that setup finished with an error (partly fixes
    issue #580).
  - Added a new parameter SetupProcessTimeout which defaults to 7200 seconds (2
    hours). If the setup process has not finished before the timeout value in
    SetupProcessTimeout an error will be thrown (issue #566).
  - Updated all examples to match the removal of SetupCredential.
  - Updated (removed) severe known issues in README.md for resource xSQLServerSetup.
  - Now all major version uses the same identifier to evaluate InstallSharedDir
    and InstallSharedWOWDir (issue #420).
  - Now setup arguments that contain no value will be ignored, for example when
    InstallSharedDir and
    InstallSharedWOWDir path is already present on the target node, because of a
    previous installation (issue #639).
  - Added localization support for all strings.
  - Added a test to test some error handling for cluster installations.
  - Added support for MDS feature install (issue #486)
    - Fixed localization support for MDS feature (issue #671).
- Changes to xSQLServerAlwaysOnService
  - Fixed typos in localization strings and in tests.
- Changes to xSQLServerAlwaysOnAvailabilityGroup
<<<<<<< HEAD
  - Fix: Utilize the value of 'FailoverMode' to set the 'FailoverMode' property of the AG instead of the 'AvailabilityMode' of the AG
-Change to xSQLServerScript
  - Optional QueryTimeout parameter to specify sql script query execution timeout. Fixes issue #597

=======
  - Now it utilize the value of 'FailoverMode' to set the 'FailoverMode' property
    of the Availability Group instead of wrongly using the 'AvailabilityMode'
    property of the Availability Group.
>>>>>>> ed40b8fe

## 7.1.0.0

- Changes to xSQLServerMemory
  - Changed the way SQLServer parameter is passed from Test-TargetResource to
    Get-TargetResource so that the default value isn't lost (issue #576).
  - Added condition to unit tests for when no SQLServer parameter is set.
- Changes to xSQLServerMaxDop
  - Changed the way SQLServer parameter is passed from Test-TargetResource to
    Get-TargetResource so that the default value isn't lost (issue #576).
  - Added condition to unit tests for when no SQLServer parameter is set.
- Changes to xWaitForAvailabilityGroup
  - Updated README.md with a description for the resources and revised the parameter
    descriptions.
  - The default value for RetryIntervalSec is now 20 seconds and the default value
    for RetryCount is now 30 times (issue #505).
  - Cleaned up code and fixed PSSA rules warnings (issue #268).
  - Added unit tests (issue #297).
  - Added descriptive text to README.md that the account that runs the resource
    must have permission to run the cmdlet Get-ClusterGroup (issue #307).
  - Added read-only parameter GroupExist which will return $true if the cluster
    role/group exist, otherwise it returns $false (issue #510).
  - Added examples.
- Changes to xSQLServerPermission
  - Cleaned up code, removed SupportsShouldProcess and fixed PSSA rules warnings
    (issue #241 and issue #262).
  - It is now possible to add permissions to two or more logins on the same instance
    (issue #526).
  - The parameter NodeName is no longer mandatory and has now the default value
    of $env:COMPUTERNAME.
  - The parameter Ensure now has a default value of 'Present'.
  - Updated README.md with a description for the resources and revised the parameter
    descriptions.
  - Removed dependency of SQLPS provider (issue #482).
  - Added ConnectSql permission. Now that permission can also be granted or revoked.
  - Updated note in resource description to also mention ConnectSql permission.
- Changes to xSQLServerHelper module
  - Removed helper function Get-SQLPSInstance and Get-SQLPSInstanceName because
    there is no resource using it any longer.
  - Added four new helper functions.
    - Register-SqlSmo, Register-SqlWmiManagement and Unregister-SqlAssemblies to
      handle the creation on the application domain and loading and unloading of
      the SMO and SqlWmiManagement assemblies.
    - Get-SqlInstanceMajorVersion to get the major SQL version for a specific instance.
  - Fixed typos in comment-based help
- Changes to xSQLServer
  - Fixed typos in markdown files; CHANGELOG, CONTRIBUTING, README and ISSUE_TEMPLATE.
  - Fixed typos in schema.mof files (and README.md).
  - Updated some parameter description in schema.mof files on those that was found
    was not equal to README.md.
- Changes to xSQLServerAlwaysOnService
  - Get-TargetResource should no longer fail silently with error 'Index operation
    failed; the array index evaluated to null.' (issue #519). Now if the
    Server.IsHadrEnabled property return neither $true or $false the
    Get-TargetResource function will throw an error.
- Changes to xSQLServerSetUp
  - Updated xSQLServerSetup Module Get-Resource method to fix (issue #516 and #490).
  - Added change to detect DQ, DQC, BOL, SDK features. Now the function
    Test-TargetResource returns true after calling set for DQ, DQC, BOL, SDK
    features (issue #516 and #490).
- Changes to xSQLServerAlwaysOnAvailabilityGroup
  - Updated to return the exception raised when an error is thrown.
- Changes to xSQLServerAlwaysOnAvailabilityGroupReplica
  - Updated to return the exception raised when an error is thrown.
  - Updated parameter description for parameter Name, so that it says it must be
    in the format SQLServer\InstanceName for named instance (issue #548).
- Changes to xSQLServerLogin
  - Added an optional boolean parameter Disabled. It can be used to enable/disable
    existing logins or create disabled logins (new logins are created as enabled
    by default).
- Changes to xSQLServerDatabaseRole
  - Updated variable passed to Microsoft.SqlServer.Management.Smo.User constructor
    to fix issue #530
- Changes to xSQLServerNetwork
  - Added optional parameter SQLServer with default value of $env:COMPUTERNAME
    (issue #528).
  - Added optional parameter RestartTimeout with default value of 120 seconds.
  - Now the resource supports restarting a sql server in a cluster (issue #527
    and issue #455).
  - Now the resource allows to set the parameter TcpDynamicPorts to a blank value
    (partly fixes issue #534). Setting a blank value for parameter TcpDynamicPorts
    together with a value for parameter TcpPort means that static port will be used.
  - Now the resource will not call Alter() in the Set-TargetResource when there
    is no change necessary (issue #537).
  - Updated example 1-EnableTcpIpOnCustomStaticPort.
  - Added unit tests (issue #294).
  - Refactored some of the code, cleaned up the rest and fixed PSSA rules warnings
    (issue #261).
  - If parameter TcpDynamicPort is set to '0' at the same time as TcpPort is set
    the resource will now throw an error (issue #535).
  - Added examples (issue #536).
  - When TcpDynamicPorts is set to '0' the Test-TargetResource function will no
    longer fail each time (issue #564).
- Changes to xSQLServerRSConfig
  - Replaced sqlcmd.exe usages with Invoke-Sqlcmd calls (issue #567).
- Changes to xSQLServerDatabasePermission
  - Fixed code style, updated README.md and removed *-SqlDatabasePermission functions
    from xSQLServerHelper.psm1.
  - Added the option 'GrantWithGrant' with gives the user grant rights, together
    with the ability to grant others the same right.
  - Now the resource can revoke permission correctly (issue #454). When revoking
    'GrantWithGrant', both the grantee and all the other users the grantee has
    granted the same permission to, will also get their permission revoked.
  - Updated tests to cover Revoke().
- Changes to xSQLServerHelper
  - The missing helper function ('Test-SPDSCObjectHasProperty'), that was referenced
    in the helper function Test-SQLDscParameterState, is now incorporated into
    Test-SQLDscParameterState (issue #589).

## 7.0.0.0

- Examples
  - xSQLServerDatabaseRole
    - 1-AddDatabaseRole.ps1
    - 2-RemoveDatabaseRole.ps1
  - xSQLServerRole
    - 3-AddMembersToServerRole.ps1
    - 4-MembersToIncludeInServerRole.ps1
    - 5-MembersToExcludeInServerRole.ps1
  - xSQLServerSetup
    - 1-InstallDefaultInstanceSingleServer.ps1
    - 2-InstallNamedInstanceSingleServer.ps1
    - 3-InstallNamedInstanceSingleServerFromUncPathUsingSourceCredential.ps1
    - 4-InstallNamedInstanceInFailoverClusterFirstNode.ps1
    - 5-InstallNamedInstanceInFailoverClusterSecondNode.ps1
  - xSQLServerReplication
    - 1-ConfigureInstanceAsDistributor.ps1
    - 2-ConfigureInstanceAsPublisher.ps1
  - xSQLServerNetwork
    - 1-EnableTcpIpOnCustomStaticPort.ps1
  - xSQLServerAvailabilityGroupListener
    - 1-AddAvailabilityGroupListenerWithSameNameAsVCO.ps1
    - 2-AddAvailabilityGroupListenerWithDifferentNameAsVCO.ps1
    - 3-RemoveAvailabilityGroupListenerWithSameNameAsVCO.ps1
    - 4-RemoveAvailabilityGroupListenerWithDifferentNameAsVCO.ps1
    - 5-AddAvailabilityGroupListenerUsingDHCPWithDefaultServerSubnet.ps1
    - 6-AddAvailabilityGroupListenerUsingDHCPWithSpecificSubnet.ps1
  - xSQLServerEndpointPermission
    - 1-AddConnectPermission.ps1
    - 2-RemoveConnectPermission.ps1
    - 3-AddConnectPermissionToAlwaysOnPrimaryAndSecondaryReplicaEachWithDifferentSqlServiceAccounts.ps1
    - 4-RemoveConnectPermissionToAlwaysOnPrimaryAndSecondaryReplicaEachWithDifferentSqlServiceAccounts.ps1
  - xSQLServerPermission
    - 1-AddServerPermissionForLogin.ps1
    - 2-RemoveServerPermissionForLogin.ps1
  - xSQLServerEndpointState
    - 1-MakeSureEndpointIsStarted.ps1
    - 2-MakeSureEndpointIsStopped.ps1
  - xSQLServerConfiguration
    - 1-ConfigureTwoInstancesOnTheSameServerToEnableClr.ps1
    - 2-ConfigureInstanceToEnablePriorityBoost.ps1
  - xSQLServerEndpoint
    - 1-CreateEndpointWithDefaultValues.ps1
    - 2-CreateEndpointWithSpecificPortAndIPAddress.ps1
    - 3-RemoveEndpoint.ps1
- Changes to xSQLServerDatabaseRole
  - Fixed code style, added updated parameter descriptions to schema.mof and README.md.
- Changes to xSQLServer
  - Raised the CodeCov target to 70% which is the minimum and required target for
    HQRM resource.
- Changes to xSQLServerRole
  - **BREAKING CHANGE: The resource has been reworked in it's entirely.** Below
    is what has changed.
    - The mandatory parameters now also include ServerRoleName.
    - The ServerRole parameter was before an array of server roles, now this parameter
      is renamed to ServerRoleName and can only be set to one server role.
      - ServerRoleName are no longer limited to built-in server roles. To add members
        to a built-in server role, set ServerRoleName to the name of the built-in
        server role.
      - The ServerRoleName will be created when Ensure is set to 'Present' (if it
        does not already exist), or removed if Ensure is set to 'Absent'.
    - Three new parameters are added; Members, MembersToInclude and MembersToExclude.
      - Members can be set to one or more logins, and those will _replace all_ the
        memberships in the server role.
      - MembersToInclude and MembersToExclude can be set to one or more logins that
        will add or remove memberships, respectively, in the server role. MembersToInclude
        and MembersToExclude _can not_ be used at the same time as parameter Members.
        But both MembersToInclude and MembersToExclude can be used together at the
        same time.
- Changes to xSQLServerSetup
  - Added a note to the README.md saying that it is not possible to add or remove
    features from a SQL Server failover cluster (issue #433).
  - Changed so that it reports false if the desired state is not correct (issue #432).
    - Added a test to make sure we always return false if a SQL Server failover
      cluster is missing features.
  - Helper function Connect-SQLAnalysis
    - Now has correct error handling, and throw does not used the unknown named
      parameter '-Message' (issue #436)
    - Added tests for Connect-SQLAnalysis
    - Changed to localized error messages.
    - Minor changes to error handling.
  - This adds better support for Addnode (issue #369).
  - Now it skips cluster validation för add node (issue #442).
  - Now it ignores parameters that are not allowed for action Addnode (issue #441).
  - Added support for vNext CTP 1.4 (issue #472).
- Added new resource
  - xSQLServerAlwaysOnAvailabilityGroupReplica
- Changes to xSQLServerDatabaseRecoveryModel
  - Fixed code style, removed SQLServerDatabaseRecoveryModel functions from xSQLServerHelper.
- Changes to xSQLServerAlwaysOnAvailabilityGroup
  - Fixed the permissions check loop so that it exits the loop after the function
    determines the required permissions are in place.
- Changes to xSQLServerAvailabilityGroupListener
  - Removed the dependency of SQLPS provider (issue #460).
  - Cleaned up code.
  - Added test for more coverage.
  - Fixed PSSA rule warnings (issue #255).
  - Parameter Ensure now defaults to 'Present' (issue #450).
- Changes to xSQLServerFirewall
  - Now it will correctly create rules when the resource is used for two or more
    instances on the same server (issue #461).
- Changes to xSQLServerEndpointPermission
  - Added description to the README.md
  - Cleaned up code (issue #257 and issue #231)
  - Now the default value for Ensure is 'Present'.
  - Removed dependency of SQLPS provider (issue #483).
  - Refactored tests so they use less code.
- Changes to README.md
  - Adding deprecated tag to xSQLServerFailoverClusterSetup, xSQLAOGroupEnsure and
    xSQLAOGroupJoin in README.md so it it more clear that these resources has been
    replaced by xSQLServerSetup, xSQLServerAlwaysOnAvailabilityGroup and
    xSQLServerAlwaysOnAvailabilityGroupReplica respectively.
- Changes to xSQLServerEndpoint
  - BREAKING CHANGE: Now SQLInstanceName is mandatory, and is a key, so
    SQLInstanceName has no longer a default value (issue #279).
  - BREAKING CHANGE: Parameter AuthorizedUser has been removed (issue #466,
    issue #275 and issue #80). Connect permissions can be set using the resource
    xSQLServerEndpointPermission.
  - Optional parameter IpAddress has been added. Default is to listen on any
    valid IP-address. (issue #232)
  - Parameter Port now has a default value of 5022.
  - Parameter Ensure now defaults to 'Present'.
  - Resource now supports changing IP address and changing port.
  - Added unit tests (issue #289)
  - Added examples.
- Changes to xSQLServerEndpointState
  - Cleaned up code, removed SupportsShouldProcess and fixed PSSA rules warnings
    (issue #258 and issue #230).
  - Now the default value for the parameter State is 'Started'.
  - Updated README.md with a description for the resources and revised the
    parameter descriptions.
  - Removed dependency of SQLPS provider (issue #481).
  - The parameter NodeName is no longer mandatory and has now the default value
    of $env:COMPUTERNAME.
  - The parameter Name is now a key so it is now possible to change the state on
    more than one endpoint on the same instance. _Note: The resource still only
    supports Database Mirror endpoints at this time._
- Changes to xSQLServerHelper module
  - Removing helper function Get-SQLAlwaysOnEndpoint because there is no resource
    using it any longer.
  - BREAKING CHANGE: Changed helper function Import-SQLPSModule to support SqlServer
    module (issue #91). The SqlServer module is the preferred module so if it is
    found it will be used, and if not found an attempt will be done to load SQLPS
    module instead.
- Changes to xSQLServerScript
  - Updated tests for this resource, because they failed when Import-SQLPSModule
    was updated.

## 6.0.0.0

- Changes to xSQLServerConfiguration
  - BREAKING CHANGE: The parameter SQLInstanceName is now mandatory.
  - Resource can now be used to define the configuration of two or more different
    DB instances on the same server.
- Changes to xSQLServerRole
  - xSQLServerRole now correctly reports that the desired state is present when
    the login is already a member of the server roles.
- Added new resources
  - xSQLServerAlwaysOnAvailabilityGroup
- Changes to xSQLServerSetup
  - Properly checks for use of SQLSysAdminAccounts parameter in $PSBoundParameters.
    The test now also properly evaluates the setup argument for SQLSysAdminAccounts.
  - xSQLServerSetup should now function correctly for the InstallFailoverCluster
    action, and also supports cluster shared volumes. Note that the AddNode action
    is not currently working.
  - It now detects that feature Client Connectivity Tools (CONN) and Client
    Connectivity Backwards Compatibility Tools (BC) is installed.
  - Now it can correctly determine the right cluster when only parameter
    InstallSQLDataDir is assigned a path (issue #401).
  - Now the only mandatory path parameter is InstallSQLDataDir when installing
    Database Engine (issue #400).
  - It now can handle mandatory parameters, and are not using wildcard to find
    the variables containing paths (issue #394).
  - Changed so that instead of connection to localhost it is using $env:COMPUTERNAME
    as the host name to which it connects. And for cluster installation it uses
    the parameter FailoverClusterNetworkName as the host name to which it connects
    (issue #407).
  - When called with Action = 'PrepareFailoverCluster', the SQLSysAdminAccounts
    and FailoverClusterGroup parameters are no longer passed to the setup process
    (issues #410 and 411).
  - Solved the problem that InstanceDir and InstallSQLDataDir could not be set to
    just a qualifier, i.e 'E:' (issue #418). All paths (except SourcePath) can now
    be set to just the qualifier.
- Enables CodeCov.io code coverage reporting.
- Added badge for CodeCov.io to README.md.
- Examples
  - xSQLServerMaxDop
    - 1-SetMaxDopToOne.ps1
    - 2-SetMaxDopToAuto.ps1
    - 3-SetMaxDopToDefault.ps1
  - xSQLServerMemory
    - 1-SetMaxMemoryTo12GB.ps1
    - 2-SetMaxMemoryToAuto.ps1
    - 3-SetMinMaxMemoryToAuto.ps1
    - 4-SetMaxMemoryToDefault.ps1
  - xSQLServerDatabase
    - 1-CreateDatabase.ps1
    - 2-DeleteDatabase.ps1
- Added tests for resources
  - xSQLServerMaxDop
  - xSQLServerMemory
- Changes to xSQLServerMemory
  - BREAKING CHANGE: The mandatory parameter now include SQLInstanceName. The
    DynamicAlloc parameter is no longer mandatory
- Changes to xSQLServerDatabase
  - When the system is not in desired state the Test-TargetResource will now output
    verbose messages saying so.
- Changes to xSQLServerDatabaseOwner
  - Fixed code style, added updated parameter descriptions to schema.mof and README.md.

## 5.0.0.0

- Improvements how tests are initiated in AppVeyor
  - Removed previous workaround (issue #201) from unit tests.
  - Changes in appveyor.yml so that SQL modules are removed before common test is
    run.
  - Now the deploy step are no longer failing when merging code into Dev. Neither
    is the deploy step failing if a contributor had AppVeyor connected to the fork
    of xSQLServer and pushing code to the fork.
- Changes to README.md
  - Changed the contributing section to help new contributors.
  - Added links for each resource so it is easier to navigate to the parameter list
    for each resource.
  - Moved the list of resources in alphabetical order.
  - Moved each resource parameter list into alphabetical order.
  - Removed old text mentioning System Center.
  - Now the correct product name is written in the installation section, and a typo
    was also fixed.
  - Fixed a typo in the Requirements section.
  - Added link to Examples folder in the Examples section.
  - Change the layout of the README.md to closer match the one of PSDscResources
  - Added more detailed text explaining what operating systems WMF5.0 can be installed
    on.
  - Verified all resource schema files with the README.md and fixed some errors
    (descriptions was not verified).
  - Added security requirements section for resource xSQLServerEndpoint and
    xSQLAOGroupEnsure.
- Changes to xSQLServerSetup
  - The resource no longer uses Win32_Product WMI class when evaluating if
    SQL Server Management Studio is installed. See article
    [kb974524](https://support.microsoft.com/en-us/kb/974524) for more information.
  - Now it uses CIM cmdlets to get information from WMI classes.
  - Resolved all of the PSScriptAnalyzer warnings that was triggered in the common
    tests.
  - Improvement for service accounts to enable support for Managed Service Accounts
    as well as other nt authority accounts
  - Changes to the helper function Copy-ItemWithRoboCopy
    - Robocopy is now started using Start-Process and the error handling has been
      improved.
    - Robocopy now removes files at the destination path if they no longer exists
      at the source.
    - Robocopy copies using unbuffered I/O when available (recommended for large
      files).
  - Added a more descriptive text for the parameter `SourceCredential` to further
    explain how the parameter work.
  - BREAKING CHANGE: Removed parameter SourceFolder.
  - BREAKING CHANGE: Removed default value "$PSScriptRoot\..\..\" from parameter
    SourcePath.
  - Old code, that no longer filled any function, has been replaced.
      - Function `ResolvePath` has been replaced with
      `[Environment]::ExpandEnvironmentVariables($SourcePath)` so that environment
      variables still can be used in Source Path.
      - Function `NetUse` has been replaced with `New-SmbMapping` and
        `Remove-SmbMapping`.
  - Renamed function `GetSQLVersion` to `Get-SqlMajorVersion`.
  - BREAKING CHANGE: Renamed parameter PID to ProductKey to avoid collision with
    automatic variable $PID
- Changes to xSQLServerScript
  - All credential parameters now also has the type
    [System.Management.Automation.Credential()] to better work with PowerShell 4.0.
  - It is now possible to configure two instances on the same node, with the same
    script.
  - Added to the description text for the parameter `Credential` describing how
    to authenticate using Windows Authentication.
  - Added examples to show how to authenticate using either SQL or Windows
    authentication.
  - A recent issue showed that there is a known problem running this resource
    using PowerShell 4.0. For more information, see [issue #273](https://github.com/PowerShell/xSQLServer/issues/273)
- Changes to xSQLServerFirewall
  - BREAKING CHANGE: Removed parameter SourceFolder.
  - BREAKING CHANGE: Removed default value "$PSScriptRoot\..\..\" from parameter
    SourcePath.
  - Old code, that no longer filled any function, has been replaced.
    - Function `ResolvePath` has been replaced with
     `[Environment]::ExpandEnvironmentVariables($SourcePath)` so that environment
    variables still can be used in Source Path.
  - Adding new optional parameter SourceCredential that can be used to authenticate
    against SourcePath.
  - Solved PSSA rules errors in the code.
  - Get-TargetResource no longer return $true when no products was installed.
- Changes to the unit test for resource
  - xSQLServerSetup
    - Added test coverage for helper function Copy-ItemWithRoboCopy
- Changes to xSQLServerLogin
  - Removed ShouldProcess statements
  - Added the ability to enforce password policies on SQL logins
- Added common test (xSQLServerCommon.Tests) for xSQLServer module
  - Now all markdown files will be style checked when tests are running in AppVeyor
    after sending in a pull request.
  - Now all [Examples](/Examples/Resources) will be tested by compiling to a .mof
    file after sending in a pull request.
- Changes to xSQLServerDatabaseOwner
  - The example 'SetDatabaseOwner' can now compile, it wrongly had a `DependsOn`
    in the example.
- Changes to SQLServerRole
  - The examples 'AddServerRole' and 'RemoveServerRole' can now compile, it wrongly
    had a `DependsOn` in the example.
- Changes to CONTRIBUTING.md
  - Added section 'Tests for examples files'
  - Added section 'Tests for style check of Markdown files'
  - Added section 'Documentation with Markdown'
  - Added texts to section 'Tests'
- Changes to xSQLServerHelper
  - added functions
    - Get-SqlDatabaseRecoveryModel
    - Set-SqlDatabaseRecoveryModel
- Examples
  - xSQLServerDatabaseRecoveryModel
    - 1-SetDatabaseRecoveryModel.ps1
  - xSQLServerDatabasePermission
    - 1-GrantDatabasePermissions.ps1
    - 2-RevokeDatabasePermissions.ps1
    - 3-DenyDatabasePermissions.ps1
  - xSQLServerFirewall
    - 1-CreateInboundFirewallRules
    - 2-RemoveInboundFirewallRules
- Added tests for resources
  - xSQLServerDatabaseRecoveryModel
  - xSQLServerDatabasePermissions
  - xSQLServerFirewall
- Changes to xSQLServerDatabaseRecoveryModel
  - BREAKING CHANGE: Renamed xSQLDatabaseRecoveryModel to
    xSQLServerDatabaseRecoveryModel to align with naming convention.
  - BREAKING CHANGE: The mandatory parameters now include SQLServer, and
    SQLInstanceName.
- Changes to xSQLServerDatabasePermission
  - BREAKING CHANGE: Renamed xSQLServerDatabasePermissions to
    xSQLServerDatabasePermission to align with naming convention.
  - BREAKING CHANGE: The mandatory parameters now include PermissionState,
    SQLServer, and SQLInstanceName.
- Added support for clustered installations to xSQLServerSetup
  - Migrated relevant code from xSQLServerFailoverClusterSetup
  - Removed Get-WmiObject usage
  - Clustered storage mapping now supports asymmetric cluster storage
  - Added support for multi-subnet clusters
  - Added localized error messages for cluster object mapping
  - Updated README.md to reflect new parameters
- Updated description for xSQLServerFailoverClusterSetup to indicate it is deprecated.
- xPDT helper module
  - Function GetxPDTVariable was removed since it no longer was used by any resources.
  - File xPDT.xml was removed since it was not used by any resources, and did not
    provide any value to the module.
- Changes xSQLServerHelper module
  - Removed the globally defined `$VerbosePreference = 'Continue'` from xSQLServerHelper.
  - Fixed a typo in a variable name in the function New-ListenerADObject.
  - Now Restart-SqlService will correctly show the services it restarts. Also
    fixed PSSA warnings.

## 4.0.0.0

- Fixes in xSQLServerConfiguration
  - Added support for clustered SQL instances.
  - BREAKING CHANGE: Updated parameters to align with other resources
    (SQLServer / SQLInstanceName).
  - Updated code to utilize CIM rather than WMI.
- Added tests for resources
  - xSQLServerConfiguration
  - xSQLServerSetup
  - xSQLServerDatabaseRole
  - xSQLAOGroupJoin
  - xSQLServerHelper and moved the existing tests for Restart-SqlService to it.
  - xSQLServerAlwaysOnService
- Fixes in xSQLAOGroupJoin
  - Availability Group name now appears in the error message for a failed.
    Availability Group join attempt.
  - Get-TargetResource now works with Get-DscConfiguration.
- Fixes in xSQLServerRole
  - Updated Ensure parameter to 'Present' default value.
  - Renamed helper functions *-SqlServerRole to *-SqlServerRoleMember.
- Changes to xSQLAlias
  - Add UseDynamicTcpPort parameter for option "Dynamically determine port".
  - Change Get-WmiObject to Get-CimInstance in Resource and associated pester file.
- Added CHANGELOG.md file.
- Added issue template file (ISSUE\_TEMPLATE.md) for 'New Issue' and pull request
  template file (PULL\_REQUEST\_TEMPLATE.md) for 'New Pull Request'.
- Add Contributing.md file.
- Changes to xSQLServerSetup
  - Now `Features` parameter is case-insensitive.
- BREAKING CHANGE: Removed xSQLServerPowerPlan from this module. The resource has
  been moved to [xComputerManagement](https://github.com/PowerShell/xComputerManagement)
  and is now called xPowerPlan.
- Changes and enhancements in xSQLServerDatabaseRole
  - BREAKING CHANGE: Fixed so the same user can now be added to a role in one or
    more databases, and/or one or more instances. Now the parameters `SQLServer`
    and `SQLInstanceName` are mandatory.
  - Enhanced so the same user can now be added to more than one role
- BREAKING CHANGE: Renamed xSQLAlias to xSQLServerAlias to align with naming convention.
- Changes to xSQLServerAlwaysOnService
  - Added RestartTimeout parameter
  - Fixed bug where the SQL Agent service did not get restarted after the
    IsHadrEnabled property was set.
  - BREAKING CHANGE: The mandatory parameters now include Ensure, SQLServer, and
    SQLInstanceName. SQLServer and SQLInstanceName are keys which will be used to
    uniquely identify the resource which allows AlwaysOn to be enabled on multiple
    instances on the same machine.
- Moved Restart-SqlService from MSFT_xSQLServerConfiguration.psm1 to xSQLServerHelper.psm1.

## 3.0.0.0

- xSQLServerHelper
  - added functions
    - Test-SQLDscParameterState
    - Get-SqlDatabaseOwner
    - Set-SqlDatabaseOwner
- Examples
  - xSQLServerDatabaseOwner
    - 1-SetDatabaseOwner.ps1
- Added tests for resources
  - MSFT_xSQLServerDatabaseOwner

## 2.0.0.0

- Added resources
  - xSQLServerReplication
  - xSQLServerScript
  - xSQLAlias
  - xSQLServerRole
- Added tests for resources
  - xSQLServerPermission
  - xSQLServerEndpointState
  - xSQLServerEndpointPermission
  - xSQLServerAvailabilityGroupListener
  - xSQLServerLogin
  - xSQLAOGroupEnsure
  - xSQLAlias
  - xSQLServerRole
- Fixes in xSQLServerAvailabilityGroupListener
  - In one case the Get-method did not report that DHCP was configured.
  - Now the resource will throw 'Not supported' when IP is changed between Static
    and DHCP.
  - Fixed an issue where sometimes the listener wasn't removed.
  - Fixed the issue when trying to add a static IP to a listener was ignored.
- Fix in xSQLServerDatabase
  - Fixed so dropping a database no longer throws an error
  - BREAKING CHANGE: Fixed an issue where it was not possible to add the same
    database to two instances on the same server.
  - BREAKING CHANGE: The name of the parameter Database has changed. It is now
    called Name.
- Fixes in xSQLAOGroupEnsure
  - Added parameters to New-ListenerADObject to allow usage of a named instance.
  - pass setup credential correctly
- Changes to xSQLServerLogin
  - Fixed an issue when dropping logins.
  - BREAKING CHANGE: Fixed an issue where it was not possible to add the same
    login to two instances on the same server.
- Changes to xSQLServerMaxDop
  - BREAKING CHANGE: Made SQLInstance parameter a key so that multiple instances
    on the same server can be configured

## 1.8.0.0

- Converted appveyor.yml to install Pester from PSGallery instead of from Chocolatey.
- Added Support for SQL Server 2016
- xSQLAOGroupEnsure
  - Fixed spelling mistake in AutoBackupPreference property
  - Added BackupPriority property
- Added resources
  - xSQLServerPermission
  - xSQLServerEndpointState
  - xSQLServerEndpointPermission
  - xSQLServerAvailabilityGroupListener
- xSQLServerHelper
  - added functions
    - Import-SQLPSModule
    - Get-SQLPSInstanceName
    - Get-SQLPSInstance
    - Get-SQLAlwaysOnEndpoint
  - modified functions
    - New-TerminatingError - *added optional parameter `InnerException` to be able
    to give the user more information in the returned message*

## 1.7.0.0

- Resources Added
  - xSQLServerConfiguration

## 1.6.0.0

- Resources Added
  - xSQLAOGroupEnsure
  - xSQLAOGroupJoin
  - xWaitForAvailabilityGroup
  - xSQLServerEndPoint
  - xSQLServerAlwaysOnService
- xSQLServerHelper
  - added functions
    - Connect-SQL
    - New-VerboseMessage
    - Grant-ServerPerms
    - Grant-CNOPerms
    - New-ListenerADObject
- xSQLDatabaseRecoveryModel
    - Updated Verbose statements to use new function New-VerboseMessage
- xSQLServerDatabase
    - Updated Verbose statements to use new function New-VerboseMessage
    - Removed ConnectSQL function and replaced with new Connect-SQL function
- xSQLServerDatabaseOwner
    - Removed ConnectSQL function and replaced with new Connect-SQL function
- xSQLServerDatabasePermissions
    - Removed ConnectSQL function and replaced with new Connect-SQL function
- xSQLServerDatabaseRole
    - Removed ConnectSQL function and replaced with new Connect-SQL function
- xSQLServerLogin
    - Removed ConnectSQL function and replaced with new Connect-SQL function
- xSQLServerMaxDop
    - Updated Verbose statements to use new function New-VerboseMessage
    - Removed ConnectSQL function and replaced with new Connect-SQL function
- xSQLServerMemory
    - Updated Verbose statements to use new function New-VerboseMessage
    - Removed ConnectSQL function and replaced with new Connect-SQL function
- xSQLServerPowerPlan
    - Updated Verbose statements to use new function New-VerboseMessage
- Examples
    - Added xSQLServerConfiguration resource example

## 1.5.0.0

- Added new resource xSQLServerDatabase that allows adding an empty database to
  a server

## 1.4.0.0

- Resources Added
  - xSQLDatabaseRecoveryModeAdded
  - xSQLServerDatabaseOwner
  - xSQLServerDatabasePermissions
  - xSQLServerDatabaseRole
  - xSQLServerLogin
  - xSQLServerMaxDop
  - xSQLServerMemory
  - xSQLServerPowerPlan
  - xSQLServerDatabase
- xSQLServerSetup:
  - Corrected bug in GetFirstItemPropertyValue to correctly handle registry keys
    with only one value.
  - Added support for SQL Server
  - 2008 R2 installation
  - Removed default values for parameters, to avoid compatibility issues and setup
    errors
  - Added Replication sub feature detection
  - Added setup parameter BrowserSvcStartupType
  - Change SourceFolder to Source to allow for multi version Support
  - Add Source Credential for accessing source files
  - Add Parameters for SQL Server configuration
  - Add Parameters to SuppressReboot or ForceReboot
- xSQLServerFirewall
  - Removed default values for parameters, to avoid compatibility issues
  - Updated firewall rule name to not use 2012 version, since package supports 2008,
    2012 and 2014 versions
  - Additional of SQLHelper Function and error handling
  - Change SourceFolder to Source to allow for multi version Support
- xSQLServerNetwork
  - Added new resource that configures network settings.
  - Currently supports only tcp network protocol
  - Allows to enable and disable network protocol for specified instance service
  - Allows to set custom or dynamic port values
- xSQLServerRSSecureConnectionLevel
  - Additional of SQLHelper Function and error handling
- xSqlServerRSConfig
- xSQLServerFailoverClusterSetup
  - Additional of SQLHelper Function and error handling
  - Change SourceFolder to Source to allow for multi version Support
  - Add Parameters to SuppressReboot or ForceReboot
- Examples
  - Updated example files to use correct DebugMode parameter value ForceModuleImport,
    this is not boolean in WMF 5.0 RTM
  - Added xSQLServerNetwork example

## 1.3.0.0

- xSqlServerSetup
  - Make Features case-insensitive.

## 1.2.1.0

- Increased timeout for setup process to start to 60 seconds.

## 1.2.0.0

- Updated release with the following new resources
  - xSQLServerFailoverClusterSetup
  - xSQLServerRSConfig

## 1.1.0.0

- Initial release with the following resources
  - xSQLServerSetup
  - xSQLServerFirewall
  - xSQLServerRSSecureConnectionLevel<|MERGE_RESOLUTION|>--- conflicted
+++ resolved
@@ -123,16 +123,11 @@
 - Changes to xSQLServerAlwaysOnService
   - Fixed typos in localization strings and in tests.
 - Changes to xSQLServerAlwaysOnAvailabilityGroup
-<<<<<<< HEAD
-  - Fix: Utilize the value of 'FailoverMode' to set the 'FailoverMode' property of the AG instead of the 'AvailabilityMode' of the AG
--Change to xSQLServerScript
-  - Optional QueryTimeout parameter to specify sql script query execution timeout. Fixes issue #597
-
-=======
   - Now it utilize the value of 'FailoverMode' to set the 'FailoverMode' property
     of the Availability Group instead of wrongly using the 'AvailabilityMode'
     property of the Availability Group.
->>>>>>> ed40b8fe
+-Change to xSQLServerScript
+  - Optional QueryTimeout parameter to specify sql script query execution timeout. Fixes issue #597
 
 ## 7.1.0.0
 
