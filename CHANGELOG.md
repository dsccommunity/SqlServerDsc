--- conflicted
+++ resolved
@@ -7,12 +7,10 @@
 
 ### Added
 
-<<<<<<< HEAD
 - `Invoke-ReportServerSetupAction`
   - Now uses `Format-Path` with `-ExpandEnvironmentVariable` to expand environment
     variables in all path parameters (`MediaPath`, `LogPath`, `InstallFolder`)
     ([issue #2085](https://github.com/dsccommunity/SqlServerDsc/issues/2085)).
-=======
 - Added public command `Get-SqlDscServerProtocolTcpIp` to retrieve TCP/IP address
   group information for SQL Server instances. Returns `ServerIPAddress` objects
   containing port configuration including `TcpPort`, `TcpDynamicPorts`, `Enabled`,
@@ -29,7 +27,6 @@
   - Added `Protocol` parameter to specify the network protocol when connecting.
   - Added `Port` parameter to specify the TCP port number when connecting.
     Connection strings now support the format `[protocol:]hostname[\instance][,port]`.
->>>>>>> 352435fa
 - `Install-SqlDscServer`
   - Added parameter `AllowDqRemoval` to the `Upgrade` parameter set
     ([issue #2155](https://github.com/dsccommunity/SqlServerDsc/issues/2155)).
