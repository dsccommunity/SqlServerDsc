# Change log for SqlServerDsc

The format is based on and uses the types of changes according to [Keep a Changelog](https://keepachangelog.com/en/1.0.0/),
and this project adheres to [Semantic Versioning](https://semver.org/spec/v2.0.0.html).

## [Unreleased]

### Added

- Added integration tests for `Get-SqlDscManagedComputer` command to ensure it
  functions correctly in real environments
  [issue #2220](https://github.com/dsccommunity/SqlServerDsc/issues/2220).
- Added integration tests for `Remove-SqlDscAudit` command to ensure it functions
  correctly in real environments
  [issue #2241](https://github.com/dsccommunity/SqlServerDsc/issues/2241).
<<<<<<< HEAD
- Added integration tests for `ConvertFrom-SqlDscDatabasePermission` command to
  ensure it functions correctly in real environments
  [issue #2211](https://github.com/dsccommunity/SqlServerDsc/issues/2211).
=======
- Added integration tests for `Save-SqlDscSqlServerMediaFile` command to ensure
  it functions correctly in real environments
  [issue #2237](https://github.com/dsccommunity/SqlServerDsc/issues/2237).
>>>>>>> 62cb0b8c
- Added integration tests for `Disable-SqlDscAudit` command to ensure it functions
  correctly in real environments
  [issue #2206](https://github.com/dsccommunity/SqlServerDsc/issues/2206).
- Added integration tests for `ConvertTo-SqlDscDatabasePermission` command to
  ensure command reliability
  [issue #2209](https://github.com/dsccommunity/SqlServerDsc/issues/2209).
- Added integration test for `ConvertTo-SqlDscEditionName` command to ensure
  command reliability in real environments
  [issue #2208](https://github.com/dsccommunity/SqlServerDsc/issues/2208).
- Added integration tests for `Import-SqlDscPreferredModule` command to ensure
  proper module import functionality in real environments
  [issue #2225](https://github.com/dsccommunity/SqlServerDsc/issues/2225).
- Added integration tests for `Test-SqlDscIsSupportedFeature` command to ensure
  it functions correctly in real environments
  [issue #2228](https://github.com/dsccommunity/SqlServerDsc/issues/2228).
- Added integration test for `Get-SqlDscManagedComputerService` command to ensure
  command reliability [issue #2219](https://github.com/dsccommunity/SqlServerDsc/issues/2219).
- Added integration tests for `Set-SqlDscTraceFlag` command to ensure it functions
  correctly in real environments
  [issue #2232](https://github.com/dsccommunity/SqlServerDsc/issues/2232).
- Added integration tests for `ConvertFrom-SqlDscServerPermission` command to
  ensure it functions correctly in real environments
  [issue #2210](https://github.com/dsccommunity/SqlServerDsc/issues/2210).
- `Remove-SqlDscTraceFlag`
  - Added missing integration test to ensure command reliability ([issue #2239](https://github.com/dsccommunity/SqlServerDsc/issues/2239)).
- `Remove-SqlDscAudit`
  - Added missing integration test to ensure command reliability ([issue #2241](https://github.com/dsccommunity/SqlServerDsc/issues/2241)).
- Added integration tests for `Test-SqlDscIsRole` command to ensure it functions
  correctly in real environments
  [issue #2229](https://github.com/dsccommunity/SqlServerDsc/issues/2229).
- Added integration tests for `Add-SqlDscTraceFlag` command to ensure it functions
  correctly in real environments
  [issue #2214](https://github.com/dsccommunity/SqlServerDsc/issues/2214).

### Fixed

- `Add-SqlDscTraceFlag` and `Remove-SqlDscTraceFlag`
  - Fixed parameter binding error when `ErrorAction` was specified both
    explicitly and via `PSBoundParameters` by using `Remove-CommonParameter`
    instead of manual parameter removal
    ([issue #2239](https://github.com/dsccommunity/SqlServerDsc/issues/2239)).
- `Remove-SqlDscTraceFlag`
  - Optimized to skip unnecessary Set operations when removal results in no
    effective change
    ([issue #2239](https://github.com/dsccommunity/SqlServerDsc/issues/2239)).
- Updated `.gitattributes` to enforce LF line endings for PowerShell files to
  ensure cross-platform compatibility.
- Updated GitHub Copilot setup workflow to fix environment variable assignment
  in task.
- Updated VS Code tasks configuration to use proper build and test commands
  with improved task grouping and problem matchers.
- Updated instruction files to use correct build command (`noop` instead of
  `build`) and fixed file pattern matching syntax.

## [17.2.0] - 2025-09-16

### Fixed

- Make sure tests forcibly imports the module being tested to avoid AI failing
  when testing changes.
- Fixed Azure DevOps pipeline conditions that were preventing DSC resource
  integration tests from running when they should by removing incorrect quotes
  around boolean values.
- Refactored error handling by removing global `$ErrorActionPreference = 'Stop'`
  from 64 PowerShell files and implementing targeted error control for specific
  command calls that use `-ErrorAction 'Stop'`.
- `SqlAgentAlert`
  - Minor fix in `source/Classes/020.SqlAgentAlert.ps1` to correct `ExcludeDscProperties`
    formatting (added missing delimiter).
- `SqlRSSetup`
  - Re-added `ReportServerEdition` enum and updated class to use enum instead of
    ValidateSet for the Edition property.
- Fixed commands continuing execution after `Assert-ElevatedUser` elevation
  errors by setting `$ErrorActionPreference = 'Stop'` [issue #2070](https://github.com/dsccommunity/SqlServerDsc/issues/2070)
- Fixed incorrect array-return syntax in several public `Get-*` commands by
  removing a leading comma in return statements which could cause incorrect
  output and ScriptAnalyzer warnings: `Get-SqlDscAudit`,
  `Get-SqlDscConfigurationOption`, `Get-SqlDscDatabasePermission`,
  `Get-SqlDscServerPermission`, and `Get-SqlDscTraceFlag`.
- New-SqlDscDatabase: use `New-ArgumentException` instead of
  `New-InvalidArgumentException` for parameter validation errors.

### Added

- Added setup workflow for GitHub Copilot.
  - Switch the workflow to use Linux.
- `Set-SqlDscDatabaseDefault`
  - Added new command to set default objects of a database in a SQL Server
    Database Engine instance (issue [#2178](https://github.com/dsccommunity/SqlServerDsc/issues/2178)).
- `Set-SqlDscConfigurationOption`
  - Added new command to set SQL Server Database Engine configuration options
    using SMO with validation, ShouldProcess support, and dynamic tab completion.
- `Test-SqlDscConfigurationOption`
  - Added new command to test if SQL Server Database Engine configuration options
    have the specified value using SMO with dynamic tab completion for both
    option names and values.
- `Get-SqlDscConfigurationOption`
  - Enhanced existing command to return user-friendly metadata objects by default
    with properties Name, RunValue, ConfigValue, Minimum, Maximum, and IsDynamic.
  - Added `-Raw` switch to return original SMO ConfigProperty objects for
    backward compatibility.
  - Added dynamic tab completion for the `-Name` parameter.
  - The command can set the default filegroup, default FILESTREAM filegroup,
    and default Full-Text catalog using SMO methods SetDefaultFileGroup,
    SetDefaultFileStreamFileGroup, and SetDefaultFullTextCatalog.
- `SqlAgentAlert`
  - Added new DSC resource to manage SQL Server Agent alerts.
  - Improved AI instructions.
  - Enhanced workflow with proper environment variable configuration and DSCv3 verification.
  - Fixed environment variable persistence by using $GITHUB_ENV instead of
    job-level env declaration.
- `Grant-SqlDscServerPermission`
  - Added new public command to grant server permissions to a principal
    (Login or ServerRole) on a SQL Server Database Engine instance.
- `Deny-SqlDscServerPermission`
  - Added new public command to deny server permissions to a principal
    (Login or ServerRole).
- `Revoke-SqlDscServerPermission`
  - Added new public command to revoke server permissions from a principal
    (Login or ServerRole).
- `Test-SqlDscServerPermission`
  - Added new public command with Grant/Deny parameter sets (and `-WithGrant`)
    to test server permissions for a principal.
- `Assert-SqlDscLogin`
  - Added new public command to validate that a specified SQL Server principal
    is a login.
- `Enable-SqlDscLogin`
  - Added new public command to enable a SQL Server login.
- `Get-SqlDscServerPermission`
  - Enhanced command to support pipeline input for Login and ServerRole
    objects while maintaining backward compatibility with the original
    parameter set.
- `Disable-SqlDscLogin`
  - Added new public command to disable a SQL Server login.
- `Test-SqlDscIsLoginEnabled`
  - Added new public command to test whether a SQL Server login is enabled.
    Throws a terminating error if the specified principal does not exist as a login.
  - Supports pipeline input and provides detailed error messages with localization.
  - Uses `Test-SqlDscIsLogin` command for login validation following module patterns.
- Added `Get-SqlDscLogin`, `Get-SqlDscRole`, `New-SqlDscLogin`, `New-SqlDscRole`,
  `Remove-SqlDscRole`, and `Remove-SqlDscLogin` commands for retrieving and managing
   SQL Server logins and roles with support for refresh, pipeline input, and ShouldProcess.
- Added `Get-SqlDscAgentAlert`, `New-SqlDscAgentAlert`,
  `Set-SqlDscAgentAlert`, `Remove-SqlDscAgentAlert`, and `Test-SqlDscIsAgentAlert`
  to manage SQL Agent alerts on a Database Engine instance.
- Added new public commands for SQL Agent Operator management:
  - `Get-SqlDscAgentOperator` - Get SQL Agent Operators from a SQL Server
     Database Engine instance
  - `New-SqlDscAgentOperator` - Create a new SQL Agent Operator with specified properties
  - `Set-SqlDscAgentOperator` - Update existing SQL Agent Operator properties
  - `Remove-SqlDscAgentOperator` - Remove a SQL Agent Operator from the instance
  - `Enable-SqlDscAgentOperator` - Enable a SQL Agent Operator
  - `Disable-SqlDscAgentOperator` - Disable a SQL Agent Operator
  - `Test-SqlDscIsAgentOperator` - Test if a SQL Agent Operator exists
  - Supports pipeline input for both ServerObject and OperatorObject where applicable
  - Includes comprehensive unit tests and follows ShouldProcess patterns
- Added new public commands for database management:
  - `Get-SqlDscDatabase` - Get databases from a SQL Server Database Engine instance
  - `New-SqlDscDatabase` - Create a new database with specified properties
  - `Set-SqlDscDatabase` - Modify properties of an existing database
  - `Remove-SqlDscDatabase` - Remove a database from SQL Server instance
  - `Test-SqlDscDatabase` - Test if a database is in the desired state
  - All commands support pipeline input with ServerObject and follow established
    patterns
  - Database objects can also be used as pipeline input for Set and Remove operations
  - Commands include comprehensive validation, localization, and ShouldProcess support
- `Test-SqlDscAgentAlertProperty`
  - New command to test specific properties of SQL Agent alerts.
  - Supports testing severity and message ID properties.
  - Requires at least one property parameter to be specified.
  - Supports pipeline input of
    `[Microsoft.SqlServer.Management.Smo.Agent.Alert]` objects.
- Added private function `Get-CommandParameter` to filter command parameters
  by excluding specified parameter names and common parameters, providing a
  reusable way to determine settable properties on objects.
- `Get-SqlDscServerProtocolName`
  - New public command for SQL Server protocol name mappings with support
    for protocol name, display name, and short name parameter sets.
- `Get-SqlDscManagedComputerInstance`
  - New public command for retrieving SQL Server managed computer instance
    information with pipeline support.
- `Get-SqlDscServerProtocol`
  - Enhanced to support multiple parameter sets including pipeline input
    from managed computer and instance objects.
  - Enhanced to optionally return all protocols when ProtocolName parameter
    is not specified.

### Changed

- Improved code quality by ensuring all function invocations in the private
  and public functions use named parameters instead of positional parameters.
- SqlServerDsc
  - Updated GitVersion.yml feature branch regex pattern to use anchor `^f(eature(s)?)?[\/-]`
    for more precise branch name matching.
- Refactored GitHub Copilot workflow setup to be module-agnostic via MODULE_NAME
  environment variable, includes full-history detection, uses idempotent .NET
  tool install, and adds Linux dependency handling ([issue #2127](https://github.com/dsccommunity/SqlServerDsc/issues/2127)).
- `SqlAgentAlert`
  - Added additional unit tests covering MessageId-based alerts, the hidden
    `Modify()` method behavior, and `AssertProperties()` validation scenarios.
- Module now outputs a verbose message instead of a warning when the SMO
  dependency module is missing during import to work around a DSC v3 issue.
- VS Code tasks configuration was improved to support AI.
- `.vscode/settings.json`
  - Set `terminal.integrated.defaultProfile.osx` and `terminal.integrated.defaultProfile.linux`
    to `pwsh` and added terminal profiles for macOS and Linux to ensure the
    integrated terminal defaults to `pwsh` in developer environments.
- `Prerequisites` tests
  - Added creation of `SqlIntegrationTest` local Windows user for integration testing.
- `tests/Integration/Commands/README.md`
  - Added documentation for `SqlIntegrationTest` user and
    `IntegrationTestSqlLogin` login.
  - Added run order information for `New-SqlDscLogin` integration test.
- `Get-SqlDscServerPermission`
  - Enhanced the command to support server roles in addition to logins by
    utilizing `Test-SqlDscIsRole` alongside the existing `Test-SqlDscIsLogin`
    check.
  - The command now accepts both login principals and server role principals
    as the `Name` parameter (issue [#2063](https://github.com/dsccommunity/SqlServerDsc/issues/2063)).
- `azure-pipelines.yml`
  - Remove `windows-2019` images fixes [#2106](https://github.com/dsccommunity/SqlServerDsc/issues/2106).
  - Move individual tasks to `windows-latest`.
  - Added integration tests for `Assert-SqlDscLogin` command in Group 2.
  - Added conditional logic to skip DSC resource integration tests when
    changes don't affect DSC resources, improving CI/CD performance for
    non-DSC changes.
- `SqlServerDsc.psd1`
  - Set `CmdletsToExport` to `*` in module manifest to fix issue [#2109](https://github.com/dsccommunity/SqlServerDsc/issues/2109).
- Added optimization for DSC resource integration tests
  - Created `.build/Test-ShouldRunDscResourceIntegrationTests.ps1` to analyze
    git changes and decide when DSC resource integration tests are needed.
  - DSC resource integration test stages now run only when changes affect DSC
    resources, public commands used by resources, or related components.
  - Unit tests, QA tests, and command integration tests continue to run for
    all changes.
- Bump actions/checkout task to v5.
- `.build/Test-ShouldRunDscResourceIntegrationTests.ps1`
  - Improved performance by adding an early optimization to check for changes
    under the configured SourcePath before expensive analysis.
  - Moved public command discovery to only run when source changes are detected.
- `.build/README.md`
  - Added flow diagram showing decision process for DSC resource integration tests.
  - Improved documentation with optimized analysis workflow description.
- DSC community style guidelines
  - Added requirement to follow guidelines over existing code patterns.
- Improved markdown, pester, powershell, and changelog instructions.
  - Fixed `Ignore` that seems in edge-cases fail.
  - Improved markdown and changelog instructions.
- `RequiredModules.psd1`
  - Updated `DscResource.Test` dependency to `latest` (was pinned to `0.17.2`).
- Examples
  - `source/Examples/Resources/SqlSetup/5-InstallNamedInstanceInFailoverClusterSecondNode.ps1`
    - Removed redundant `$SqlAdministratorCredential` parameter from example
      configuration.
- `New-SqlDscAgentAlert`
  - Updated the command to use `Test-SqlDscIsAgentAlert` instead of directly
    calling `Get-AgentAlertObject` when checking if an alert already exists
    (issue [#2202](https://github.com/dsccommunity/SqlServerDsc/issues/2202)).
- `Test-SqlDscIsAgentAlert`
  - Removed optional `Severity` and `MessageId` parameters - use
    `Test-SqlDscAgentAlertProperty` instead for property testing.
  - Now only tests for alert existence.
  - Added support for pipeline input of
    `[Microsoft.SqlServer.Management.Smo.Agent.Alert]` objects.
  - Updated examples and documentation to reflect the simplified functionality.

## [17.1.0] - 2025-05-22

### Removed

- SqlServerDsc
  - Revert workaround in GitHub Actions workflows as new version of ModuleBuilder
    was released.
- SqlServerDsc.Common
  - Removed the function `Get-RegistryPropertyValue`, `Format-Path` and
    `Test-PendingRestart` in favor of the commands with the same names in
    the module _DscResource.Common_.
- SqlRSSetup
  - The DSC resource has been refactored into a class-based resource.
    - The parameter `SourcePath` was replaced with `MediaPath`.
    - The parameter `IAcceptLicensTerms` was replaced with a boolean parameter
      `AcceptLicensingTerms`.
    - The parameter `SourceCredential` was removed. Because of this, the
      functionality that allowed copying the media from a UNC path using
      those credentials was also removed. If this was something you used,
      please open an issue.
    - The version validation no longer gets the current version from the
      installed package (using `Get-Package`), but instead from the registry.
    - Prior when install was successful, the resource checked whether there
      were any pending rename operations. Since the install returns 3010
      if a restart is needed it is now assumed that the setup process takes
      care of this. If that is not the case, and this check is needed, then
      open an issue to discuss in what cases this is needed.
    - The `Edition` option 'Development` was replaced by the value
      `Developer`.
    - The read-only properties `CurrentVersion`, `ServiceName` and `ErrorDumpDirectory`
      were removed.
- Bump GitHub Actions Stale to v10

### Added

- Public commands:
  - `Get-SqlDscInstalledInstance` to retrieve installed SQL instances.
  - `Get-SqlDscRSSetupConfiguration` to retrieve the setup configuration of
    SQL Server Reporting Services or Power BI Report Server ([issue #2072](https://github.com/dsccommunity/SqlServerDsc/issues/2072)).
    - Add additional properties to `Get-SqlDscRSSetupConfiguration` output.
  - `Install-SqlDscReportingService` to install SQL Server Reporting Services
    ([issue #2010](https://github.com/dsccommunity/SqlServerDsc/issues/2010)).
    - Add `PassThru` parameter to return exit code.
  - `Install-SqlDscBIReportServer` to install SQL Server BI Report Server.
    ([issue #2010](https://github.com/dsccommunity/SqlServerDsc/issues/2010)).
    - Add `PassThru` parameter to return exit code.
  - `Repair-SqlDscReportingService` to repair an already installed SQL Server
    Reporting Services ([issue #2064](https://github.com/dsccommunity/SqlServerDsc/issues/2064)).
    - Add `PassThru` parameter to return exit code.
  - `Repair-SqlDscBIReportServer` to repair an already installed SQL Server
    BI Report Server ([issue #2064](https://github.com/dsccommunity/SqlServerDsc/issues/2064)).
    - Add `PassThru` parameter to return exit code.
  - `Test-SqlDscRSInstalled` to test whether an instance is installed or not
     ([issue #2078](https://github.com/dsccommunity/SqlServerDsc/issues/2078)).
  - `Uninstall-SqlDscReportingService` to uninstall SQL Server Reporting
    Services ([issue #2065](https://github.com/dsccommunity/SqlServerDsc/issues/2065)).
    - Add `PassThru` parameter to return exit code.
  - `Uninstall-SqlDscBIReportServer` to uninstall SQL Server BI Report Server
    ([issue #2065](https://github.com/dsccommunity/SqlServerDsc/issues/2065)).
    - Add `PassThru` parameter to return exit code.
  - `ConvertTo-SqlDscEditionName` to return the edition name of the specified
    edition ID.
- Private function:
  - `Invoke-ReportServerSetupAction` to run setup actions for Reporting
    Services and Power BI Report Server.
- Added new instructions for GitHub Copilot that might assist when developing
  command and private functions in the module. More instructions should be
  added as needed to help generated code and tests.

### Changed

- SqlServerDsc
  - The examples that was located in the README in the examples folder has
    now been moved to the WikiSource folder. The examples are published to
    the repository Wiki. The README has been updated to link to the new
    location ([issue #2051](https://github.com/dsccommunity/SqlServerDsc/issues/2051)).
  - Integration test stages has been modified to split the testing into
    several different areas. The tests are dependent on this order:
    - Quality_Test_and_Unit_Test
    - Integration_Test_Commands_SqlServer
      - Integration_Test_Commands_ReportingServices
      - Integration_Test_Commands_BIReportServer
    - Integration_Test_Resources_SqlServer
      - Integration_Test_Resources_SqlServer_dbatools
      - Integration_Test_Resources_ReportingServices
        - Integration_Test_Resources_ReportingServices_dbatools
  - Update build script path in integration tests.
  - Fix style formatting in all PowerShell script files.
  - Update module description on GitHub, in the conceptual help, and in
    the module manifest.
  - Now integration tests will fail on an exception when the command `Test-DscConfiguration`
    is run.
  - Added Test-SqlDscIsRole to be used like Test-SqlDscIsLogin but tests
    for a server role as principal.
  - Refine and enhance clarity in Copilot instructions.
- SqlSetup
  - Fixed issue with AddNode where cluster IP information was not being passed to
    setup.exe ([issue #1171](https://github.com/dsccommunity/SqlServerDsc/issues/1171)).
- SqlRSSetup
  - The DSC resource has been refactored into a class-based resource.
- `Set-SqlDscServerPermission`
  - Added support for assigning permissions to a server role.

### Fixed

- Fixed workaround for the GitHub Actions to support building module in Windows
  PowerShell.
- Fix tests to redirect output streams correctly.
- SqlServerDsc
  - Fix localization tests.
  - Cleanup in unit tests for classes.
  - Cleanup in localization string files.
- `SqlAudit`
  - Fix localization strings in `Assert` method.
- `Save-SqlDscSqlServerMediaFile`
  - Fix localizations strings that used wrong keys.
  - Fix unit tests so they work cross-platform.
- `Install-SqlDscServer` and private function `Invoke-SetupAction`
  - Fix localization string keys naming.
  - Fix unit tests to use correct localization string names.
  - Remove redundant unit tests.
- `SqlConfiguration`
  - Change the alias command to real command name, to pass HQRM tests.
- `SqlDatabaseUser`
  - Change the alias command to real command name, to pass HQRM tests.
- `SqlMaxDop`
  - Change the alias command to real command name, to pass HQRM tests.
- `SqlMemory`
  - Change the alias command to real command name, to pass HQRM tests.
- `SqlReplication`
  - Change the alias command to real command name, to pass HQRM tests.
- `SqlRSSetup`
  - Change the alias command to real command name, to pass HQRM tests.
- `SqlServiceAccount`
  - Change the alias command to real command name, to pass HQRM tests.
- `Get-SqlDscRSSetupConfiguration`
  - The integration test was updated to verify so that the `CurrentVersion`
    and `ProductVersion` strings can be converted to valid versions and
    that they always are higher than what we expect.
- `SqlRS`
  - Re-enable integration tests.
- `SqlAG`
  - Fix SeedingMode existence condition.
- `SqlAGReplica`
  - Fix SeedingMode existence condition.

## [17.0.0] - 2024-09-30

### Added

- SqlSetup
  - Added new parameter ProductCoveredBySA which is introduced in SQL 2022.

### Added

- `Connect-SqlDscDatabaseEngine`
  - Added integration test for the command.
- `Uninstall-SqlDscServer`
  - Added integration test for the command.

### Changed

- SqlScript
  - BREAKING CHANGE: The parameter `Id` is now required to allow
    reuse of a script with different variables. Set this to a unique value.
    The information entered is never used to actually run the script
    ([issue #596](https://github.com/dsccommunity/SqlServerDsc/issues/596)).
  - Fix unit test to fully check Set-TargetResource using timeout.
- SqlScriptQuery
  - BREAKING CHANGE: The parameter `Id` is now required to allow
    reuse of a script with different variables. Set this to a unique value.
    The information entered is never used to actually run the script
    ([issue #596](https://github.com/dsccommunity/SqlServerDsc/issues/596)).
  - Fix unit test to fully check Set-TargetResource using timeout.
- SqlServerDsc
  - Replaced inline task `Package_Wiki_Content` with the one now available
    in the module _DscResource.DocGenerator_.
- `Connect-SqlDscDatabaseEngine`
  - Update comment-based help with more examples.
- SqlSetup
  - The parameter `SecurityMode` now only (correctly) allows the value
    `SQL` ([issue #1185](https://github.com/dsccommunity/SqlServerDsc/issues/1185)).

### Fixed

- SqlServerDsc
  - Fix issue template.
- `Connect-SqlDscDatabaseEngine`
  - Comment-based help for parameter `LoginType` was corrected.
  - An integration test now runs to test the command.
- SqlAudit
  - Fixed unit tests.
- SqlDatabaseMail
  - Fix unit test, removing `Assert-VerifiableMock` that was left over from
    Pester 5 conversion.

## [16.6.0] - 2024-05-17

### Added

- SqlServerDsc
  - Added build tasks to generate Wiki documentation for public commands.
  - Initial integration tests for commands.
- SqlDatabaseMail
  - Added the parameter `UseDefaultCredentials` to control use of the DatabaseEngine
    service account for SMTP server authentication.
- New public commands
  - `Save-SqlDscSqlServerMediaFile` - Downloads the content on the provided URL
    and if it is an executable it will use the executable to download the
    ISO image media.

### Fixed

- SqlServerDsc
  - `Get-SMOModuleCalculatedVersion`
    - Return SQLPS version as 12.0 instead of 120
  - `Get-SqlDscPreferredModule`
    - Fix sort to get the latest version
  - Public commands no handles when both `-Force` and `-Confirm $true`
    would be passed to command.
  - Enabled NUnit results for HQRM tests.
- `Assert-Feature`
  - Fixed unit tests.
- SqlAGReplica
  - Fix unit test FailedRemoveAvailabilityGroupReplica
- SqlAgentOperator
  - Integration test for changing e-mail address on an existing operator.
- `DatabasePermission`
  - New method ToString() for making verbose output better.
- `ServerPermission`
  - New method ToString() for making verbose output better.
- SqlAgDatabase
  - Remove unused help file ([issue #1745](https://github.com/dsccommunity/SqlServerDsc/issues/1745)).
- SqlDatabaseObjectPermission
  - Added `foreach` loop in `Get-TargetResource` to fix issues with `INSERT`
    permissions when it's not the only permission on the table ([issue [#2006](https://github.com/dsccommunity/SqlServerDsc/issues/2006)]).
- `Install-SqlDscServer`
  - No longer throws with duplicate parameter error if the parameter
    `ErrorAction` is passed to the command.
- `Add-SqlDscNode`
  - No longer throws with duplicate parameter error if the parameter
    `ErrorAction` is passed to the command.
- `Complete-SqlDscFailoverCluster`
  - No longer throws with duplicate parameter error if the parameter
    `ErrorAction` is passed to the command.
- `Complete-SqlDscImage`
  - No longer throws with duplicate parameter error if the parameter
    `ErrorAction` is passed to the command.
- `Initialize-SqlDscRebuildDatabase`
  - No longer throws with duplicate parameter error if the parameter
    `ErrorAction` is passed to the command.
- `Remove-SqlDscNode`
  - No longer throws with duplicate parameter error if the parameter
    `ErrorAction` is passed to the command.
- `Repair-SqlDscServer`
  - No longer throws with duplicate parameter error if the parameter
    `ErrorAction` is passed to the command.
- `Uninstall-SqlDscServer`
  - No longer throws with duplicate parameter error if the parameter
    `ErrorAction` is passed to the command.
- Private functions
  - `Invoke-SetupAction` no longer throws when secure strings is passed on
    Windows PowerShell.

### Changed

- SqlServerDsc
  - Updated pipeline files to support pre-releases with ModuleFast (when
    resolving dependencies).
  - Bump PSResourceGet to v1.0.0 (used when resolving dependencies).
  - Update markdown highlights with newly supported keywords.
  - Bump GitHub Action _Stale_ to v9.
  - Bump GitHub Action _CodeQL-Action_ to v3.
  - Documentation is now built using a separate meta task `docs`.
    It is run with the meta task `pack` which is run by the pipeline.
    To run the meta task `docs` the SMO assemblies must be loaded into the
    session, either by importing SqlServer module or loading SMO stubs.
  - QA test improved to speed up quality testing.
  - The pipeline test stages has been split into different stages.
- SqlAG
  - Converted unit test to Pester 5
  - DtcSupportEnabled option in Set-TargetResource and TestTargetResource
- SqlSetup
  - Updated integration tests to use PSResourceGet to download required modules.
- SqlRS
  - Integration tests for SQL Server 2022 has been temporarily disabled due
    to a unknown problem. More information in [issue #2009](https://github.com/dsccommunity/SqlServerDsc/issues/2009).

## [16.5.0] - 2023-10-05

### Fixed

- SqlDatabase
  - Add Version160 to CompatibilityLevel ValidateSet

### Added

- SqlServerDsc
  - Updated pipeline files to support ModuleFast and PSResourceGet.
  - `Get-SqlDscPreferredModule`
    - Optionally specify what version of the the SQL preferred module to
      be imported using the SMODefaultModuleVersion environment variable
      ([issue #1965](https://github.com/dsccommunity/SqlServerDsc/issues/1965)).
  - Now package the Wiki content and adds it as a GitHub Release asset so it
    is simpler to get the documentation for a specific version.
  - CODEOWNERS file was added to support automatically set reviewer.
- New private command:
  - Get-SMOModuleCalculatedVersion - Returns the version of the SMO module
    as a string. SQLPS version 120 and 130 do not have the correct version set,
    so the file path is used to calculate the version.
- SqlSetup
  - Added the parameter `SqlVersion` that can be used to set the SQL Server
    version to be installed instead of it looking for version in the setup
    executable of the SQL Server media. This parameter is not allowed for
    the setup action `Upgrade`, if specified it will throw an exception
    ([issue #1946](https://github.com/dsccommunity/SqlServerDsc/issues/1946)).

### Changed

- SqlRs
  - Updated examples to use xPSDesiredStateConfiguration instead of PSDScResources.
  - Updated integration tests to use xPSDesiredStateConfiguration instead of PSDScResources.
- SqlScript
  - Updated examples to use xPSDesiredStateConfiguration instead of PSDScResources.
  - Updated integration tests to use xPSDesiredStateConfiguration instead of PSDScResources.
- SqlScriptQuery
  - Updated examples to use xPSDesiredStateConfiguration instead of PSDScResources.
- SqlSetup
  - Updated examples to use xPSDesiredStateConfiguration instead of PSDScResources.
  - Updated integration tests to use xPSDesiredStateConfiguration instead of PSDScResources.
- SqlAlwaysOnService
  - Updated integration tests to use xPSDesiredStateConfiguration instead of PSDScResources.
- SqlLogin
  - Updated integration tests to use xPSDesiredStateConfiguration instead of PSDScResources.
- SqlReplication
  - Updated integration tests to use xPSDesiredStateConfiguration instead of PSDScResources.
- SqlRSSetup
  - Updated integration tests to use xPSDesiredStateConfiguration instead of PSDScResources.
- SqlServiceAccount
  - Updated integration tests to use xPSDesiredStateConfiguration instead of PSDScResources.
- SqlWindowsFirewall
  - Updated integration tests to use xPSDesiredStateConfiguration instead of PSDScResources.
- SqlServerDsc
  - `Get-SqlDscPreferredModule`
    - Now returns a PSModuleInfo object instead of just the module name.
  - `Import-SqlDscPreferredModule`
    - Handles PSModuleInfo objects from `Get-SqlDscPreferredModule` instead of strings.
    - Sets -ErrorAction 'Stop' on Get-SqlDscPreferredModule to throw an error if
      no SQL module is found. The script-terminating error is caught and made into
      a statement-terminating error.
  - Bump GitHub Action Checkout to v4.
- SqlAGListener
  - Made the resource cluster aware. When ProcessOnlyOnActiveNode is specified,
    the resource will only determine if a change is needed if the target node
    is the active host of the SQL Server instance ([issue #871](https://github.com/dsccommunity/SqlServerDsc/issues/871)).

### Remove

- SqlServerDsc
  - Removed PreferredModule_ModuleFound string in favor for more verbose PreferredModule_ModuleVersionFound.

## [16.4.0] - 2023-08-22

### Added

- SqlServerDsc
  - Added a new build task `fastbuild` that can be used during development
    process when there are no need to generate documentation.
  - Added new public command:
    - `Get-SqlDscConfigurationOption` - Returns the available configuration
      options that can be used with the DSC resource _SqlConfiguration_.

### Changed

- SqlServerDsc
  - Re-enable integration tests for dbatools.
  - Bumped dbatools to v2.0.1 for the integration tests.
  - Running PSScriptAnalyzer on the built module ([issue #1945](https://github.com/dsccommunity/SqlServerDsc/issues/1945)).
  - Fix header in unit tests that referenced the wrong path.
  - Fix a path in VS Code workspace settings to correctly use Script Analyzer on
    Linux and macOS.
  - Highlighted note comments throughout markdown and generated markdown.
- SqlServerDsc.Common
  - Fix unit tests so they work cross-platform.
- ScriptAnalyzer.Tests was fixed so they work cross-platform.
- SqlSetup
  - Highlighted a note in the README.md.
- SqlMemory
  - Highlighted an important note in the README.md.
- SqlMaxDop
  - Highlighted an important note in the README.md.
- `Get-SqlDscPreferredModule`
  - Fix unit tests so they work cross-platform.

### Fixed

- SqlServerDsc
  - Fix style changes in all private and public commands.
- `Import-SqlDscPreferredModule`
  - Now when parameter `Force` is passed the command correctly invoke
    `Get-SqlDscPreferredModule` using the parameter `Refresh`.
- SqlWindowsFirewall
  - Fix duplication of SQL Server Browser Firewall Rule when deploying
    Analysis Services feature ([issue #1942](https://github.com/dsccommunity/SqlServerDsc/issues/1942)).
- SqlLogin
  - Attempting to disable and already disabled login throws an error ([issue #1952](https://github.com/dsccommunity/SqlServerDsc/issues/1952)).
- `Install-SqlDscServer`
  - Now the parameter `InstanceName` can no longer be specified (as per
    the SQL Server documentation) for the setup action `PrepareImage`
    ([issue #1960](https://github.com/dsccommunity/SqlServerDsc/issues/1960)).

## [16.3.1] - 2023-05-06

### Changed

- SqlServerDsc
  - Temporary disable integration tests for dbatools.
- SqlAg
  - Added optional parameter `SeedingMode` that will set the SeedingMode for the
    SQL Server 2016 and higher. This parameter can only be used together with the
    module _SqlServer_ installed (tested  v21.0.17099). The parameter will be
    ignored if SQLPS module will be used.
- SqlAgReplica
  - Added optional parameter `SeedingMode` that will set the SeedingMode for the
    SQL Server 2016 and higher ([issue #487](https://github.com/dsccommunity/SqlServerDsc/issues/487)).
    This parameter can only be used together with the module _SqlServer_ installed
    (tested v21.0.17099). The parameter will be ignored if SQLPS module will be
    used.

### Fixed

- `Import-SqlDscPreferredModule`
  - Now the command does not fail when checking if SQLPS is loaded into the
    session ([issue #1928](https://github.com/dsccommunity/SqlServerDsc/issues/1928)).

## [16.3.0] - 2023-04-26

### Remove

- SqlServerDsc.Common
  - Removed the function `Invoke-Query`. It is replaced by the command
    `Invoke-SqlDscQuery` ([issue #1902](https://github.com/dsccommunity/SqlServerDsc/issues/1902)).

### Added

- New public commands:
  - `Disconnect-SqlDscDatabaseEngine` - Disconnects from a SQL Server instance
    that was previously connected to using `Connect-SqlDscDatabaseEngine`.
  - `Test-SqlDscIsSupportedFeature` - Evaluates if a feature is supported by a specific
    Microsoft SQL Server major version. _This command must be extended with_
    _a full list of when features were added and removed in each major_
    _version to fully work_.
- New private commands:
  - `ConvertTo-RedactedText` - Used to redact sensitive information from
    text that then can be used in console output like verbose messages.
  - `Get-FileVersionInformation` - Returns the version information
    for a file.
  - `Assert-Feature` - Throws an exception if a feature is not supported
    for a specific Microsoft SQL Server major version.
- SqlServerDsc.Common
  - `Connect-SQL`.
    - Add new parameter `Encrypt`.
- `Connect-SqlDscDatabaseEngine`
  - Add new parameter `Encrypt`.
- `Invoke-SqlDscQuery`
  - Add new parameter `Encrypt`.

### Changed

- Now able to use [DbaTools](https://dbatools.io) as a preferred module
  (with some restrictions).
- Gitversion no longer evaluates bumping major version using the word "major".
- Update private commands:
  - `Assert-SetupActionProperties` was changed to throw
    an exception when a feature is not supported (calls `Assert-Feature`).
    The private command is indirectly used by the setup action commands.
  - `Invoke-SetupAction` was changed to expand environment variables that
    is passed as the media path.
- SqlSetup
  - Update to support checking non-supported features using the command
    `SqlDscIsSupportedFeature` ([issue #1872](https://github.com/dsccommunity/SqlServerDsc/issues/1872)).
- Update SqlServerDsc.Common Module:
  - `Connect-SQL` - Function will now wait for the SMO Status property to be
    'Online' or throw an exception if time exceeds the statement timeout.
- SqlRS
  - Now uses the command `Invoke-SqlDscQuery` instead of `Invoke-SqlCmd`
   ([issue #1917](https://github.com/dsccommunity/SqlServerDsc/issues/1917)).
  - The parameter `Encrypt` has changed so that `Mandatory` or `Strict`
    will turn on encryption when connecting to the database instance.
- SqlDatabaseMail
  - Update integration tests to verify multiple instances of SqlDatabaseMail
    in the same configuration ([issue #1871](https://github.com/dsccommunity/SqlServerDsc/issues/1871)).
  - Changed comparison logic to use `Compare-DscParameterState` ([issue #1871](https://github.com/dsccommunity/SqlServerDsc/issues/1871)).
  - Return the correct profile name and mail server name from the current
    state ([issue #1871](https://github.com/dsccommunity/SqlServerDsc/issues/1871)).
- `Invoke-SqlDscQuery`
  - Now shows the correct instance name when called using a server object
    ([issue #1918](https://github.com/dsccommunity/SqlServerDsc/issues/1918)).
  - Correctly outputs query in verbose message when parameter `RedactText`
    is not passed.
- `Import-SqlDscPreferredModule`
  - Better handle preferred module and re-uses logic in `Get-SqlDscPreferredModule`.

## [16.2.0] - 2023-04-10

### Added

- SqlServerDsc
  - New GitHub Actions workflow that run PSScriptAnalyzer for PRs so any
    issues are shown directly in the PR's changed files ([issue #1860](https://github.com/dsccommunity/SqlServerDsc/issues/1860)).
  - Added a separate integration test jobs for SQL Server Reporting Services
    to be able to test configuring SQL Server Reportings Services using
    other values that the default values.
  - Now updates GitHub Actions automatically by allowing dependabot sending
    in pull requests.
  - New public command:
    - `Get-SqlDscPreferredModule` - Returns the name of the first available
      preferred module ([issue #1879](https://github.com/dsccommunity/SqlServerDsc/issues/1879)).
      - Re-using the command `Get-PSModulePath` from the module DscResource.Common.
- SqlSecureConnection
  - Added new parameter `ServerName` that will be used as the host name when
    restarting the SQL Server instance. The specified value should be the same
    name that is used in the certificate ([issue #1888](https://github.com/dsccommunity/SqlServerDsc/issues/1888)).
- SqlSetup
  - Added new parameter `ServerName` that will be used as the host name when
    evaluating the SQL Server instance. If using a secure connection the
    specified value should be the same name that is used in the certificate
    ([issue #1893](https://github.com/dsccommunity/SqlServerDsc/issues/1893)).

### Changed

- SqlServerDsc
  - Update `appveyor.yml` to use `dotnet tool install` to install _GitVersion_.
  - Re-enable integration tests for SqlRSSetup and SqlRS when running against
    SQL Server 2019 ([issue #1847](https://github.com/dsccommunity/SqlServerDsc/issues/1847)).
  - The private function `Import-SQLPSModule` was replaced throughout with
    the public command `Import-SqlDscPreferredModule` ([issue #1848](https://github.com/dsccommunity/SqlServerDsc/issues/1848)).
  - Removed the regular expression `features?` from the GitVersion configuration.
    Before, if a fix commit mentioned the word feature but means a SQL Server
    feature GitVersion would bump minor instead of patch number.
  - Update pipeline script that is used to resolve dependencies.
  - When running in Azure Pipelines any existing SqlServer module is removed
    before running integration tests, so the tests can update to latest version.
  - Now the new label 'command proposal' is an exempt for labeling issues stale.
  - Update the initializing header for all integration test to be equal to
    the unit tests.
  - Rename task jobs in Azure Pipelines ([issue #1881](https://github.com/dsccommunity/SqlServerDsc/issues/1881)).
  - Bump SqlServer version to 22.0.59 for integration tests for SQL Server 2022.
- `Get-SqlDscAudit`
  - The parameter `Name` is no longer mandatory. When left out all the current
    audits are returned ([issue #1812](https://github.com/dsccommunity/SqlServerDsc/issues/1812)).
- `Import-SqlDscPreferredModule`
  - Now correctly preserves paths that is set in the session for the environment
    variable `$env:PSModulePath`. If the module _SqlServer_ or _SQLPS_ are not
    found the command will populate the `$env:PSModulePath` with the
    unique paths from all targets; session, user, and machine. This is done
    so that any new path that was added to the machine or user target will
    also be set in the session.
  - Now imports the preferred module into the global scope so that MOF-based
    resources (that is in another module scope) can use the imported module.
  - Some code cleanup ([issue #1881](https://github.com/dsccommunity/SqlServerDsc/issues/1881)).
  - Refactor to re-use the command `Get-SqlDscPreferredModule`.
- SqlServerDsc.Common
  - `Restart-SqlService` no longer silently ignores errors that prevents
     the instance to go online. If the instance has not gone online during
     the timeout period the error thrown will no contain the last error
     reported by `Connect-SQL` ([issue #1891](https://github.com/dsccommunity/SqlServerDsc/issues/1891)).
  - `Invoke-SqlScript` no longer passes the parameter `Variable` to
    `Invoke-SqlCmd` if it is not set ([issue #1896](https://github.com/dsccommunity/SqlServerDsc/issues/1896)).
- `DatabasePermission`
  - Class was updated with the latest database permissions.

### Fixed

- `Assert-SetupActionProperties`
  - Now throws an exception if the setup action is `Install` and the feature
    analysis services is specified without the parameter `ASSysAdminAccounts`
    ([issue #1845](https://github.com/dsccommunity/SqlServerDsc/issues/1845)).
  - Now throws an exception if the setup action is `Install` and the feature
    database engine is specified without the parameter `SqlSysAdminAccounts`.
- `Invoke-SetupAction`
  - The parameter `SqlSysAdminAccounts` is no longer mandatory to allow
    installation where the database engine is not installed.
- `Install-SqlDscServer`
  - The parameter `SqlSysAdminAccounts` is no longer mandatory to allow
    installation where the database engine is not installed.
- `SqlRS`
  - Fixed issue of configuring reporting services ([issue #1868](https://github.com/dsccommunity/SqlServerDsc/issues/1868)).
  - Test renamed to `When Reports virtual directory is different` so it
    is more correct and not a duplicate.
  - Integration tests configuration names was renamed to better tell what
    the configuration does ([issue #1880](https://github.com/dsccommunity/SqlServerDsc/issues/1880)).
- SqlServerDsc.Common
  - The command `Restart-SqlService` was updated to correctly evaluate when
    the timeout value is reached ([issue #1889](https://github.com/dsccommunity/SqlServerDsc/issues/1889)).

## [16.1.0] - 2023-02-28

### Removed

- SqlServerDsc
  - Removed `Assert-ElevatedUser` from private functions ([issue #1797](https://github.com/dsccommunity/SqlServerDsc/issues/1797)).
    - `Assert-ElevatedUser` added to _DscResource.Common_ public functions
      ([issue #82](https://github.com/dsccommunity/DscResource.Common/issues/82)).
  - Removed `Test-IsNumericType` from private functions ([issue #1795](https://github.com/dsccommunity/SqlServerDsc/issues/1795)).
    - `Test-IsNumericType` added to _DscResource.Common_ public functions
    ([issue #87](https://github.com/dsccommunity/DscResource.Common/issues/87)).
  - Removed `Test-ServiceAccountRequirePassword` from private functions ([issue #1794](https://github.com/dsccommunity/SqlServerDsc/issues/1794)
    - Replaced by `Test-AccountRequirePassword` that was added to _DscResource.Common_
      public functions ([issue #93](https://github.com/dsccommunity/DscResource.Common/issues/93)).
  - Removed `Assert-RequiredCommandParameter` from private functions ([issue #1796](https://github.com/dsccommunity/SqlServerDsc/issues/1796)).
    - Replaced by `Assert-BoundParameter` (part of _DscResource.Common_)
      that had a new parameter set added ([issue #92](https://github.com/dsccommunity/DscResource.Common/issues/92)).
  - Removed private function `Test-ResourceDscPropertyIsAssigned` and
    `Test-ResourceHasDscProperty`. Both are replaced by `Test-DscProperty`
    which is now part of the module _DscResource.Common_.
  - Removed private function `Get-DscProperty`. It is replaced by `Get-DscProperty`
    which is now part of the module _DscResource.Common_.
  - The class `ResourceBase` and `Reason` has been removed, they are now
    part of the module _DscResource.Base_.
  - The enum `Ensure` has been removed, is is now part of the module
    _DscResource.Base_.
  - The private functions that the class `ResourceBase` depended on has been
    moved to the module _DscResource.Base_.
    - `ConvertFrom-CompareResult`
    - `ConvertTo-Reason`
    - `Get-ClassName`
    - `Get-LocalizedDataRecursive`
  - Added documentation how to generate stub modules for the unit tests.
    The documentation can be found in ['tests/Unit/Stubs`](https://github.com/dsccommunity/SqlServerDsc/tree/main/tests/Unit/Stubs).
  - SqlRSSetup and SqlRS
    - Removed the integration test when running against SQL Server 2019,
      due to the URL to download the Reporting Services 2019 executable
      no longer works.

### Added

- SqlServerDsc
  - The following private functions were added to the module (see comment-based
    help for more information):
    - `Assert-SetupActionProperties`
    - `Invoke-SetupAction`
    - `ConvertTo-ManagedServiceType`
    - `ConvertFrom-ManagedServiceType`
    - `Assert-ManagedServiceType`
  - The following public functions were added to the module (see comment-based
    help for more information):
    - `Install-SqlDscServer`
    - `Uninstall-SqlDscServer`
    - `Add-SqlDscNode`
    - `Remove-SqlDscNode`
    - `Repair-SqlDscServer`
    - `Complete-SqlDscImage`
    - `Complete-SqlDscFailoverCluster`
    - `Initialize-SqlDscRebuildDatabase`
    - `Import-SqlDscPreferredModule`
    - `Get-SqlDscManagedComputer`
    - `Get-SqlDscManagedComputerService`
    - `Get-SqlDscTraceFlag`
    - `Add-SqlDscTraceFlag`
    - `Remove-SqlDscTraceFlag`
    - `Set-SqlDscTraceFlag`
    - `Get-SqlDscStartupParameter`
    - `Set-SqlDscStartupParameter`
  - Added class `StartupParameters` which can parse the startup parameters
    of a manged computer service object.
  - Added class `SqlReason` to be used as the type of the DSC property `Reasons`
    for class-based resources.
  - New GitHub issue templates for proposing new public commands, proposing
    an enhancement to an existing command, or having a problem with an existing
    command.
  - Integration tests are now also run on SQL Server 2022 and SQL Server
    Reporting Services 2022.
  - Integration tests now wait for LCM after each It-block, not just at the
    end of a Context-block. Hopefully this will mitigate some of the intermittent
    errors we have seen when running the integration tests in the pipeline.
  - Use preview version of Pester to support the development of Pester as
    this is a code base with a diverse set of tests thar can help catch
    issues in Pester. If preview release of Pester prevents release we
    should temporary shift back to stable.
  - New QA tests for public commands and private functions.
- SqlDatabase
  - Added compatibility levels for SQL Server 2022 (major version 16).
- SqlSetup
  - Paths for SQL Server 2022 are correctly returned by Get.
- SqlRS
  - Added optional parameter `Encrypt`. Parameter `Encrypt` controls whether
    the connection used by `Invoke-SqlCmd should enforce encryption. This
    parameter can only be used together with the module _SqlServer_ v22.x
    (minimum v22.0.49-preview). The parameter will be ignored if an older
    major versions of the module _SqlServer_ is used.
- SqlScript
  - Added optional parameter `Encrypt`. Parameter `Encrypt` controls whether
    the connection used by `Invoke-SqlCmd should enforce encryption. This
    parameter can only be used together with the module _SqlServer_ v22.x
    (minimum v22.0.49-preview). The parameter will be ignored if an older
    major versions of the module _SqlServer_ is used.
- SqlScriptQuery
  - Added optional parameter `Encrypt`. Parameter `Encrypt` controls whether
    the connection used by `Invoke-SqlCmd should enforce encryption. This
    parameter can only be used together with the module _SqlServer_ v22.x
    (minimum v22.0.49-preview). The parameter will be ignored if an older
    major versions of the module _SqlServer_ is used.
- SqlTraceFlag
  - The resource is now tested with an integration tests ([issue #1835](https://github.com/dsccommunity/SqlServerDsc/issues/1835)).
  - A new parameter `ClearAllTraceFlags` was added so a configuration
    can enforce that there should be no trace flags.
- The public commands `Add-SqlDscNode`, `Complete-SqlDscFailoverCluster`,
  `Complete-SqlDscImage`, `Install-SqlDscServer`, and `Repair-SqlDscServer`
  now support the setup argument `ProductCoveredBySA` ([issue #1798](https://github.com/dsccommunity/SqlServerDsc/issues/1798)).

### Changed

- SqlServerDsc
  - Update Stale GitHub Action to v7.
  - Update to build module in separate folder under `output`.
  - Moved the build step of the pipeline to a Windows build worker when
    running in Azure DevOps.
  - Class-based resources now uses the parent class `ResourceBase` from the
    module _DscResource.Base_ ([issue #1790](https://github.com/dsccommunity/SqlServerDsc/issues/1790)).
  - Settings for the _Visual Studio Code_ extension _Pester Tests_ was changed
    to be able to run all unit tests, and all tests run by the extension
    are now run in a separate process to be able to handle changes in
    class-based resources.
  - The AppVeyor configuration file was updated to include the possibility
    to run integration tests for SQL Server 2022.
  - The AppVeyor configuration file was updated to include the possibility
    to run skip installing one or more SQL Server instances when debugging
    in AppVeyor to help maximize the time alloted be run.
  - The stubs in `SqlServerStub.psm1` are now based on the commands from the
    module SqlServer v22.0.49-preview.
  - The module will now call `Import-SqlDscPreferredModule` when the module
    is imported to make sure SqlServer (default preferred module) or SQLPS
    is loaded into the session. This will make it possible for classes and
    commands to use and return SQL types. If no module is found it will
    output a warning to install any of the dependent modules.
  - Add empty constructor to classes to be able to use Pester's new code
    coverage method. See more information can be found in [pester/Pester#2306](https://github.com/pester/Pester/issues/2306).
  - The type of the property `Reasons` was changed in the class-based resources.
    This resolves a problem when using two DSC resource modules that was
    using the same class-type for the property `Reasons`. Resolves the issues
    [issue #1831](https://github.com/dsccommunity/SqlServerDsc/issues/1831),
    [issue #1832](https://github.com/dsccommunity/SqlServerDsc/issues/1832),
    and [issue #1833](https://github.com/dsccommunity/SqlServerDsc/issues/1833).
- `Install-SqlServerDsc`
  - No longer throws an exception when parameter `AgtSvcAccount` is not specified.
- SqlAgReplica
  - Converted unit test to Pester 5.
  - `Update-AvailabilityGroupReplica` to trigger once within `Set-TargetResource`
    for all AvailabilityReplica changes.
- Private function `Invoke-SetupAction` ([issue #1798](https://github.com/dsccommunity/SqlServerDsc/issues/1798)).
  - Was changed to support the SQL Server 2022 GA feature `AzureExtension`
    (that replaced the feature name `ARC`).
  - Support the setup argument `ProductCoveredBySA`.
  - No longer supports the argument `OnBoardSQLToARC` as it was removed in
    SQL Server 2022 GA.
- `Install-SqlDscServer`
  - Was changed to support the SQL Server 2022 GA feature `AzureExtension`
    (that replaced the feature name `ARC`) ([issue #1798](https://github.com/dsccommunity/SqlServerDsc/issues/1798)).
- `Uninstall-SqlDscServer`
  - Was changed to support the SQL Server 2022 GA feature `AzureExtension`
    (that replaced the feature name `ARC`) ([issue #1798](https://github.com/dsccommunity/SqlServerDsc/issues/1798)).
  - Now support the argument `SuppressPrivacyStatementNotice` ([issue #1809](https://github.com/dsccommunity/SqlServerDsc/issues/1809)).
- `Import-SqlDscPreferredModule`
  - No longer tries to get the environment variables from the machine state
    when run on Linux or macOS. This will allow the unit tests to run
    cross-plattform.
- SqlReplication
  - The resource now supports SQL Server 2022. The resource will require
    the module _SqlServer_ v22.0.49-preview or newer when used against an
    SQL Server 2022 instance ([issue #1801](https://github.com/dsccommunity/SqlServerDsc/issues/1801)).
- SqlProtocol
  - The resource now supports SQL Server 2022. The resource will require
    the module _SqlServer_ v22.0.49-preview or newer when used against an
    SQL Server 2022 instance ([issue #1802](https://github.com/dsccommunity/SqlServerDsc/issues/1802)).
- SqlProtocolTcpIp
  - The resource now supports SQL Server 2022. The resource will require
    the module _SqlServer_ v22.0.49-preview or newer when used against an
    SQL Server 2022 instance ([issue #1805](https://github.com/dsccommunity/SqlServerDsc/issues/1805)).
- SqlServiceAccount
  - The resource now supports SQL Server 2022. The resource will require
    the module _SqlServer_ v22.0.49-preview or newer when used against an
    SQL Server 2022 instance ([issue #1800](https://github.com/dsccommunity/SqlServerDsc/issues/1800)).
- SqlSetup
  - Integration tests now used _SqlServer_ module version 22.0.49-preview
    when running against _SQL Server 2022_, when testing _SQL Server 2016_,
    _SQL Server 2017_, and _SQL Server 2019_ the module version 21.1.18256
    is used.
  - Integration tests now supports installing preview versions of the module
    _SqlServer_.
- SqlServerDsc.Common
  - `Import-SQLPSModule`
    - Small changed to the localized string verbose message when the preferred
      module (_SqlServer_) is not found.
  - `Invoke-SqlScript`
    - Added the optional parameter `Encrypt` which controls whether the connection
      used by `Invoke-SqlCmd` should enforce encryption. This parameter can
      only be used together with the module _SqlServer_ v22.x (minimum
      v22.0.49-preview). The parameter will be ignored if an older major
      versions of the module _SqlServer_ is used.
  - `Connect-SQL`
    - Was updated to handle both `-ErrorAction 'Stop'` and `-ErrorAction 'SilentlyContinue'`
      when passed to the command ([issue #1837](https://github.com/dsccommunity/SqlServerDsc/issues/1837)).
    - Now returns a more clear error message when the status of a database
      instance is not `Online`.
  - `Import-SQLPSModule`
    - The function was changed to call public command `Import-SqlDscPreferredModule`.
- SqlTraceFlag
  - The examples was updated to show that values should be passed as an array,
    even when there is only one value.
  - `Get-TargetResource` was updated to always return an array for parameter
    `TraceFlags`, `TraceFlagsToInclude`, and `TraceFlagsToInclude`. _The last_
    _two properties will always return an empty array._

### Fixed

- SqlServerDsc
  - Localized strings file `en-US/SqlServerDsc.strings.psd1` no longer
    referencing the wrong module in a comment.
- SqlAGReplica
  - No longer tries to enforce EndpointHostName when it is not part of the
    configuration ([issue #1821](https://github.com/dsccommunity/SqlServerDsc/issues/1821)).
  - Now `Get-TargetResource` always returns values for the properties `Name`
    and `AvailabilityGroupName` ([issue #1822](https://github.com/dsccommunity/SqlServerDsc/issues/1822)).
  - Now `Test-TargetResource` no longer test properties that cannot
    be enforced ([issue #1822](https://github.com/dsccommunity/SqlServerDsc/issues/1822)).
- SqlTraceFlag
  - `Set-TargetResource` was updated to handle a single trace flag in the
    current state ([issue #1834](https://github.com/dsccommunity/SqlServerDsc/issues/1834)).
  - `Set-TargetResource` was updated to correctly include or exclude a single
    flag ([issue #1834](https://github.com/dsccommunity/SqlServerDsc/issues/1834)).
- SqlAudit
  - Return the correct type for parameter `LogType` when calling method `Get()`.

## [16.0.0] - 2022-09-09

### Removed

- The deprecated DSC resource SqlDatabaseOwner have been removed _(and replaced_
  _by a property in [**SqlDatabase**](https://github.com/dsccommunity/SqlServerDsc/wiki/sqldatabase))_
  ([issue #1725](https://github.com/dsccommunity/SqlServerDsc/issues/1725)).
- The deprecated DSC resource SqlDatabaseRecoveryModel have been removed _(and_
  _replaced by a property in [**SqlDatabase**](https://github.com/dsccommunity/SqlServerDsc/wiki/sqldatabase))_
  ([issue #1725](https://github.com/dsccommunity/SqlServerDsc/issues/1725)).
- The deprecated DSC resource SqlServerEndpointState have been removed _(and_
  _replaced by a property in [**SqlEndpoint**](https://github.com/dsccommunity/SqlServerDsc/wiki/sqlendpoint))_
  ([issue #1725](https://github.com/dsccommunity/SqlServerDsc/issues/1725)).
- The deprecated DSC resource SqlServerNetwork have been removed _(and replaced by_
  _[**SqlProtocol**](https://github.com/dsccommunity/SqlServerDsc/wiki/sqlprotocol)_
  _and [**SqlProtocolTcpIp**](https://github.com/dsccommunity/SqlServerDsc/wiki/sqlprotocoltcpip))_
  ([issue #1725](https://github.com/dsccommunity/SqlServerDsc/issues/1725)).
- CommonTestHelper
  - Remove the helper function `Wait-ForIdleLcm` since it has been moved
    to the module _DscResource.Test_.
  - Remove the helper function `Get-InvalidOperationRecord` since it has
    been moved to the module _DscResource.Test_.
  - Remove the helper function `Get-InvalidResultRecord` since it has been
    moved to the module _DscResource.Test_.

### Added

- SqlServerDsc
  - Added recommended VS Code extensions.
    - Added settings for VS Code extension _Pester Test Adapter_.
  - Added new Script Analyzer rules from the module _Indented.ScriptAnalyzerRules_
    to help development and review process. The rules that did not contradict
    the existing DSC Community rules and style guideline were added.
  - Added the Visual Studio Code extension _Code Spell Checker_ to the list
    of recommended Visual Studio Code extensions.
  - Added a file `prefix.ps1` which content is placed first in the built module
    (.psm1). This file imports dependent modules, and imports localized strings
    used by private and public commands.
  - The following classes were added to the module:
    - `DatabasePermission` - complex type for the DSC resource SqlDatabasePermission.
    - `Ensure` - Enum to be used for the property `Ensure` in class-based
      resources.
    - `Reason` - Used by method `Get()` to return the reason a property is not
      in desired state.
    - `ResourceBase` - class that can be inherited by class-based resource and
      provides functionality meant simplify the creating of class-based resource.
    - `SqlResourceBase` - class that can be inherited by class-based resource and
      provides default DSC properties and method for get a `[Server]`-object.
    - `ServerPermission` - complex type for the DSC resource SqlPermission.
  - The following private functions were added to the module (see comment-based
    help for more information):
    - `ConvertFrom-CompareResult`
    - `ConvertTo-Reason`
    - `Get-ClassName`
    - `Get-DscProperty`
    - `Get-LocalizedDataRecursive`
    - `Test-ResourceHasDscProperty`
    - `Test-ResourceDscPropertyIsAssigned`
  - The following public functions were added to the module (see comment-based
    help for more information):
    - `Connect-SqlDscDatabaseEngine`
    - `ConvertFrom-SqlDscDatabasePermission`
    - `ConvertTo-SqlDscDatabasePermission`
    - `Get-SqlDscDatabasePermission`
    - `Set-SqlDscDatabasePermission`
    - `Test-SqlDscIsDatabasePrincipal`
    - `Test-SqlDscIsLogin`
    - `ConvertFrom-SqlDscServerPermission`
    - `ConvertTo-SqlDscServerPermission`
    - `Get-SqlDscServerPermission`
    - `Set-SqlDscServerPermission`
    - `Invoke-SqlDscQuery`
    - `Get-SqlDscAudit`
    - `New-SqlDscAudit`
    - `Set-SqlDscAudit`
    - `Remove-SqlDscAudit`
    - `Enable-SqlDscAudit`
    - `Disable-SqlDscAudit`
  - Support for debugging of integration tests in AppVeyor.
    - Only run for pull requests
  - Add new resource SqlAudit.
- CommonTestHelper
  - `Import-SqlModuleStub`
    - Added the optional parameter **PasThru** that, if used, will return the
      name of the stub module.
    - When removing stub modules from the session that is not supposed to
      be loaded, it uses `Get-Module -All` to look for previously loaded
      stub modules.
  - `Remove-SqlModuleStub`
    - Added a new helper function `Remove-SqlModuleStub` for tests to remove
      the PowerShell SqlServer stub module when a test has run.
- SqlWindowsFirewall
  - Added integration tests for SqlWindowsFirewall ([issue #747](https://github.com/dsccommunity/SqlServerDsc/issues/747)).
- `Get-DscProperty`
  - Added parameter `ExcludeName` to exclude property names from being returned.

### Changed

- SqlServerDsc
  - Updated pipeline to use the build worker image 'ubuntu-latest'.
  - Switch to installing GitVersion using 'dotnet tool install' ([issue #1732](https://github.com/dsccommunity/SqlServerDsc/issues/1732)).
  - Bumped Stale task to v5 in the GitHub workflow.
  - Make it possible to publish code coverage on failed test runs, and
    when re-run a fail job.
  - Exclude Script Analyzer rule **TypeNotFound** in the file `.vscode/analyzersettings.psd1`.
  - Update CONTRIBUTING.md describing error handling in commands and class-based
    resources.
  - The QA tests are now run in Windows PowerShell due to a bug in PowerShell 7
    that makes class-based resource using inheritance to not work.
  - The QA test are excluding the rule **TypeNotFound** because it cannot
    run on the source files (there is a new issue that is tracking so this
    rule is only run on the built module).
  - The Pester code coverage has been switched to use the older functionality
    that uses breakpoints to calculate coverage. Newer functionality sometimes
    throw an exception when used in conjunction with class-based resources.¨
  - SMO stubs (used in the unit tests)
    - Was updated to remove a bug related to the type `DatabasePermissionInfo`
      when used with the type `DatabasePermissionSet`.
      The stubs suggested that the property `PermissionType` (of type `DatabasePermissionSet`)
      in `DatabasePermissionInfo` should have been a array `DatabasePermissionSet[]`.
      This conflicted with real SMO as it does not pass an array, but instead
      a single `DatabasePermissionSet`. The stubs was modified to mimic the
      real SMO. At the same time some old mock code in the SMO stubs was removed
      as it was no longer in use.
    - Was updated to remove a bug related to the type `ServerPermissionInfo`
      when used with the type `ServerPermissionSet`. The stubs suggested that
      the property `PermissionType` (of type `ServerPermissionSet`)
      in `ServerPermissionInfo` should have been a array `ServerPermissionSet[]`.
      This conflicted with real SMO as it does not pass an array, but instead
      a single `ServerPermissionSet`. The stubs was modified to mimic the
      real SMO. At the same time some old mock code in the SMO stubs was removed
      as it was no longer in use.
  - Updated integration tests README.md to describe how to use Appveyor to
    debug integration tests.
- Wiki
  - add introduction and links to DSC technology
- SqlServerDsc.Common
  - The parameter `SetupCredential` of the function `Connect-SQL` was renamed
    to `Credential` and the parameter name `SetupCredential` was made a
    parameter alias.
- SqlLogin
  - BREAKING CHANGE: The parameters `LoginMustChangePassword`, `LoginPasswordExpirationEnabled`,
    and `LoginPasswordPolicyEnforced` no longer have a default value of `$true`.
    This means that when creating a new login, and not specifically setting
    these parameters to `$true` in the configuration, the login that is created
    will have these properties set to `$false`.
  - BREAKING CHANGE: `LoginMustChangePassword`, `LoginPasswordExpirationEnabled`,
    and `LoginPasswordPolicyEnforced` parameters no longer enforce default
    values ([issue #1669](https://github.com/dsccommunity/SqlServerDsc/issues/1669)).
- SqlServerDsc
  - All tests have been converted to run in Pester 5 (Pester 4 can no
    longer be supported) ([issue #1654](https://github.com/dsccommunity/SqlServerDsc/issues/1654)).
  - Pipeline build and deploy now runs on Ubuntu 18.04, see more information
    in https://github.com/actions/virtual-environments/issues/3287.
  - Update the pipeline file _azure-pipelines.yml_ to use the latest version
    from the Sampler project.
- SqlRs
  - BREAKING CHANGE: Now the Reporting Services is always restarted after
    the call to CIM method `SetDatabaseConnection` when setting up the
    Reporting Services. This so to try to finish the initialization of
    Reporting Services. This was prior only done for _SQL Server Reporting_
    _Services 2019_ ([issue #1721](https://github.com/dsccommunity/SqlServerDsc/issues/1721)).
  - Added some verbose messages to better indicate which CIM methods are run
    and when they are run.
  - Minor refactor to support running unit test with strict mode enabled.
- SqlLogin
  - Only enforces optional parameter `LoginType` when it is specified in the
    configuration.
  - Only enforces optional parameters `LoginPasswordExpirationEnabled` and
    `LoginPasswordPolicyEnforced` for a SQL login when the parameters are
    specified in the configuration.
  - A localized string for an error message was updated to correctly reflect
    the code that says that to use a SQL login the authentication mode must
    be either Mixed or Normal, prio it just stated Mixed.
- SqlSecureConnection
  - BREAKING CHANGE: Now `Get-TargetResource` returns the value `'Empty'`
    for the property thumbprint if there is no thumbprint set in the current
    state. Returning the value `'Empty'` was always intended, but it due to
    a bug it was never returned, but instead it returned an empty string
    or `$null` value.
- SqlWindowsFirewall
  - Now the property Features always return the features in the order
    'SQLENGINE', 'RS', 'AS', and 'IS' if they are installed.
- SqlAGListener
  - Removed unnecessary exception that is very unlikely to be thrown in
    `Set-TargetResource` and `Test-TargetResource`.
  - Simplified the logic that checks if the properties are in desired state
    as the new unit tests did not pass with the previous logic.
  - Updated the verbose message when the listener does not exist to write
    out the name of the listener that is meant to be updated, added, or
    dropped.
  - Only update values for the properties that are actually enforced by the
    configuration.
- SqlAGDatabase
  - Added StatementTimeout optional parameter with default value of 600 seconds
    (10 mins) to SqlAGDatabase to fix issue #1743. Users will be able to specify
    the backup and restore timeout with it.
- SqlDatabaseUser
  - `Test-TargetResource` returns true if the `IsUpdateable` property of the
    database is `$false` to resolve issue #1748.
- SqlDatabaseRole
  - `Test-TargetResource` returns true if the `IsUpdateable` property of the
    database is `$false` to resolve issue #1750.
- SqlAlwaysOnService
  - BREAKING CHANGE: The parameter `IsHadrEnabled` is no longer returned by
    `Get-TargetResource`. The `Ensure` parameter now returns `Present` if
    Always On High Availability Diaster Recovery is enabled and `Absent`
    if it is disabled.
- SqlDatabasePermission
  - BREAKING CHANGE: The resource has been refactored. The parameters
    `ParameterState` and `Permissions` has been replaced by parameters
    `Permission`, `PermissionToInclude`, and `PermissionToExclude`. These
    permissions parameters are now an instance of the type `DatabasePermission`.
    The type `DatabasePermission` contains two properties; `State` and
    `Permission`. This fixes issue [issue #1555](https://github.com/dsccommunity/SqlServerDsc/issues/1555).
  - The resource was refactored into a class-based resource.
  - Made the resource derive from `SqlResourceBase` to clean up the code
    a bit.
- SqlPermission
  - BREAKING CHANGE: The resource has been refactored. The parameters
    `Permissions` has been replaced by parameters `Permission`,
    `PermissionToInclude`, and `PermissionToExclude`. These permissions
    parameters are now an instance of the type `ServerPermission`.
    The type `ServerPermission` contains two properties; `State` and
    `Permission`. This closes the issue [issue #1761](https://github.com/dsccommunity/SqlServerDsc/issues/1761),
    it also fixes the issues [issue #1773](https://github.com/dsccommunity/SqlServerDsc/issues/1773),
    [issue #1704](https://github.com/dsccommunity/SqlServerDsc/issues/1704),
    and [issue #752](https://github.com/dsccommunity/SqlServerDsc/issues/752).
  - The resource was refactored into a class-based resource.
  - Made the resource derive from `SqlResourceBase` to clean up the code
    a bit.
- Class `ResourceBase`
  - Renamed the hidden property that derived classes can specify which properties
    to not enforce when comparing desired state against current state. New name
    of the hidden property is `ExcludeDscProperties`.
- SqlAudit
  - Fix documentation that contain minor style errors.

### Fixed

- SqlServerDsc
  - URLs the referenced TechNet in the documentation has been update to link to
    new pages at docs.microsoft.com.
  - Fix pipeline so code coverage is published on fail.
  - Remove duplicate deploy step (already present in `azure-pipelines.yml`).
- CommonTestHelper
  - The test helper function `Import-SqlModuleStub` was using wrong casing for
    one of the stub  modules which failed test when running cross plattform.
- SqlDatabaseObjectPermission
  - Fix for issue ([issue #1724](https://github.com/dsccommunity/SqlServerDsc/issues/1724)).
    - BREAKING CHANGE: Updated class DSC_DatabaseObjectPermission.
      - Changed Permission from an array to a string.
      - Updated Permission to a key property.
      - Updated Integration Tests to test permission grants on multiple objects.
- SqlProtocolTcpIp
  - Output verbose information in integration tests so it is shown what NICs
    are available and what IP address the tests will use.
- SqlAlias
  - Now the code passes strict mode during unit testing.
  - When an existing alias existed with a static TCP port but the desired
    state was to have a dynamic port, the function `Test-TargetResource` did
    not correctly return `$false`. Same for an alias that existed with a
    dynamic port but the desired state was to have a static port. Now the
    function `Test-TargetResource` returns `$false` in both these scenarios.
- SqlAgentOperator
  - In a certain case the `Test-TargetResource` function returned the wrong
    verbose message. If passing an e-mail address and the operator did not
    exist it would wrongly say operator exist but had wrong e-mail address.
    Truth was that the operator did not exist at all.
- SqlDatabaseMail
  - Improved the verification of an empty description so that it can handle
    both empty string and `$null`.
- SqlDatabaseRole
  - Some variables where not initialized correctly which was discovered when
    running the unit tests using strict mode. Now the variables are initialized
    and should not cause any issues in the object returned from the function
    `Get-TargetResource`.
- SqlEndpointPermission
  - Verbose messages did not use the correct variable name, so the messages
    did not contain the correct information.
  - Minor style guideline changes.
- SqlMaxDop
  - The function `Get-TargetResource` did not initialize some of the variables
    correctly which was discovered when running the unit tests using strict
    mode.
  - The function `Test-TargetResource` did not correctly evaluate if the
    node was the active node..
- SqlMemory
  - Now it possible to just set the minimum memory without it throwing because
    the maximum memory is not specified.
  - In a certain scenario the maximum memory would be enforced even if it was
    not specified in the configuration.
- SqlWindowsFirewall
  - Now the variables in `Get-TargetResource` are correctly initialized so
    they pass the new unit test that use strict mode.
  - The verbose message in `Test-TargetResource` did not use the correct
    variable name, so the message did not contain the correct information.
  - Removed unnecessary logic in `Set-TargetResource` that did just evaluated
    the same thing that the call to function `Get-TargetResource` already
    does.
- SqlSetup
  - Now the variables in `Set-TargetResource` are correctly initialized so
    they pass the new unit test that use strict mode.
  - Some verbose messages in `Get-TargetResource` wrongly reference a variable
    that was not available.
  - The loop that evaluates what features are installed did an unnecessary
    step for each iteration. A line of code was moved outside of the loop.
  - The `SourcePath` parameter is now mandatory for all `*-TargetResource`
    ([issue #1755](https://github.com/dsccommunity/SqlServerDsc/issues/1755)).
- SqlDatabasePermission
  - It is no longer possible to have one permission that has two different
    states in the same configuration, e.g. denying and granting `update`
    in the same configuration.
  - Fixed comment-based help and cleaned up comments.
  - Fix localized string that referenced 'user' instead of 'principal',
    and correct localized string ID for each string.
  - Fix comment-based help.
- SqlPermission
  - Fix comment-based help.
- `Set-SqlDscDatabasePermission`
  - Minor code cleanup.
- `ConvertTo-Reason`
  - Fix to handle `$null` values on Windows PowerShell.
  - If the property name contain the word 'Path' the value will be parsed to
    replace backslash or slashes at the end of the string, e.g. `'/myPath/'`
    will become `'/myPath'`.
- `ResourceBase`
  - Now handles `Ensure` correctly from derived `GetCurrentState()`. But
    requires that the `GetCurrentState()` only return key property if object
    is present, and does not return key property if object is absent.
    Optionally the resource's derived `GetCurrentState()` can handle `Ensure`
    itself.

## [15.2.0] - 2021-09-01

### Changed

- SqlServerDsc
  - Changed to the new GitHub deploy tasks that is required for the latest
    version of the Sampler module.
  - Updated pipeline configuration to align with the latest changes in [Sampler](https://github.com/gaelcolas/Sampler).
  - Update codecov.yml to support carry forward flags.
  - Updated pipelines files to latest from Sampler project.
  - Updated GitHub issue templates.
  - Remove pipeline jobs `Test_Integration_SQL2016`, `Test_Integration_SQL2017`,
    and `Test_Integration_SQL2019` and replaced with a single job
    `Test_Integration` ([issue #1713](https://github.com/dsccommunity/SqlServerDsc/issues/1713)).
  - Update HQRM tests to run on the VM image `windows-2022`.
  - Update unit tests to run on the VM image `windows-2022`.
  - Update integration tests to run both on Windows Server 2019 and Windows
    Server 2022 ([issue #1713](https://github.com/dsccommunity/SqlServerDsc/issues/1713)).
  - Switched to a new Linux build worker for the pipeline ([issue #1729](https://github.com/dsccommunity/SqlServerDsc/issues/1729)).
- SqlSetup
  - The helper function `Connect-SqlAnalysis` was using `LoadWithPartial()`
    to load the assembly _Microsoft.AnalysisServices_. On a node where multiple
    instances with different versions of SQL Server (regardless of features)
    is installed, this will result in the first assembly found in the
    GAC will be loaded into the session, not taking versions into account.
    This can result in an assembly version being loaded that is not compatible
    with the version of SQL Server it was meant to be used with.
    A new method of loading the assembly _Microsoft.AnalysisServices_ was
    introduced under a feature flag; `'AnalysisServicesConnection'`.
    This new functionality depends on the [SqlServer](https://www.powershellgallery.com/packages/SqlServer)
    module, and must be present on the node. The [SqlServer](https://www.powershellgallery.com/packages/SqlServer)
    module can be installed on the node by leveraging the new DSC resource
    `PSModule` in the [PowerShellGet](https://www.powershellgallery.com/packages/PowerShellGet/2.1.2)
    module (v2.1.2 and higher). This new method does not work with the
    SQLPS module due to the SQLPS module does not load the correct assembly,
    while [SqlServer](https://www.powershellgallery.com/packages/SqlServer)
    module (v21.1.18080 and above) does. The new functionality is used
    when the parameter `FeatureFlag` is set to `'AnalysisServicesConnection'`.
    This functionality will be the default in a future breaking release.
  - Under a feature flag `'AnalysisServicesConnection'`. The detection of
    a successful connection to the SQL Server Analysis Services has also been
    changed. Now it actually evaluates the property `Connected` of the returned
    `Microsoft.AnalysisServices.Server` object. The new functionality is used
    when the parameter `FeatureFlag` is set to `'AnalysisServicesConnection'`.
    This functionality will be the default in a future breaking release.
- SqlAgentAlert
  - Switched README file with SqlAgentFailsafe ([issue #1709](https://github.com/dsccommunity/SqlServerDsc/issues/1397)).
- SqlAgentFailsafe
  - Switched README file with SqlAgentAlert ([issue #1709](https://github.com/dsccommunity/SqlServerDsc/issues/1397)).

### Added

- SqlMemory
  - Added two new optional parameters MinMemoryPercent and MaxMemoryPercent.
    Provides the ability to set the minimum and/or maximum buffer pool used by
    the SQL Server instance as a percentage of total server memory.
    ([issue #1397](https://github.com/dsccommunity/SqlServerDsc/issues/1397)).
- SqlRSSetup
  - Integration tests now install _Microsoft SQL Server 2019 Reporting Services_
    ([issue #1717](https://github.com/dsccommunity/SqlServerDsc/issues/1717)).
- SqlRS
  - Integration tests now configures _Microsoft SQL Server 2019 Reporting Services_.

### Fixed

- SqlSetup
  - Fixed integration tests for SQL Server 2016 and SQL Server 2017.
- SqlServerDsc.Common
  - Fixed so that _CredScan_ no longer reports a password false-positive
    ([issue #1712](https://github.com/dsccommunity/SqlServerDsc/issues/1712)).
- SqlRS
  - Fixed SSRS 2019 initialization ([issue #1509](https://github.com/dsccommunity/SqlServerDsc/issues/1509)).
  - Fix a problem that did not correctly evaluate the `UseSSL` property against
    the current state.

## [15.1.1] - 2021-02-12

### Fixed

- SqlTraceFlag
  - Fixed `$null` reference error when no actual trace flags are present.
    Added two arrays to prevent a `$null` reference at compare-object
    ([issue #1688](https://github.com/dsccommunity/SqlServerDsc/issues/1688)).
- SqlServerDsc
  - Removed a left-over comment in the file `analyzersettings.psd1`.

## [15.1.0] - 2021-02-02

### Added

- SqlServerDsc
  - Added a new script analyzer rule to verify that `Import-SQLPSModule` or `Connect-SQL`
    (that implicitly calls `Import-SQLPSModule`) is present in each `Get-`, `Test-`,
    and `Set-TargetResource` function. If neither command is not needed then the
    analyzer rule should be overridden ([issue #1683](https://github.com/dsccommunity/SqlServerDsc/issues/1683)).
  - Added a new pipeline job that runs Script Analyzer on all PowerShell scripts
    in the source folder. The rules are defined by the Script Analyzer settings
    file `.vscode\analyzersettings.psd1` (which also the Visual Studio Code
    PowerShell extension uses).
  - Added unit tests and integration tests for SQL Server 2019
    ([issue #1310](https://github.com/dsccommunity/SqlServerDsc/issues/1310)).

### Changed

- SqlServerDsc
  - Suppressed new custom Script Analyzer rule `SqlServerDsc.AnalyzerRules\Measure-CommandsNeededToLoadSMO`
    for `Get-`, `Test-`, and `Set-TargetResource` functions in the resources.
- SqlLogin
  - Added functionality to throw exception if an update to the `LoginMustChangePassword`
    value on an existing SQL Login is attempted. This functionality is not supported
    by referenced, SQL Server Management Object (SMO), libraries and cannot be
    supported directly by this module.
  - Added integration tests to ensure that an added (or updated) `SqlLogin` can
    connect into a SQL instance once added (or updated).
  - Added integration tests to ensure that the default database connected to by
    a `SqlLogin` is the same as specified in the resource's `DefaultDatabase`
    property/parameter.
  - Amended how the interdependent, `PasswordExpirationEnabled` and `PasswordPolicyEnforced`
    properties/parameters are updated within the `SqlLogin` resource - Both values
    are now updated together if either one or both are not currently in the desired
    state. This change avoids exceptions thrown by transitions to valid, combinations
    of these properties that have to transition through an invalid combination (e.g.
    where `PasswordExpirationEnabled` is `$true` but `PasswordPolicyEnforced` is
    `$false`).
- SqlSetup
  - Minor refactor due to source code lint errors. The loop what evaluates
    the configuration parameters `*FailoverCluster` was change to a `foreach()`.

### Fixed

- SqlServerDsc
  - The component `gitversion` that is used in the pipeline was wrongly
    configured when the repository moved to the new default branch `main`.
    It no longer throws an error when using newer versions of GitVersion
    ([issue #1674](https://github.com/dsccommunity/SqlServerDsc/issues/1674)).
  - Minor lint errors throughout the repository.
- SqlLogin
  - Added integration tests to assert `LoginPasswordExpirationEnabled`,
  `LoginPasswordPolicyEnforced` and `LoginMustChangePassword` properties/parameters
  are applied and updated correctly. Similar integration tests also added to ensure
  the password of the `SqlLogin` is updated if the password within the `SqlCredential`
  value/object is changed ([issue #361](https://github.com/dsccommunity/SqlServerDsc/issues/361),
  [issue #1032](https://github.com/dsccommunity/SqlServerDsc/issues/1032) and
  [issue #1050](https://github.com/dsccommunity/SqlServerDsc/issues/1050)).
  - Updated `SqlLogin`, integration tests to make use of amended `Wait-ForIdleLcm`,
    helper function, `-Clear` switch usage to remove intermittent, integration
    test failures ([issue #1634](https://github.com/dsccommunity/SqlServerDsc/issues/1634)).
- SqlRSSetup
  - If parameter `SuppressRestart` is set to `$false` the `/norestart`
    argument is no longer wrongly added ([issue #1401](https://github.com/dsccommunity/SqlServerDsc/issues/1401)).
- SqlSetup
  - Added/corrected `InstallSharedDir`, property output when using SQL Server 2019.
- SqlTraceFlag
  - Fixed Assembly not loaded error ([issue #1680](https://github.com/dsccommunity/SqlServerDsc/issues/1680)).
- SqlDatabaseUser
  - Added parameter `ServerName` to the call of `Assert-SqlLogin`.
    `@PSBoundParameters` doesn't capture the default value of `ServerName`
    when it is not explicitly set by the caller ([issue #1647](https://github.com/dsccommunity/SqlServerDsc/issues/1647)).

## [15.0.1] - 2021-01-09

### Changed

- SqlServerDsc
  - Renamed `master` branch to `main` ([issue #1660](https://github.com/dsccommunity/SqlServerDsc/issues/1660)).
  - The module manifest property `DscResourcesToExport` now updates automatically
    using the pipeline.
  - Removed `Export-ModuleMember` from DSC resource that still had it.
  - The variable `$env:COMPUTERNAME` does not exist cross-platform which
    hinders development and testing on macOS and Linux. Instead the
    resources have been update to use the helper function `Get-ComputerName`
    which returns the current computer name cross-plattform.
  - Switch to GitHub Action Stale instead of GitHub App (Probot) Stale.

### Fixed

- SqlAGDatabase
  - Fix for issue ([issue #1492](https://github.com/dsccommunity/SqlServerDsc/issues/1492))
    added AutomaticSeeding for this resource. In Set-TargetResource added logic
    that looks at all replicas of an availability group. When automatic seeding
    is found, it will use that.
  - Lots of extra tests to check AutomaticSeeding.
  - The parameter `BackupPath` is still needed just in case a database never has
    been backed up before.
  - Fixed a typo.
- SqlMaxDop
  - Fixes ([issue #396](https://github.com/dsccommunity/SqlServerDsc/issues/396)).
    Added three return values in Get-Target resource.
- SqlProtocol
  - Changed KeepAlive Type from UInt16 to Int32 to reflect the actual WMI.ManagementObject
    Fixes #1645 ([issue #1645](https://github.com/dsccommunity/SqlServerDsc/issues/1645)).
  - The verbose messages now correctly show that `$env:COMPUTERNAME` is used
    to get or set the configuration, while parameter **ServerName** is used
    to restart the instance.
- SqlProtocolTcpIp
  - The verbose messages now correctly show that `$env:COMPUTERNAME` is used
    to get or set the configuration, while parameter **ServerName** is used
    to restart the instance.
- SqlDatabaseMail
  - Now if a non-mandatory property is not part of the configuration it will
    not be enforced ([issue #1661](https://github.com/dsccommunity/SqlServerDsc/issues/1661)).
- SqlSetup
  - When the SqlSetup detects that the expected components was not installed
    and consequently throws an exception, that exception message now presents
    a link to an article on how to find the SQL Server setup logs ([issue #1420](https://github.com/dsccommunity/SqlServerDsc/issues/1420)).
- SqlRSSetup
  - If parameter `EditionUpgrade` is set to `$false` the `/EditionUpgrade`
    argument is no longer wrongly added ([issue #1398](https://github.com/dsccommunity/SqlServerDsc/issues/1398)).
- SqlServerDsc.Common
  - Updated `Get-ServerProtocolObject`, helper function to ensure an exception is
    thrown if the specified instance cannot be obtained ([issue #1628](https://github.com/dsccommunity/SqlServerDsc/issues/1628)).

## [15.0.0] - 2020-12-06

### Added

- SqlServerDsc
  - Added new resource SqlTraceFlag to set or changes TraceFlags on SQL Server.
    This resource is based on @Zuldans code but with SqlServerDsc integrated SMO.
    Credits: https://github.com/Zuldan/cSQLServerTraceFlag
  - Added a lot of test scripts to validated the code.
- SqlEndpoint
  - Added support for the Service Broker Endpoint ([issue #498](https://github.com/dsccommunity/SqlServerDsc/issues/498)).
- SqlDatabaseRole
  - Added test to ensure Add-SqlDscDatabaseRoleMember throws the expected error
    ([issue #1620](https://github.com/dsccommunity/SqlServerDsc/issues/1620)).

### Changed

- SqlServerDsc
  - Updated code formatting using latest release of PSScriptAnalyzer.
  - The URLs in the CHANGELOG.md that was pointing to issues is now
    referencing the new repository name and URL.
- SqlServerDsc.Common
  - The helper function `Get-SqlInstanceMajorVersion` no longer have a default
    value for parameter **InstanceName** since the parameter is mandatory
    and it was never used.
- SqlReplication
  - The resource are now using the helper function `Get-SqlInstanceMajorVersion`
    ([issue #1408](https://github.com/dsccommunity/SqlServerDsc/issues/1408)).
- SqlRole
  - Major overhaul of resource.
  - BREAKING CHANGE: Removed decision making from get-TargetResource; this
    prevented a simple solution for issue #550. it now just tels if a role
    exists or not. And what members are in that role. MembersToInclude and
    MembersToExclude now always return $null.
  - Added sanitize function (`Get-CorrectedMemberParameters`) to make it
    so for the sysadmin role SA does not get altered ([issue #550](https://github.com/dsccommunity/SqlServerDsc/issues/550)).
  - Added lots of tests.
- SqlWaitForAG
  - BREAKING CHANGE: Fix for issue ([issue #1569](https://github.com/dsccommunity/SqlServerDsc/issues/1569))
    The resource now waits for the Availability Group to become Available.
  - Two parameters where added to test get and set resource at instance level.
- SqlSetup
  - Minor change to the evaluation of the parameter `BrowserSvcStartupType`,
    if it has an assigned a value or not.

### Fixed

- SqlDatabaseRole
  - Fixed check to see if the role and user existed in the database. The
    previous logic would always indicate the role or user was not found unless
    the role had the same name as the user. Also updated the
    DesiredMembersNotPresent string to be more accurate when an extra user is
    in the role ([issue #1487](https://github.com/dsccommunity/SqlServerDsc/issues/1487)).
- SqlAlwaysOnService
  - Updated Get-TargetResource to return all defined schema properties
    ([issue #150](https://github.com/dsccommunity/SqlServerDsc/issues/1501)).
- SqlSetup
  - Added a note to the documentation that the parameter `BrowserSvcStartupType`
    cannot be used for configurations that utilize the `'InstallFailoverCluster'`
    action ([issue #1627](https://github.com/dsccommunity/SqlServerDsc/issues/1627)).
- SqlDatabaseObjectPermission
  - Updated unit tests to remove errors relating to missing `Where()` method
    ([issue #1648](https://github.com/dsccommunity/SqlServerDsc/issues/1648)).

## [14.2.1] - 2020-08-14

### Changed

- SqlServerDsc
  - Document changes in the file `build.yml`.
  - The regular expression for `major-version-bump-message` in the file
    `GitVersion.yml` was changed to only raise major version when the
    commit message contain the phrase `breaking change`, or when it contain
    the word `breaking` or `major`.
- SqlSetup
  - Duplicate function Get-SqlMajorVersion was removed and instead the
    helper function `Get-FilePathMajorVersion` from the helper module
    SqlServerDsc.Common is used ([issue #1178](https://github.com/dsccommunity/SqlServerDsc/issues/1178)).
- SqlWindowsFirewall
  - Duplicate function Get-SqlMajorVersion was removed and instead the
    helper function `Get-FilePathMajorVersion` from the helper module
    SqlServerDsc.Common is used ([issue #1178](https://github.com/dsccommunity/SqlServerDsc/issues/1178)).
- SqlServerDsc.Common
  - Function `Get-FilePathMajorVersion` was added. The function `Get-SqlMajorVersion`
    from the resources _SqlSetup_ and _SqlWindowsFirewall_ was moved and
    renamed without any functional changes ([issue #1178](https://github.com/dsccommunity/SqlServerDsc/issues/1178)).

### Fixed

- SqlServerDsc
  - Removed helper functions that was moved to the module _DscResource.Common_.
    DSC resources using those functions are using them from the module
    _DscResource.Common_.
- SqlDatabaseObjectPermission
  - Fixed method invocation failed because of missing `Where()` method ([issue #1600](https://github.com/dsccommunity/SqlServerDsc/issues/1600)).
    - New integration tests to verify scenarios when passing a single permission.
  - To enforce a scenario where a permission must be changed from `'GrantWithGrant'`
    to `'Grant'` a new parameter **Force** was added ([issue #1602](https://github.com/dsccommunity/SqlServerDsc/issues/1602)).
    The parameter **Force** is used to enforce the desired state in those
    scenarios where revocations must be performed to enforce the desired
    state, even if that encompasses cascading revocations. If parameter
    **Force** is _not_ set to `$true` an exception is thrown in those
    scenarios where a revocation must be performed to enforce the desired
    state.
    - New integration tests to verify scenarios when current state for a
      permission is `'GrantWithGrant'` but desired state should be `'Grant'`.
- SqlSetup
  - The example `4-InstallNamedInstanceInFailoverClusterFirstNode.ps1` was
    updated to no longer reference the issue #405 and issue #444 in the
    comment-based help. The issues was fixed a while back and _SqlSetup_
    now supports the built-in parameter `PsDscRunAsCredential` ([issue #975](https://github.com/dsccommunity/SqlServerDsc/issues/975)).

## [14.2.0] - 2020-07-23

### Fixed

- SqlServerDsc
  - Updated comment-based help according to style guideline throughout
    ([issue #1500](https://github.com/dsccommunity/SqlServerDsc/issues/1500)).
  - Using Codecov carry forward flag because we are not sending code coverage
    report on each commit.
- CommonTestHelper
  - Minor style changes.
- SqlSetup
  - Updated the documentation with the currently supported features
    ([issue #1566](https://github.com/dsccommunity/SqlServerDsc/issues/1566)).
  - Update documentation around permissions in directory tree for Analysis Services
    ([issue #1443](https://github.com/dsccommunity/SqlServerDsc/issues/1443)).
  - Documented that on certain operating systems, when using least privilege
    for the service account, the security policy setting _Network access:_
    _Restrict clients allowed to make remote calls to SAM_ can result in
    a access denied error during install of the _SQL Server Database Engine_
    ([issue #1559](https://github.com/dsccommunity/SqlServerDsc/issues/1559)).
- SqlRole
  - Fixed the `ServerName` parameter to work with default value of
    `$env:COMPUTERNAME` ([issue #1592](https://github.com/dsccommunity/SqlServerDsc/issues/1592)).

## [14.1.0] - 2020-07-06

### Removed

- SqlServerDsc
  - Remove the file `.github/CONTRIBUTION.md` as it no longer filled any
    purpose as GitHub will find the CONTRIBUTION.md in the root folder
    directly now ([issue #1227](https://github.com/dsccommunity/SqlServerDsc/issues/1227)).

### Changed

- SqlServerDsc
  - Updated DSC resources parameter documentation.

### Fixed

- SqlServerDsc
  - Update resource parameter documentation ([issue #1568](https://github.com/dsccommunity/SqlServerDsc/issues/1568)).
    - Remove italic and inline code-block markdown code in documentation.
  - Documentation is now published to the GitHub Wiki.
    - Deploy task was updated with the correct name.
  - Minor changes too schema property descriptions to generate documentation
    correctly.
  - Updated task list in the PULL_REQUEST_TEMPLATE.md.
  - The documentation in CONTRIBUTING.md has been somewhat updated.
  - Update documentation around design pattern for accounts that does not
    use passwords ([issue #378](https://github.com/dsccommunity/SqlServerDsc/issues/378))
    and ([issue #1230](https://github.com/dsccommunity/SqlServerDsc/issues/1230)).
  - Updating the Integration Test README.md to better explain what the
    integration tests for SqlSetup, SqlRSSetup, and SqlRS does ([issue #1315](https://github.com/dsccommunity/SqlServerDsc/issues/1315)).
- SqlServerDsc.Common
  - Connect-UncPath
    - Now support to authenticate using both NetBIOS domain and Fully Qualified
      Domain Name (FQDN) ([issue #1223](https://github.com/dsccommunity/SqlServerDsc/issues/1223)).
  - Connect-SQL
    - Now support to authenticate using both NetBIOS domain and Fully Qualified
      Domain Name (FQDN) ([issue #1223](https://github.com/dsccommunity/SqlServerDsc/issues/1223)).
  - Connect-SQLAnalysis
    - Now support to authenticate using both NetBIOS domain and Fully Qualified
      Domain Name (FQDN) ([issue #1223](https://github.com/dsccommunity/SqlServerDsc/issues/1223)).
- SqlAGReplica
  - Update documentation with a requirement for SqlServer in certain circumstances
    ([issue #1033](https://github.com/dsccommunity/SqlServerDsc/issues/1033)).
- SqlRSSetup
  - There was a typo in the error message that was thrown when not passing
    either the `Edition` or `ProductKey` that could be misleading ([issue #1386](https://github.com/dsccommunity/SqlServerDsc/issues/1386)).
  - Updated the parameter descriptions for the parameters `Edition` and
    `ProductKey` that they are mutually exclusive ([issue #1386](https://github.com/dsccommunity/SqlServerDsc/issues/1386)).
- SqlWindowsFirewall
  - Now support to authenticate using both NetBIOS domain and Fully Qualified
    Domain Name (FQDN) ([issue #1223](https://github.com/dsccommunity/SqlServerDsc/issues/1223)).
- SqlDatabaseObjectPermission
  - Since the task that publish Wiki content was updated to correctly handle
    embedded instances the duplicate documentation was removed from the
    resource README.md, and some was added to the schema MOF parameter
    descriptions ([issue #1580](https://github.com/dsccommunity/SqlServerDsc/issues/1580)).
- SqlScript
  - Fixed the URLs in the parameter documentation ([issue #1582](https://github.com/dsccommunity/SqlServerDsc/issues/1582)).
- SqlScriptQuery
  - Fixed the URLs in the parameter documentation ([issue #1583](https://github.com/dsccommunity/SqlServerDsc/issues/1583)).

### Added

- SqlScript
  - Added the DisableVariables parameter ([issue #1422](https://github.com/dsccommunity/SqlServerDsc/issues/1422)).
- SqlScriptQuery
  - Added the DisableVariables parameter ([issue #1422](https://github.com/dsccommunity/SqlServerDsc/issues/1422)).

## [14.0.0] - 2020-06-12

### Remove

- SqlServerDsc
  - BREAKING CHANGE: Since the operating system Windows Server 2008 R2 and
    the product SQL Server 2008 R2 has gone end-of-life the DSC resources
    will no longer try to maintain compatibility with them. Moving forward,
    and including this release, there may be code changes that will break
    the resource on Windows Server 2008 R2 or with SQL Server 2008 R2
    ([issue #1514](https://github.com/dsccommunity/SqlServerDsc/issues/1514)).

### Deprecated

The documentation, examples, unit test, and integration tests have been
removed for these deprecated resources. These resources will be removed
in a future release.

- SqlDatabaseOwner
  - This resource is now deprecated. The functionality is now covered by
    a property in the resource _SqlDatabase_ ([issue #966](https://github.com/dsccommunity/SqlServerDsc/issues/966)).
- SqlDatabaseRecoveryModel
  - This resource is now deprecated. The functionality is now covered by
    a property in the resource _SqlDatabase_ ([issue #967](https://github.com/dsccommunity/SqlServerDsc/issues/967)).
- SqlServerEndpointState
  - This resource is now deprecated. The functionality is covered by a
    property in the resource _SqlEndpoint_ ([issue #968](https://github.com/dsccommunity/SqlServerDsc/issues/968)).
- SqlServerNetwork
  - This resource is now deprecated. The functionality is now covered by
    the resources _SqlProtocol_ and _SqlProtocolTcpIp_.

### Added

- SqlSetup
  - Added support for major version upgrade ([issue #1561](https://github.com/dsccommunity/SqlServerDsc/issues/1561)).
- SqlServerDsc
  - Added new resource SqlProtocol ([issue #1377](https://github.com/dsccommunity/SqlServerDsc/issues/1377)).
  - Added new resource SqlProtocolTcpIp ([issue #1378](https://github.com/dsccommunity/SqlServerDsc/issues/1378)).
  - Added new resource SqlDatabaseObjectPermission ([issue #1119](https://github.com/dsccommunity/SqlServerDsc/issues/1119)).
  - Fixing a problem with the latest ModuleBuild 1.7.0 that breaks the CI
    pipeline.
  - Prepare repository for auto-documentation by adding README.md to each
    resource folder with the content from the root README.md.
- SqlServerDsc.Common
  - Added function `Import-Assembly` that can help import an assembly
    into the PowerShell session.
  - Prepared unit tests to support Pester 5 so a minimal conversation
    is only needed later.
  - Updated `Import-SQLPSModule` to better support unit tests.
- CommonTestHelper
  - Added the functions `Get-InvalidOperationRecord` and `Get-InvalidResultRecord`
    that is needed for evaluate localized error message strings for unit tests.
- SqlEndpoint
  - BREAKING CHANGE: A new required property `EndpointType` was added to
    support different types of endpoints in the future. For now the only
    endpoint type that is supported is the database mirror endpoint type
    (`DatabaseMirroring`).
  - Added the property `State` to be able to specify if the endpoint should
    be running, stopped, or disabled. _This property was moved from the now_
    _deprecated DSC resource `SqlServerEndpointState`_.
- SqlSetup
  - A read only property `IsClustered` was added that can be used to determine
    if the instance is clustered.
  - Added the properties `NpEnabled` and `TcpEnabled` ([issue #1161](https://github.com/dsccommunity/SqlServerDsc/issues/1161)).
  - Added the property `UseEnglish` ([issue #1473](https://github.com/dsccommunity/SqlServerDsc/issues/1473)).
- SqlReplication
  - Add integration tests ([issue #755](https://github.com/dsccommunity/SqlServerDsc/issues/755).
- SqlDatabase
  - The property `OwnerName` was added.
- SqlDatabasePermission
  - Now possible to change permissions for database user-defined roles
    (e.g. public) and database application roles ([issue #1498](https://github.com/dsccommunity/SqlServerDsc/issues/1498).
- SqlServerDsc.Common
  - The helper function `Restart-SqlService` was improved to handle Failover
    Clusters better. Now the SQL Server service will only be taken offline
    and back online again if the service is online to begin with.
  - The helper function `Restart-SqlServer` learned the new parameter
    `OwnerNode`. The parameter `OwnerNode` takes an array of Cluster node
    names. Using this parameter the cluster group will only be taken
    offline and back online if the cluster group owner is one specified
    in this parameter.
  - The helper function `Compare-ResourcePropertyState` was improved to
    handle embedded instances by adding a parameter `CimInstanceKeyProperties`
    that can be used to identify the unique parameter for each embedded
    instance in a collection.
  - The helper function `Test-DscPropertyState` was improved to evaluate
    the properties in a single CIM instance or a collection of CIM instances
    by recursively call itself.
  - When the helper function `Test-DscPropertyState` evaluated an array
    the verbose messages was not very descriptive. Instead of outputting
    the side indicator from the compare it now outputs a descriptive
    message.

### Changed

- SqlServerDsc
  - BREAKING CHANGE: Some DSC resources have been renamed ([issue #1540](https://github.com/dsccommunity/SqlServerDsc/issues/1540)).
    - `SqlServerConfiguration` was renamed to `SqlConfiguration`.
    - `SqlServerDatabaseMail` was renamed to `SqlDatabaseMail`.
    - `SqlServerEndpoint` was renamed to `SqlEndpoint`.
    - `SqlServerEndpointPermission` was renamed to `SqlEndpointPermission`.
    - `SqlServerLogin` was renamed to `SqlLogin`.
    - `SqlServerMaxDop` was renamed to `SqlMaxDop`.
    - `SqlServerMemory` was renamed to `SqlMemory`.
    - `SqlServerPermission` was renamed to `SqlPermission`.
    - `SqlServerProtocol` was renamed to `SqlProtocol`.
    - `SqlServerProtocolTcpIp` was renamed to `SqlProtocolTcpIp`.
    - `SqlServerReplication` was renamed to `SqlReplication`.
    - `SqlServerRole` was renamed to `SqlRole`.
    - `SqlServerSecureConnection` was renamed to `SqlSecureConnection`.
  - Changed all resource prefixes from `MSFT_` to `DSC_` ([issue #1496](https://github.com/dsccommunity/SqlServerDsc/issues/1496)).
    _Deprecated resource has not changed prefix._
  - All resources are now using the common module DscResource.Common.
  - When a PR is labelled with 'ready for merge' it is no longer being
    marked as stale if the PR is not merged for 30 days (for example it is
    dependent on something else) ([issue #1504](https://github.com/dsccommunity/SqlServerDsc/issues/1504)).
  - Updated the CI pipeline to use latest version of the module ModuleBuilder.
  - Changed to use the property `NuGetVersionV2` from GitVersion in the
    CI pipeline.
  - The unit tests now run on PowerShell 7 to optimize the total run time.
- SqlServerDsc.Common
  - The helper function `Invoke-InstallationMediaCopy` was changed to
    handle a breaking change in PowerShell 7 ([issue #1530](https://github.com/dsccommunity/SqlServerDsc/issues/1530)).
  - Removed the local helper function `Set-PSModulePath` as it was
    implemented in the module DscResource.Common.
- CommonTestHelper
  - The test helper function `New-SQLSelfSignedCertificate` was changed
    to install the dependent module `PSPKI` through `RequiredModules.psd1`.
- SqlAlwaysOnService
  - BREAKING CHANGE: The parameter `ServerName` is now non-mandatory and
    defaults to `$env:COMPUTERNAME` ([issue #319](https://github.com/dsccommunity/SqlServerDsc/issues/319)).
  - Normalize parameter descriptive text for default values.
- SqlDatabase
  - BREAKING CHANGE: The parameter `ServerName` is now non-mandatory and
    defaults to `$env:COMPUTERNAME` ([issue #319](https://github.com/dsccommunity/SqlServerDsc/issues/319)).
  - BREAKING CHANGE: The non-mandatory parameters was removed from the
    function `Get-TargetResource` since they were not needed.
  - BREAKING CHANGE: The properties `CompatibilityLevel` and `Collation`
    are now only enforced if the are specified in the configuration.
  - Normalize parameter descriptive text for default values.
- SqlDatabaseDefaultLocation
  - BREAKING CHANGE: The parameter `ServerName` is now non-mandatory and
    defaults to `$env:COMPUTERNAME` ([issue #319](https://github.com/dsccommunity/SqlServerDsc/issues/319)).
  - Normalize parameter descriptive text for default values.
- SqlDatabaseOwner
  - BREAKING CHANGE: Database changed to DatabaseName for consistency with
    other modules ([issue #1484](https://github.com/dsccommunity/SqlServerDsc/issues/1484)).
- SqlDatabasePermission
  - BREAKING CHANGE: The parameter `ServerName` is now non-mandatory and
    defaults to `$env:COMPUTERNAME` ([issue #319](https://github.com/dsccommunity/SqlServerDsc/issues/319)).
  - Normalize parameter descriptive text for default values.
  - BREAKING CHANGE: Database changed to DatabaseName for consistency with
    other modules ([issue #1484](https://github.com/dsccommunity/SqlServerDsc/issues/1484)).
  - BREAKING CHANGE: The resource no longer create the database user if
    it does not exist. Use the resource _SqlDatabaseUser_ to enforce that
    the database user exist in the database prior to setting permissions
    using this resource ([issue #848](https://github.com/dsccommunity/SqlServerDsc/issues/848)).
  - BREAKING CHANGE: The resource no longer checks if a login exist so that
    it is possible to set permissions for database users that does not
    have a login, e.g. the database user 'guest' ([issue #1134](https://github.com/dsccommunity/SqlServerDsc/issues/1134)).
  - Updated examples.
  - Added integration tests ([issue #741](https://github.com/dsccommunity/SqlServerDsc/issues/741)).
  - Get-TargetResource will no longer throw an exception if the database
    does not exist.
- SqlDatabaseRecoveryModel
  - BREAKING CHANGE: The parameter `ServerName` is now non-mandatory and
    defaults to `$env:COMPUTERNAME` ([issue #319](https://github.com/dsccommunity/SqlServerDsc/issues/319)).
  - Normalize parameter descriptive text for default values.
- SqlDatabaseRole
  - BREAKING CHANGE: The parameter `ServerName` is now non-mandatory and
    defaults to `$env:COMPUTERNAME` ([issue #319](https://github.com/dsccommunity/SqlServerDsc/issues/319)).
  - Normalize parameter descriptive text for default values.
  - BREAKING CHANGE: Database changed to DatabaseName for consistency with
    other modules ([issue #1484](https://github.com/dsccommunity/SqlServerDsc/issues/1484)).
- SqlDatabaseUser
  - BREAKING CHANGE: The parameter `ServerName` is now non-mandatory and
    defaults to `$env:COMPUTERNAME` ([issue #319](https://github.com/dsccommunity/SqlServerDsc/issues/319)).
  - Normalize parameter descriptive text for default values.
- SqlScript
  - BREAKING CHANGE: The parameter `ServerInstance` is replaced by the two
    parameters `ServerName` and `InstanceName`. The parameter `InstanceName`
    is the only one mandatory which fixes the issue that it was possible to
    run the same script using different host names ([issue #925](https://github.com/dsccommunity/SqlServerDsc/issues/925)).
- SqlScriptQuery
  - BREAKING CHANGE: The parameter `ServerInstance` is replaced by the two
    parameters `ServerName` and `InstanceName`. The parameter `InstanceName`
    is the only one mandatory which fixes the issue that it was possible to
    run the same query using different host names ([issue #925](https://github.com/dsccommunity/SqlServerDsc/issues/925)).
- SqlConfiguration
  - BREAKING CHANGE: The parameter `ServerName` is now non-mandatory and
    defaults to `$env:COMPUTERNAME` ([issue #319](https://github.com/dsccommunity/SqlServerDsc/issues/319)).
  - Normalize parameter descriptive text for default values.
- SqlDatabaseMail
  - Normalize parameter descriptive text for default values.
- SqlEndpoint
  - BREAKING CHANGE: Now the properties are only enforced if they are
    specified in the configuration.
  - Normalize parameter descriptive text for default values.
- SqlEndpointPermission
  - BREAKING CHANGE: The parameter `ServerName` is now non-mandatory and
    defaults to `$env:COMPUTERNAME` ([issue #319](https://github.com/dsccommunity/SqlServerDsc/issues/319)).
  - Normalize parameter descriptive text for default values.
- SqlLogin
  - BREAKING CHANGE: The parameter `ServerName` is now non-mandatory and
    defaults to `$env:COMPUTERNAME` ([issue #319](https://github.com/dsccommunity/SqlServerDsc/issues/319)).
  - Normalize parameter descriptive text for default values.
- SqlRole
  - BREAKING CHANGE: The parameter `ServerName` is now non-mandatory and
    defaults to `$env:COMPUTERNAME` ([issue #319](https://github.com/dsccommunity/SqlServerDsc/issues/319)).
  - Normalize parameter descriptive text for default values.
- SqlServiceAccount
  - BREAKING CHANGE: The parameter `ServerName` is now non-mandatory and
    defaults to `$env:COMPUTERNAME` ([issue #319](https://github.com/dsccommunity/SqlServerDsc/issues/319)).
  - Normalize parameter descriptive text for default values.
- SqlSetup
  - BREAKING CHANGE: Now if the parameter `AgtSvcStartupType` is not specified
    in the configuration the resource will no longer by default add an
    argument to `setup.exe` with a value of `Automatic` for the argument
    `AGTSVCSTARTUPTYPE`. If the parameter `AgtSvcStartupType` is not specified
    in the configuration there will be no setup argument added at all
    ([issue #464](https://github.com/dsccommunity/SqlServerDsc/issues/464)).
  - BREAKING CHANGE: When installing a failover cluster the cluster
    validation is no longer skipped by default. To skip cluster validation
    the configuration must opt-in by specifying the following
    `SkipRule = 'Cluster_VerifyForErrors'` ([issue #335](https://github.com/dsccommunity/SqlServerDsc/issues/335)).
  - BREAKING CHANGE: Now, unless the parameter `SuppressReboot` is set to
    `$true`, the node will be restarted if the setup ends with the
    [error code 3010](https://docs.microsoft.com/en-us/previous-versions/tn-archive/bb418811(v=technet.10)#server-setup-fails-with-code-3010).
    Previously just a warning message was written ([issue #565](https://github.com/dsccommunity/SqlServerDsc/issues/565)).

### Fixed

- SqlServerDsc
  - The regular expression for `minor-version-bump-message` in the file
    `GitVersion.yml` was changed to only raise minor version when the
    commit message contain the word `add`, `adds`, `minor`, `feature`,
    or `features`.
  - Now code coverage is reported to Codecov, and a codecov.yml was added.
  - Updated to support DscResource.Common v0.7.1.
  - Changed to point to CONTRIBUTING.md on master branch to avoid "404 Page not found"
    ([issue #1508](https://github.com/dsccommunity/SqlServerDsc/issues/1508)).
- SqlAGDatabase
  - Fixed unit tests that failed intermittently when running unit tests
    in PowerShell 7 ([issue #1532](https://github.com/dsccommunity/SqlServerDsc/issues/1532)).
  - Minor code style issue changes.
- SqlAgentAlert
  - The parameter `ServerName` now throws when passing an empty string or
    null value (part of [issue #319](https://github.com/dsccommunity/SqlServerDsc/issues/319)).
- SqlAgentFailsafe
  - The parameter `ServerName` now throws when passing an empty string or
    null value (part of [issue #319](https://github.com/dsccommunity/SqlServerDsc/issues/319)).
- SqlAgentOperator
  - The parameter `ServerName` now throws when passing an empty string or
    null value (part of [issue #319](https://github.com/dsccommunity/SqlServerDsc/issues/319)).
- SqlAlias
  - BREAKING CHANGE: The parameter `ServerName` is now non-mandatory to
    prevent ping-pong behavior ([issue #1502](https://github.com/dsccommunity/SqlServerDsc/issues/1502)).
    The `ServerName` is not returned as an empty string when the protocol is
    Named Pipes.
- SqlDatabase
  - Fixed missing parameter `CompatibilityLevel` in the README.md (and
    updated the description in the schema.mof).
- SqlRs
  - Fix typo in the schema parameter `SuppressRestart` description
    and in the parameter description in the `README.md`.
- SqlDatabaseMail
  - The parameter `ServerName` now throws when passing an empty string or
    null value (part of [issue #319](https://github.com/dsccommunity/SqlServerDsc/issues/319)).
- SqlServerEndpoint
  - The parameter `ServerName` now throws when passing an empty string or
    null value (part of [issue #319](https://github.com/dsccommunity/SqlServerDsc/issues/319)).
- SqlEndpoint
  - The parameter `ServerName` now throws when passing an empty string or
    null value (part of [issue #319](https://github.com/dsccommunity/SqlServerDsc/issues/319)).
- SqlPermission
  - The parameter `ServerName` now throws when passing an empty string or
    null value (part of [issue #319](https://github.com/dsccommunity/SqlServerDsc/issues/319)).
- SqlReplication
  - Enhanced the exception handling so it shows the inner exception error
    message that have the actual error that occurred.
  - Corrected the examples.
- SqlSetup
  - Update integration tests to correctly detect sysadmins because of changes
    to the build worker.
  - The property `SqlTempdbLogFileGrowth` and `SqlTempdbFileGrowth` now returns
    the correct values. Previously the value of the growth was wrongly
    divided by 1KB even if the value was in percent. Now the value for growth
    is the sum of the average of MB and average of the percentage.
  - The function `Get-TargetResource` was changed so that the property
    `SQLTempDBDir` will now return the database `tempdb`'s property
    `PrimaryFilePath`.
  - BREAKING CHANGE: Logic that was under feature flag `DetectionSharedFeatures`
    was made the default and old logic that was used to detect shared features
    was removed ([issue #1290](https://github.com/dsccommunity/SqlServerDsc/issues/1290)).
    This was implemented because the previous implementation did not work
    fully with SQL Server 2017.
  - Much of the code was refactored into units (functions) to be easier to test.
    Due to the size of the code the unit tests ran for an abnormal long time,
    after this refactoring the unit tests runs much quicker.

## [13.5.0] - 2020-04-12

### Added

- SqlServerLogin
  - Added `DefaultDatabase` parameter ([issue #1474](https://github.com/dsccommunity/SqlServerDsc/issues/1474)).

### Changed

- SqlServerDsc
  - Update the CI pipeline files.
  - Only run CI pipeline on branch `master` when there are changes to files
    inside the `source` folder.
  - Replaced Microsoft-hosted agent (build image) `win1803` with `windows-2019`
    ([issue #1466](https://github.com/dsccommunity/SqlServerDsc/issues/1466)).

### Fixed

- SqlSetup
  - Refresh PowerShell drive list before attempting to resolve `setup.exe` path
    ([issue #1482](https://github.com/dsccommunity/SqlServerDsc/issues/1482)).
- SqlAG
  - Fix hashtables to align with style guideline ([issue #1437](https://github.com/dsccommunity/SqlServerDsc/issues/1437)).

## [13.4.0] - 2020-03-18

### Added

- SqlDatabase
  - Added ability to manage the Compatibility Level and Recovery Model of a database

### Changed

- SqlServerDsc
  - Azure Pipelines will no longer trigger on changes to just the CHANGELOG.md
    (when merging to master).
  - The deploy step is no longer run if the Azure DevOps organization URL
    does not contain 'dsccommunity'.
  - Changed the VS Code project settings to trim trailing whitespace for
    markdown files too.

## [13.3.0] - 2020-01-17

### Added

- SqlServerDsc
  - Added continuous delivery with a new CI pipeline.
    - Update build.ps1 from latest template.

### Changed

- SqlServerDsc
  - Add .gitattributes file to checkout file correctly with CRLF.
  - Updated .vscode/analyzersettings.psd1 file to correct use PSSA rules
    and custom rules in VS Code.
  - Fix hashtables to align with style guideline ([issue #1437](https://github.com/dsccommunity/SqlServerDsc/issues/1437)).
  - Updated most examples to remove the need for the variable `$ConfigurationData`,
    and fixed style issues.
  - Ignore commit in `GitVersion.yml` to force the correct initial release.
  - Set a display name on all the jobs and tasks in the CI pipeline.
  - Removing file 'Tests.depend.ps1' as it is no longer required.
- SqlServerMaxDop
  - Fix line endings in code which did not use the correct format.
- SqlAlwaysOnService
  - The integration test has been temporarily disabled because when
    the cluster feature is installed it requires a reboot on the
    Windows Server 2019 build worker.
- SqlDatabaseRole
  - Update unit test to have the correct description on the `Describe`-block
    for the test of `Set-TargetResource`.
- SqlServerRole
  - Add support for nested role membership ([issue #1452](https://github.com/dsccommunity/SqlServerDsc/issues/1452))
  - Removed use of case-sensitive Contains() function when evaluating role membership.
    ([issue #1153](https://github.com/dsccommunity/SqlServerDsc/issues/1153))
  - Refactored mocks and unit tests to increase performance. ([issue #979](https://github.com/dsccommunity/SqlServerDsc/issues/979))

### Fixed

- SqlServerDsc
  - Fixed unit tests to call the function `Invoke-TestSetup` outside the
    try-block.
  - Update GitVersion.yml with the correct regular expression.
  - Fix import statement in all tests, making sure it throws if module
    DscResource.Test cannot be imported.
- SqlAlwaysOnService
  - When failing to enable AlwaysOn the resource should now fail with an
    error ([issue #1190](https://github.com/dsccommunity/SqlServerDsc/issues/1190)).
- SqlAgListener
  - Fix IPv6 addresses failing Test-TargetResource after listener creation.

## [13.2.0.0] - 2019-09-18

### Changed

- Changes to SqlServerDsc
  - Fix keywords to lower-case to align with guideline.
  - Fix keywords to have space before a parenthesis to align with guideline.
  - Fix typo in SqlSetup strings ([issue #1419](https://github.com/dsccommunity/SqlServerDsc/issues/1419)).

## [13.1.0.0] - 2019-08-07

### Changed

- Changes to SqlServerDsc
  - New DSC resource SqlAgentFailsafe
  - New DSC resource SqlDatabaseUser ([issue #846](https://github.com/dsccommunity/SqlServerDsc/issues/846)).
    - Adds ability to create database users with more fine-grained control,
      e.g. re-mapping of orphaned logins or a different login. Supports
      creating a user with or without login name, and database users mapped
      to a certificate or asymmetric key.
  - Changes to helper function Invoke-Query
    - Fixes issues in [issue #1355](https://github.com/dsccommunity/SqlServerDsc/issues/1355).
    - Works together with Connect-SQL now.
    - Parameters now match that of Connect-SQL ([issue #1392](https://github.com/dsccommunity/SqlServerDsc/issues/1392)).
    - Can now pass in credentials.
    - Can now pass in 'Microsoft.SqlServer.Management.Smo.Server' object.
    - Can also pipe in 'Microsoft.SqlServer.Management.Smo.Server' object.
    - Can pipe Connect-SQL | Invoke-Query.
    - Added default values to Invoke-Query.
    - Now it will output verbose messages of the query that is run, so it
      not as quiet of what it is doing when a user asks for verbose output
      ([issue #1404](https://github.com/dsccommunity/SqlServerDsc/issues/1404)).
    - It is possible to redact text in the verbose output by providing
      strings in the new parameter `RedactText`.
  - Minor style fixes in unit tests.
  - Changes to helper function Connect-SQL
    - When impersonating WindowsUser credential use the NetworkCredential UserName.
    - Added additional verbose logging.
    - Connect-SQL now uses parameter sets to more intuitive evaluate that
      the correct parameters are used in different scenarios
      ([issue #1403](https://github.com/dsccommunity/SqlServerDsc/issues/1403)).
  - Changes to helper function Connect-SQLAnalysis
    - Parameters now match that of Connect-SQL ([issue #1392](https://github.com/dsccommunity/SqlServerDsc/issues/1392)).
  - Changes to helper function Restart-SqlService
    - Parameters now match that of Connect-SQL ([issue #1392](https://github.com/dsccommunity/SqlServerDsc/issues/1392)).
  - Changes to helper function Restart-ReportingServicesService
    - Parameters now match that of Connect-SQL ([issue #1392](https://github.com/dsccommunity/SqlServerDsc/issues/1392)).
  - Changes to helper function Split-FullSqlInstanceName
    - Parameters and function name changed to use correct casing.
  - Changes to helper function Get-SqlInstanceMajorVersion
    - Parameters now match that of Connect-SQL ([issue #1392](https://github.com/dsccommunity/SqlServerDsc/issues/1392)).
  - Changes to helper function Test-LoginEffectivePermissions
    - Parameters now match that of Connect-SQL ([issue #1392](https://github.com/dsccommunity/SqlServerDsc/issues/1392)).
  - Changes to helper function Test-AvailabilityReplicaSeedingModeAutomatic
    - Parameters now match that of Connect-SQL ([issue #1392](https://github.com/dsccommunity/SqlServerDsc/issues/1392)).
- Changes to SqlServerSecureConnection
  - Forced $Thumbprint to lowercase to fix [issue #1350](https://github.com/dsccommunity/SqlServerDsc/issues/1350).
  - Add parameter SuppressRestart with default value false.
    This allows users to suppress restarts after changes have been made.
    Changes will not take effect until the service has been restarted.
- Changes to SqlSetup
  - Correct minor style violation [issue #1387](https://github.com/dsccommunity/SqlServerDsc/issues/1387).
- Changes to SqlDatabase
  - Get-TargetResource now correctly return `$null` for the collation property
    when the database does not exist ([issue #1395](https://github.com/dsccommunity/SqlServerDsc/issues/1395)).
  - No longer enforces the collation property if the Collation parameter
    is not part of the configuration ([issue #1396](https://github.com/dsccommunity/SqlServerDsc/issues/1396)).
  - Updated resource description in README.md
  - Fix examples to use `PsDscRunAsCredential` ([issue #760](https://github.com/dsccommunity/SqlServerDsc/issues/760)).
  - Added integration tests ([issue #739](https://github.com/dsccommunity/SqlServerDsc/issues/739)).
  - Updated unit tests to the latest template ([issue #1068](https://github.com/dsccommunity/SqlServerDsc/issues/1068)).

## [13.0.0.0] - 2019-06-26

### Changed

- Changes to SqlServerDsc
  - Added SqlAgentAlert resource.
  - Opt-in to the common test 'Common Test - Validation Localization'.
  - Opt-in to the common test 'Common Test - Flagged Script Analyzer Rules'
    ([issue #1101](https://github.com/dsccommunity/SqlServerDsc/issues/1101)).
  - Removed the helper function `New-TerminatingError`, `New-WarningMessage`
    and `New-VerboseMessage` in favor of the the new
    [localization helper functions](https://github.com/dsccommunity/DscResources/blob/master/StyleGuidelines.md#localization).
  - Combine DscResource.LocalizationHelper and DscResource.Common into
    SqlServerDsc.Common ([issue #1357](https://github.com/dsccommunity/SqlServerDsc/issues/1357)).
  - Update Assert-TestEnvironment.ps1 to not error if strict mode is enabled
    and there are no missing dependencies ([issue #1368](https://github.com/dsccommunity/SqlServerDsc/issues/1368)).
- Changes to SqlServerDsc.Common
  - Added StatementTimeout to function 'Connect-SQL' with default 600 seconds (10mins).
  - Added StatementTimeout to function 'Invoke-Query' with default 600 seconds (10mins)
    ([issue #1358](https://github.com/dsccommunity/SqlServerDsc/issues/1358)).
  - Changes to helper function Connect-SQL
    - The function now make it more clear that when using the parameter
      `SetupCredential` is impersonates that user, and by default it does
      not impersonates a user but uses the credential that the resource
      is run as (for example the built-in credential parameter
      `PsDscRunAsCredential`). [@kungfu71186](https://github.com/kungfu71186)
    - Added parameter alias `-DatabaseCredential` for the parameter
      `-SetupCredential`. [@kungfu71186](https://github.com/kungfu71186)
- Changes to SqlAG
  - Added en-US localization.
- Changes to SqlAGReplica
  - Added en-US localization.
  - Improved verbose message output when creating availability group replica,
    removing a availability group replica, and joining the availability
    group replica to the availability group.
- Changes to SqlAlwaysOnService
  - Now outputs the correct verbose message when restarting the service.
- Changes to SqlServerMemory
  - Now outputs the correct verbose messages when calculating the dynamic
    memory, and when limiting maximum memory.
- Changes to SqlServerRole
  - Now outputs the correct verbose message when the members of a role is
    not in desired state.
- Changes to SqlAgentOperator
  - Fix minor issue that when unable to connect to an instance. Instead
    of showing a message saying that connect failed another unrelated
    error message could have been shown, because of an error in the code.
  - Fix typo in test it block.
- Changes to SqlDatabaseRole
  - BREAKING CHANGE: Refactored to enable creation/deletion of the database role
    itself as well as management of the role members. _Note that the resource no
    longer adds database users._ ([issue #845](https://github.com/dsccommunity/SqlServerDsc/issues/845),
    [issue #847](https://github.com/dsccommunity/SqlServerDsc/issues/847),
    [issue #1252](https://github.com/dsccommunity/SqlServerDsc/issues/1252),
    [issue #1339](https://github.com/dsccommunity/SqlServerDsc/issues/1339)).
    [Paul Shamus @pshamus](https://github.com/pshamus)
- Changes to SqlSetup
  - Add an Action type of 'Upgrade'. This will ask setup to do a version
    upgrade where possible ([issue #1368](https://github.com/dsccommunity/SqlServerDsc/issues/1368)).
  - Fix an error when testing for DQS installation ([issue #1368](https://github.com/dsccommunity/SqlServerDsc/issues/1368)).
  - Changed the logic of how default value of FailoverClusterGroupName is
    set since that was preventing the resource to be able to be debugged
    ([issue #448](https://github.com/dsccommunity/SqlServerDsc/issues/448)).
  - Added RSInstallMode parameter ([issue #1163](https://github.com/dsccommunity/SqlServerDsc/issues/1163)).
- Changes to SqlWindowsFirewall
  - Where a version upgrade has changed paths for a database engine, the
    existing firewall rule for that instance will be updated rather than
    another one created ([issue #1368](https://github.com/dsccommunity/SqlServerDsc/issues/1368)).
    Other firewall rules can be fixed to work in the same way later.
- Changes to SqlAGDatabase
  - Added new parameter 'ReplaceExisting' with default false.
    This allows forced restores when a database already exists on secondary.
  - Added StatementTimeout to Invoke-Query to fix Issue#1358
  - Fix issue where calling Get would return an error because the database
    name list may have been returned as a string instead of as a string array
    ([issue #1368](https://github.com/dsccommunity/SqlServerDsc/issues/1368)).

## [12.5.0.0] - 2019-05-15

### Changed

- Changes to SqlServerSecureConnection
  - Updated README and added example for SqlServerSecureConnection,
    instructing users to use the 'SYSTEM' service account instead of
    'LocalSystem'.
- Changes to SqlScript
  - Correctly passes the `$VerbosePreference` to the helper function
    `Invoke-SqlScript` so that `PRINT` statements is outputted correctly
    when verbose output is requested, e.g
    `Start-DscConfiguration -Verbose`.
  - Added en-US localization ([issue #624](https://github.com/dsccommunity/SqlServerDsc/issues/624)).
  - Added additional unit tests for code coverage.
- Changes to SqlScriptQuery
  - Correctly passes the `$VerbosePreference` to the helper function
    `Invoke-SqlScript` so that `PRINT` statements is outputted correctly
    when verbose output is requested, e.g
    `Start-DscConfiguration -Verbose`.
  - Added en-US localization.
  - Added additional unit tests for code coverage.
- Changes to SqlSetup
  - Concatenated Robocopy localization strings ([issue #694](https://github.com/dsccommunity/SqlServerDsc/issues/694)).
  - Made the error message more descriptive when the Set-TargetResource
    function calls the Test-TargetResource function to verify the desired
    state.
- Changes to SqlWaitForAG
  - Added en-US localization ([issue #625](https://github.com/dsccommunity/SqlServerDsc/issues/625)).
- Changes to SqlServerPermission
  - Added en-US localization ([issue #619](https://github.com/dsccommunity/SqlServerDsc/issues/619)).
- Changes to SqlServerMemory
  - Added en-US localization ([issue #617](https://github.com/dsccommunity/SqlServerDsc/issues/617)).
  - No longer will the resource set the MinMemory value if it was provided
    in a configuration that also set the `Ensure` parameter to 'Absent'
    ([issue #1329](https://github.com/dsccommunity/SqlServerDsc/issues/1329)).
  - Refactored unit tests to simplify them add add slightly more code
    coverage.
- Changes to SqlServerMaxDop
  - Added en-US localization ([issue #616](https://github.com/dsccommunity/SqlServerDsc/issues/616)).
- Changes to SqlRS
  - Reporting Services are restarted after changing settings, unless
    `$SuppressRestart` parameter is set ([issue #1331](https://github.com/dsccommunity/SqlServerDsc/issues/1331)).
    `$SuppressRestart` will also prevent Reporting Services restart after initialization.
  - Fixed one of the error handling to use localization, and made the
    error message more descriptive when the Set-TargetResource function
    calls the Test-TargetResource function to verify the desired
    state. _This was done prior to adding full en-US localization_.
  - Fixed ([issue #1258](https://github.com/dsccommunity/SqlServerDsc/issues/1258)).
    When initializing Reporting Services, there is no need to execute `InitializeReportServer`
    CIM method, since executing `SetDatabaseConnection` CIM method initializes
    Reporting Services.
  - [issue #864](https://github.com/dsccommunity/SqlServerDsc/issues/864) SqlRs
    can now initialize SSRS 2017 instances
- Changes to SqlServerLogin
  - Added en-US localization ([issue #615](https://github.com/dsccommunity/SqlServerDsc/issues/615)).
  - Added unit tests to improved code coverage.
- Changes to SqlWindowsFirewall
  - Added en-US localization ([issue #614](https://github.com/dsccommunity/SqlServerDsc/issues/614)).
- Changes to SqlServerEndpoint
  - Added en-US localization ([issue #611](https://github.com/dsccommunity/SqlServerDsc/issues/611)).
- Changes to SqlServerEndpointPermission
  - Added en-US localization ([issue #612](https://github.com/dsccommunity/SqlServerDsc/issues/612)).
- Changes to SqlServerEndpointState
  - Added en-US localization ([issue #613](https://github.com/dsccommunity/SqlServerDsc/issues/613)).
- Changes to SqlDatabaseRole
  - Added en-US localization ([issue #610](https://github.com/dsccommunity/SqlServerDsc/issues/610)).
- Changes to SqlDatabaseRecoveryModel
  - Added en-US localization ([issue #609](https://github.com/dsccommunity/SqlServerDsc/issues/609)).
- Changes to SqlDatabasePermission
  - Added en-US localization ([issue #608](https://github.com/dsccommunity/SqlServerDsc/issues/608)).
- Changes to SqlDatabaseOwner
  - Added en-US localization ([issue #607](https://github.com/dsccommunity/SqlServerDsc/issues/607)).
- Changes to SqlDatabase
  - Added en-US localization ([issue #606](https://github.com/dsccommunity/SqlServerDsc/issues/606)).
- Changes to SqlAGListener
  - Added en-US localization ([issue #604](https://github.com/dsccommunity/SqlServerDsc/issues/604)).
- Changes to SqlAlwaysOnService
  - Added en-US localization ([issue #603](https://github.com/dsccommunity/SqlServerDsc/issues/608)).
- Changes to SqlAlias
  - Added en-US localization ([issue #602](https://github.com/dsccommunity/SqlServerDsc/issues/602)).
  - Removed ShouldProcess for the code, since it has no purpose in a DSC
    resource ([issue #242](https://github.com/dsccommunity/SqlServerDsc/issues/242)).
- Changes to SqlServerReplication
  - Added en-US localization ([issue #620](https://github.com/dsccommunity/SqlServerDsc/issues/620)).
  - Refactored Get-TargetResource slightly so it provide better verbose
    messages.

## [12.4.0.0] - 2019-04-03

### Changed

- Changes to SqlServerDsc
  - Added new resources.
    - SqlRSSetup
  - Added helper module DscResource.Common from the repository
    DscResource.Template.
    - Moved all helper functions from SqlServerDscHelper.psm1 to DscResource.Common.
    - Renamed Test-SqlDscParameterState to Test-DscParameterState.
    - New-TerminatingError error text for a missing localized message now matches
      the output even if the "missing localized message" localized message is
      also missing.
  - Added helper module DscResource.LocalizationHelper from the repository
    DscResource.Template, this replaces the helper module CommonResourceHelper.psm1.
  - Cleaned up unit tests, mostly around loading cmdlet stubs and loading
    classes stubs, but also some tests that were using some odd variants.
  - Fix all integration tests according to issue [PowerShell/DscResource.Template#14](https://github.com/dsccommunity/DscResource.Template/issues/14).
- Changes to SqlServerMemory
  - Updated Cim Class to Win32_ComputerSystem (instead of Win32_PhysicalMemory)
    because the correct memory size was not being detected correctly on Azure VMs
    ([issue #914](https://github.com/dsccommunity/SqlServerDsc/issues/914)).
- Changes to SqlSetup
  - Split integration tests into two jobs, one for running integration tests
    for SQL Server 2016 and another for running integration test for
    SQL Server 2017 ([issue #858](https://github.com/dsccommunity/SqlServerDsc/issues/858)).
  - Localized messages for Master Data Services no longer start and end with
    single quote.
  - When installing features a verbose message is written if a feature is found
    to already be installed. It no longer quietly removes the feature from the
    `/FEATURES` argument.
  - Cleaned up a bit in the tests, removed excessive piping.
  - Fixed minor typo in examples.
  - A new optional parameter `FeatureFlag` parameter was added to control
    breaking changes. Functionality added under a feature flag can be
    toggled on or off, and could be changed later to be the default.
    This way we can also make more of the new functionalities the default
    in the same breaking change release ([issue #1105](https://github.com/dsccommunity/SqlServerDsc/issues/1105)).
  - Added a new way of detecting if the shared feature CONN (Client Tools
    Connectivity, and SQL Client Connectivity SDK), BC (Client Tools
    Backwards Compatibility), and SDK (Client Tools SDK) is installed or
    not. The new functionality is used when the parameter `FeatureFlag`
    is set to `'DetectionSharedFeatures'` ([issue #1105](https://github.com/dsccommunity/SqlServerDsc/issues/1105)).
  - Added a new helper function `Get-InstalledSharedFeatures` to move out
    some of the code from the `Get-TargetResource` to make unit testing
    easier and faster.
  - Changed the logic of 'Build the argument string to be passed to setup' to
    not quote the value if root directory is specified
    ([issue #1254](https://github.com/dsccommunity/SqlServerDsc/issues/1254)).
  - Moved some resource specific helper functions to the new helper module
    DscResource.Common so they can be shared with the new resource SqlRSSetup.
  - Improved verbose messages in Test-TargetResource function to more
    clearly tell if features are already installed or not.
  - Refactored unit tests for the functions Test-TargetResource and
    Set-TargetResource to improve testing speed.
  - Modified the Test-TargetResource and Set-TargetResource to not be
    case-sensitive when comparing feature names. _This was handled
    correctly in real-world scenarios, but failed when running the unit
    tests (and testing casing)._
- Changes to SqlAGDatabase
  - Fix MatchDatabaseOwner to check for CONTROL SERVER, IMPERSONATE LOGIN, or
    CONTROL LOGIN permission in addition to IMPERSONATE ANY LOGIN.
  - Update and fix MatchDatabaseOwner help text.
- Changes to SqlAG
  - Updated documentation on the behavior of defaults as they only apply when
    creating a group.
- Changes to SqlAGReplica
  - AvailabilityMode, BackupPriority, and FailoverMode defaults only apply when
    creating a replica not when making changes to an existing replica. Explicit
    parameters will still change existing replicas ([issue #1244](https://github.com/dsccommunity/SqlServerDsc/issues/1244)).
  - ReadOnlyRoutingList now gets updated without throwing an error on the first
    run ([issue #518](https://github.com/dsccommunity/SqlServerDsc/issues/518)).
  - Test-Resource fixed to report whether ReadOnlyRoutingList desired state
    has been reached correctly ([issue #1305](https://github.com/dsccommunity/SqlServerDsc/issues/1305)).
- Changes to SqlDatabaseDefaultLocation
  - No longer does the Test-TargetResource fail on the second test run
    when the backup file path was changed, and the path was ending with
    a backslash ([issue #1307](https://github.com/dsccommunity/SqlServerDsc/issues/1307)).

## [12.3.0.0] - 2019-02-20

### Changed

- Changes to SqlServerDsc
  - Reverting the change that was made as part of the
    [issue #1260](https://github.com/dsccommunity/SqlServerDsc/issues/1260)
    in the previous release, as it only mitigated the issue, it did not
    solve the issue.
  - Removed the container testing since that broke the integration tests,
    possible due to using excessive amount of memory on the AppVeyor build
    worker. This will make the unit tests to take a bit longer to run
    ([issue #1260](https://github.com/dsccommunity/SqlServerDsc/issues/1260)).
  - The unit tests and the integration tests are now run in two separate
    build workers in AppVeyor. One build worker runs the integration tests,
    while a second build worker runs the unit tests. The build workers runs
    in parallel on paid accounts, but sequentially on free accounts
    ([issue #1260](https://github.com/dsccommunity/SqlServerDsc/issues/1260)).
  - Clean up error handling in some of the integration tests that was
    part of a workaround for a bug in Pester. The bug is resolved, and
    the error handling is not again built into Pester.
  - Speeding up the AppVeyor tests by splitting the common tests in a
    separate build job.
  - Updated the appveyor.yml to have the correct build step, and also
    correct run the build step only in one of the jobs.
  - Update integration tests to use the new integration test template.
  - Added SqlAgentOperator resource.
- Changes to SqlServiceAccount
  - Fixed Get-ServiceObject when searching for Integration Services service.
    Unlike the rest of SQL Server services, the Integration Services service
    cannot be instanced, however you can have multiple versions installed.
    Get-Service object would return the correct service name that you
    are looking for, but it appends the version number at the end. Added
    parameter VersionNumber so the search would return the correct
    service name.
  - Added code to allow for using Managed Service Accounts.
  - Now the correct service type string value is returned by the function
    `Get-TargetResource`. Previously one value was passed in as a parameter
    (e.g. `DatabaseEngine`), but a different string value as returned
    (e.g. `SqlServer`). Now `Get-TargetResource` return the same values
    that can be passed as values in the parameter `ServiceType`
    ([issue #981](https://github.com/dsccommunity/SqlServerDsc/issues/981)).
- Changes to SqlServerLogin
  - Fixed issue in Test-TargetResource to valid password on disabled accounts
    ([issue #915](https://github.com/dsccommunity/SqlServerDsc/issues/915)).
  - Now when adding a login of type SqlLogin, and the SQL Server login mode
    is set to `'Integrated'`, an error is correctly thrown
    ([issue #1179](https://github.com/dsccommunity/SqlServerDsc/issues/1179)).
- Changes to SqlSetup
  - Updated the integration test to stop the named instance while installing
    the other instances to mitigate
    [issue #1260](https://github.com/dsccommunity/SqlServerDsc/issues/1260).
  - Add parameters to configure the 'tempdb' files during the installation of
    the instance. The new parameters are SqlTempdbFileCount, SqlTempdbFileSize,
    SqlTempdbFileGrowth, SqlTempdbLogFileSize and SqlTempdbLogFileGrowth
    ([issue #1167](https://github.com/dsccommunity/SqlServerDsc/issues/1167)).
- Changes to SqlServerEndpoint
  - Add the optional parameter Owner. The default owner remains the login used
    for the creation of the endpoint
    ([issue #1251](https://github.com/dsccommunity/SqlServerDsc/issues/1251)).
    [Maxime Daniou (@mdaniou)](https://github.com/mdaniou)
  - Add integration tests
    ([issue #744](https://github.com/dsccommunity/SqlServerDsc/issues/744)).
    [Maxime Daniou (@mdaniou)](https://github.com/mdaniou)

## [12.2.0.0] - 2019-01-09

### Changed

- Changes to SqlServerDsc
  - During testing in AppVeyor the Build Worker is restarted in the install
    step to make sure the are no residual changes left from a previous SQL
    Server install on the Build Worker done by the AppVeyor Team
    ([issue #1260](https://github.com/dsccommunity/SqlServerDsc/issues/1260)).
  - Code cleanup: Change parameter names of Connect-SQL to align with resources.
  - Updated README.md in the Examples folder.
    - Added a link to the new xADObjectPermissionEntry examples in
      ActiveDirectory, fixed a broken link and a typo.
      [Adam Rush (@adamrushuk)](https://github.com/adamrushuk)
- Change to SqlServerLogin so it doesn't check properties for absent logins.
  - Fix for ([issue #1096](https://github.com/dsccommunity/SqlServerDsc/issues/1096))

## [12.1.0.0] - 2018-10-24

### Changed

- Changes to SqlServerDsc
  - Add support for validating the code with the DSC ResourceKit
    Script Analyzer rules, both in Visual Studio Code and directly using
    `Invoke-ScriptAnalyzer`.
  - Opt-in for common test "Common Tests - Validate Markdown Links".
  - Updated broken links in `\README.md` and in `\Examples\README.md`
  - Opt-in for common test 'Common Tests - Relative Path Length'.
  - Updated the Installation section in the README.md.
  - Updated the Contributing section in the README.md after
    [Style Guideline and Best Practices guidelines](https://github.com/dsccommunity/DscResources/blob/master/StyleGuidelines.md)
    has merged into one document.
  - To speed up testing in AppVeyor, unit tests are now run in two containers.
  - Adding the PowerShell script `Assert-TestEnvironment.ps1` which
    must be run prior to running any unit tests locally with
    `Invoke-Pester`.
    Read more in the specific contributing guidelines, under the section
    [Unit Tests](https://github.com/dsccommunity/SqlServerDsc/blob/dev/CONTRIBUTING.md#unit-tests).
- Changes to SqlServerDscHelper
  - Fix style guideline lint errors.
  - Changes to Connect-SQL
    - Adding verbose message in Connect-SQL so it
      now shows the username that is connecting.
  - Changes to Import-SQLPS
    - Fixed so that when importing SQLPS it imports
      using the path (and not the .psd1 file).
    - Fixed so that the verbose message correctly
      shows the name, version and path when importing
      the module SQLPS (it did show correctly for the
      SqlServer module).
- Changes to SqlAg, SqlAGDatabase, and SqlAGReplica examples
  - Included configuration for SqlAlwaysOnService to enable
    High Availability Disaster Recovery on each node to avoid confusion
    ([issue #1182](https://github.com/dsccommunity/SqlServerDsc/issues/1182)).
- Changes to SqlServerDatabaseMail
  - Minor update to Ensure parameter description in the README.md.
- Changes to Write-ModuleStubFile.ps1
  - Create aliases for cmdlets in the stubbed module which have aliases
    ([issue #1224](https://github.com/dsccommunity/SqlServerDsc/issues/1224)).
    [Dan Reist (@randomnote1)](https://github.com/randomnote1)
  - Use a string builder to build the function stubs.
  - Fixed formatting issues for the function to work with modules other
    than SqlServer.
- New DSC resource SqlServerSecureConnection
  - New resource to configure a SQL Server instance for encrypted SQL
    connections.
- Changes to SqlAlwaysOnService
  - Updated integration tests to use NetworkingDsc
    ([issue #1129](https://github.com/dsccommunity/SqlServerDsc/issues/1129)).
- Changes to SqlServiceAccount
  - Fix unit tests that didn't mock some of the calls. It no longer fail
    when a SQL Server installation is not present on the node running the
    unit test ([issue #983](https://github.com/dsccommunity/SqlServerDsc/issues/983)).

## [12.0.0.0] - 2018-09-05

### Changed

- Changes to SqlServerDatabaseMail
  - DisplayName is now properly treated as display name
    for the originating email address ([issue #1200](https://github.com/dsccommunity/SqlServerDsc/issue/1200)).
    [Nick Reilingh (@NReilingh)](https://github.com/NReilingh)
    - DisplayName property now defaults to email address instead of server name.
    - Minor improvements to documentation.
- Changes to SqlAGDatabase
  - Corrected reference to "PsDscRunAsAccount" in documentation
    ([issue #1199](https://github.com/dsccommunity/SqlServerDsc/issues/1199)).
    [Nick Reilingh (@NReilingh)](https://github.com/NReilingh)
- Changes to SqlDatabaseOwner
  - BREAKING CHANGE: Support multiple instances on the same node.
    The parameter InstanceName is now Key and cannot be omitted
    ([issue #1197](https://github.com/dsccommunity/SqlServerDsc/issues/1197)).
- Changes to SqlSetup
  - Added new parameters to allow to define the startup types for the Sql Engine
    service, the Agent service, the Analysis service and the Integration Service.
    The new optional parameters are respectively SqlSvcStartupType, AgtSvcStartupType,
    AsSvcStartupType, IsSvcStartupType and RsSvcStartupType ([issue #1165](https://github.com/dsccommunity/SqlServerDsc/issues/1165).
    [Maxime Daniou (@mdaniou)](https://github.com/mdaniou)

## [11.4.0.0] - 2018-07-25

### Changed

- Changes to SqlServerDsc
  - Updated helper function Restart-SqlService to have to new optional parameters
    `SkipClusterCheck` and `SkipWaitForOnline`. This was to support more aspects
    of the resource SqlServerNetwork.
  - Updated helper function `Import-SQLPSModule`
    - To only import module if the
      module does not exist in the session.
    - To always import the latest version of 'SqlServer' or 'SQLPS' module, if
      more than one version exist on the target node. It will still prefer to
      use 'SqlServer' module.
  - Updated all the examples and integration tests to not use
    `PSDscAllowPlainTextPassword`, so examples using credentials or
    passwords by default are secure.
- Changes to SqlAlwaysOnService
  - Integration tests was updated to handle new IPv6 addresses on the AppVeyor
    build worker ([issue #1155](https://github.com/dsccommunity/SqlServerDsc/issues/1155)).
- Changes to SqlServerNetwork
  - Refactor SqlServerNetwork to not load assembly from GAC ([issue #1151](https://github.com/dsccommunity/SqlServerDsc/issues/1151)).
  - The resource now supports restarting the SQL Server service when both
    enabling and disabling the protocol.
  - Added integration tests for this resource
    ([issue #751](https://github.com/dsccommunity/SqlServerDsc/issues/751)).
- Changes to SqlAG
  - Removed excess `Import-SQLPSModule` call.
- Changes to SqlSetup
  - Now after a successful install the "SQL PowerShell module" is reevaluated and
    forced to be reimported into the session. This is to support that a never
    version of SQL Server was installed side-by-side so that SQLPS module should
    be used instead.

## [11.3.0.0] - 2018-06-13

### Changed

- Changes to SqlServerDsc
  - Moved decoration for integration test to resolve a breaking change in
    DscResource.Tests.
  - Activated the GitHub App Stale on the GitHub repository.
  - Added a CODE\_OF\_CONDUCT.md with the same content as in the README.md
    [issue #939](https://github.com/dsccommunity/SqlServerDsc/issues/939).
  - New resources:
    - Added SqlScriptQueryResource. [Chase Wilson (@chasewilson)](https://github.com/chasewilson)
  - Fix for issue #779 [Paul Kelly (@prkelly)](https://github.com/prkelly)

## [11.2.0.0] - 2018-05-02

- Changes to SqlServerDsc
  - Added new test helper functions in the CommonTestHelpers module. These are used
    by the integration tests.
    - **New-IntegrationLoopbackAdapter:** Installs the PowerShell module
      'LoopbackAdapter' from PowerShell Gallery and creates a new network
      loopback adapter.
    - **Remove-IntegrationLoopbackAdapter:** Removes a new network loopback adapter.
    - **Get-NetIPAddressNetwork:** Returns the IP network address from an IPv4 address
      and prefix length.
  - Enabled PSSA rule violations to fail build in the CI environment.
  - Renamed SqlServerDsc.psd1 to be consistent
    ([issue #1116](https://github.com/dsccommunity/SqlServerDsc/issues/1116)).
    [Glenn Sarti (@glennsarti)](https://github.com/glennsarti)
- Changes to Unit Tests
  - Updated
    the following resources unit test template to version 1.2.1
    - SqlWaitForAG ([issue #1088](https://github.com/dsccommunity/SqlServerDsc/issues/1088)).
      [Michael Fyffe (@TraGicCode)](https://github.com/TraGicCode)
- Changes to SqlAlwaysOnService
  - Updated the integration tests to use a loopback adapter to be less intrusive
    in the build worker environment.
  - Minor code cleanup in integration test, fixed the scope on variable.
- Changes to SqlSetup
  - Updated the integration tests to stop some services after each integration test.
    This is to save memory on the AppVeyor build worker.
  - Updated the integration tests to use a SQL Server 2016 Service Pack 1.
  - Fixed Script Analyzer rule error.
- Changes to SqlRS
  - Updated the integration tests to stop the Reporting Services service after
    the integration test. This is to save memory on the AppVeyor build worker.
  - The helper function `Restart-ReportingServicesService` should no longer timeout
    when restarting the service ([issue #1114](https://github.com/dsccommunity/SqlServerDsc/issues/1114)).
- Changes to SqlServiceAccount
  - Updated the integration tests to stop some services after each integration test.
    This is to save memory on the AppVeyor build worker.
- Changes to SqlServerDatabaseMail
  - Fixed Script Analyzer rule error.

## [11.1.0.0] - 2018-03-21

### Changed

- Changes to SqlServerDsc
  - Updated the PULL\_REQUEST\_TEMPLATE with an improved task list and modified
    some text to be clearer ([issue #973](https://github.com/dsccommunity/SqlServerDsc/issues/973)).
  - Updated the ISSUE_TEMPLATE to hopefully be more intuitive and easier to use.
  - Added information to ISSUE_TEMPLATE that issues must be reproducible in
    SqlServerDsc resource module (if running the older xSQLServer resource module)
    ([issue #1036](https://github.com/dsccommunity/SqlServerDsc/issues/1036)).
  - Updated ISSUE_TEMPLATE.md with a note about sensitive information ([issue #1092](https://github.com/dsccommunity/SqlServerDsc/issues/1092)).
- Changes to SqlServerLogin
  - [Claudio Spizzi (@claudiospizzi)](https://github.com/claudiospizzi): Fix password
    test fails for nativ sql users ([issue #1048](https://github.com/dsccommunity/SqlServerDsc/issues/1048)).
- Changes to SqlSetup
  - [Michael Fyffe (@TraGicCode)](https://github.com/TraGicCode): Clarify usage
    of 'SecurityMode' along with adding parameter validations for the only 2
    supported values ([issue #1010](https://github.com/dsccommunity/SqlServerDsc/issues/1010)).
  - Now accounts containing '$' will be able to be used for installing
    SQL Server. Although, if the account ends with '$' it is considered a
    Managed Service Account ([issue #1055](https://github.com/dsccommunity/SqlServerDsc/issues/1055)).
- Changes to Integration Tests
  - [Michael Fyffe (@TraGicCode)](https://github.com/TraGicCode): Replace xStorage
    dsc resource module with StorageDsc ([issue #1038](https://github.com/dsccommunity/SqlServerDsc/issues/1038)).
- Changes to Unit Tests
  - [Michael Fyffe (@TraGicCode)](https://github.com/TraGicCode): Updated
    the following resources unit test template to version 1.2.1
    - SqlAlias ([issue #999](https://github.com/dsccommunity/SqlServerDsc/issues/999)).
    - SqlWindowsFirewall ([issue #1089](https://github.com/dsccommunity/SqlServerDsc/issues/1089)).

## [11.0.0.0] - 2018-02-07

### Changed

- Changes to SqlServerDsc
  - BREAKING CHANGE: Resource SqlRSSecureConnectionLevel was remove
    ([issue #990](https://github.com/dsccommunity/SqlServerDsc/issues/990)).
    The parameter that was set using that resource has been merged into resource
    SqlRS as the parameter UseSsl. The UseSsl parameter is of type boolean. This
    change was made because from SQL Server 2008 R2 this value is made an on/off
    switch. Read more in the article [ConfigurationSetting Method - SetSecureConnectionLevel](https://docs.microsoft.com/en-us/sql/reporting-services/wmi-provider-library-reference/configurationsetting-method-setsecureconnectionlevel).
  - Updated so that named parameters are used for New-Object cmdlet. This was
    done to follow the style guideline.
  - Updated manifest and license to reflect the new year
    ([issue #965](https://github.com/dsccommunity/SqlServerDsc/issues/965)).
  - Added a README.md under Tests\Integration to help contributors to write
    integration tests.
  - Added 'Integration tests' section in the CONTRIBUTING.md.
  - The complete examples were removed. They were no longer accurate and some
    referenced resources that no longer exist. Accurate examples can be found
    in each specific resource example folder. Examples for installing Failover Cluster
    can be found in the resource examples folders in the xFailOverCluster
    resource module ([issue #462](https://github.com/dsccommunity/SqlServerDsc/issues/462)).
  - A README.md was created under the Examples folder to be used as reference how
    to install certain scenarios ([issue #462](https://github.com/dsccommunity/SqlServerDsc/issues/462)).
  - Removed the local specific common test for compiling examples in this repository
    and instead opted-in for the common test in the 'DscResource.Tests' repository
    ([issue #669](https://github.com/dsccommunity/SqlServerDsc/issues/669)).
  - Added new resource SqlServerDatabaseMail for configuring SQL Server
    Database Mail ([issue #155](https://github.com/dsccommunity/SqlServerDsc/issues/155)).
  - Updated the helper function Test-SQLDscParameterState to handle the
    data type UInt16.
  - Fixed typo in SqlServerDscCommon.Tests.
  - Updated README.md with known issue section for each resource.
  - Resources that did not have a description in the README.md now has one.
  - Resources that missed links to the examples in the README.md now has those
    links.
  - Style changes in all examples, removing type [System.Management.Automation.Credential()]
    from credential parameters ([issue #1003](https://github.com/dsccommunity/SqlServerDsc/issues/1003)),
    and renamed the credential parameter so it is not using abbreviation.
  - Updated the security token for AppVeyor status badge in README.md. When we
    renamed the repository the security token was changed
    ([issue #1012](https://github.com/dsccommunity/SqlServerDsc/issues/1012)).
  - Now the helper function Restart-SqlService, after restarting the SQL Server
    service, does not return until it can connect to the SQL Server instance, and
    the instance returns status 'Online' ([issue #1008](https://github.com/dsccommunity/SqlServerDsc/issues/1008)).
    If it fails to connect within the timeout period (defaults to 120 seconds) it
    throws an error.
  - Fixed typo in comment-base help for helper function Test-AvailabilityReplicaSeedingModeAutomatic.
  - Style cleanup in helper functions and tests.
- Changes to SqlAG
  - Fixed typos in tests.
  - Style cleanup in code and tests.
- Changes to SqlAGDatabase
  - Style cleanup in code and tests.
- Changes to SqlAGListener
  - Fixed typo in comment-based help.
  - Style cleanup in code and tests.
- Changes to SqlAGReplica
  - Minor code style cleanup. Removed unused variable and instead piped the cmdlet
    Join-SqlAvailabilityGroup to Out-Null.
  - Fixed minor typos in comment-based help.
  - Fixed minor typos in comment.
  - Style cleanup in code and tests.
  - Updated description for parameter Name in README.md and in comment-based help
    ([issue #1034](https://github.com/dsccommunity/SqlServerDsc/issues/1034)).
- Changes to SqlAlias
  - Fixed issue where exception was thrown if reg keys did not exist
    ([issue #949](https://github.com/dsccommunity/SqlServerDsc/issues/949)).
  - Style cleanup in tests.
- Changes to SqlAlwaysOnService
  - Refactor integration tests slightly to improve run time performance
    ([issue #1001](https://github.com/dsccommunity/SqlServerDsc/issues/1001)).
  - Style cleanup in code and tests.
- Changes to SqlDatabase
  - Fix minor Script Analyzer warning.
- Changes to SqlDatabaseDefaultLocation
  - Refactor integration tests slightly to improve run time performance
    ([issue #1001](https://github.com/dsccommunity/SqlServerDsc/issues/1001)).
  - Minor style cleanup of code in tests.
- Changes to SqlDatabaseRole
  - Style cleanup in tests.
- Changes to SqlRS
  - Replaced Get-WmiObject with Get-CimInstance to fix Script Analyzer warnings
    ([issue #264](https://github.com/dsccommunity/SqlServerDsc/issues/264)).
  - Refactored the resource to use Invoke-CimMethod.
  - Added parameter UseSsl which when set to $true forces connections to the
    Reporting Services to use SSL when connecting ([issue #990](https://github.com/dsccommunity/SqlServerDsc/issues/990)).
  - Added complete example for SqlRS (based on the integration tests)
    ([issue #634](https://github.com/dsccommunity/SqlServerDsc/issues/634)).
  - Refactor integration tests slightly to improve run time performance
    ([issue #1001](https://github.com/dsccommunity/SqlServerDsc/issues/1001)).
  - Style cleanup in code and tests.
- Changes to SqlScript
  - Style cleanup in tests.
  - Updated examples.
  - Added integration tests.
  - Fixed minor typos in comment-based help.
  - Added new example based on integration test.
- Changes to SqlServerConfiguration
  - Fixed minor typos in comment-based help.
  - Now the verbose message say what option is changing and to what value
    ([issue #1014](https://github.com/dsccommunity/SqlServerDsc/issues/1014)).
  - Changed the RestartTimeout parameter from type SInt32 to type UInt32.
  - Added localization ([issue #605](https://github.com/dsccommunity/SqlServerDsc/issues/605)).
  - Style cleanup in code and tests.
- Changes to SqlServerEndpoint
  - Updated README.md with links to the examples
    ([issue #504](https://github.com/dsccommunity/SqlServerDsc/issues/504)).
  - Style cleanup in tests.
- Changes to SqlServerLogin
  - Added integration tests ([issue #748](https://github.com/dsccommunity/SqlServerDsc/issues/748)).
  - Minor code style cleanup.
  - Removed unused variable and instead piped the helper function Connect-SQL to
    Out-Null.
  - Style cleanup in tests.
- Changes to SqlServerMaxDop
  - Minor style changes in the helper function Get-SqlDscDynamicMaxDop.
- Changes to SqlServerMemory
  - Style cleanup in code and tests.
- Changes to SqlServerPermission
  - Fixed minor typos in comment-based help.
  - Style cleanup in code.
- Changes to SqlServerReplication
  - Fixed minor typos in verbose messages.
  - Style cleanup in tests.
- Changes to SqlServerNetwork
  - Added sysadmin account parameter usage to the examples.
- Changes to SqlServerReplication
  - Fix Script Analyzer warning ([issue #263](https://github.com/dsccommunity/SqlServerDsc/issues/263)).
- Changes to SqlServerRole
  - Added localization ([issue #621](https://github.com/dsccommunity/SqlServerDsc/issues/621)).
  - Added integration tests ([issue #756](https://github.com/dsccommunity/SqlServerDsc/issues/756)).
  - Updated example to add two server roles in the same configuration.
  - Style cleanup in tests.
- Changes to SqlServiceAccount
  - Default services are now properly detected
    ([issue #930](https://github.com/dsccommunity/SqlServerDsc/issues/930)).
  - Made the description of parameter RestartService more descriptive
    ([issue #960](https://github.com/dsccommunity/SqlServerDsc/issues/960)).
  - Added a read-only parameter ServiceAccountName so that the service account
    name is correctly returned as a string ([issue #982](https://github.com/dsccommunity/SqlServerDsc/issues/982)).
  - Added integration tests ([issue #980](https://github.com/dsccommunity/SqlServerDsc/issues/980)).
  - The timing issue that the resource returned before SQL Server service was
    actually restarted has been solved by a change in the helper function
    Restart-SqlService ([issue #1008](https://github.com/dsccommunity/SqlServerDsc/issues/1008)).
    Now Restart-SqlService waits for the instance to return status 'Online' or
    throws an error saying it failed to connect within the timeout period.
  - Style cleanup in code and tests.
- Changes to SqlSetup
  - Added parameter `ASServerMode` to support installing Analysis Services in
    Multidimensional mode, Tabular mode and PowerPivot mode
    ([issue #388](https://github.com/dsccommunity/SqlServerDsc/issues/388)).
  - Added integration tests for testing Analysis Services Multidimensional mode
    and Tabular mode.
  - Cleaned up integration tests.
  - Added integration tests for installing a default instance of Database Engine.
  - Refactor integration tests slightly to improve run time performance
    ([issue #1001](https://github.com/dsccommunity/SqlServerDsc/issues/1001)).
  - Added PSSA rule 'PSUseDeclaredVarsMoreThanAssignments' override in the
    function Set-TargetResource for the variable $global:DSCMachineStatus.
  - Style cleanup in code and tests.
- Changes to SqlWaitForAG
  - Style cleanup in code.
- Changes to SqlWindowsFirewall
  - Fixed minor typos in comment-based help.
  - Style cleanup in code.

## [10.0.0.0] - 2017-12-14

### Changed

- BREAKING CHANGE: Resource module has been renamed to SqlServerDsc
  ([issue #916](https://github.com/dsccommunity/SqlServerDsc/issues/916)).
- BREAKING CHANGE: Significant rename to reduce length of resource names
  - See [issue #851](https://github.com/dsccommunity/SqlServerDsc/issues/851)
    for a complete table mapping rename changes.
  - Impact to all resources.
- Changes to CONTRIBUTING.md
  - Added details to the naming convention used in SqlServerDsc.
- Changes to SqlServerDsc
  - The examples in the root of the Examples folder are obsolete. A note was
    added to the comment-based help in each example stating it is obsolete.
    This is a temporary measure until they are replaced
    ([issue #904](https://github.com/dsccommunity/SqlServerDsc/issues/904)).
  - Added new common test (regression test) for validating the long path
    issue for compiling resources in Azure Automation.
  - Fix resources in alphabetical order in README.md ([issue #908](https://github.com/dsccommunity/SqlServerDsc/issues/908)).
- Changes to SqlAG
  - BREAKING CHANGE: Parameters SQLServer and SQLInstanceName has been renamed
    to ServerName and InstanceName respectively
    ([issue #308](https://github.com/dsccommunity/SqlServerDsc/issues/308)).
  - BREAKING CHANGE: The read-only property SQLServerNetName was removed in favor
    of EndpointHostName ([issue #924](https://github.com/dsccommunity/SqlServerDsc/issues/924)).
    Get-TargetResource will now return the value of property [NetName](https://docs.microsoft.com/en-us/dotnet/api/microsoft.sqlserver.management.smo.server.netname)
    for the property EndpointHostName.
- Changes to SqlAGDatabase
  - BREAKING CHANGE: Parameters SQLServer and SQLInstanceName has been renamed
    to ServerName and InstanceName respectively
    ([issue #308](https://github.com/dsccommunity/SqlServerDsc/issues/308)).
  - Changed the Get-MatchingDatabaseNames function to be case insensitive when
    matching database names ([issue #912](https://github.com/dsccommunity/SqlServerDsc/issues/912)).
- Changes to SqlAGListener
  - BREAKING CHANGE: Parameter NodeName has been renamed to ServerName
    ([issue #308](https://github.com/dsccommunity/SqlServerDsc/issues/308)).
- Changes to SqlAGReplica
  - BREAKING CHANGE: Parameters SQLServer and SQLInstanceName has been renamed
    to ServerName and InstanceName respectively
    ([issue #308](https://github.com/dsccommunity/SqlServerDsc/issues/308)).
  - BREAKING CHANGE: Parameters PrimaryReplicaSQLServer and PrimaryReplicaSQLInstanceName
    has been renamed to PrimaryReplicaServerName and PrimaryReplicaInstanceName
    respectively ([issue #922](https://github.com/dsccommunity/SqlServerDsc/issues/922)).
  - BREAKING CHANGE: The read-only property SQLServerNetName was removed in favor
    of EndpointHostName ([issue #924](https://github.com/dsccommunity/SqlServerDsc/issues/924)).
    Get-TargetResource will now return the value of property [NetName](https://docs.microsoft.com/en-us/dotnet/api/microsoft.sqlserver.management.smo.server.netname)
    for the property EndpointHostName.
- Changes to SqlAlwaysOnService
  - BREAKING CHANGE: Parameters SQLServer and SQLInstanceName has been renamed
    to ServerName and InstanceName respectively
    ([issue #308](https://github.com/dsccommunity/SqlServerDsc/issues/308)).
- Changes to SqlDatabase
  - BREAKING CHANGE: Parameters SQLServer and SQLInstanceName has been renamed
    to ServerName and InstanceName respectively
    ([issue #308](https://github.com/dsccommunity/SqlServerDsc/issues/308)).
- Changes SqlDatabaseDefaultLocation
  - BREAKING CHANGE: Parameters SQLServer and SQLInstanceName has been renamed
    to ServerName and InstanceName respectively
    ([issue #308](https://github.com/dsccommunity/SqlServerDsc/issues/308)).
- Changes to SqlDatabaseOwner
  - BREAKING CHANGE: Parameters SQLServer and SQLInstanceName has been renamed
    to ServerName and InstanceName respectively
    ([issue #308](https://github.com/dsccommunity/SqlServerDsc/issues/308)).
- Changes to SqlDatabasePermission
  - BREAKING CHANGE: Parameters SQLServer and SQLInstanceName has been renamed
    to ServerName and InstanceName respectively
    ([issue #308](https://github.com/dsccommunity/SqlServerDsc/issues/308)).
- Changes to SqlDatabaseRecoveryModel
  - BREAKING CHANGE: Parameters SQLServer and SQLInstanceName has been renamed
    to ServerName and InstanceName respectively
    ([issue #308](https://github.com/dsccommunity/SqlServerDsc/issues/308)).
- Changes to SqlDatabaseRole
  - BREAKING CHANGE: Parameters SQLServer and SQLInstanceName has been renamed
    to ServerName and InstanceName respectively
    ([issue #308](https://github.com/dsccommunity/SqlServerDsc/issues/308)).
- Changes to SqlRS
  - BREAKING CHANGE: Parameters RSSQLServer and RSSQLInstanceName has been renamed
    to DatabaseServerName and DatabaseInstanceName respectively
    ([issue #923](https://github.com/dsccommunity/SqlServerDsc/issues/923)).
- Changes to SqlServerConfiguration
  - BREAKING CHANGE: Parameters SQLServer and SQLInstanceName has been renamed
    to ServerName and InstanceName respectively
    ([issue #308](https://github.com/dsccommunity/SqlServerDsc/issues/308)).
- Changes to SqlServerEndpoint
  - BREAKING CHANGE: Parameters SQLServer and SQLInstanceName has been renamed
    to ServerName and InstanceName respectively
    ([issue #308](https://github.com/dsccommunity/SqlServerDsc/issues/308)).
- Changes to SqlServerEndpointPermission
  - BREAKING CHANGE: Parameter NodeName has been renamed to ServerName
    ([issue #308](https://github.com/dsccommunity/SqlServerDsc/issues/308)).
  - Now the examples files have a shorter name so that resources will not fail
    to compile in Azure Automation ([issue #934](https://github.com/dsccommunity/SqlServerDsc/issues/934)).
- Changes to SqlServerEndpointState
  - BREAKING CHANGE: Parameter NodeName has been renamed to ServerName
    ([issue #308](https://github.com/dsccommunity/SqlServerDsc/issues/308)).
- Changes to SqlServerLogin
  - BREAKING CHANGE: Parameters SQLServer and SQLInstanceName has been renamed
    to ServerName and InstanceName respectively
    ([issue #308](https://github.com/dsccommunity/SqlServerDsc/issues/308)).
- Changes to SqlServerMaxDop
  - BREAKING CHANGE: Parameters SQLServer and SQLInstanceName has been renamed
    to ServerName and InstanceName respectively
    ([issue #308](https://github.com/dsccommunity/SqlServerDsc/issues/308)).
- Changes to SqlServerMemory
  - BREAKING CHANGE: Parameters SQLServer and SQLInstanceName has been renamed
    to ServerName and InstanceName respectively
    ([issue #308](https://github.com/dsccommunity/SqlServerDsc/issues/308)).
- Changes to SqlServerNetwork
  - BREAKING CHANGE: Parameters SQLServer has been renamed to ServerName
    ([issue #308](https://github.com/dsccommunity/SqlServerDsc/issues/308)).
- Changes to SqlServerPermission
  - BREAKING CHANGE: Parameter NodeName has been renamed to ServerName
    ([issue #308](https://github.com/dsccommunity/SqlServerDsc/issues/308)).
- Changes to SqlServerRole
  - BREAKING CHANGE: Parameters SQLServer and SQLInstanceName has been renamed
    to ServerName and InstanceName respectively
    ([issue #308](https://github.com/dsccommunity/SqlServerDsc/issues/308)).
- Changes to SqlServerServiceAccount
  - BREAKING CHANGE: Parameters SQLServer and SQLInstanceName has been renamed
    to ServerName and InstanceName respectively
    ([issue #308](https://github.com/dsccommunity/SqlServerDsc/issues/308)).

## [9.0.0.0] - 2017-11-15

### Changed

- Changes to xSQLServer
  - Updated Pester syntax to v4
  - Fixes broken links to issues in the CHANGELOG.md.
- Changes to xSQLServerDatabase
  - Added parameter to specify collation for a database to be different from server
    collation ([issue #767](https://github.com/dsccommunity/SqlServerDsc/issues/767)).
  - Fixed unit tests for Get-TargetResource to ensure correctly testing return
    values ([issue #849](https://github.com/dsccommunity/SqlServerDsc/issues/849))
- Changes to xSQLServerAlwaysOnAvailabilityGroup
  - Refactored the unit tests to allow them to be more user friendly and to test
    additional SQLServer variations.
    - Each test will utilize the Import-SQLModuleStub to ensure the correct
      module is loaded ([issue #784](https://github.com/dsccommunity/SqlServerDsc/issues/784)).
  - Fixed an issue when setting the SQLServer parameter to a Fully Qualified
    Domain Name (FQDN) ([issue #468](https://github.com/dsccommunity/SqlServerDsc/issues/468)).
  - Fixed the logic so that if a parameter is not supplied to the resource, the
    resource will not attempt to apply the defaults on subsequent checks
    ([issue #517](https://github.com/dsccommunity/SqlServerDsc/issues/517)).
  - Made the resource cluster aware. When ProcessOnlyOnActiveNode is specified,
    the resource will only determine if a change is needed if the target node
    is the active host of the SQL Server instance ([issue #868](https://github.com/dsccommunity/SqlServerDsc/issues/868)).
- Changes to xSQLServerAlwaysOnAvailabilityGroupDatabaseMembership
  - Made the resource cluster aware. When ProcessOnlyOnActiveNode is specified,
    the resource will only determine if a change is needed if the target node
    is the active host of the SQL Server instance ([issue #869](https://github.com/dsccommunity/SqlServerDsc/issues/869)).
- Changes to xSQLServerAlwaysOnAvailabilityGroupReplica
  - Made the resource cluster aware. When ProcessOnlyOnActiveNode is specified,
    the resource will only determine if a change is needed if the target node is
    the active host of the SQL Server instance ([issue #870](https://github.com/dsccommunity/SqlServerDsc/issues/870)).
- Added the CommonTestHelper.psm1 to store common testing functions.
  - Added the Import-SQLModuleStub function to ensure the correct version of the
    module stubs are loaded ([issue #784](https://github.com/dsccommunity/SqlServerDsc/issues/784)).
- Changes to xSQLServerMemory
  - Made the resource cluster aware. When ProcessOnlyOnActiveNode is specified,
    the resource will only determine if a change is needed if the target node
    is the active host of the SQL Server instance ([issue #867](https://github.com/dsccommunity/SqlServerDsc/issues/867)).
- Changes to xSQLServerNetwork
  - BREAKING CHANGE: Renamed parameter TcpDynamicPorts to TcpDynamicPort and
    changed type to Boolean ([issue #534](https://github.com/dsccommunity/SqlServerDsc/issues/534)).
  - Resolved issue when switching from dynamic to static port.
    configuration ([issue #534](https://github.com/dsccommunity/SqlServerDsc/issues/534)).
  - Added localization (en-US) for all strings in resource and unit tests
    ([issue #618](https://github.com/dsccommunity/SqlServerDsc/issues/618)).
  - Updated examples to reflect new parameters.
- Changes to xSQLServerRSConfig
  - Added examples
- Added resource
  - xSQLServerDatabaseDefaultLocation
    ([issue #656](https://github.com/dsccommunity/SqlServerDsc/issues/656))
- Changes to xSQLServerEndpointPermission
  - Fixed a problem when running the tests locally in a PowerShell console it
    would ask for parameters ([issue #897](https://github.com/dsccommunity/SqlServerDsc/issues/897)).
- Changes to xSQLServerAvailabilityGroupListener
  - Fixed a problem when running the tests locally in a PowerShell console it
    would ask for parameters ([issue #897](https://github.com/dsccommunity/SqlServerDsc/issues/897)).
- Changes to xSQLServerMaxDop
  - Made the resource cluster aware. When ProcessOnlyOnActiveNode is specified,
    the resource will only determine if a change is needed if the target node
    is the active host of the SQL Server instance ([issue #882](https://github.com/dsccommunity/SqlServerDsc/issues/882)).

## [8.2.0.0] - 2017-10-05

### Changed

- Changes to xSQLServer
  - Updated appveyor.yml so that integration tests run in order and so that
    the SQLPS module folders are renamed to not disturb the units test, but
    can be renamed back by the integration tests xSQLServerSetup so that the
    integration tests can run successfully
    ([issue #774](https://github.com/dsccommunity/SqlServerDsc/issues/774)).
  - Changed so the maximum version to be installed is 4.0.6.0, when running unit
    tests in AppVeyor. Quick fix until we can resolve the unit tests (see
    [issue #807](https://github.com/dsccommunity/SqlServerDsc/issues/807)).
  - Moved the code block, that contains workarounds in appveyor.yml, so it is run
    during the install phase instead of the test phase.
  - Fix problem with tests breaking with Pester 4.0.7 ([issue #807](https://github.com/dsccommunity/SqlServerDsc/issues/807)).
- Changes to xSQLServerHelper
  - Changes to Connect-SQL and Import-SQLPSModule
    - Now it correctly loads the correct assemblies when SqlServer module is
      present ([issue #649](https://github.com/dsccommunity/SqlServerDsc/issues/649)).
    - Now SQLPS module will be correctly loaded (discovered) after installation
      of SQL Server. Previously resources depending on SQLPS module could fail
      because SQLPS was not found after installation because the PSModulePath
      environment variable in the (LCM) PowerShell session did not contain the new
      module path.
  - Added new helper function "Test-ClusterPermissions" ([issue #446](https://github.com/dsccommunity/SqlServerDsc/issues/446)).
- Changes to xSQLServerSetup
  - Fixed an issue with trailing slashes in the 'UpdateSource' property
    ([issue #720](https://github.com/dsccommunity/SqlServerDsc/issues/720)).
  - Fixed so that the integration test renames back the SQLPS module folders if
    they was renamed by AppVeyor (in the appveyor.yml file)
    ([issue #774](https://github.com/dsccommunity/SqlServerDsc/issues/774)).
  - Fixed so integration test does not write warnings when SQLPS module is loaded
    ([issue #798](https://github.com/dsccommunity/SqlServerDsc/issues/798)).
  - Changes to integration tests.
    - Moved the configuration block from the MSFT\_xSQLServerSetup.Integration.Tests.ps1
      to the MSFT\_xSQLServerSetup.config.ps1 to align with the other integration
      test. And also get most of the configuration in one place.
    - Changed the tests so that the local SqlInstall account is added as a member
      of the local administrators group.
    - Changed the tests so that the local SqlInstall account is added as a member
      of the system administrators in SQL Server (Database Engine) - needed for the
      xSQLServerAlwaysOnService integration tests.
    - Changed so that only one of the Modules-folder for the SQLPS PowerShell module
      for SQL Server 2016 is renamed back so it can be used with the integration
      tests. There was an issue when more than one SQLPS module was present (see
      more information in [issue #806](https://github.com/dsccommunity/SqlServerDsc/issues/806)).
    - Fixed wrong variable name for SQL service credential. It was using the
      integration test variable name instead of the parameter name.
    - Added ErrorAction 'Stop' to the cmdlet Start-DscConfiguration
      ([issue #824](https://github.com/dsccommunity/SqlServerDsc/issues/824)).
- Changes to xSQLServerAlwaysOnAvailabilityGroup
  - Change the check of the values entered as parameter for
    BasicAvailabilityGroup. It is a boolean, hence it was not possible to
    disable the feature.
  - Add possibility to enable/disable the feature DatabaseHealthTrigger
    (SQL Server 2016 or later only).
  - Add possibility to enable the feature DtcSupportEnabled (SQL Server 2016 or
    later only). The feature currently can't be altered once the Availability
    Group is created.
  - Use the new helper function "Test-ClusterPermissions".
  - Refactored the unit tests to allow them to be more user friendly.
  - Added the following read-only properties to the schema ([issue #476](https://github.com/dsccommunity/SqlServerDsc/issues/476))
    - EndpointPort
    - EndpointURL
    - SQLServerNetName
    - Version
  - Use the Get-PrimaryReplicaServerObject helper function.
- Changes to xSQLServerAlwaysOnAvailabilityGroupReplica
  - Fixed the formatting for the AvailabilityGroupNotFound error.
  - Added the following read-only properties to the schema ([issue #477](https://github.com/dsccommunity/SqlServerDsc/issues/477))
    - EndpointPort
    - EndpointURL
  - Use the new helper function "Test-ClusterPermissions".
  - Use the Get-PrimaryReplicaServerObject helper function
- Changes to xSQLServerHelper
  - Fixed Connect-SQL by ensuring the Status property returns 'Online' prior to
    returning the SQL Server object ([issue #333](https://github.com/dsccommunity/SqlServerDsc/issues/333)).
- Changes to xSQLServerRole
  - Running Get-DscConfiguration no longer throws an error saying property
    Members is not an array ([issue #790](https://github.com/dsccommunity/SqlServerDsc/issues/790)).
- Changes to xSQLServerMaxDop
  - Fixed error where Measure-Object cmdlet would fail claiming it could not
    find the specified property ([issue #801](https://github.com/dsccommunity/SqlServerDsc/issues/801))
- Changes to xSQLServerAlwaysOnService
  - Added integration test ([issue #736](https://github.com/dsccommunity/SqlServerDsc/issues/736)).
    - Added ErrorAction 'Stop' to the cmdlet Start-DscConfiguration
      ([issue #824](https://github.com/dsccommunity/SqlServerDsc/issues/824)).
- Changes to SMO.cs
  - Added default properties to the Server class
    - AvailabilityGroups
    - Databases
    - EndpointCollection
  - Added a new overload to the Login class
  - Added default properties to the AvailabilityReplicas class
    - AvailabilityDatabases
    - AvailabilityReplicas
- Added new resource xSQLServerAccount ([issue #706](https://github.com/dsccommunity/SqlServerDsc/issues/706))
  - Added localization support for all strings
  - Added examples for usage
- Changes to xSQLServerRSConfig
  - No longer returns a null value from Test-TargetResource when Reporting
    Services has not been initialized ([issue #822](https://github.com/dsccommunity/SqlServerDsc/issues/822)).
  - Fixed so that when two Reporting Services are installed for the same major
    version the resource does not throw an error ([issue #819](https://github.com/dsccommunity/SqlServerDsc/issues/819)).
  - Now the resource will restart the Reporting Services service after
    initializing ([issue #592](https://github.com/dsccommunity/SqlServerDsc/issues/592)).
    This will enable the Reports site to work.
  - Added integration test ([issue #753](https://github.com/dsccommunity/SqlServerDsc/issues/753)).
  - Added support for configuring URL reservations and virtual directory names
    ([issue #570](https://github.com/dsccommunity/SqlServerDsc/issues/570))
- Added resource
  - xSQLServerDatabaseDefaultLocation
    ([issue #656](https://github.com/dsccommunity/SqlServerDsc/issues/656))

## [8.1.0.0] - 2017-08-23

### Changed

- Changes to xSQLServer
  - Added back .markdownlint.json so that lint rule MD013 is enforced.
  - Change the module to use the image 'Visual Studio 2017' as the build worker
    image for AppVeyor (issue #685).
  - Minor style change in CommonResourceHelper. Added missing [Parameter()] on
    three parameters.
  - Minor style changes to the unit tests for CommonResourceHelper.
  - Changes to xSQLServerHelper
    - Added Swedish localization ([issue #695](https://github.com/dsccommunity/SqlServerDsc/issues/695)).
  - Opt-in for module files common tests ([issue #702](https://github.com/dsccommunity/SqlServerDsc/issues/702)).
    - Removed Byte Order Mark (BOM) from the files; CommonResourceHelper.psm1,
      MSFT\_xSQLServerAvailabilityGroupListener.psm1, MSFT\_xSQLServerConfiguration.psm1,
      MSFT\_xSQLServerEndpointPermission.psm1, MSFT\_xSQLServerEndpointState.psm1,
      MSFT\_xSQLServerNetwork.psm1, MSFT\_xSQLServerPermission.psm1,
      MSFT\_xSQLServerReplication.psm1, MSFT\_xSQLServerScript.psm1,
      SQLPSStub.psm1, SqlServerStub.psm1.
  - Opt-in for script files common tests ([issue #707](https://github.com/dsccommunity/SqlServerDsc/issues/707)).
    - Removed Byte Order Mark (BOM) from the files; DSCClusterSqlBuild.ps1,
      DSCFCISqlBuild.ps1, DSCSqlBuild.ps1, DSCSQLBuildEncrypted.ps1,
      SQLPush_SingleServer.ps1, 1-AddAvailabilityGroupListenerWithSameNameAsVCO.ps1,
      2-AddAvailabilityGroupListenerWithDifferentNameAsVCO.ps1,
      3-RemoveAvailabilityGroupListenerWithSameNameAsVCO.ps1,
      4-RemoveAvailabilityGroupListenerWithDifferentNameAsVCO.ps1,
      5-AddAvailabilityGroupListenerUsingDHCPWithDefaultServerSubnet.ps1,
      6-AddAvailabilityGroupListenerUsingDHCPWithSpecificSubnet.ps1,
      2-ConfigureInstanceToEnablePriorityBoost.ps1, 1-CreateEndpointWithDefaultValues.ps1,
      2-CreateEndpointWithSpecificPortAndIPAddress.ps1, 3-RemoveEndpoint.ps1,
      1-AddConnectPermission.ps1, 2-RemoveConnectPermission.ps1,
      3-AddConnectPermissionToAlwaysOnPrimaryAndSecondaryReplicaEachWithDifferentSqlServiceAccounts.ps1,
      4-RemoveConnectPermissionToAlwaysOnPrimaryAndSecondaryReplicaEachWithDifferentSqlServiceAccounts.ps1,
      1-MakeSureEndpointIsStarted.ps1, 2-MakeSureEndpointIsStopped.ps1,
      1-EnableTcpIpWithStaticPort.ps1, 2-EnableTcpIpWithDynamicPort.ps1,
      1-AddServerPermissionForLogin.ps1, 2-RemoveServerPermissionForLogin.ps1,
      1-ConfigureInstanceAsDistributor.ps1, 2-ConfigureInstanceAsPublisher.ps1,
      1-WaitForASingleClusterGroup.ps1, 2-WaitForMultipleClusterGroups.ps1.
  - Updated year to 2017 in license file ([issue #711](https://github.com/dsccommunity/SqlServerDsc/issues/711)).
  - Code style clean-up throughout the module to align against the Style Guideline.
  - Fixed typos and the use of wrong parameters in unit tests which was found
    after release of new version of Pester ([issue #773](https://github.com/dsccommunity/SqlServerDsc/issues/773)).
- Changes to xSQLServerAlwaysOnService
  - Added resource description in README.md.
  - Updated parameters descriptions in comment-based help, schema.mof and README.md.
  - Changed the datatype of the parameter to UInt32 so the same datatype is used
    in both the Get-/Test-/Set-TargetResource functions as in the schema.mof
    (issue #688).
  - Added read-only property IsHadrEnabled to schema.mof and the README.md
    (issue #687).
  - Minor cleanup of code.
  - Added examples (issue #633)
    - 1-EnableAlwaysOn.ps1
    - 2-DisableAlwaysOn.ps1
  - Fixed PS Script Analyzer errors ([issue #724](https://github.com/dsccommunity/SqlServerDsc/issues/724))
  - Casting the result of the property IsHadrEnabled to [System.Boolean] so that
    $null is never returned, which resulted in an exception ([issue #763](https://github.com/dsccommunity/SqlServerDsc/issues/763)).
- Changes to xSQLServerDatabasePermission
  - Fixed PS Script Analyzer errors ([issue #725](https://github.com/dsccommunity/SqlServerDsc/issues/725))
- Changes to xSQLServerScript
  - Fixed PS Script Analyzer errors ([issue #728](https://github.com/dsccommunity/SqlServerDsc/issues/728))
- Changes to xSQLServerSetup
  - Added Swedish localization ([issue #695](https://github.com/dsccommunity/SqlServerDsc/issues/695)).
  - Now Get-TargetResource correctly returns an array for property ASSysAdminAccounts,
    and no longer throws an error when there is just one Analysis Services
    administrator (issue #691).
  - Added a simple integration test ([issue #709](https://github.com/dsccommunity/SqlServerDsc/issues/709)).
  - Fixed PS Script Analyzer errors ([issue #729](https://github.com/dsccommunity/SqlServerDsc/issues/729))

## [8.0.0.0] - 2017-07-12

### Changed

- BREAKING CHANGE: The module now requires WMF 5.
  - This is required for class-based resources
- Added new resource
  - xSQLServerAlwaysOnAvailabilityGroupDatabaseMembership
  - Added localization support for all strings.
  - Refactored as a MOF based resource due to challenges with Pester and testing
    in Powershell 5.
- Changes to xSQLServer
  - BREAKING CHANGE: xSQLServer does no longer try to support WMF 4.0 (PowerShell
    4.0) (issue #574). Minimum supported version of WMF is now 5.0 (PowerShell 5.0).
  - BREAKING CHANGE: Removed deprecated resource xSQLAOGroupJoin (issue #457).
  - BREAKING CHANGE: Removed deprecated resource xSQLAOGroupEnsure (issue #456).
  - BREAKING CHANGE: Removed deprecated resource xSQLServerFailoverClusterSetup
    (issue #336).
  - Updated PULL\_REQUEST\_TEMPLATE adding comment block around text. Also
    rearranged and updated texts (issue #572).
  - Added common helper functions for HQRM localization, and added tests for the
    helper functions.
    - Get-LocalizedData
    - New-InvalidResultException
    - New-ObjectNotFoundException
    - New-InvalidOperationException
    - New-InvalidArgumentException
  - Updated CONTRIBUTING.md describing the new localization helper functions.
  - Fixed typos in xSQLServer.strings.psd1
  - Fixed CodeCov badge links in README.md so that they point to the correct branch.
  - Added VS Code workspace settings file with formatting settings matching the
    Style Guideline (issue #645). That will make it possible inside VS Code to press
    SHIFT+ALT+F, or press F1 and choose 'Format document' in the list. The
    PowerShell code will then be formatted according to the Style Guideline
    (although maybe not complete, but would help a long way).
    - Removed powershell.codeFormatting.alignPropertyValuePairs setting since
      it does not align with the style guideline.
    - Added powershell.codeFormatting.preset with a value of 'Custom' so that
      workspace formatting settings are honored (issue #665).
  - Fixed lint error MD013 and MD036 in README.md.
  - Updated .markdownlint.json to enable rule MD013 and MD036 to enforce those
    lint markdown rules in the common tests.
  - Fixed lint error MD013 in CHANGELOG.md.
  - Fixed lint error MD013 in CONTRIBUTING.md.
  - Added code block around types in README.md.
  - Updated copyright information in xSQLServer.psd1.
  - Opt-in for markdown common tests (issue #668).
    - The old markdown tests has been removed.
- Changes to xSQLServerHelper
  - Removed helper function Grant-ServerPerms because the deprecated resource that
    was using it was removed.
  - Removed helper function Grant-CNOPerms because the deprecated resource that
    was using it was removed.
  - Removed helper function New-ListenerADObject because the deprecated resource
    that was using it was removed.
  - Added tests for those helper functions that did not have tests.
  - Test-SQLDscParameterState helper function can now correctly pass a CimInstance
    as DesiredValue.
  - Test-SQLDscParameterState helper function will now output a warning message
    if the value type of a desired value is not supported.
  - Added localization to helper functions (issue #641).
    - Resolved the issue when using Write-Verbose in helper functions discussed
      in #641 where Write-Verbose wouldn't write out verbose messages unless using
      parameter Verbose.
    - Moved localization strings from xSQLServer.strings.psd1 to
      xSQLServerHelper.strings.psd1.
- Changes to xSQLServerSetup
  - BREAKING CHANGE: Replaced StartWin32Process helper function with the cmdlet
    Start-Process (issue #41, #93 and #126).
  - BREAKING CHANGE: The parameter SetupCredential has been removed since it is
    no longer needed. This is because the resource now support the built-in
    PsDscRunAsCredential.
  - BREAKING CHANGE: Now the resource supports using built-in PsDscRunAsCredential.
    If PsDscRunAsCredential is set, that username will be used as the first system
    administrator.
  - BREAKING CHANGE: If the parameter PsDscRunAsCredential are not assigned any
    credentials then the resource will start the setup process as the SYSTEM account.
    When installing as the SYSTEM account, then parameter SQLSysAdminAccounts and
    ASSysAdminAccounts must be specified when installing feature Database Engine
    and Analysis Services respectively.
  - When setup exits with the exit code 3010 a warning message is written to console
    telling that setup finished successfully, but a reboot is required (partly fixes
    issue #565).
  - When setup exits with an exit code other than 0 or 3010 a warning message is
    written to console telling that setup finished with an error (partly fixes
    issue #580).
  - Added a new parameter SetupProcessTimeout which defaults to 7200 seconds (2
    hours). If the setup process has not finished before the timeout value in
    SetupProcessTimeout an error will be thrown (issue #566).
  - Updated all examples to match the removal of SetupCredential.
  - Updated (removed) severe known issues in README.md for resource xSQLServerSetup.
  - Now all major version uses the same identifier to evaluate InstallSharedDir
    and InstallSharedWOWDir (issue #420).
  - Now setup arguments that contain no value will be ignored, for example when
    InstallSharedDir and
    InstallSharedWOWDir path is already present on the target node, because of a
    previous installation (issue #639).
  - Updated Get-TargetResource to correctly detect BOL, Conn, BC and other tools
    when they are installed without SQLENGINE (issue #591).
  - Now it can detect Documentation Components correctly after the change in
    issue #591 (issue #628)
  - Fixed bug that prevented Get-DscConfiguration from running without error. The
    return hash table fails if the $clusteredSqlIpAddress variable is not used.
    The schema expects a string array but it is initialized as just a null string,
    causing it to fail on Get-DscConfiguration (issue #393).
  - Added localization support for all strings.
  - Added a test to test some error handling for cluster installations.
  - Added support for MDS feature install (issue #486)
    - Fixed localization support for MDS feature (issue #671).
- Changes to xSQLServerRSConfig
  - BREAKING CHANGE: Removed `$SQLAdminCredential` parameter. Use common parameter
    `PsDscRunAsCredential` (WMF 5.0+) to run the resource under different credentials.
    `PsDscRunAsCredential` Windows account must be a sysadmin on SQL Server (issue
    #568).
  - In addition, the resource no longer uses `Invoke-Command` cmdlet that was used
    to impersonate the Windows user specified by `$SQLAdminCredential`. The call
    also needed CredSSP authentication to be enabled and configured on the target
    node, which complicated deployments in non-domain scenarios. Using
    `PsDscRunAsCredential` solves this problems for us.
  - Fixed virtual directory creation for SQL Server 2016 (issue #569).
  - Added unit tests (issue #295).
- Changes to xSQLServerDatabase
  - Changed the readme, SQLInstance should have been SQLInstanceName.
- Changes to xSQLServerScript
  - Fixed bug with schema and variable mismatch for the Credential/Username parameter
    in the return statement (issue #661).
  - Optional QueryTimeout parameter to specify sql script query execution timeout.
    Fixes issue #597
- Changes to xSQLServerAlwaysOnService
  - Fixed typos in localization strings and in tests.
- Changes to xSQLServerAlwaysOnAvailabilityGroup
  - Now it utilize the value of 'FailoverMode' to set the 'FailoverMode' property
    of the Availability Group instead of wrongly using the 'AvailabilityMode'
    property of the Availability Group.

## [7.1.0.0] - 2017-05-31

### Changed

- Changes to xSQLServerMemory
  - Changed the way SQLServer parameter is passed from Test-TargetResource to
    Get-TargetResource so that the default value isn't lost (issue #576).
  - Added condition to unit tests for when no SQLServer parameter is set.
- Changes to xSQLServerMaxDop
  - Changed the way SQLServer parameter is passed from Test-TargetResource to
    Get-TargetResource so that the default value isn't lost (issue #576).
  - Added condition to unit tests for when no SQLServer parameter is set.
- Changes to xWaitForAvailabilityGroup
  - Updated README.md with a description for the resources and revised the parameter
    descriptions.
  - The default value for RetryIntervalSec is now 20 seconds and the default value
    for RetryCount is now 30 times (issue #505).
  - Cleaned up code and fixed PSSA rules warnings (issue #268).
  - Added unit tests (issue #297).
  - Added descriptive text to README.md that the account that runs the resource
    must have permission to run the cmdlet Get-ClusterGroup (issue #307).
  - Added read-only parameter GroupExist which will return $true if the cluster
    role/group exist, otherwise it returns $false (issue #510).
  - Added examples.
- Changes to xSQLServerPermission
  - Cleaned up code, removed SupportsShouldProcess and fixed PSSA rules warnings
    (issue #241 and issue #262).
  - It is now possible to add permissions to two or more logins on the same instance
    (issue #526).
  - The parameter NodeName is no longer mandatory and has now the default value
    of $env:COMPUTERNAME.
  - The parameter Ensure now has a default value of 'Present'.
  - Updated README.md with a description for the resources and revised the parameter
    descriptions.
  - Removed dependency of SQLPS provider (issue #482).
  - Added ConnectSql permission. Now that permission can also be granted or revoked.
  - Updated note in resource description to also mention ConnectSql permission.
- Changes to xSQLServerHelper module
  - Removed helper function Get-SQLPSInstance and Get-SQLPSInstanceName because
    there is no resource using it any longer.
  - Added four new helper functions.
    - Register-SqlSmo, Register-SqlWmiManagement and Unregister-SqlAssemblies to
      handle the creation on the application domain and loading and unloading of
      the SMO and SqlWmiManagement assemblies.
    - Get-SqlInstanceMajorVersion to get the major SQL version for a specific instance.
  - Fixed typos in comment-based help
- Changes to xSQLServer
  - Fixed typos in markdown files; CHANGELOG, CONTRIBUTING, README and ISSUE_TEMPLATE.
  - Fixed typos in schema.mof files (and README.md).
  - Updated some parameter description in schema.mof files on those that was found
    was not equal to README.md.
- Changes to xSQLServerAlwaysOnService
  - Get-TargetResource should no longer fail silently with error 'Index operation
    failed; the array index evaluated to null.' (issue #519). Now if the
    Server.IsHadrEnabled property return neither $true or $false the
    Get-TargetResource function will throw an error.
- Changes to xSQLServerSetUp
  - Updated xSQLServerSetup Module Get-Resource method to fix (issue #516 and #490).
  - Added change to detect DQ, DQC, BOL, SDK features. Now the function
    Test-TargetResource returns true after calling set for DQ, DQC, BOL, SDK
    features (issue #516 and #490).
- Changes to xSQLServerAlwaysOnAvailabilityGroup
  - Updated to return the exception raised when an error is thrown.
- Changes to xSQLServerAlwaysOnAvailabilityGroupReplica
  - Updated to return the exception raised when an error is thrown.
  - Updated parameter description for parameter Name, so that it says it must be
    in the format SQLServer\InstanceName for named instance (issue #548).
- Changes to xSQLServerLogin
  - Added an optional boolean parameter Disabled. It can be used to enable/disable
    existing logins or create disabled logins (new logins are created as enabled
    by default).
- Changes to xSQLServerDatabaseRole
  - Updated variable passed to Microsoft.SqlServer.Management.Smo.User constructor
    to fix issue #530
- Changes to xSQLServerNetwork
  - Added optional parameter SQLServer with default value of $env:COMPUTERNAME
    (issue #528).
  - Added optional parameter RestartTimeout with default value of 120 seconds.
  - Now the resource supports restarting a sql server in a cluster (issue #527
    and issue #455).
  - Now the resource allows to set the parameter TcpDynamicPorts to a blank value
    (partly fixes issue #534). Setting a blank value for parameter TcpDynamicPorts
    together with a value for parameter TcpPort means that static port will be used.
  - Now the resource will not call Alter() in the Set-TargetResource when there
    is no change necessary (issue #537).
  - Updated example 1-EnableTcpIpOnCustomStaticPort.
  - Added unit tests (issue #294).
  - Refactored some of the code, cleaned up the rest and fixed PSSA rules warnings
    (issue #261).
  - If parameter TcpDynamicPort is set to '0' at the same time as TcpPort is set
    the resource will now throw an error (issue #535).
  - Added examples (issue #536).
  - When TcpDynamicPorts is set to '0' the Test-TargetResource function will no
    longer fail each time (issue #564).
- Changes to xSQLServerRSConfig
  - Replaced sqlcmd.exe usages with Invoke-SqlCmd calls (issue #567).
- Changes to xSQLServerDatabasePermission
  - Fixed code style, updated README.md and removed *-SqlDatabasePermission functions
    from xSQLServerHelper.psm1.
  - Added the option 'GrantWithGrant' with gives the user grant rights, together
    with the ability to grant others the same right.
  - Now the resource can revoke permission correctly (issue #454). When revoking
    'GrantWithGrant', both the grantee and all the other users the grantee has
    granted the same permission to, will also get their permission revoked.
  - Updated tests to cover Revoke().
- Changes to xSQLServerHelper
  - The missing helper function ('Test-SPDSCObjectHasProperty'), that was referenced
    in the helper function Test-SQLDscParameterState, is now incorporated into
    Test-SQLDscParameterState (issue #589).

## [7.0.0.0] - 2017-04-19

### Changed

- Examples
  - xSQLServerDatabaseRole
    - 1-AddDatabaseRole.ps1
    - 2-RemoveDatabaseRole.ps1
  - xSQLServerRole
    - 3-AddMembersToServerRole.ps1
    - 4-MembersToIncludeInServerRole.ps1
    - 5-MembersToExcludeInServerRole.ps1
  - xSQLServerSetup
    - 1-InstallDefaultInstanceSingleServer.ps1
    - 2-InstallNamedInstanceSingleServer.ps1
    - 3-InstallNamedInstanceSingleServerFromUncPathUsingSourceCredential.ps1
    - 4-InstallNamedInstanceInFailoverClusterFirstNode.ps1
    - 5-InstallNamedInstanceInFailoverClusterSecondNode.ps1
  - xSQLServerReplication
    - 1-ConfigureInstanceAsDistributor.ps1
    - 2-ConfigureInstanceAsPublisher.ps1
  - xSQLServerNetwork
    - 1-EnableTcpIpOnCustomStaticPort.ps1
  - xSQLServerAvailabilityGroupListener
    - 1-AddAvailabilityGroupListenerWithSameNameAsVCO.ps1
    - 2-AddAvailabilityGroupListenerWithDifferentNameAsVCO.ps1
    - 3-RemoveAvailabilityGroupListenerWithSameNameAsVCO.ps1
    - 4-RemoveAvailabilityGroupListenerWithDifferentNameAsVCO.ps1
    - 5-AddAvailabilityGroupListenerUsingDHCPWithDefaultServerSubnet.ps1
    - 6-AddAvailabilityGroupListenerUsingDHCPWithSpecificSubnet.ps1
  - xSQLServerEndpointPermission
    - 1-AddConnectPermission.ps1
    - 2-RemoveConnectPermission.ps1
    - 3-AddConnectPermissionToAlwaysOnPrimaryAndSecondaryReplicaEachWithDifferentSqlServiceAccounts.ps1
    - 4-RemoveConnectPermissionToAlwaysOnPrimaryAndSecondaryReplicaEachWithDifferentSqlServiceAccounts.ps1
  - xSQLServerPermission
    - 1-AddServerPermissionForLogin.ps1
    - 2-RemoveServerPermissionForLogin.ps1
  - xSQLServerEndpointState
    - 1-MakeSureEndpointIsStarted.ps1
    - 2-MakeSureEndpointIsStopped.ps1
  - xSQLServerConfiguration
    - 1-ConfigureTwoInstancesOnTheSameServerToEnableClr.ps1
    - 2-ConfigureInstanceToEnablePriorityBoost.ps1
  - xSQLServerEndpoint
    - 1-CreateEndpointWithDefaultValues.ps1
    - 2-CreateEndpointWithSpecificPortAndIPAddress.ps1
    - 3-RemoveEndpoint.ps1
- Changes to xSQLServerDatabaseRole
  - Fixed code style, added updated parameter descriptions to schema.mof and README.md.
- Changes to xSQLServer
  - Raised the CodeCov target to 70% which is the minimum and required target for
    HQRM resource.
- Changes to xSQLServerRole
  - **BREAKING CHANGE: The resource has been reworked in it's entirely.** Below
    is what has changed.
    - The mandatory parameters now also include ServerRoleName.
    - The ServerRole parameter was before an array of server roles, now this parameter
      is renamed to ServerRoleName and can only be set to one server role.
      - ServerRoleName are no longer limited to built-in server roles. To add members
        to a built-in server role, set ServerRoleName to the name of the built-in
        server role.
      - The ServerRoleName will be created when Ensure is set to 'Present' (if it
        does not already exist), or removed if Ensure is set to 'Absent'.
    - Three new parameters are added; Members, MembersToInclude and MembersToExclude.
      - Members can be set to one or more logins, and those will _replace all_ the
        memberships in the server role.
      - MembersToInclude and MembersToExclude can be set to one or more logins that
        will add or remove memberships, respectively, in the server role. MembersToInclude
        and MembersToExclude _can not_ be used at the same time as parameter Members.
        But both MembersToInclude and MembersToExclude can be used together at the
        same time.
- Changes to xSQLServerSetup
  - Added a note to the README.md saying that it is not possible to add or remove
    features from a SQL Server failover cluster (issue #433).
  - Changed so that it reports false if the desired state is not correct (issue #432).
    - Added a test to make sure we always return false if a SQL Server failover
      cluster is missing features.
  - Helper function Connect-SQLAnalysis
    - Now has correct error handling, and throw does not used the unknown named
      parameter '-Message' (issue #436)
    - Added tests for Connect-SQLAnalysis
    - Changed to localized error messages.
    - Minor changes to error handling.
  - This adds better support for Addnode (issue #369).
  - Now it skips cluster validation för add node (issue #442).
  - Now it ignores parameters that are not allowed for action Addnode (issue #441).
  - Added support for vNext CTP 1.4 (issue #472).
- Added new resource
  - xSQLServerAlwaysOnAvailabilityGroupReplica
- Changes to xSQLServerDatabaseRecoveryModel
  - Fixed code style, removed SQLServerDatabaseRecoveryModel functions from xSQLServerHelper.
- Changes to xSQLServerAlwaysOnAvailabilityGroup
  - Fixed the permissions check loop so that it exits the loop after the function
    determines the required permissions are in place.
- Changes to xSQLServerAvailabilityGroupListener
  - Removed the dependency of SQLPS provider (issue #460).
  - Cleaned up code.
  - Added test for more coverage.
  - Fixed PSSA rule warnings (issue #255).
  - Parameter Ensure now defaults to 'Present' (issue #450).
- Changes to xSQLServerFirewall
  - Now it will correctly create rules when the resource is used for two or more
    instances on the same server (issue #461).
- Changes to xSQLServerEndpointPermission
  - Added description to the README.md
  - Cleaned up code (issue #257 and issue #231)
  - Now the default value for Ensure is 'Present'.
  - Removed dependency of SQLPS provider (issue #483).
  - Refactored tests so they use less code.
- Changes to README.md
  - Adding deprecated tag to xSQLServerFailoverClusterSetup, xSQLAOGroupEnsure and
    xSQLAOGroupJoin in README.md so it it more clear that these resources has been
    replaced by xSQLServerSetup, xSQLServerAlwaysOnAvailabilityGroup and
    xSQLServerAlwaysOnAvailabilityGroupReplica respectively.
- Changes to xSQLServerEndpoint
  - BREAKING CHANGE: Now SQLInstanceName is mandatory, and is a key, so
    SQLInstanceName has no longer a default value (issue #279).
  - BREAKING CHANGE: Parameter AuthorizedUser has been removed (issue #466,
    issue #275 and issue #80). Connect permissions can be set using the resource
    xSQLServerEndpointPermission.
  - Optional parameter IpAddress has been added. Default is to listen on any
    valid IP-address. (issue #232)
  - Parameter Port now has a default value of 5022.
  - Parameter Ensure now defaults to 'Present'.
  - Resource now supports changing IP address and changing port.
  - Added unit tests (issue #289)
  - Added examples.
- Changes to xSQLServerEndpointState
  - Cleaned up code, removed SupportsShouldProcess and fixed PSSA rules warnings
    (issue #258 and issue #230).
  - Now the default value for the parameter State is 'Started'.
  - Updated README.md with a description for the resources and revised the
    parameter descriptions.
  - Removed dependency of SQLPS provider (issue #481).
  - The parameter NodeName is no longer mandatory and has now the default value
    of $env:COMPUTERNAME.
  - The parameter Name is now a key so it is now possible to change the state on
    more than one endpoint on the same instance. _Note: The resource still only
    supports Database Mirror endpoints at this time._
- Changes to xSQLServerHelper module
  - Removing helper function Get-SQLAlwaysOnEndpoint because there is no resource
    using it any longer.
  - BREAKING CHANGE: Changed helper function Import-SQLPSModule to support SqlServer
    module (issue #91). The SqlServer module is the preferred module so if it is
    found it will be used, and if not found an attempt will be done to load SQLPS
    module instead.
- Changes to xSQLServerScript
  - Updated tests for this resource, because they failed when Import-SQLPSModule
    was updated.

## [6.0.0.0] - 2017-03-08

### Changed

- Changes to xSQLServerConfiguration
  - BREAKING CHANGE: The parameter SQLInstanceName is now mandatory.
  - Resource can now be used to define the configuration of two or more different
    DB instances on the same server.
- Changes to xSQLServerRole
  - xSQLServerRole now correctly reports that the desired state is present when
    the login is already a member of the server roles.
- Added new resources
  - xSQLServerAlwaysOnAvailabilityGroup
- Changes to xSQLServerSetup
  - Properly checks for use of SQLSysAdminAccounts parameter in $PSBoundParameters.
    The test now also properly evaluates the setup argument for SQLSysAdminAccounts.
  - xSQLServerSetup should now function correctly for the InstallFailoverCluster
    action, and also supports cluster shared volumes. Note that the AddNode action
    is not currently working.
  - It now detects that feature Client Connectivity Tools (CONN) and Client
    Connectivity Backwards Compatibility Tools (BC) is installed.
  - Now it can correctly determine the right cluster when only parameter
    InstallSQLDataDir is assigned a path (issue #401).
  - Now the only mandatory path parameter is InstallSQLDataDir when installing
    Database Engine (issue #400).
  - It now can handle mandatory parameters, and are not using wildcard to find
    the variables containing paths (issue #394).
  - Changed so that instead of connection to localhost it is using $env:COMPUTERNAME
    as the host name to which it connects. And for cluster installation it uses
    the parameter FailoverClusterNetworkName as the host name to which it connects
    (issue #407).
  - When called with Action = 'PrepareFailoverCluster', the SQLSysAdminAccounts
    and FailoverClusterGroup parameters are no longer passed to the setup process
    (issues #410 and 411).
  - Solved the problem that InstanceDir and InstallSQLDataDir could not be set to
    just a qualifier, i.e 'E:' (issue #418). All paths (except SourcePath) can now
    be set to just the qualifier.
- Enables CodeCov.io code coverage reporting.
- Added badge for CodeCov.io to README.md.
- Examples
  - xSQLServerMaxDop
    - 1-SetMaxDopToOne.ps1
    - 2-SetMaxDopToAuto.ps1
    - 3-SetMaxDopToDefault.ps1
  - xSQLServerMemory
    - 1-SetMaxMemoryTo12GB.ps1
    - 2-SetMaxMemoryToAuto.ps1
    - 3-SetMinMaxMemoryToAuto.ps1
    - 4-SetMaxMemoryToDefault.ps1
  - xSQLServerDatabase
    - 1-CreateDatabase.ps1
    - 2-DeleteDatabase.ps1
- Added tests for resources
  - xSQLServerMaxDop
  - xSQLServerMemory
- Changes to xSQLServerMemory
  - BREAKING CHANGE: The mandatory parameter now include SQLInstanceName. The
    DynamicAlloc parameter is no longer mandatory
- Changes to xSQLServerDatabase
  - When the system is not in desired state the Test-TargetResource will now output
    verbose messages saying so.
- Changes to xSQLServerDatabaseOwner
  - Fixed code style, added updated parameter descriptions to schema.mof and README.md.

## [5.0.0.0] - 2017-01-25

### Changed

- Improvements how tests are initiated in AppVeyor
  - Removed previous workaround (issue #201) from unit tests.
  - Changes in appveyor.yml so that SQL modules are removed before common test is
    run.
  - Now the deploy step are no longer failing when merging code into Dev. Neither
    is the deploy step failing if a contributor had AppVeyor connected to the fork
    of xSQLServer and pushing code to the fork.
- Changes to README.md
  - Changed the contributing section to help new contributors.
  - Added links for each resource so it is easier to navigate to the parameter list
    for each resource.
  - Moved the list of resources in alphabetical order.
  - Moved each resource parameter list into alphabetical order.
  - Removed old text mentioning System Center.
  - Now the correct product name is written in the installation section, and a typo
    was also fixed.
  - Fixed a typo in the Requirements section.
  - Added link to Examples folder in the Examples section.
  - Change the layout of the README.md to closer match the one of PSDscResources
  - Added more detailed text explaining what operating systems WMF5.0 can be installed
    on.
  - Verified all resource schema files with the README.md and fixed some errors
    (descriptions was not verified).
  - Added security requirements section for resource xSQLServerEndpoint and
    xSQLAOGroupEnsure.
- Changes to xSQLServerSetup
  - The resource no longer uses Win32_Product WMI class when evaluating if
    SQL Server Management Studio is installed. See article
    [kb974524](https://support.microsoft.com/en-us/kb/974524) for more information.
  - Now it uses CIM cmdlets to get information from WMI classes.
  - Resolved all of the PSScriptAnalyzer warnings that was triggered in the common
    tests.
  - Improvement for service accounts to enable support for Managed Service Accounts
    as well as other nt authority accounts
  - Changes to the helper function Copy-ItemWithRoboCopy
    - Robocopy is now started using Start-Process and the error handling has been
      improved.
    - Robocopy now removes files at the destination path if they no longer exists
      at the source.
    - Robocopy copies using unbuffered I/O when available (recommended for large
      files).
  - Added a more descriptive text for the parameter `SourceCredential` to further
    explain how the parameter work.
  - BREAKING CHANGE: Removed parameter SourceFolder.
  - BREAKING CHANGE: Removed default value "$PSScriptRoot\..\..\" from parameter
    SourcePath.
  - Old code, that no longer filled any function, has been replaced.
    - Function `ResolvePath` has been replaced with
      `[Environment]::ExpandEnvironmentVariables($SourcePath)` so that environment
      variables still can be used in Source Path.
    - Function `NetUse` has been replaced with `New-SmbMapping` and
      `Remove-SmbMapping`.
  - Renamed function `GetSQLVersion` to `Get-SqlMajorVersion`.
  - BREAKING CHANGE: Renamed parameter PID to ProductKey to avoid collision with
    automatic variable $PID
- Changes to xSQLServerScript
  - All credential parameters now also has the type
    [System.Management.Automation.Credential()] to better work with PowerShell 4.0.
  - It is now possible to configure two instances on the same node, with the same
    script.
  - Added to the description text for the parameter `Credential` describing how
    to authenticate using Windows Authentication.
  - Added examples to show how to authenticate using either SQL or Windows
    authentication.
  - A recent issue showed that there is a known problem running this resource
    using PowerShell 4.0. For more information, see [issue #273](https://github.com/dsccommunity/SqlServerDsc/issues/273)
- Changes to xSQLServerFirewall
  - BREAKING CHANGE: Removed parameter SourceFolder.
  - BREAKING CHANGE: Removed default value "$PSScriptRoot\..\..\" from parameter
    SourcePath.
  - Old code, that no longer filled any function, has been replaced.
    - Function `ResolvePath` has been replaced with
     `[Environment]::ExpandEnvironmentVariables($SourcePath)` so that environment
    variables still can be used in Source Path.
  - Adding new optional parameter SourceCredential that can be used to authenticate
    against SourcePath.
  - Solved PSSA rules errors in the code.
  - Get-TargetResource no longer return $true when no products was installed.
- Changes to the unit test for resource
  - xSQLServerSetup
    - Added test coverage for helper function Copy-ItemWithRoboCopy
- Changes to xSQLServerLogin
  - Removed ShouldProcess statements
  - Added the ability to enforce password policies on SQL logins
- Added common test (xSQLServerCommon.Tests) for xSQLServer module
  - Now all markdown files will be style checked when tests are running in AppVeyor
    after sending in a pull request.
  - Now all [Examples](/source/Examples/Resources) will be tested by compiling
    to a .mof file after sending in a pull request.
- Changes to xSQLServerDatabaseOwner
  - The example 'SetDatabaseOwner' can now compile, it wrongly had a `DependsOn`
    in the example.
- Changes to SQLServerRole
  - The examples 'AddServerRole' and 'RemoveServerRole' can now compile, it wrongly
    had a `DependsOn` in the example.
- Changes to CONTRIBUTING.md
  - Added section 'Tests for examples files'
  - Added section 'Tests for style check of Markdown files'
  - Added section 'Documentation with Markdown'
  - Added texts to section 'Tests'
- Changes to xSQLServerHelper
  - added functions
    - Get-SqlDatabaseRecoveryModel
    - Set-SqlDatabaseRecoveryModel
- Examples
  - xSQLServerDatabaseRecoveryModel
    - 1-SetDatabaseRecoveryModel.ps1
  - xSQLServerDatabasePermission
    - 1-GrantDatabasePermissions.ps1
    - 2-RevokeDatabasePermissions.ps1
    - 3-DenyDatabasePermissions.ps1
  - xSQLServerFirewall
    - 1-CreateInboundFirewallRules
    - 2-RemoveInboundFirewallRules
- Added tests for resources
  - xSQLServerDatabaseRecoveryModel
  - xSQLServerDatabasePermissions
  - xSQLServerFirewall
- Changes to xSQLServerDatabaseRecoveryModel
  - BREAKING CHANGE: Renamed xSQLDatabaseRecoveryModel to
    xSQLServerDatabaseRecoveryModel to align with naming convention.
  - BREAKING CHANGE: The mandatory parameters now include SQLServer, and
    SQLInstanceName.
- Changes to xSQLServerDatabasePermission
  - BREAKING CHANGE: Renamed xSQLServerDatabasePermissions to
    xSQLServerDatabasePermission to align with naming convention.
  - BREAKING CHANGE: The mandatory parameters now include PermissionState,
    SQLServer, and SQLInstanceName.
- Added support for clustered installations to xSQLServerSetup
  - Migrated relevant code from xSQLServerFailoverClusterSetup
  - Removed Get-WmiObject usage
  - Clustered storage mapping now supports asymmetric cluster storage
  - Added support for multi-subnet clusters
  - Added localized error messages for cluster object mapping
  - Updated README.md to reflect new parameters
- Updated description for xSQLServerFailoverClusterSetup to indicate it is deprecated.
- xPDT helper module
  - Function GetxPDTVariable was removed since it no longer was used by any resources.
  - File xPDT.xml was removed since it was not used by any resources, and did not
    provide any value to the module.
- Changes xSQLServerHelper module
  - Removed the globally defined `$VerbosePreference = 'Continue'` from xSQLServerHelper.
  - Fixed a typo in a variable name in the function New-ListenerADObject.
  - Now Restart-SqlService will correctly show the services it restarts. Also
    fixed PSSA warnings.

## [4.0.0.0] - 2016-12-14

### Changed

- Fixes in xSQLServerConfiguration
  - Added support for clustered SQL instances.
  - BREAKING CHANGE: Updated parameters to align with other resources
    (SQLServer / SQLInstanceName).
  - Updated code to utilize CIM rather than WMI.
- Added tests for resources
  - xSQLServerConfiguration
  - xSQLServerSetup
  - xSQLServerDatabaseRole
  - xSQLAOGroupJoin
  - xSQLServerHelper and moved the existing tests for Restart-SqlService to it.
  - xSQLServerAlwaysOnService
- Fixes in xSQLAOGroupJoin
  - Availability Group name now appears in the error message for a failed.
    Availability Group join attempt.
  - Get-TargetResource now works with Get-DscConfiguration.
- Fixes in xSQLServerRole
  - Updated Ensure parameter to 'Present' default value.
  - Renamed helper functions _-SqlServerRole_ to _-SqlServerRoleMember_.
- Changes to xSQLAlias
  - Add UseDynamicTcpPort parameter for option "Dynamically determine port".
  - Change Get-WmiObject to Get-CimInstance in Resource and associated pester file.
- Added CHANGELOG.md file.
- Added issue template file (ISSUE\_TEMPLATE.md) for 'New Issue' and pull request
  template file (PULL\_REQUEST\_TEMPLATE.md) for 'New Pull Request'.
- Add Contributing.md file.
- Changes to xSQLServerSetup
  - Now `Features` parameter is case-insensitive.
- BREAKING CHANGE: Removed xSQLServerPowerPlan from this module. The resource has
  been moved to [ComputerManagementDsc](https://github.com/dsccommunity/ComputerManagementDsc)
  and is now called PowerPlan.
- Changes and enhancements in xSQLServerDatabaseRole
  - BREAKING CHANGE: Fixed so the same user can now be added to a role in one or
    more databases, and/or one or more instances. Now the parameters `SQLServer`
    and `SQLInstanceName` are mandatory.
  - Enhanced so the same user can now be added to more than one role
- BREAKING CHANGE: Renamed xSQLAlias to xSQLServerAlias to align with naming convention.
- Changes to xSQLServerAlwaysOnService
  - Added RestartTimeout parameter
  - Fixed bug where the SQL Agent service did not get restarted after the
    IsHadrEnabled property was set.
  - BREAKING CHANGE: The mandatory parameters now include Ensure, SQLServer, and
    SQLInstanceName. SQLServer and SQLInstanceName are keys which will be used to
    uniquely identify the resource which allows AlwaysOn to be enabled on multiple
    instances on the same machine.
- Moved Restart-SqlService from MSFT_xSQLServerConfiguration.psm1 to xSQLServerHelper.psm1.

## [3.0.0.0] - 2016-11-02

### Changed

- xSQLServerHelper
  - added functions
    - Test-SQLDscParameterState
    - Get-SqlDatabaseOwner
    - Set-SqlDatabaseOwner
- Examples
  - xSQLServerDatabaseOwner
    - 1-SetDatabaseOwner.ps1
- Added tests for resources
  - MSFT_xSQLServerDatabaseOwner

## [2.0.0.0] - 2016-09-21

### Changed

- Added resources
  - xSQLServerReplication
  - xSQLServerScript
  - xSQLAlias
  - xSQLServerRole
- Added tests for resources
  - xSQLServerPermission
  - xSQLServerEndpointState
  - xSQLServerEndpointPermission
  - xSQLServerAvailabilityGroupListener
  - xSQLServerLogin
  - xSQLAOGroupEnsure
  - xSQLAlias
  - xSQLServerRole
- Fixes in xSQLServerAvailabilityGroupListener
  - In one case the Get-method did not report that DHCP was configured.
  - Now the resource will throw 'Not supported' when IP is changed between Static
    and DHCP.
  - Fixed an issue where sometimes the listener wasn't removed.
  - Fixed the issue when trying to add a static IP to a listener was ignored.
- Fix in xSQLServerDatabase
  - Fixed so dropping a database no longer throws an error
  - BREAKING CHANGE: Fixed an issue where it was not possible to add the same
    database to two instances on the same server.
  - BREAKING CHANGE: The name of the parameter Database has changed. It is now
    called Name.
- Fixes in xSQLAOGroupEnsure
  - Added parameters to New-ListenerADObject to allow usage of a named instance.
  - pass setup credential correctly
- Changes to xSQLServerLogin
  - Fixed an issue when dropping logins.
  - BREAKING CHANGE: Fixed an issue where it was not possible to add the same
    login to two instances on the same server.
- Changes to xSQLServerMaxDop
  - BREAKING CHANGE: Made SQLInstance parameter a key so that multiple instances
    on the same server can be configured

## [1.8.0.0] - 2016-08-10

### Changed

- Converted appveyor.yml to install Pester from PSGallery instead of from Chocolatey.
- Added Support for SQL Server 2016
- xSQLAOGroupEnsure
  - Fixed spelling mistake in AutoBackupPreference property
  - Added BackupPriority property
- Added resources
  - xSQLServerPermission
  - xSQLServerEndpointState
  - xSQLServerEndpointPermission
  - xSQLServerAvailabilityGroupListener
- xSQLServerHelper
  - added functions
    - Import-SQLPSModule
    - Get-SQLPSInstanceName
    - Get-SQLPSInstance
    - Get-SQLAlwaysOnEndpoint
  - modified functions
    - New-TerminatingError - _added optional parameter `InnerException` to be able
    to give the user more information in the returned message_

## [1.7.0.0] - 2016-06-29

### Changed

- Resources Added
  - xSQLServerConfiguration

## [1.6.0.0] - 2016-05-18

### Changed

- Resources Added
  - xSQLAOGroupEnsure
  - xSQLAOGroupJoin
  - xWaitForAvailabilityGroup
  - xSQLServerEndPoint
  - xSQLServerAlwaysOnService
- xSQLServerHelper
  - added functions
    - Connect-SQL
    - New-VerboseMessage
    - Grant-ServerPerms
    - Grant-CNOPerms
    - New-ListenerADObject
- xSQLDatabaseRecoveryModel
  - Updated Verbose statements to use new function New-VerboseMessage
- xSQLServerDatabase
  - Updated Verbose statements to use new function New-VerboseMessage
  - Removed ConnectSQL function and replaced with new Connect-SQL function
- xSQLServerDatabaseOwner
  - Removed ConnectSQL function and replaced with new Connect-SQL function
- xSQLServerDatabasePermissions
  - Removed ConnectSQL function and replaced with new Connect-SQL function
- xSQLServerDatabaseRole
  - Removed ConnectSQL function and replaced with new Connect-SQL function
- xSQLServerLogin
  - Removed ConnectSQL function and replaced with new Connect-SQL function
- xSQLServerMaxDop
  - Updated Verbose statements to use new function New-VerboseMessage
  - Removed ConnectSQL function and replaced with new Connect-SQL function
- xSQLServerMemory
  - Updated Verbose statements to use new function New-VerboseMessage
  - Removed ConnectSQL function and replaced with new Connect-SQL function
- xSQLServerPowerPlan
  - Updated Verbose statements to use new function New-VerboseMessage
- Examples
  - Added xSQLServerConfiguration resource example

## [1.5.0.0] - 2016-03-30

### Changed

- Added new resource xSQLServerDatabase that allows adding an empty database to
  a server

## [1.4.0.0] - 2016-02-02

### Changed

- Resources Added
  - xSQLDatabaseRecoveryModeAdded
  - xSQLServerDatabaseOwner
  - xSQLServerDatabasePermissions
  - xSQLServerDatabaseRole
  - xSQLServerLogin
  - xSQLServerMaxDop
  - xSQLServerMemory
  - xSQLServerPowerPlan
  - xSQLServerDatabase
- xSQLServerSetup:
  - Corrected bug in GetFirstItemPropertyValue to correctly handle registry keys
    with only one value.
  - Added support for SQL Server
  - 2008 R2 installation
  - Removed default values for parameters, to avoid compatibility issues and setup
    errors
  - Added Replication sub feature detection
  - Added setup parameter BrowserSvcStartupType
  - Change SourceFolder to Source to allow for multi version Support
  - Add Source Credential for accessing source files
  - Add Parameters for SQL Server configuration
  - Add Parameters to SuppressReboot or ForceReboot
- xSQLServerFirewall
  - Removed default values for parameters, to avoid compatibility issues
  - Updated firewall rule name to not use 2012 version, since package supports 2008,
    2012 and 2014 versions
  - Additional of SQLHelper Function and error handling
  - Change SourceFolder to Source to allow for multi version Support
- xSQLServerNetwork
  - Added new resource that configures network settings.
  - Currently supports only tcp network protocol
  - Allows to enable and disable network protocol for specified instance service
  - Allows to set custom or dynamic port values
- xSQLServerRSSecureConnectionLevel
  - Additional of SQLHelper Function and error handling
- xSqlServerRSConfig
- xSQLServerFailoverClusterSetup
  - Additional of SQLHelper Function and error handling
  - Change SourceFolder to Source to allow for multi version Support
  - Add Parameters to SuppressReboot or ForceReboot
- Examples
  - Updated example files to use correct DebugMode parameter value ForceModuleImport,
    this is not boolean in WMF 5.0 RTM
  - Added xSQLServerNetwork example

## [1.3.0.0] - 2015-05-01

### Changed

- xSqlServerSetup
  - Make Features case-insensitive.

## [1.2.1.0] - 2015-04-23

### Changed

- Increased timeout for setup process to start to 60 seconds.

## [1.2.0.0] - 2014-12-18

### Changed

- Updated release with the following new resources
  - xSQLServerFailoverClusterSetup
  - xSQLServerRSConfig

## [1.1.0.0] - 2014-10-24

### Changed

- Initial release with the following resources
  - xSQLServerSetup
  - xSQLServerFirewall
  - xSQLServerRSSecureConnectionLevel<|MERGE_RESOLUTION|>--- conflicted
+++ resolved
@@ -13,15 +13,12 @@
 - Added integration tests for `Remove-SqlDscAudit` command to ensure it functions
   correctly in real environments
   [issue #2241](https://github.com/dsccommunity/SqlServerDsc/issues/2241).
-<<<<<<< HEAD
 - Added integration tests for `ConvertFrom-SqlDscDatabasePermission` command to
   ensure it functions correctly in real environments
   [issue #2211](https://github.com/dsccommunity/SqlServerDsc/issues/2211).
-=======
 - Added integration tests for `Save-SqlDscSqlServerMediaFile` command to ensure
   it functions correctly in real environments
   [issue #2237](https://github.com/dsccommunity/SqlServerDsc/issues/2237).
->>>>>>> 62cb0b8c
 - Added integration tests for `Disable-SqlDscAudit` command to ensure it functions
   correctly in real environments
   [issue #2206](https://github.com/dsccommunity/SqlServerDsc/issues/2206).
