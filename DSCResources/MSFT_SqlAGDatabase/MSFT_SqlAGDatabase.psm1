--- conflicted
+++ resolved
@@ -239,16 +239,7 @@
             # Ensure the appropriate permissions are in place on all the intended secondary replicas for each database
             if ( $MatchDatabaseOwner )
             {
-<<<<<<< HEAD
                 $impersonatePermissionsStatus = @{}
-=======
-                $currentAvailabilityGroupReplicaServerObject = Connect-SQL -ServerName $availabilityGroupReplica.Name
-                $impersonatePermissionsStatus.Add(
-                    $availabilityGroupReplica.Name,
-                    ( Test-ImpersonatePermissions -ServerObject $currentAvailabilityGroupReplicaServerObject )
-                )
-            }
->>>>>>> e55abb49
 
                 foreach ( $availabilityGroupReplica in $secondaryReplicas )
                 {
