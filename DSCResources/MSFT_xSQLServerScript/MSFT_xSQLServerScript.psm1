--- conflicted
+++ resolved
@@ -31,16 +31,9 @@
         Use a Windows PowerShell array to specify multiple variables and their values. For more information how to use this,
         please go to the help documentation for [Invoke-Sqlcmd](https://technet.microsoft.com/en-us/library/mt683370.aspx).
 
-<<<<<<< HEAD
     .PARAMETER QueryTimeout
         Specifies, as an integer, the number of seconds after which the T-SQL script execution will time out.
         In some SQL Server versions there is a bug in Invoke-Sqlcmd where the normal default value 0 (no timeout) is not respected and the default value is incorrectly set to 30 seconds.
-=======
-	 .PARAMETER QueryTimeout
-        Specifies, as a integer the number of seconds after which the T-SQL script exeuction will time out.
-        This should default to 0 (no time out), but there are bugs in invoke-sqlcmd in some versions of SQL server where this is not respected
-        and the default is incorrecly set to 30 seconds.
->>>>>>> 6afa3369
 
     .OUTPUTS
         Hash table containing key 'GetResult' which holds the value of the result from the SQL script that was ran from the parameter 'GetFilePath'.
@@ -71,17 +64,10 @@
         [System.Management.Automation.Credential()]
         $Credential,
 
-<<<<<<< HEAD
         [Parameter(Mandatory = $false)]
         [System.UInt32]
         $QueryTimeout,
   
-=======
-		[Parameter(Mandatory = $false)]
-        [System.Int32]
-        $QueryTimeout,
-		
->>>>>>> 6afa3369
         [System.String[]]
         $Variable
     )
@@ -96,13 +82,8 @@
         SetFilePath = [System.String] $SetFilePath
         GetFilePath = [System.String] $GetFilePath
         TestFilePath = [System.String] $TestFilePath
-<<<<<<< HEAD
-        Username = [System.Object] $Credential
+        Credential = [System.Object] $Credential
         QueryTimeout = [System.UInt32] $QueryTimeout
-=======
-        Credential = [System.Object] $Credential
-        QueryTimeout = [System.Int32] $QueryTimeout
->>>>>>> 6afa3369
         Variable = [System.String[]] $Variable
         GetResult = [System.String[]] $getresult
     }
@@ -169,17 +150,10 @@
         [System.Management.Automation.Credential()]
         $Credential,
 
-<<<<<<< HEAD
         [Parameter(Mandatory = $false)]
         [System.UInt32]
         $QueryTimeout,
   
-=======
-		[Parameter(Mandatory = $false)]
-        [System.Int32]
-        $QueryTimeout,
-		
->>>>>>> 6afa3369
         [System.String[]]
         $Variable
     )
@@ -249,17 +223,10 @@
         [System.Management.Automation.Credential()]
         $Credential,
 
-<<<<<<< HEAD
         [Parameter(Mandatory = $false)]
         [System.UInt32]
         $QueryTimeout,
-  
-=======
-		[Parameter(Mandatory = $false)]
-        [System.Int32]
-        $QueryTimeout,
-		
->>>>>>> 6afa3369
+
         [System.String[]]
         $Variable
     )
@@ -324,17 +291,10 @@
         [System.Management.Automation.Credential()]
         $Credential,
 
-<<<<<<< HEAD
         [Parameter(Mandatory = $false)]
         [System.UInt32]
         $QueryTimeout, 
   
-=======
-		[Parameter(Mandatory = $false)]
-        [System.Int32]
-        $QueryTimeout, 
-		
->>>>>>> 6afa3369
         [System.String[]]
         $Variable
     )
