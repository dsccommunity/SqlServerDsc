--- conflicted
+++ resolved
@@ -989,21 +989,14 @@
     # Automatically include any additional arguments
     foreach ($argument in $argumentVars)
     {
-<<<<<<< HEAD
-        if ((Get-Variable -Name $argumentVar).Value -ne '')
-        {
-            if($argumentVar -eq 'ProductKey') 
-            {
-                $arguments += " /PID=`"" + (Get-Variable -Name $argumentVar).Value + "`""
-            }
-            else
-            {
-                $arguments += " /$argumentVar=`"" + (Get-Variable -Name $argumentVar).Value + "`""
-            }
-        }
-=======
-        $setupArguments += @{ $argument = (Get-Variable -Name $argument -ValueOnly) }
->>>>>>> 6be77202
+        if($argument -eq 'ProductKey') 
+        {
+            $setupArguments += @{ 'PID' = (Get-Variable -Name $argument -ValueOnly) }
+        }
+        else
+        {
+            $setupArguments += @{ $argument = (Get-Variable -Name $argument -ValueOnly) }
+        }
     }
 
     # Build the argument string to be passed to setup
