--- conflicted
+++ resolved
@@ -14,11 +14,7 @@
         $SourcePath = "$PSScriptRoot\..\..\",
 
         [System.String]
-<<<<<<< HEAD
-        $SourceFolder,
-=======
-        $SourceFolder = "Source",
->>>>>>> 7a584a68
+        $SourceFolder = "Source",
 
         [parameter(Mandatory = $true)]
         [System.String]
@@ -178,11 +174,7 @@
         $SourcePath = "$PSScriptRoot\..\..\",
 
         [System.String]
-<<<<<<< HEAD
-        $SourceFolder,
-=======
-        $SourceFolder = "Source",
->>>>>>> 7a584a68
+        $SourceFolder = "Source",
 
         [parameter(Mandatory = $true)]
         [System.String]
@@ -305,11 +297,7 @@
         $SourcePath = "$PSScriptRoot\..\..\",
 
         [System.String]
-<<<<<<< HEAD
-        $SourceFolder,
-=======
-        $SourceFolder = "Source",
->>>>>>> 7a584a68
+        $SourceFolder = "Source",
 
         [parameter(Mandatory = $true)]
         [System.String]
