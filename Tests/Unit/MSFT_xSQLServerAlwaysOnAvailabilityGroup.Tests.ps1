--- conflicted
+++ resolved
@@ -1822,13 +1822,9 @@
                     $defaultPresentParametersIncorrectParameter.Ensure = 'Present'
                     $defaultPresentParametersIncorrectParameter.AvailabilityMode = 'SynchronousCommit'
                     $defaultPresentParametersIncorrectParameter.BasicAvailabilityGroup = $true
-<<<<<<< HEAD
                     $defaultPresentParametersIncorrectParameter.DatabaseHealthTrigger = $true
                     $defaultPresentParametersIncorrectParameter.DtcSupportEnabled = $true
-                    
-=======
-
->>>>>>> c290c007
+
                     Test-TargetResource @defaultPresentParametersIncorrectParameter | Should Be $false
 
                     Assert-MockCalled -CommandName Connect-SQL -Scope It -Times 1 -Exactly
