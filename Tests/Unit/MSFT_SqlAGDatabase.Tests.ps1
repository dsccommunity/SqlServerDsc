--- conflicted
+++ resolved
@@ -83,7 +83,6 @@
 
         #region mock names
 
-<<<<<<< HEAD
             $mockTrueLogin = 'Login1'
             $mockDatabaseOwner = 'DatabaseOwner1'
             $mockServerObjectDomainInstanceName = 'Server1'
@@ -91,13 +90,6 @@
             $mockAvailabilityGroupObjectName = 'AvailabilityGroup1'
             $mockAvailabilityGroupWithoutDatabasesObjectName = 'AvailabilityGroupWithoutDatabases'
             $mockAvailabilityGroupObjectWithPrimaryReplicaOnAnotherServerName = 'AvailabilityGroup2'
-=======
-        $mockServerObjectDomainInstanceName = 'Server1'
-        $mockPrimaryServerObjectDomainInstanceName = 'Server2'
-        $mockAvailabilityGroupObjectName = 'AvailabilityGroup1'
-        $mockAvailabilityGroupWithoutDatabasesObjectName = 'AvailabilityGroupWithoutDatabases'
-        $mockAvailabilityGroupObjectWithPrimaryReplicaOnAnotherServerName = 'AvailabilityGroup2'
->>>>>>> e55abb49
 
         #endregion mock names
 
@@ -305,7 +297,6 @@
                 Files = @{
                     FileName = ( [IO.Path]::Combine( $mockDataFilePathIncorrect, "$($mockPresentDatabaseName).mdf" ) )
                 }
-<<<<<<< HEAD
                 $newDatabaseObject.Owner = $mockDatabaseOwner
 
                 # Add the database object to the database collection
@@ -331,11 +322,6 @@
 
                 # Add the database object to the database collection
                 $mockDatabaseObjectsWithIncorrectFileNames.Add($newDatabaseObject)
-=======
-            }
-            $newDatabaseObject.LogFiles = @{
-                FileName = ( [IO.Path]::Combine( $mockLogFilePathIncorrect, "$($mockPresentDatabaseName).ldf" ) )
->>>>>>> e55abb49
             }
 
             # Add the database object to the database collection
@@ -346,7 +332,6 @@
 
         #region Server mocks
 
-<<<<<<< HEAD
             $mockBadServerObject = New-Object -TypeName Object
 
             $mockServerObject = New-Object -TypeName Microsoft.SqlServer.Management.Smo.Server
@@ -380,35 +365,6 @@
             $mockServer2Object.AvailabilityGroups[$mockAvailabilityGroupObject.Name].LocalReplicaRole = 'Secondary'
             $mockServer2Object.AvailabilityGroups[$mockAvailabilityGroupWithoutDatabasesObject.Name].LocalReplicaRole = 'Secondary'
             $mockServer2Object.AvailabilityGroups[$mockAvailabilityGroupObjectWithPrimaryReplicaOnAnotherServer.Name].LocalReplicaRole = 'Primary'
-=======
-        $mockBadServerObject = New-Object -TypeName Object
-
-        $mockServerObject = New-Object -TypeName Microsoft.SqlServer.Management.Smo.Server
-        $mockServerObject.AvailabilityGroups = New-Object -TypeName Microsoft.SqlServer.Management.Smo.AvailabilityGroupCollection
-        $mockServerObject.AvailabilityGroups.Add($mockAvailabilityGroupObject.Clone())
-        $mockServerObject.AvailabilityGroups.Add($mockAvailabilityGroupWithoutDatabasesObject.Clone())
-        $mockServerObject.AvailabilityGroups.Add($mockAvailabilityGroupObjectWithPrimaryReplicaOnAnotherServer.Clone())
-        $mockServerObject.Databases = $mockDatabaseObjects
-        $mockServerObject.DomainInstanceName = $mockServerObjectDomainInstanceName
-        $mockServerObject.NetName = $mockServerObjectDomainInstanceName
-        $mockServerObject.ServiceName = 'MSSQLSERVER'
-        $mockServerObject.AvailabilityGroups[$mockAvailabilityGroupObject.Name].LocalReplicaRole = 'Primary'
-        $mockServerObject.AvailabilityGroups[$mockAvailabilityGroupWithoutDatabasesObject.Name].LocalReplicaRole = 'Primary'
-        $mockServerObject.AvailabilityGroups[$mockAvailabilityGroupObjectWithPrimaryReplicaOnAnotherServer.Name].LocalReplicaRole = 'Secondary'
-
-        $mockServer2Object = New-Object -TypeName Microsoft.SqlServer.Management.Smo.Server
-        $mockServer2Object.AvailabilityGroups = New-Object -TypeName Microsoft.SqlServer.Management.Smo.AvailabilityGroupCollection
-        $mockServer2Object.AvailabilityGroups.Add($mockAvailabilityGroupObject.Clone())
-        $mockServer2Object.AvailabilityGroups.Add($mockAvailabilityGroupWithoutDatabasesObject.Clone())
-        $mockServer2Object.AvailabilityGroups.Add($mockAvailabilityGroupObjectWithPrimaryReplicaOnAnotherServer.Clone())
-        $mockServer2Object.Databases = $mockDatabaseObjects
-        $mockServer2Object.DomainInstanceName = $mockPrimaryServerObjectDomainInstanceName
-        $mockServer2Object.NetName = $mockPrimaryServerObjectDomainInstanceName
-        $mockServer2Object.ServiceName = 'MSSQLSERVER'
-        $mockServer2Object.AvailabilityGroups[$mockAvailabilityGroupObject.Name].LocalReplicaRole = 'Secondary'
-        $mockServer2Object.AvailabilityGroups[$mockAvailabilityGroupWithoutDatabasesObject.Name].LocalReplicaRole = 'Secondary'
-        $mockServer2Object.AvailabilityGroups[$mockAvailabilityGroupObjectWithPrimaryReplicaOnAnotherServer.Name].LocalReplicaRole = 'Primary'
->>>>>>> e55abb49
 
         #endregion Server mocks
 
