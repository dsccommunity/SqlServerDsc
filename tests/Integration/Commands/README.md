# Integration tests for SqlServerDsc

## Debugging

There is a build worker that runs on the service Appveyor. Appveyor allows
you to use RDP to access the build worker which can be helpful when debugging
integration test.

What images is used, what SQL Server version that is installed, and what
integration tests is run is controlled by the file `appveyor.yml` in the
project folder.

For debug purpose every contributor is allowed to change the file `appveyor.yml`
on a PR for debug purpose. But before a PR will be merged the file `appveyor.yml`
must be reverted so that is looks like it does on the **main** branch (unless
an issue is being fixed or a maintainer says otherwise).

On each build run Appveyor outputs the IP address, account, and password
for the connection. This information is at the top of each builds output
log and can be found here: https://ci.appveyor.com/project/dsccommunity/sqlserverdsc

By default the build worker is terminated once the build finishes, to keep
the build worker online after the build finishes uncomment the required line
in the file `appveyor.yml`. The build worker will always be terminated after
60 minutes for open source projects.

## Depends On

For it to be easier to write integration tests for a command that depends
on other command, each commands integration test should have run order number.

If an integration test is dependent on one or more integration test
then the run order for the new integration tests should be set to
a higher run order number than the highest run order of the dependent
integration tests.

**Below are the integration tests listed in the run order, and with the dependency
to each other. Dependencies are made to speed up the testing.**

<!-- markdownlint-disable MD013 -->
Command | Run order # | Depends on # | Use instance | Creates persistent objects
--- | --- | --- | --- | ---
Prerequisites | 0 | - | - | Sets up dependencies
<<<<<<< HEAD
Get-SqlDscPreferredModule | 1 | 0 (Prerequisites) | - | -
=======
Save-SqlDscSqlServerMediaFile | 0 | - | - | Downloads SQL Server media files
ConvertTo-SqlDscEditionName | 0 | - | - | -
Import-SqlDscPreferredModule | 0 | - | - | -
>>>>>>> a3a74f04
Install-SqlDscServer | 1 | 0 (Prerequisites) | - | DSCSQLTEST instance
Connect-SqlDscDatabaseEngine | 1 | 0 (Prerequisites) | DSCSQLTEST | -
Disconnect-SqlDscDatabaseEngine | 1 | 0 (Prerequisites) | DSCSQLTEST | -
Assert-SqlDscLogin | 2 | 1 (Install-SqlDscServer), 0 (Prerequisites) | DSCSQLTEST | -
New-SqlDscLogin | 2 | 1 (Install-SqlDscServer), 0 (Prerequisites) | DSCSQLTEST | IntegrationTestSqlLogin, SqlIntegrationTestGroup login
Get-SqlDscLogin | 2 | 1 (Install-SqlDscServer), 0 (Prerequisites) | DSCSQLTEST | -
Get-SqlDscConfigurationOption | 2 | 1 (Install-SqlDscServer), 0 (Prerequisites) | DSCSQLTEST | -
Test-SqlDscConfigurationOption | 2 | 1 (Install-SqlDscServer), 0 (Prerequisites) | DSCSQLTEST | -
Test-SqlDscIsSupportedFeature | 2 | 0 (Prerequisites) | - | -
Get-SqlDscManagedComputer | 2 | 1 (Install-SqlDscServer), 0 (Prerequisites) | DSCSQLTEST | -
Get-SqlDscManagedComputerInstance | 2 | 1 (Install-SqlDscServer), 0 (Prerequisites) | DSCSQLTEST | -
Get-SqlDscManagedComputerService | 2 | 1 (Install-SqlDscServer), 0 (Prerequisites) | DSCSQLTEST | -
Get-SqlDscServerProtocolName | 2 | 1 (Install-SqlDscServer), 0 (Prerequisites) | DSCSQLTEST | -
Get-SqlDscServerProtocol | 2 | 1 (Install-SqlDscServer), 0 (Prerequisites) | DSCSQLTEST | -
Set-SqlDscConfigurationOption | 2 | 1 (Install-SqlDscServer), 0 (Prerequisites) | DSCSQLTEST | -
Set-SqlDscStartupParameter | 2 | 1 (Install-SqlDscServer), 0 (Prerequisites) | DSCSQLTEST | -
Set-SqlDscTraceFlag | 2 | 1 (Install-SqlDscServer), 0 (Prerequisites) | DSCSQLTEST | -
Disable-SqlDscLogin | 2 | 1 (Install-SqlDscServer), 0 (Prerequisites) | DSCSQLTEST | -
Enable-SqlDscLogin | 2 | 1 (Install-SqlDscServer), 0 (Prerequisites) | DSCSQLTEST | -
Enable-SqlDscAudit | 2 | 1 (Install-SqlDscServer), 0 (Prerequisites) | DSCSQLTEST | -
Test-SqlDscIsLogin | 2 | 1 (Install-SqlDscServer), 0 (Prerequisites) | DSCSQLTEST | -
Test-SqlDscIsLoginEnabled | 2 | 1 (Install-SqlDscServer), 0 (Prerequisites) | DSCSQLTEST | -
New-SqlDscRole | 2 | 1 (Install-SqlDscServer), 0 (Prerequisites) | DSCSQLTEST | SqlDscIntegrationTestRole_Persistent role
Get-SqlDscRole | 2 | 1 (Install-SqlDscServer), 0 (Prerequisites) | DSCSQLTEST | -
Test-SqlDscIsRole | 2 | 1 (Install-SqlDscServer), 0 (Prerequisites) | DSCSQLTEST | -
Grant-SqlDscServerPermission | 2 | 1 (Install-SqlDscServer), 0 (Prerequisites) | DSCSQLTEST | Grants CreateEndpoint permission to role
Get-SqlDscServerPermission | 2 | 1 (Install-SqlDscServer), 0 (Prerequisites) | DSCSQLTEST | -
Set-SqlDscServerPermission | 2 | 1 (Install-SqlDscServer), 0 (Prerequisites) | DSCSQLTEST | -
ConvertFrom-SqlDscServerPermission | 2 | 0 (Prerequisites) | - | -
Test-SqlDscServerPermission | 2 | 1 (Install-SqlDscServer), 0 (Prerequisites) | DSCSQLTEST | -
Deny-SqlDscServerPermission | 2 | 1 (Install-SqlDscServer), 0 (Prerequisites) | DSCSQLTEST | Denies AlterTrace permission to login (persistent)
Revoke-SqlDscServerPermission | 2 | 1 (Install-SqlDscServer), 0 (Prerequisites) | DSCSQLTEST | -
Get-SqlDscDatabase | 2 | 1 (Install-SqlDscServer), 0 (Prerequisites) | DSCSQLTEST | -
New-SqlDscDatabase | 2 | 1 (Install-SqlDscServer), 0 (Prerequisites) | DSCSQLTEST | Test databases
Set-SqlDscDatabase | 2 | 1 (Install-SqlDscServer), 0 (Prerequisites) | DSCSQLTEST | -
Test-SqlDscDatabase | 2 | 1 (Install-SqlDscServer), 0 (Prerequisites) | DSCSQLTEST | -
Invoke-SqlDscQuery | 2 | 1 (Install-SqlDscServer), 0 (Prerequisites) | DSCSQLTEST | Test database and table
ConvertTo-SqlDscDatabasePermission | 2 | 1 (Install-SqlDscServer), 0 (Prerequisites) | DSCSQLTEST | -
Set-SqlDscDatabasePermission | 2 | 1 (Install-SqlDscServer), 0 (Prerequisites) | DSCSQLTEST | -
Get-SqlDscAgentAlert | 2 | 1 (Install-SqlDscServer), 0 (Prerequisites) | DSCSQLTEST | -
New-SqlDscAgentAlert | 2 | 1 (Install-SqlDscServer), 0 (Prerequisites) | DSCSQLTEST | Test alerts
New-SqlDscAudit | 2 | 1 (Install-SqlDscServer), 0 (Prerequisites) | DSCSQLTEST | Test audits
Set-SqlDscAgentAlert | 2 | 1 (Install-SqlDscServer), 0 (Prerequisites) | DSCSQLTEST | -
Test-SqlDscAgentAlertProperty | 2 | 1 (Install-SqlDscServer), 0 (Prerequisites) | DSCSQLTEST | -
Test-SqlDscIsAgentAlert | 2 | 1 (Install-SqlDscServer), 0 (Prerequisites) | DSCSQLTEST | -
Get-SqlDscAgentOperator | 2 | 1 (Install-SqlDscServer), 0 (Prerequisites) | DSCSQLTEST | -
New-SqlDscAgentOperator | 2 | 1 (Install-SqlDscServer), 0 (Prerequisites) | DSCSQLTEST | SqlDscIntegrationTestOperator_Persistent operator
Set-SqlDscAgentOperator | 2 | 1 (Install-SqlDscServer), 0 (Prerequisites) | DSCSQLTEST | -
Test-SqlDscIsAgentOperator | 2 | 1 (Install-SqlDscServer), 0 (Prerequisites) | DSCSQLTEST | -
Assert-SqlDscAgentOperator | 2 | 1 (Install-SqlDscServer), 0 (Prerequisites) | DSCSQLTEST | -
Enable-SqlDscAgentOperator | 2 | 1 (Install-SqlDscServer), 0 (Prerequisites) | DSCSQLTEST | -
Disable-SqlDscAgentOperator | 2 | 1 (Install-SqlDscServer), 0 (Prerequisites) | DSCSQLTEST | -
Get-SqlDscAudit | 2 | 1 (Install-SqlDscServer), 0 (Prerequisites) | DSCSQLTEST | -
Disable-SqlDscAudit | 2 | 1 (Install-SqlDscServer), 0 (Prerequisites) | DSCSQLTEST | -
Add-SqlDscTraceFlag | 2 | 1 (Install-SqlDscServer), 0 (Prerequisites) | DSCSQLTEST | -
Remove-SqlDscAgentAlert | 8 | 2 (New-SqlDscAgentAlert) | DSCSQLTEST | -
Remove-SqlDscAgentOperator | 8 | 2 (New-SqlDscAgentOperator) | DSCSQLTEST | -
Remove-SqlDscAudit | 8 | - | DSCSQLTEST | -
Set-SqlDscAudit | 8 | - | DSCSQLTEST | -
Remove-SqlDscDatabase | 8 | 2 (New-SqlDscDatabase) | DSCSQLTEST | -
Remove-SqlDscRole | 8 | 2 (New-SqlDscRole) | DSCSQLTEST | -
Remove-SqlDscLogin | 8 | 2 (New-SqlDscLogin) | DSCSQLTEST | -
Remove-SqlDscTraceFlag | 8 | 1 (Install-SqlDscServer) | DSCSQLTEST | -
Uninstall-SqlDscServer | 9 | 8 (Remove commands) | - | -
Install-SqlDscReportingService | 1 | 0 (Prerequisites) | - | SSRS instance
Get-SqlDscInstalledInstance | 2 | 1 (Install-SqlDscReportingService), 0 (Prerequisites) | SSRS | -
Get-SqlDscRSSetupConfiguration | 2 | 1 (Install-SqlDscReportingService), 0 (Prerequisites) | SSRS | -
Test-SqlDscRSInstalled | 2 | 1 (Install-SqlDscReportingService), 0 (Prerequisites) | SSRS | -
Repair-SqlDscReportingService | 8 | 1 (Install-SqlDscReportingService) | SSRS | -
Uninstall-SqlDscReportingService | 9 | 8 (Repair-SqlDscReportingService) | - | -
Install-SqlDscBIReportServer | 1 | 0 (Prerequisites) | - | PBIRS instance
Repair-SqlDscBIReportServer | 8 | 1 (Install-SqlDscBIReportServer) | PBIRS | -
Uninstall-SqlDscBIReportServer | 9 | 8 (Repair-SqlDscBIReportServer) | - | -
<!-- markdownlint-enable MD013 -->

## Integration Tests

### `Prerequisites`´

Makes sure all dependencies are in place. This integration test always runs
first.

### `Install-SqlDscServer`

Installs all the [instances](#instances).

### `New-SqlDscLogin`

Creates the test login `IntegrationTestSqlLogin` and the Windows group
login `.\SqlIntegrationTestGroup` that remains on the instance for other
tests to use.

### `New-SqlDscRole`

Creates a persistent role `SqlDscIntegrationTestRole_Persistent`
with sa owner that remains on the instance for other tests to use.

### `Grant-SqlDscServerPermission`

Grants `CreateEndpoint` permission to the role `SqlDscIntegrationTestRole_Persistent`

### `Deny-SqlDscServerPermission`

Creates a persistent `AlterTrace` denial on the persistent principals `IntegrationTestSqlLogin`
that remains for other tests to validate against.

### `New-SqlDscAgentOperator`

Creates a persistent agent operator `SqlDscIntegrationTestOperator_Persistent`
that remains on the instance for other tests to use.

## Dependencies

### SqlServer module

There is different module version of [_SqlServer_](https://www.powershellgallery.com/packages/SqlServer)
used depending on SQL Server release. The integration tests installs the
required module version according to the below table.

SQL Server release | SqlServer module version
--- | ---
SQL Server 2016 | 21.1.18256
SQL Server 2017 | 21.1.18256
SQL Server 2019 | 21.1.18256
SQL Server 2022 | 22.2.0

### Instances

These instances is available for integration tests.

<!-- cSpell:ignore DSCSQLTEST -->

Instance | Feature | State
--- | --- | ---
DSCSQLTEST | SQLENGINE |  Running
MSSQLSERVER | SQLENGINE | Stopped

All running Database Engine instances also have a SQL Server Agent that is started.

The instance DSCSQLTEST support mixed authentication mode, and will have
both Named Pipes and TCP/IP protocol enabled.

> [!NOTE]
> Some services are stopped to save memory on the build worker. See the
> column _State_.

#### Instance properties

- **Collation:** Finnish\_Swedish\_CI\_AS
- **InstallSharedDir:** C:\Program Files\Microsoft SQL Server
- **InstallSharedWOWDir:** C:\Program Files (x86)\Microsoft SQL Server

### Users

The following local users are created and can be used by integration tests.

<!-- markdownlint-disable MD013 -->
User | Password | Permission | Description
--- | --- | --- | ---
.\SqlInstall | P@ssw0rd1 | Local Windows administrator and sysadmin | Runs Setup for all the instances.
.\SqlAdmin | P@ssw0rd1 | Local Windows user and sysadmin | Administrator of all the SQL Server instances.
.\SqlIntegrationTest | P@ssw0rd1 | Local Windows user | User for SQL integration testing.
.\svc-SqlPrimary | yig-C^Equ3 | Local Windows user. | Runs the SQL Server service.
.\svc-SqlAgentPri | yig-C^Equ3 | Local Windows user. | Runs the SQL Server Agent service.
.\svc-SqlSecondary | yig-C^Equ3 | Local Windows user. | Runs the SQL Server service in multi node scenarios.
.\svc-SqlAgentSec | yig-C^Equ3 | Local Windows user. | Runs the SQL Server Agent service in multi node scenarios.

### Groups

The following local groups are created and can be used by integration tests.

Group | Description
--- | ---
.\SqlIntegrationTestGroup | Local Windows group for SQL integration testing.

### SQL Server Logins

Login | Password | Permission | Description
--- | --- | --- | ---
sa | P@ssw0rd1 | sysadmin | Administrator of all the Database Engine instances.
IntegrationTestSqlLogin | P@ssw0rd123! | AlterTrace (Deny) | SQL Server login created by New-SqlDscLogin integration tests. AlterTrace permission denied by Deny-SqlDscServerPermission integration tests for server permission testing.
.\SqlIntegrationTestGroup | - | - | Windows group login created by New-SqlDscLogin integration tests for testing purposes.

### SQL Server Roles

Role | Owner | Permission | Description
--- | --- | --- | ---
SqlDscIntegrationTestRole_Persistent | sa | CreateEndpoint | Server role created by New-SqlDscRole integration tests. CreateEndpoint permission granted by Grant-SqlDscServerPermission integration tests for server permission testing.
<!-- markdownlint-enable MD013 -->

### Image media (ISO)

The environment variable `$env:IsoDriveLetter` contains the drive letter
(e.g. G, H, I) where the image media is mounted. The environment variable
`$env:IsoDrivePath` contains the drive root path
(e.g. G:\\, H:\\, I:\\) where the image media is mounted.

This information can be used by integration tests that depends on
the image media.<|MERGE_RESOLUTION|>--- conflicted
+++ resolved
@@ -41,13 +41,10 @@
 Command | Run order # | Depends on # | Use instance | Creates persistent objects
 --- | --- | --- | --- | ---
 Prerequisites | 0 | - | - | Sets up dependencies
-<<<<<<< HEAD
 Get-SqlDscPreferredModule | 1 | 0 (Prerequisites) | - | -
-=======
 Save-SqlDscSqlServerMediaFile | 0 | - | - | Downloads SQL Server media files
 ConvertTo-SqlDscEditionName | 0 | - | - | -
 Import-SqlDscPreferredModule | 0 | - | - | -
->>>>>>> a3a74f04
 Install-SqlDscServer | 1 | 0 (Prerequisites) | - | DSCSQLTEST instance
 Connect-SqlDscDatabaseEngine | 1 | 0 (Prerequisites) | DSCSQLTEST | -
 Disconnect-SqlDscDatabaseEngine | 1 | 0 (Prerequisites) | DSCSQLTEST | -
