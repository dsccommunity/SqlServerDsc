--- conflicted
+++ resolved
@@ -58,11 +58,8 @@
 Get-SqlDscServerProtocolName | 2 | 1 (Install-SqlDscServer), 0 (Prerequisites) | DSCSQLTEST | -
 Get-SqlDscServerProtocol | 2 | 1 (Install-SqlDscServer), 0 (Prerequisites) | DSCSQLTEST | -
 Set-SqlDscConfigurationOption | 2 | 1 (Install-SqlDscServer), 0 (Prerequisites) | DSCSQLTEST | -
-<<<<<<< HEAD
 Set-SqlDscStartupParameter | 2 | 1 (Install-SqlDscServer), 0 (Prerequisites) | DSCSQLTEST | -
-=======
 Set-SqlDscTraceFlag | 2 | 1 (Install-SqlDscServer), 0 (Prerequisites) | DSCSQLTEST | -
->>>>>>> 7c84b77b
 Disable-SqlDscLogin | 2 | 1 (Install-SqlDscServer), 0 (Prerequisites) | DSCSQLTEST | -
 Test-SqlDscIsLoginEnabled | 2 | 1 (Install-SqlDscServer), 0 (Prerequisites) | DSCSQLTEST | -
 New-SqlDscRole | 2 | 1 (Install-SqlDscServer), 0 (Prerequisites) | DSCSQLTEST | SqlDscIntegrationTestRole_Persistent role
