# Integration tests for SqlServerDsc

## Debugging

There is a build worker that runs on the service Appveyor. Appveyor allows
you to use RDP to access the build worker which can be helpful when debugging
integration test.

What images is used, what SQL Server version that is installed, and what
integration tests is run is controlled by the file `appveyor.yml` in the
project folder.

For debug purpose every contributor is allowed to change the file `appveyor.yml`
on a PR for debug purpose. But before a PR will be merged the file `appveyor.yml`
must be reverted so that is looks like it does on the **main** branch (unless
an issue is being fixed or a maintainer says otherwise).

On each build run Appveyor outputs the IP address, account, and password
for the connection. This information is at the top of each builds output
log and can be found here: https://ci.appveyor.com/project/dsccommunity/sqlserverdsc

By default the build worker is terminated once the build finishes, to keep
the build worker online after the build finishes uncomment the required line
in the file `appveyor.yml`. The build worker will always be terminated after
60 minutes for open source projects.

## Depends On

For it to be easier to write integration tests for a command that depends
on other command, each commands integration test should have run order number.

If an integration test is dependent on one or more integration test
then the run order for the new integration tests should be set to
a higher run order number than the highest run order of the dependent
integration tests.

**Below are the integration tests listed in the run order, and with the dependency
to each other. Dependencies are made to speed up the testing.**

<!-- markdownlint-disable MD013 -->
Command | Run order # | Depends on # | Use instance | Creates persistent objects
--- | --- | --- | --- | ---
Prerequisites | 0 | - | - | Sets up dependencies
Get-SqlDscPreferredModule | 1 | 0 (Prerequisites) | - | -
Save-SqlDscSqlServerMediaFile | 0 | - | - | Downloads SQL Server media files
ConvertTo-SqlDscEditionName | 0 | - | - | -
Import-SqlDscPreferredModule | 0 | - | - | -
Install-SqlDscServer | 1 | 0 (Prerequisites) | - | DSCSQLTEST instance
Connect-SqlDscDatabaseEngine | 1 | 0 (Prerequisites) | DSCSQLTEST | -
Disconnect-SqlDscDatabaseEngine | 1 | 0 (Prerequisites) | DSCSQLTEST | -
Assert-SqlDscLogin | 2 | 1 (Install-SqlDscServer), 0 (Prerequisites) | DSCSQLTEST | -
New-SqlDscLogin | 2 | 1 (Install-SqlDscServer), 0 (Prerequisites) | DSCSQLTEST | IntegrationTestSqlLogin, SqlIntegrationTestGroup login
Get-SqlDscLogin | 2 | 1 (Install-SqlDscServer), 0 (Prerequisites) | DSCSQLTEST | -
Get-SqlDscConfigurationOption | 2 | 1 (Install-SqlDscServer), 0 (Prerequisites) | DSCSQLTEST | -
Test-SqlDscConfigurationOption | 2 | 1 (Install-SqlDscServer), 0 (Prerequisites) | DSCSQLTEST | -
Test-SqlDscIsSupportedFeature | 2 | 0 (Prerequisites) | - | -
Get-SqlDscManagedComputer | 2 | 1 (Install-SqlDscServer), 0 (Prerequisites) | DSCSQLTEST | -
Get-SqlDscManagedComputerInstance | 2 | 1 (Install-SqlDscServer), 0 (Prerequisites) | DSCSQLTEST | -
Get-SqlDscManagedComputerService | 2 | 1 (Install-SqlDscServer), 0 (Prerequisites) | DSCSQLTEST | -
Get-SqlDscServerProtocolName | 2 | 1 (Install-SqlDscServer), 0 (Prerequisites) | DSCSQLTEST | -
Get-SqlDscServerProtocol | 2 | 1 (Install-SqlDscServer), 0 (Prerequisites) | DSCSQLTEST | -
Set-SqlDscConfigurationOption | 2 | 1 (Install-SqlDscServer), 0 (Prerequisites) | DSCSQLTEST | -
Set-SqlDscStartupParameter | 2 | 1 (Install-SqlDscServer), 0 (Prerequisites) | DSCSQLTEST | -
Set-SqlDscTraceFlag | 2 | 1 (Install-SqlDscServer), 0 (Prerequisites) | DSCSQLTEST | -
Disable-SqlDscLogin | 2 | 1 (Install-SqlDscServer), 0 (Prerequisites) | DSCSQLTEST | -
Enable-SqlDscLogin | 2 | 1 (Install-SqlDscServer), 0 (Prerequisites) | DSCSQLTEST | -
Enable-SqlDscAudit | 2 | 1 (Install-SqlDscServer), 0 (Prerequisites) | DSCSQLTEST | -
Test-SqlDscIsLogin | 2 | 1 (Install-SqlDscServer), 0 (Prerequisites) | DSCSQLTEST | -
Test-SqlDscIsLoginEnabled | 2 | 1 (Install-SqlDscServer), 0 (Prerequisites) | DSCSQLTEST | -
New-SqlDscRole | 2 | 1 (Install-SqlDscServer), 0 (Prerequisites) | DSCSQLTEST | SqlDscIntegrationTestRole_Persistent role
Get-SqlDscRole | 2 | 1 (Install-SqlDscServer), 0 (Prerequisites) | DSCSQLTEST | -
<<<<<<< HEAD
Get-SqlDscStartupParameter | 2 | 1 (Install-SqlDscServer), 0 (Prerequisites) | DSCSQLTEST | -
=======
Test-SqlDscIsRole | 2 | 1 (Install-SqlDscServer), 0 (Prerequisites) | DSCSQLTEST | -
>>>>>>> 11d39a03
Grant-SqlDscServerPermission | 2 | 1 (Install-SqlDscServer), 0 (Prerequisites) | DSCSQLTEST | Grants CreateEndpoint permission to role
Get-SqlDscServerPermission | 2 | 1 (Install-SqlDscServer), 0 (Prerequisites) | DSCSQLTEST | -
Set-SqlDscServerPermission | 2 | 1 (Install-SqlDscServer), 0 (Prerequisites) | DSCSQLTEST | -
ConvertFrom-SqlDscServerPermission | 2 | 0 (Prerequisites) | - | -
Test-SqlDscServerPermission | 2 | 1 (Install-SqlDscServer), 0 (Prerequisites) | DSCSQLTEST | -
Deny-SqlDscServerPermission | 2 | 1 (Install-SqlDscServer), 0 (Prerequisites) | DSCSQLTEST | Denies AlterTrace permission to login (persistent)
Revoke-SqlDscServerPermission | 2 | 1 (Install-SqlDscServer), 0 (Prerequisites) | DSCSQLTEST | -
Get-SqlDscDatabase | 2 | 1 (Install-SqlDscServer), 0 (Prerequisites) | DSCSQLTEST | -
New-SqlDscDatabase | 2 | 1 (Install-SqlDscServer), 0 (Prerequisites) | DSCSQLTEST | Test databases
Set-SqlDscDatabase | 2 | 1 (Install-SqlDscServer), 0 (Prerequisites) | DSCSQLTEST | -
Test-SqlDscDatabase | 2 | 1 (Install-SqlDscServer), 0 (Prerequisites) | DSCSQLTEST | -
Get-SqlDscDatabasePermission | 2 | 1 (Install-SqlDscServer), 0 (Prerequisites) | DSCSQLTEST | Test database, Test user
Invoke-SqlDscQuery | 2 | 1 (Install-SqlDscServer), 0 (Prerequisites) | DSCSQLTEST | Test database and table
ConvertTo-SqlDscDatabasePermission | 2 | 1 (Install-SqlDscServer), 0 (Prerequisites) | DSCSQLTEST | -
Set-SqlDscDatabasePermission | 2 | 1 (Install-SqlDscServer), 0 (Prerequisites) | DSCSQLTEST | -
Get-SqlDscAgentAlert | 2 | 1 (Install-SqlDscServer), 0 (Prerequisites) | DSCSQLTEST | -
New-SqlDscAgentAlert | 2 | 1 (Install-SqlDscServer), 0 (Prerequisites) | DSCSQLTEST | Test alerts
New-SqlDscAudit | 2 | 1 (Install-SqlDscServer), 0 (Prerequisites) | DSCSQLTEST | Test audits
Set-SqlDscAgentAlert | 2 | 1 (Install-SqlDscServer), 0 (Prerequisites) | DSCSQLTEST | -
Test-SqlDscAgentAlertProperty | 2 | 1 (Install-SqlDscServer), 0 (Prerequisites) | DSCSQLTEST | -
Test-SqlDscIsAgentAlert | 2 | 1 (Install-SqlDscServer), 0 (Prerequisites) | DSCSQLTEST | -
Get-SqlDscAgentOperator | 2 | 1 (Install-SqlDscServer), 0 (Prerequisites) | DSCSQLTEST | -
New-SqlDscAgentOperator | 2 | 1 (Install-SqlDscServer), 0 (Prerequisites) | DSCSQLTEST | SqlDscIntegrationTestOperator_Persistent operator
Set-SqlDscAgentOperator | 2 | 1 (Install-SqlDscServer), 0 (Prerequisites) | DSCSQLTEST | -
Test-SqlDscIsAgentOperator | 2 | 1 (Install-SqlDscServer), 0 (Prerequisites) | DSCSQLTEST | -
Assert-SqlDscAgentOperator | 2 | 1 (Install-SqlDscServer), 0 (Prerequisites) | DSCSQLTEST | -
Enable-SqlDscAgentOperator | 2 | 1 (Install-SqlDscServer), 0 (Prerequisites) | DSCSQLTEST | -
Disable-SqlDscAgentOperator | 2 | 1 (Install-SqlDscServer), 0 (Prerequisites) | DSCSQLTEST | -
Get-SqlDscAudit | 2 | 1 (Install-SqlDscServer), 0 (Prerequisites) | DSCSQLTEST | -
Disable-SqlDscAudit | 2 | 1 (Install-SqlDscServer), 0 (Prerequisites) | DSCSQLTEST | -
Add-SqlDscTraceFlag | 2 | 1 (Install-SqlDscServer), 0 (Prerequisites) | DSCSQLTEST | -
Remove-SqlDscAgentAlert | 8 | 2 (New-SqlDscAgentAlert) | DSCSQLTEST | -
Remove-SqlDscAgentOperator | 8 | 2 (New-SqlDscAgentOperator) | DSCSQLTEST | -
Remove-SqlDscAudit | 8 | - | DSCSQLTEST | -
Set-SqlDscAudit | 8 | - | DSCSQLTEST | -
Remove-SqlDscDatabase | 8 | 2 (New-SqlDscDatabase) | DSCSQLTEST | -
Remove-SqlDscRole | 8 | 2 (New-SqlDscRole) | DSCSQLTEST | -
Remove-SqlDscLogin | 8 | 2 (New-SqlDscLogin) | DSCSQLTEST | -
Remove-SqlDscTraceFlag | 8 | 1 (Install-SqlDscServer) | DSCSQLTEST | -
Uninstall-SqlDscServer | 9 | 8 (Remove commands) | - | -
Install-SqlDscReportingService | 1 | 0 (Prerequisites) | - | SSRS instance
Get-SqlDscInstalledInstance | 2 | 1 (Install-SqlDscReportingService), 0 (Prerequisites) | SSRS | -
Get-SqlDscRSSetupConfiguration | 2 | 1 (Install-SqlDscReportingService), 0 (Prerequisites) | SSRS | -
Test-SqlDscRSInstalled | 2 | 1 (Install-SqlDscReportingService), 0 (Prerequisites) | SSRS | -
Repair-SqlDscReportingService | 8 | 1 (Install-SqlDscReportingService) | SSRS | -
Uninstall-SqlDscReportingService | 9 | 8 (Repair-SqlDscReportingService) | - | -
Install-SqlDscBIReportServer | 1 | 0 (Prerequisites) | - | PBIRS instance
Repair-SqlDscBIReportServer | 8 | 1 (Install-SqlDscBIReportServer) | PBIRS | -
Uninstall-SqlDscBIReportServer | 9 | 8 (Repair-SqlDscBIReportServer) | - | -
<!-- markdownlint-enable MD013 -->

## Integration Tests

### `Prerequisites`´

Makes sure all dependencies are in place. This integration test always runs
first.

### `Install-SqlDscServer`

Installs all the [instances](#instances).

### `New-SqlDscLogin`

Creates the test login `IntegrationTestSqlLogin` and the Windows group
login `.\SqlIntegrationTestGroup` that remains on the instance for other
tests to use.

### `New-SqlDscRole`

Creates a persistent role `SqlDscIntegrationTestRole_Persistent`
with sa owner that remains on the instance for other tests to use.

### `Grant-SqlDscServerPermission`

Grants `CreateEndpoint` permission to the role `SqlDscIntegrationTestRole_Persistent`

### `Deny-SqlDscServerPermission`

Creates a persistent `AlterTrace` denial on the persistent principals `IntegrationTestSqlLogin`
that remains for other tests to validate against.

### `New-SqlDscAgentOperator`

Creates a persistent agent operator `SqlDscIntegrationTestOperator_Persistent`
that remains on the instance for other tests to use.

## Dependencies

### SqlServer module

There is different module version of [_SqlServer_](https://www.powershellgallery.com/packages/SqlServer)
used depending on SQL Server release. The integration tests installs the
required module version according to the below table.

SQL Server release | SqlServer module version
--- | ---
SQL Server 2016 | 21.1.18256
SQL Server 2017 | 21.1.18256
SQL Server 2019 | 21.1.18256
SQL Server 2022 | 22.2.0

### Instances

These instances is available for integration tests.

<!-- cSpell:ignore DSCSQLTEST -->

Instance | Feature | State
--- | --- | ---
DSCSQLTEST | SQLENGINE |  Running
MSSQLSERVER | SQLENGINE | Stopped

All running Database Engine instances also have a SQL Server Agent that is started.

The instance DSCSQLTEST support mixed authentication mode, and will have
both Named Pipes and TCP/IP protocol enabled.

> [!NOTE]
> Some services are stopped to save memory on the build worker. See the
> column _State_.

#### Instance properties

- **Collation:** Finnish\_Swedish\_CI\_AS
- **InstallSharedDir:** C:\Program Files\Microsoft SQL Server
- **InstallSharedWOWDir:** C:\Program Files (x86)\Microsoft SQL Server

### Users

The following local users are created and can be used by integration tests.

<!-- markdownlint-disable MD013 -->
User | Password | Permission | Description
--- | --- | --- | ---
.\SqlInstall | P@ssw0rd1 | Local Windows administrator and sysadmin | Runs Setup for all the instances.
.\SqlAdmin | P@ssw0rd1 | Local Windows user and sysadmin | Administrator of all the SQL Server instances.
.\SqlIntegrationTest | P@ssw0rd1 | Local Windows user | User for SQL integration testing.
.\svc-SqlPrimary | yig-C^Equ3 | Local Windows user. | Runs the SQL Server service.
.\svc-SqlAgentPri | yig-C^Equ3 | Local Windows user. | Runs the SQL Server Agent service.
.\svc-SqlSecondary | yig-C^Equ3 | Local Windows user. | Runs the SQL Server service in multi node scenarios.
.\svc-SqlAgentSec | yig-C^Equ3 | Local Windows user. | Runs the SQL Server Agent service in multi node scenarios.

### Groups

The following local groups are created and can be used by integration tests.

Group | Description
--- | ---
.\SqlIntegrationTestGroup | Local Windows group for SQL integration testing.

### SQL Server Logins

Login | Password | Permission | Description
--- | --- | --- | ---
sa | P@ssw0rd1 | sysadmin | Administrator of all the Database Engine instances.
IntegrationTestSqlLogin | P@ssw0rd123! | AlterTrace (Deny) | SQL Server login created by New-SqlDscLogin integration tests. AlterTrace permission denied by Deny-SqlDscServerPermission integration tests for server permission testing.
.\SqlIntegrationTestGroup | - | - | Windows group login created by New-SqlDscLogin integration tests for testing purposes.

### SQL Server Roles

Role | Owner | Permission | Description
--- | --- | --- | ---
SqlDscIntegrationTestRole_Persistent | sa | CreateEndpoint | Server role created by New-SqlDscRole integration tests. CreateEndpoint permission granted by Grant-SqlDscServerPermission integration tests for server permission testing.
<!-- markdownlint-enable MD013 -->

### Image media (ISO)

The environment variable `$env:IsoDriveLetter` contains the drive letter
(e.g. G, H, I) where the image media is mounted. The environment variable
`$env:IsoDrivePath` contains the drive root path
(e.g. G:\\, H:\\, I:\\) where the image media is mounted.

This information can be used by integration tests that depends on
the image media.<|MERGE_RESOLUTION|>--- conflicted
+++ resolved
@@ -69,11 +69,8 @@
 Test-SqlDscIsLoginEnabled | 2 | 1 (Install-SqlDscServer), 0 (Prerequisites) | DSCSQLTEST | -
 New-SqlDscRole | 2 | 1 (Install-SqlDscServer), 0 (Prerequisites) | DSCSQLTEST | SqlDscIntegrationTestRole_Persistent role
 Get-SqlDscRole | 2 | 1 (Install-SqlDscServer), 0 (Prerequisites) | DSCSQLTEST | -
-<<<<<<< HEAD
 Get-SqlDscStartupParameter | 2 | 1 (Install-SqlDscServer), 0 (Prerequisites) | DSCSQLTEST | -
-=======
 Test-SqlDscIsRole | 2 | 1 (Install-SqlDscServer), 0 (Prerequisites) | DSCSQLTEST | -
->>>>>>> 11d39a03
 Grant-SqlDscServerPermission | 2 | 1 (Install-SqlDscServer), 0 (Prerequisites) | DSCSQLTEST | Grants CreateEndpoint permission to role
 Get-SqlDscServerPermission | 2 | 1 (Install-SqlDscServer), 0 (Prerequisites) | DSCSQLTEST | -
 Set-SqlDscServerPermission | 2 | 1 (Install-SqlDscServer), 0 (Prerequisites) | DSCSQLTEST | -
