# Integration tests for SqlServerDsc

## Debugging

There is a build worker that runs on the service Appveyor. Appveyor allows
you to use RDP to access the build worker which can be helpful when debugging
integration test.

What images is used, what SQL Server version that is installed, and what
integration tests is run is controlled by the file `appveyor.yml` in the
project folder.

For debug purpose every contributor is allowed to change the file `appveyor.yml`
on a PR for debug purpose. But before a PR will be merged the file `appveyor.yml`
must be reverted so that is looks like it does on the **main** branch (unless
an issue is being fixed or a maintainer says otherwise).

On each build run Appveyor outputs the IP address, account, and password
for the connection. This information is at the top of each builds output
log and can be found here: https://ci.appveyor.com/project/dsccommunity/sqlserverdsc

By default the build worker is terminated once the build finishes, to keep
the build worker online after the build finishes uncomment the required line
in the file `appveyor.yml`. The build worker will always be terminated after
60 minutes for open source projects.

## Depends On

For it to be easier to write integration tests for a command that depends
on other command, each commands integration test should have run order number.

If an integration test is dependent on one or more integration test
then the run order for the new integration tests should be set to
a higher run order number than the highest run order of the dependent
integration tests.

**Below are the integration tests listed in the run order, and with the dependency
to each other. Dependencies are made to speed up the testing.**

<!-- markdownlint-disable MD013 -->
Command | Run order # | Depends on # | Use instance | Creates persistent objects
--- | --- | --- | --- | ---
Prerequisites | 0 | - | - | Sets up dependencies
ConvertTo-SqlDscEditionName | 0 | - | - | -
Import-SqlDscPreferredModule | 0 | - | - | -
Install-SqlDscServer | 1 | 0 (Prerequisites) | - | DSCSQLTEST instance
Connect-SqlDscDatabaseEngine | 1 | 0 (Prerequisites) | DSCSQLTEST | -
Assert-SqlDscLogin | 2 | 1 (Install-SqlDscServer), 0 (Prerequisites) | DSCSQLTEST | -
New-SqlDscLogin | 2 | 1 (Install-SqlDscServer), 0 (Prerequisites) | DSCSQLTEST | IntegrationTestSqlLogin, SqlIntegrationTestGroup login
Get-SqlDscLogin | 2 | 1 (Install-SqlDscServer), 0 (Prerequisites) | DSCSQLTEST | -
Get-SqlDscConfigurationOption | 2 | 1 (Install-SqlDscServer), 0 (Prerequisites) | DSCSQLTEST | -
Test-SqlDscConfigurationOption | 2 | 1 (Install-SqlDscServer), 0 (Prerequisites) | DSCSQLTEST | -
Test-SqlDscIsSupportedFeature | 2 | 0 (Prerequisites) | - | -
Get-SqlDscManagedComputer | 2 | 1 (Install-SqlDscServer), 0 (Prerequisites) | DSCSQLTEST | -
Get-SqlDscManagedComputerInstance | 2 | 1 (Install-SqlDscServer), 0 (Prerequisites) | DSCSQLTEST | -
Get-SqlDscManagedComputerService | 2 | 1 (Install-SqlDscServer), 0 (Prerequisites) | DSCSQLTEST | -
Get-SqlDscServerProtocolName | 2 | 1 (Install-SqlDscServer), 0 (Prerequisites) | DSCSQLTEST | -
Get-SqlDscServerProtocol | 2 | 1 (Install-SqlDscServer), 0 (Prerequisites) | DSCSQLTEST | -
Set-SqlDscConfigurationOption | 2 | 1 (Install-SqlDscServer), 0 (Prerequisites) | DSCSQLTEST | -
Set-SqlDscTraceFlag | 2 | 1 (Install-SqlDscServer), 0 (Prerequisites) | DSCSQLTEST | -
Disable-SqlDscLogin | 2 | 1 (Install-SqlDscServer), 0 (Prerequisites) | DSCSQLTEST | -
Test-SqlDscIsLoginEnabled | 2 | 1 (Install-SqlDscServer), 0 (Prerequisites) | DSCSQLTEST | -
New-SqlDscRole | 2 | 1 (Install-SqlDscServer), 0 (Prerequisites) | DSCSQLTEST | SqlDscIntegrationTestRole_Persistent role
Get-SqlDscRole | 2 | 1 (Install-SqlDscServer), 0 (Prerequisites) | DSCSQLTEST | -
Test-SqlDscIsRole | 2 | 1 (Install-SqlDscServer), 0 (Prerequisites) | DSCSQLTEST | -
Grant-SqlDscServerPermission | 2 | 1 (Install-SqlDscServer), 0 (Prerequisites) | DSCSQLTEST | Grants CreateEndpoint permission to role
Get-SqlDscServerPermission | 2 | 1 (Install-SqlDscServer), 0 (Prerequisites) | DSCSQLTEST | -
<<<<<<< HEAD
Set-SqlDscServerPermission | 2 | 1 (Install-SqlDscServer), 0 (Prerequisites) | DSCSQLTEST | -
=======
ConvertFrom-SqlDscServerPermission | 2 | 0 (Prerequisites) | - | -
>>>>>>> 62a5c313
Test-SqlDscServerPermission | 2 | 1 (Install-SqlDscServer), 0 (Prerequisites) | DSCSQLTEST | -
Deny-SqlDscServerPermission | 2 | 1 (Install-SqlDscServer), 0 (Prerequisites) | DSCSQLTEST | Denies AlterTrace permission to login (persistent)
Revoke-SqlDscServerPermission | 2 | 1 (Install-SqlDscServer), 0 (Prerequisites) | DSCSQLTEST | -
Get-SqlDscDatabase | 2 | 1 (Install-SqlDscServer), 0 (Prerequisites) | DSCSQLTEST | -
New-SqlDscDatabase | 2 | 1 (Install-SqlDscServer), 0 (Prerequisites) | DSCSQLTEST | Test databases
Set-SqlDscDatabase | 2 | 1 (Install-SqlDscServer), 0 (Prerequisites) | DSCSQLTEST | -
Test-SqlDscDatabase | 2 | 1 (Install-SqlDscServer), 0 (Prerequisites) | DSCSQLTEST | -
ConvertTo-SqlDscDatabasePermission | 2 | 1 (Install-SqlDscServer), 0 (Prerequisites) | DSCSQLTEST | -
Get-SqlDscAgentAlert | 2 | 1 (Install-SqlDscServer), 0 (Prerequisites) | DSCSQLTEST | -
New-SqlDscAgentAlert | 2 | 1 (Install-SqlDscServer), 0 (Prerequisites) | DSCSQLTEST | Test alerts
Set-SqlDscAgentAlert | 2 | 1 (Install-SqlDscServer), 0 (Prerequisites) | DSCSQLTEST | -
Test-SqlDscAgentAlertProperty | 2 | 1 (Install-SqlDscServer), 0 (Prerequisites) | DSCSQLTEST | -
Test-SqlDscIsAgentAlert | 2 | 1 (Install-SqlDscServer), 0 (Prerequisites) | DSCSQLTEST | -
Get-SqlDscAgentOperator | 2 | 1 (Install-SqlDscServer), 0 (Prerequisites) | DSCSQLTEST | -
New-SqlDscAgentOperator | 2 | 1 (Install-SqlDscServer), 0 (Prerequisites) | DSCSQLTEST | SqlDscIntegrationTestOperator_Persistent operator
Set-SqlDscAgentOperator | 2 | 1 (Install-SqlDscServer), 0 (Prerequisites) | DSCSQLTEST | -
Test-SqlDscIsAgentOperator | 2 | 1 (Install-SqlDscServer), 0 (Prerequisites) | DSCSQLTEST | -
Assert-SqlDscAgentOperator | 2 | 1 (Install-SqlDscServer), 0 (Prerequisites) | DSCSQLTEST | -
Enable-SqlDscAgentOperator | 2 | 1 (Install-SqlDscServer), 0 (Prerequisites) | DSCSQLTEST | -
Disable-SqlDscAgentOperator | 2 | 1 (Install-SqlDscServer), 0 (Prerequisites) | DSCSQLTEST | -
Disable-SqlDscAudit | 2 | 1 (Install-SqlDscServer), 0 (Prerequisites) | DSCSQLTEST | -
Add-SqlDscTraceFlag | 2 | 1 (Install-SqlDscServer), 0 (Prerequisites) | DSCSQLTEST | -
Remove-SqlDscAgentAlert | 8 | 2 (New-SqlDscAgentAlert) | DSCSQLTEST | -
Remove-SqlDscAgentOperator | 8 | 2 (New-SqlDscAgentOperator) | DSCSQLTEST | -
Remove-SqlDscAudit | 8 | - | DSCSQLTEST | -
Remove-SqlDscDatabase | 8 | 2 (New-SqlDscDatabase) | DSCSQLTEST | -
Remove-SqlDscRole | 8 | 2 (New-SqlDscRole) | DSCSQLTEST | -
Remove-SqlDscLogin | 8 | 2 (New-SqlDscLogin) | DSCSQLTEST | -
Remove-SqlDscTraceFlag | 8 | 1 (Install-SqlDscServer) | DSCSQLTEST | -
Uninstall-SqlDscServer | 9 | 8 (Remove commands) | - | -
Install-SqlDscReportingService | 1 | 0 (Prerequisites) | - | SSRS instance
Get-SqlDscInstalledInstance | 2 | 1 (Install-SqlDscReportingService), 0 (Prerequisites) | SSRS | -
Get-SqlDscRSSetupConfiguration | 2 | 1 (Install-SqlDscReportingService), 0 (Prerequisites) | SSRS | -
Test-SqlDscRSInstalled | 2 | 1 (Install-SqlDscReportingService), 0 (Prerequisites) | SSRS | -
Repair-SqlDscReportingService | 8 | 1 (Install-SqlDscReportingService) | SSRS | -
Uninstall-SqlDscReportingService | 9 | 8 (Repair-SqlDscReportingService) | - | -
Install-SqlDscBIReportServer | 1 | 0 (Prerequisites) | - | PBIRS instance
Repair-SqlDscBIReportServer | 8 | 1 (Install-SqlDscBIReportServer) | PBIRS | -
Uninstall-SqlDscBIReportServer | 9 | 8 (Repair-SqlDscBIReportServer) | - | -
<!-- markdownlint-enable MD013 -->

## Integration Tests

### `Prerequisites`´

Makes sure all dependencies are in place. This integration test always runs
first.

### `Install-SqlDscServer`

Installs all the [instances](#instances).

### `New-SqlDscLogin`

Creates the test login `IntegrationTestSqlLogin` and the Windows group
login `.\SqlIntegrationTestGroup` that remains on the instance for other
tests to use.

### `New-SqlDscRole`

Creates a persistent role `SqlDscIntegrationTestRole_Persistent`
with sa owner that remains on the instance for other tests to use.

### `Grant-SqlDscServerPermission`

Grants `CreateEndpoint` permission to the role `SqlDscIntegrationTestRole_Persistent`

### `Deny-SqlDscServerPermission`

Creates a persistent `AlterTrace` denial on the persistent principals `IntegrationTestSqlLogin`
that remains for other tests to validate against.

### `New-SqlDscAgentOperator`

Creates a persistent agent operator `SqlDscIntegrationTestOperator_Persistent`
that remains on the instance for other tests to use.

## Dependencies

### SqlServer module

There is different module version of [_SqlServer_](https://www.powershellgallery.com/packages/SqlServer)
used depending on SQL Server release. The integration tests installs the
required module version according to the below table.

SQL Server release | SqlServer module version
--- | ---
SQL Server 2016 | 21.1.18256
SQL Server 2017 | 21.1.18256
SQL Server 2019 | 21.1.18256
SQL Server 2022 | 22.2.0

### Instances

These instances is available for integration tests.

<!-- cSpell:ignore DSCSQLTEST -->

Instance | Feature | State
--- | --- | ---
DSCSQLTEST | SQLENGINE |  Running
MSSQLSERVER | SQLENGINE | Stopped

All running Database Engine instances also have a SQL Server Agent that is started.

The instance DSCSQLTEST support mixed authentication mode, and will have
both Named Pipes and TCP/IP protocol enabled.

> [!NOTE]
> Some services are stopped to save memory on the build worker. See the
> column _State_.

#### Instance properties

- **Collation:** Finnish\_Swedish\_CI\_AS
- **InstallSharedDir:** C:\Program Files\Microsoft SQL Server
- **InstallSharedWOWDir:** C:\Program Files (x86)\Microsoft SQL Server

### Users

The following local users are created and can be used by integration tests.

<!-- markdownlint-disable MD013 -->
User | Password | Permission | Description
--- | --- | --- | ---
.\SqlInstall | P@ssw0rd1 | Local Windows administrator and sysadmin | Runs Setup for all the instances.
.\SqlAdmin | P@ssw0rd1 | Local Windows user and sysadmin | Administrator of all the SQL Server instances.
.\SqlIntegrationTest | P@ssw0rd1 | Local Windows user | User for SQL integration testing.
.\svc-SqlPrimary | yig-C^Equ3 | Local Windows user. | Runs the SQL Server service.
.\svc-SqlAgentPri | yig-C^Equ3 | Local Windows user. | Runs the SQL Server Agent service.
.\svc-SqlSecondary | yig-C^Equ3 | Local Windows user. | Runs the SQL Server service in multi node scenarios.
.\svc-SqlAgentSec | yig-C^Equ3 | Local Windows user. | Runs the SQL Server Agent service in multi node scenarios.

### Groups

The following local groups are created and can be used by integration tests.

Group | Description
--- | ---
.\SqlIntegrationTestGroup | Local Windows group for SQL integration testing.

### SQL Server Logins

Login | Password | Permission | Description
--- | --- | --- | ---
sa | P@ssw0rd1 | sysadmin | Administrator of all the Database Engine instances.
IntegrationTestSqlLogin | P@ssw0rd123! | AlterTrace (Deny) | SQL Server login created by New-SqlDscLogin integration tests. AlterTrace permission denied by Deny-SqlDscServerPermission integration tests for server permission testing.
.\SqlIntegrationTestGroup | - | - | Windows group login created by New-SqlDscLogin integration tests for testing purposes.

### SQL Server Roles

Role | Owner | Permission | Description
--- | --- | --- | ---
SqlDscIntegrationTestRole_Persistent | sa | CreateEndpoint | Server role created by New-SqlDscRole integration tests. CreateEndpoint permission granted by Grant-SqlDscServerPermission integration tests for server permission testing.
<!-- markdownlint-enable MD013 -->

### Image media (ISO)

The environment variable `$env:IsoDriveLetter` contains the drive letter
(e.g. G, H, I) where the image media is mounted. The environment variable
`$env:IsoDrivePath` contains the drive root path
(e.g. G:\\, H:\\, I:\\) where the image media is mounted.

This information can be used by integration tests that depends on
the image media.<|MERGE_RESOLUTION|>--- conflicted
+++ resolved
@@ -65,11 +65,8 @@
 Test-SqlDscIsRole | 2 | 1 (Install-SqlDscServer), 0 (Prerequisites) | DSCSQLTEST | -
 Grant-SqlDscServerPermission | 2 | 1 (Install-SqlDscServer), 0 (Prerequisites) | DSCSQLTEST | Grants CreateEndpoint permission to role
 Get-SqlDscServerPermission | 2 | 1 (Install-SqlDscServer), 0 (Prerequisites) | DSCSQLTEST | -
-<<<<<<< HEAD
 Set-SqlDscServerPermission | 2 | 1 (Install-SqlDscServer), 0 (Prerequisites) | DSCSQLTEST | -
-=======
 ConvertFrom-SqlDscServerPermission | 2 | 0 (Prerequisites) | - | -
->>>>>>> 62a5c313
 Test-SqlDscServerPermission | 2 | 1 (Install-SqlDscServer), 0 (Prerequisites) | DSCSQLTEST | -
 Deny-SqlDscServerPermission | 2 | 1 (Install-SqlDscServer), 0 (Prerequisites) | DSCSQLTEST | Denies AlterTrace permission to login (persistent)
 Revoke-SqlDscServerPermission | 2 | 1 (Install-SqlDscServer), 0 (Prerequisites) | DSCSQLTEST | -
