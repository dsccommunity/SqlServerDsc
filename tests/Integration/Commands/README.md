# Integration tests for SqlServerDsc

## Debugging

There is a build worker that runs on the service Appveyor. Appveyor allows
you to use RDP to access the build worker which can be helpful when debugging
integration test.

What images is used, what SQL Server version that is installed, and what
integration tests is run is controlled by the file `appveyor.yml` in the
project folder.

For debug purpose every contributor is allowed to change the file `appveyor.yml`
on a PR for debug purpose. But before a PR will be merged the file `appveyor.yml`
must be reverted so that is looks like it does on the **main** branch (unless
an issue is being fixed or a maintainer says otherwise).

On each build run Appveyor outputs the IP address, account, and password
for the connection. This information is at the top of each builds output
log and can be found here: https://ci.appveyor.com/project/dsccommunity/sqlserverdsc

By default the build worker is terminated once the build finishes, to keep
the build worker online after the build finishes uncomment the required line
in the file `appveyor.yml`. The build worker will always be terminated after
60 minutes for open source projects.

## Depends On

For it to be easier to write integration tests for a command that depends
on other command, each commands integration test should have run order number.

If an integration test is dependent on one or more integration test
then the run order for the new integration tests should be set to
a higher run order number than the highest run order of the dependent
integration tests.

**Below are the integration tests listed in the run order, and with the dependency
to each other. Dependencies are made to speed up the testing.**

<!-- markdownlint-disable MD013 -->
Command | Run order # | Depends on # | Use instance | Creates persistent objects
--- | --- | --- | --- | ---
Prerequisites | 0 | - | - | Sets up dependencies
Save-SqlDscSqlServerMediaFile | 0 | - | - | Downloads SQL Server media files
ConvertTo-SqlDscEditionName | 0 | - | - | -
Import-SqlDscPreferredModule | 0 | - | - | -
Install-SqlDscServer | 1 | 0 (Prerequisites) | - | DSCSQLTEST instance
Connect-SqlDscDatabaseEngine | 1 | 0 (Prerequisites) | DSCSQLTEST | -
Disconnect-SqlDscDatabaseEngine | 1 | 0 (Prerequisites) | DSCSQLTEST | -
Assert-SqlDscLogin | 2 | 1 (Install-SqlDscServer), 0 (Prerequisites) | DSCSQLTEST | -
New-SqlDscLogin | 2 | 1 (Install-SqlDscServer), 0 (Prerequisites) | DSCSQLTEST | IntegrationTestSqlLogin, SqlIntegrationTestGroup login
Get-SqlDscLogin | 2 | 1 (Install-SqlDscServer), 0 (Prerequisites) | DSCSQLTEST | -
Get-SqlDscConfigurationOption | 2 | 1 (Install-SqlDscServer), 0 (Prerequisites) | DSCSQLTEST | -
Test-SqlDscConfigurationOption | 2 | 1 (Install-SqlDscServer), 0 (Prerequisites) | DSCSQLTEST | -
Test-SqlDscIsSupportedFeature | 2 | 0 (Prerequisites) | - | -
Get-SqlDscManagedComputer | 2 | 1 (Install-SqlDscServer), 0 (Prerequisites) | DSCSQLTEST | -
Get-SqlDscManagedComputerInstance | 2 | 1 (Install-SqlDscServer), 0 (Prerequisites) | DSCSQLTEST | -
Get-SqlDscManagedComputerService | 2 | 1 (Install-SqlDscServer), 0 (Prerequisites) | DSCSQLTEST | -
Get-SqlDscServerProtocolName | 2 | 1 (Install-SqlDscServer), 0 (Prerequisites) | DSCSQLTEST | -
Get-SqlDscServerProtocol | 2 | 1 (Install-SqlDscServer), 0 (Prerequisites) | DSCSQLTEST | -
Set-SqlDscConfigurationOption | 2 | 1 (Install-SqlDscServer), 0 (Prerequisites) | DSCSQLTEST | -
Set-SqlDscStartupParameter | 2 | 1 (Install-SqlDscServer), 0 (Prerequisites) | DSCSQLTEST | -
Set-SqlDscTraceFlag | 2 | 1 (Install-SqlDscServer), 0 (Prerequisites) | DSCSQLTEST | -
Disable-SqlDscLogin | 2 | 1 (Install-SqlDscServer), 0 (Prerequisites) | DSCSQLTEST | -
Enable-SqlDscLogin | 2 | 1 (Install-SqlDscServer), 0 (Prerequisites) | DSCSQLTEST | -
Test-SqlDscIsLogin | 2 | 1 (Install-SqlDscServer), 0 (Prerequisites) | DSCSQLTEST | -
Test-SqlDscIsLoginEnabled | 2 | 1 (Install-SqlDscServer), 0 (Prerequisites) | DSCSQLTEST | -
New-SqlDscRole | 2 | 1 (Install-SqlDscServer), 0 (Prerequisites) | DSCSQLTEST | SqlDscIntegrationTestRole_Persistent role
Get-SqlDscRole | 2 | 1 (Install-SqlDscServer), 0 (Prerequisites) | DSCSQLTEST | -
Test-SqlDscIsRole | 2 | 1 (Install-SqlDscServer), 0 (Prerequisites) | DSCSQLTEST | -
Grant-SqlDscServerPermission | 2 | 1 (Install-SqlDscServer), 0 (Prerequisites) | DSCSQLTEST | Grants CreateEndpoint permission to role
Get-SqlDscServerPermission | 2 | 1 (Install-SqlDscServer), 0 (Prerequisites) | DSCSQLTEST | -
Set-SqlDscServerPermission | 2 | 1 (Install-SqlDscServer), 0 (Prerequisites) | DSCSQLTEST | -
ConvertFrom-SqlDscServerPermission | 2 | 0 (Prerequisites) | - | -
Test-SqlDscServerPermission | 2 | 1 (Install-SqlDscServer), 0 (Prerequisites) | DSCSQLTEST | -
Deny-SqlDscServerPermission | 2 | 1 (Install-SqlDscServer), 0 (Prerequisites) | DSCSQLTEST | Denies AlterTrace permission to login (persistent)
Revoke-SqlDscServerPermission | 2 | 1 (Install-SqlDscServer), 0 (Prerequisites) | DSCSQLTEST | -
Get-SqlDscDatabase | 2 | 1 (Install-SqlDscServer), 0 (Prerequisites) | DSCSQLTEST | -
New-SqlDscDatabase | 2 | 1 (Install-SqlDscServer), 0 (Prerequisites) | DSCSQLTEST | Test databases
Set-SqlDscDatabase | 2 | 1 (Install-SqlDscServer), 0 (Prerequisites) | DSCSQLTEST | -
Test-SqlDscDatabase | 2 | 1 (Install-SqlDscServer), 0 (Prerequisites) | DSCSQLTEST | -
<<<<<<< HEAD
Get-SqlDscDatabasePermission | 2 | 1 (Install-SqlDscServer), 0 (Prerequisites) | DSCSQLTEST | Test database, Test user
=======
Invoke-SqlDscQuery | 2 | 1 (Install-SqlDscServer), 0 (Prerequisites) | DSCSQLTEST | Test database and table
ConvertTo-SqlDscDatabasePermission | 2 | 1 (Install-SqlDscServer), 0 (Prerequisites) | DSCSQLTEST | -
Set-SqlDscDatabasePermission | 2 | 1 (Install-SqlDscServer), 0 (Prerequisites) | DSCSQLTEST | -
>>>>>>> 77d1c88b
Get-SqlDscAgentAlert | 2 | 1 (Install-SqlDscServer), 0 (Prerequisites) | DSCSQLTEST | -
New-SqlDscAgentAlert | 2 | 1 (Install-SqlDscServer), 0 (Prerequisites) | DSCSQLTEST | Test alerts
New-SqlDscAudit | 2 | 1 (Install-SqlDscServer), 0 (Prerequisites) | DSCSQLTEST | Test audits
Set-SqlDscAgentAlert | 2 | 1 (Install-SqlDscServer), 0 (Prerequisites) | DSCSQLTEST | -
Test-SqlDscAgentAlertProperty | 2 | 1 (Install-SqlDscServer), 0 (Prerequisites) | DSCSQLTEST | -
Test-SqlDscIsAgentAlert | 2 | 1 (Install-SqlDscServer), 0 (Prerequisites) | DSCSQLTEST | -
Get-SqlDscAgentOperator | 2 | 1 (Install-SqlDscServer), 0 (Prerequisites) | DSCSQLTEST | -
New-SqlDscAgentOperator | 2 | 1 (Install-SqlDscServer), 0 (Prerequisites) | DSCSQLTEST | SqlDscIntegrationTestOperator_Persistent operator
Set-SqlDscAgentOperator | 2 | 1 (Install-SqlDscServer), 0 (Prerequisites) | DSCSQLTEST | -
Test-SqlDscIsAgentOperator | 2 | 1 (Install-SqlDscServer), 0 (Prerequisites) | DSCSQLTEST | -
Assert-SqlDscAgentOperator | 2 | 1 (Install-SqlDscServer), 0 (Prerequisites) | DSCSQLTEST | -
Enable-SqlDscAgentOperator | 2 | 1 (Install-SqlDscServer), 0 (Prerequisites) | DSCSQLTEST | -
Disable-SqlDscAgentOperator | 2 | 1 (Install-SqlDscServer), 0 (Prerequisites) | DSCSQLTEST | -
Get-SqlDscAudit | 2 | 1 (Install-SqlDscServer), 0 (Prerequisites) | DSCSQLTEST | -
Disable-SqlDscAudit | 2 | 1 (Install-SqlDscServer), 0 (Prerequisites) | DSCSQLTEST | -
Add-SqlDscTraceFlag | 2 | 1 (Install-SqlDscServer), 0 (Prerequisites) | DSCSQLTEST | -
Remove-SqlDscAgentAlert | 8 | 2 (New-SqlDscAgentAlert) | DSCSQLTEST | -
Remove-SqlDscAgentOperator | 8 | 2 (New-SqlDscAgentOperator) | DSCSQLTEST | -
Remove-SqlDscAudit | 8 | - | DSCSQLTEST | -
Set-SqlDscAudit | 8 | - | DSCSQLTEST | -
Remove-SqlDscDatabase | 8 | 2 (New-SqlDscDatabase) | DSCSQLTEST | -
Remove-SqlDscRole | 8 | 2 (New-SqlDscRole) | DSCSQLTEST | -
Remove-SqlDscLogin | 8 | 2 (New-SqlDscLogin) | DSCSQLTEST | -
Remove-SqlDscTraceFlag | 8 | 1 (Install-SqlDscServer) | DSCSQLTEST | -
Uninstall-SqlDscServer | 9 | 8 (Remove commands) | - | -
Install-SqlDscReportingService | 1 | 0 (Prerequisites) | - | SSRS instance
Get-SqlDscInstalledInstance | 2 | 1 (Install-SqlDscReportingService), 0 (Prerequisites) | SSRS | -
Get-SqlDscRSSetupConfiguration | 2 | 1 (Install-SqlDscReportingService), 0 (Prerequisites) | SSRS | -
Test-SqlDscRSInstalled | 2 | 1 (Install-SqlDscReportingService), 0 (Prerequisites) | SSRS | -
Repair-SqlDscReportingService | 8 | 1 (Install-SqlDscReportingService) | SSRS | -
Uninstall-SqlDscReportingService | 9 | 8 (Repair-SqlDscReportingService) | - | -
Install-SqlDscBIReportServer | 1 | 0 (Prerequisites) | - | PBIRS instance
Repair-SqlDscBIReportServer | 8 | 1 (Install-SqlDscBIReportServer) | PBIRS | -
Uninstall-SqlDscBIReportServer | 9 | 8 (Repair-SqlDscBIReportServer) | - | -
<!-- markdownlint-enable MD013 -->

## Integration Tests

### `Prerequisites`´

Makes sure all dependencies are in place. This integration test always runs
first.

### `Install-SqlDscServer`

Installs all the [instances](#instances).

### `New-SqlDscLogin`

Creates the test login `IntegrationTestSqlLogin` and the Windows group
login `.\SqlIntegrationTestGroup` that remains on the instance for other
tests to use.

### `New-SqlDscRole`

Creates a persistent role `SqlDscIntegrationTestRole_Persistent`
with sa owner that remains on the instance for other tests to use.

### `Grant-SqlDscServerPermission`

Grants `CreateEndpoint` permission to the role `SqlDscIntegrationTestRole_Persistent`

### `Deny-SqlDscServerPermission`

Creates a persistent `AlterTrace` denial on the persistent principals `IntegrationTestSqlLogin`
that remains for other tests to validate against.

### `New-SqlDscAgentOperator`

Creates a persistent agent operator `SqlDscIntegrationTestOperator_Persistent`
that remains on the instance for other tests to use.

## Dependencies

### SqlServer module

There is different module version of [_SqlServer_](https://www.powershellgallery.com/packages/SqlServer)
used depending on SQL Server release. The integration tests installs the
required module version according to the below table.

SQL Server release | SqlServer module version
--- | ---
SQL Server 2016 | 21.1.18256
SQL Server 2017 | 21.1.18256
SQL Server 2019 | 21.1.18256
SQL Server 2022 | 22.2.0

### Instances

These instances is available for integration tests.

<!-- cSpell:ignore DSCSQLTEST -->

Instance | Feature | State
--- | --- | ---
DSCSQLTEST | SQLENGINE |  Running
MSSQLSERVER | SQLENGINE | Stopped

All running Database Engine instances also have a SQL Server Agent that is started.

The instance DSCSQLTEST support mixed authentication mode, and will have
both Named Pipes and TCP/IP protocol enabled.

> [!NOTE]
> Some services are stopped to save memory on the build worker. See the
> column _State_.

#### Instance properties

- **Collation:** Finnish\_Swedish\_CI\_AS
- **InstallSharedDir:** C:\Program Files\Microsoft SQL Server
- **InstallSharedWOWDir:** C:\Program Files (x86)\Microsoft SQL Server

### Users

The following local users are created and can be used by integration tests.

<!-- markdownlint-disable MD013 -->
User | Password | Permission | Description
--- | --- | --- | ---
.\SqlInstall | P@ssw0rd1 | Local Windows administrator and sysadmin | Runs Setup for all the instances.
.\SqlAdmin | P@ssw0rd1 | Local Windows user and sysadmin | Administrator of all the SQL Server instances.
.\SqlIntegrationTest | P@ssw0rd1 | Local Windows user | User for SQL integration testing.
.\svc-SqlPrimary | yig-C^Equ3 | Local Windows user. | Runs the SQL Server service.
.\svc-SqlAgentPri | yig-C^Equ3 | Local Windows user. | Runs the SQL Server Agent service.
.\svc-SqlSecondary | yig-C^Equ3 | Local Windows user. | Runs the SQL Server service in multi node scenarios.
.\svc-SqlAgentSec | yig-C^Equ3 | Local Windows user. | Runs the SQL Server Agent service in multi node scenarios.

### Groups

The following local groups are created and can be used by integration tests.

Group | Description
--- | ---
.\SqlIntegrationTestGroup | Local Windows group for SQL integration testing.

### SQL Server Logins

Login | Password | Permission | Description
--- | --- | --- | ---
sa | P@ssw0rd1 | sysadmin | Administrator of all the Database Engine instances.
IntegrationTestSqlLogin | P@ssw0rd123! | AlterTrace (Deny) | SQL Server login created by New-SqlDscLogin integration tests. AlterTrace permission denied by Deny-SqlDscServerPermission integration tests for server permission testing.
.\SqlIntegrationTestGroup | - | - | Windows group login created by New-SqlDscLogin integration tests for testing purposes.

### SQL Server Roles

Role | Owner | Permission | Description
--- | --- | --- | ---
SqlDscIntegrationTestRole_Persistent | sa | CreateEndpoint | Server role created by New-SqlDscRole integration tests. CreateEndpoint permission granted by Grant-SqlDscServerPermission integration tests for server permission testing.
<!-- markdownlint-enable MD013 -->

### Image media (ISO)

The environment variable `$env:IsoDriveLetter` contains the drive letter
(e.g. G, H, I) where the image media is mounted. The environment variable
`$env:IsoDrivePath` contains the drive root path
(e.g. G:\\, H:\\, I:\\) where the image media is mounted.

This information can be used by integration tests that depends on
the image media.<|MERGE_RESOLUTION|>--- conflicted
+++ resolved
@@ -79,13 +79,10 @@
 New-SqlDscDatabase | 2 | 1 (Install-SqlDscServer), 0 (Prerequisites) | DSCSQLTEST | Test databases
 Set-SqlDscDatabase | 2 | 1 (Install-SqlDscServer), 0 (Prerequisites) | DSCSQLTEST | -
 Test-SqlDscDatabase | 2 | 1 (Install-SqlDscServer), 0 (Prerequisites) | DSCSQLTEST | -
-<<<<<<< HEAD
 Get-SqlDscDatabasePermission | 2 | 1 (Install-SqlDscServer), 0 (Prerequisites) | DSCSQLTEST | Test database, Test user
-=======
 Invoke-SqlDscQuery | 2 | 1 (Install-SqlDscServer), 0 (Prerequisites) | DSCSQLTEST | Test database and table
 ConvertTo-SqlDscDatabasePermission | 2 | 1 (Install-SqlDscServer), 0 (Prerequisites) | DSCSQLTEST | -
 Set-SqlDscDatabasePermission | 2 | 1 (Install-SqlDscServer), 0 (Prerequisites) | DSCSQLTEST | -
->>>>>>> 77d1c88b
 Get-SqlDscAgentAlert | 2 | 1 (Install-SqlDscServer), 0 (Prerequisites) | DSCSQLTEST | -
 New-SqlDscAgentAlert | 2 | 1 (Install-SqlDscServer), 0 (Prerequisites) | DSCSQLTEST | Test alerts
 New-SqlDscAudit | 2 | 1 (Install-SqlDscServer), 0 (Prerequisites) | DSCSQLTEST | Test audits
