# Integration tests for SqlServerDsc

## Debugging

There is a build worker that runs on the service Appveyor. Appveyor allows
you to use RDP to access the build worker which can be helpful when debugging
integration test.

What images is used, what SQL Server version that is installed, and what
integration tests is run is controlled by the file `appveyor.yml` in the
project folder.

For debug purpose every contributor is allowed to change the file `appveyor.yml`
on a PR for debug purpose. But before a PR will be merged the file `appveyor.yml`
must be reverted so that is looks like it does on the **main** branch (unless
an issue is being fixed or a maintainer says otherwise).

On each build run Appveyor outputs the IP address, account, and password
for the connection. This information is at the top of each builds output
log and can be found here: https://ci.appveyor.com/project/dsccommunity/sqlserverdsc

By default the build worker is terminated once the build finishes, to keep
the build worker online after the build finishes uncomment the required line
in the file `appveyor.yml`. The build worker will always be terminated after
60 minutes for open source projects.

## Depends On

For it to be easier to write integration tests for a command that depends
on other command, each commands integration test should have run order number.

If an integration test is dependent on one or more integration test
then the run order for the new integration tests should be set to
a higher run order number than the highest run order of the dependent
integration tests.

**Below are the integration tests listed in the run order, and with the dependency
to each other. Dependencies are made to speed up the testing.**

<!-- markdownlint-disable MD013 -->
Command | Run order # | Depends on # | Use instance | Creates persistent objects
--- | --- | --- | --- | ---
Prerequisites | 0 | - | - | Sets up dependencies
Save-SqlDscSqlServerMediaFile | 0 | - | - | Downloads SQL Server media files
ConvertTo-SqlDscEditionName | 0 | - | - | -
Import-SqlDscPreferredModule | 0 | - | - | -
Install-SqlDscServer | 1 | 0 (Prerequisites) | - | DSCSQLTEST instance
Connect-SqlDscDatabaseEngine | 1 | 0 (Prerequisites) | DSCSQLTEST | -
Assert-SqlDscLogin | 2 | 1 (Install-SqlDscServer), 0 (Prerequisites) | DSCSQLTEST | -
New-SqlDscLogin | 2 | 1 (Install-SqlDscServer), 0 (Prerequisites) | DSCSQLTEST | IntegrationTestSqlLogin, SqlIntegrationTestGroup login
Get-SqlDscLogin | 2 | 1 (Install-SqlDscServer), 0 (Prerequisites) | DSCSQLTEST | -
Get-SqlDscConfigurationOption | 2 | 1 (Install-SqlDscServer), 0 (Prerequisites) | DSCSQLTEST | -
Test-SqlDscConfigurationOption | 2 | 1 (Install-SqlDscServer), 0 (Prerequisites) | DSCSQLTEST | -
Test-SqlDscIsSupportedFeature | 2 | 0 (Prerequisites) | - | -
Get-SqlDscManagedComputer | 2 | 1 (Install-SqlDscServer), 0 (Prerequisites) | DSCSQLTEST | -
Get-SqlDscManagedComputerInstance | 2 | 1 (Install-SqlDscServer), 0 (Prerequisites) | DSCSQLTEST | -
Get-SqlDscManagedComputerService | 2 | 1 (Install-SqlDscServer), 0 (Prerequisites) | DSCSQLTEST | -
Get-SqlDscServerProtocolName | 2 | 1 (Install-SqlDscServer), 0 (Prerequisites) | DSCSQLTEST | -
Get-SqlDscServerProtocol | 2 | 1 (Install-SqlDscServer), 0 (Prerequisites) | DSCSQLTEST | -
Set-SqlDscConfigurationOption | 2 | 1 (Install-SqlDscServer), 0 (Prerequisites) | DSCSQLTEST | -
Set-SqlDscStartupParameter | 2 | 1 (Install-SqlDscServer), 0 (Prerequisites) | DSCSQLTEST | -
Set-SqlDscTraceFlag | 2 | 1 (Install-SqlDscServer), 0 (Prerequisites) | DSCSQLTEST | -
Disable-SqlDscLogin | 2 | 1 (Install-SqlDscServer), 0 (Prerequisites) | DSCSQLTEST | -
<<<<<<< HEAD
Enable-SqlDscLogin | 2 | 1 (Install-SqlDscServer), 0 (Prerequisites) | DSCSQLTEST | -
Test-SqlDscIsLogin | 2 | 1 (Install-SqlDscServer), 0 (Prerequisites) | DSCSQLTEST | -
=======
>>>>>>> 87798239
Test-SqlDscIsLoginEnabled | 2 | 1 (Install-SqlDscServer), 0 (Prerequisites) | DSCSQLTEST | -
New-SqlDscRole | 2 | 1 (Install-SqlDscServer), 0 (Prerequisites) | DSCSQLTEST | SqlDscIntegrationTestRole_Persistent role
Get-SqlDscRole | 2 | 1 (Install-SqlDscServer), 0 (Prerequisites) | DSCSQLTEST | -
Test-SqlDscIsRole | 2 | 1 (Install-SqlDscServer), 0 (Prerequisites) | DSCSQLTEST | -
Grant-SqlDscServerPermission | 2 | 1 (Install-SqlDscServer), 0 (Prerequisites) | DSCSQLTEST | Grants CreateEndpoint permission to role
Get-SqlDscServerPermission | 2 | 1 (Install-SqlDscServer), 0 (Prerequisites) | DSCSQLTEST | -
Set-SqlDscServerPermission | 2 | 1 (Install-SqlDscServer), 0 (Prerequisites) | DSCSQLTEST | -
ConvertFrom-SqlDscServerPermission | 2 | 0 (Prerequisites) | - | -
Test-SqlDscServerPermission | 2 | 1 (Install-SqlDscServer), 0 (Prerequisites) | DSCSQLTEST | -
Deny-SqlDscServerPermission | 2 | 1 (Install-SqlDscServer), 0 (Prerequisites) | DSCSQLTEST | Denies AlterTrace permission to login (persistent)
Revoke-SqlDscServerPermission | 2 | 1 (Install-SqlDscServer), 0 (Prerequisites) | DSCSQLTEST | -
Get-SqlDscDatabase | 2 | 1 (Install-SqlDscServer), 0 (Prerequisites) | DSCSQLTEST | -
New-SqlDscDatabase | 2 | 1 (Install-SqlDscServer), 0 (Prerequisites) | DSCSQLTEST | Test databases
Set-SqlDscDatabase | 2 | 1 (Install-SqlDscServer), 0 (Prerequisites) | DSCSQLTEST | -
Test-SqlDscDatabase | 2 | 1 (Install-SqlDscServer), 0 (Prerequisites) | DSCSQLTEST | -
ConvertTo-SqlDscDatabasePermission | 2 | 1 (Install-SqlDscServer), 0 (Prerequisites) | DSCSQLTEST | -
Get-SqlDscAgentAlert | 2 | 1 (Install-SqlDscServer), 0 (Prerequisites) | DSCSQLTEST | -
New-SqlDscAgentAlert | 2 | 1 (Install-SqlDscServer), 0 (Prerequisites) | DSCSQLTEST | Test alerts
Set-SqlDscAgentAlert | 2 | 1 (Install-SqlDscServer), 0 (Prerequisites) | DSCSQLTEST | -
Test-SqlDscAgentAlertProperty | 2 | 1 (Install-SqlDscServer), 0 (Prerequisites) | DSCSQLTEST | -
Test-SqlDscIsAgentAlert | 2 | 1 (Install-SqlDscServer), 0 (Prerequisites) | DSCSQLTEST | -
Get-SqlDscAgentOperator | 2 | 1 (Install-SqlDscServer), 0 (Prerequisites) | DSCSQLTEST | -
New-SqlDscAgentOperator | 2 | 1 (Install-SqlDscServer), 0 (Prerequisites) | DSCSQLTEST | SqlDscIntegrationTestOperator_Persistent operator
Set-SqlDscAgentOperator | 2 | 1 (Install-SqlDscServer), 0 (Prerequisites) | DSCSQLTEST | -
Test-SqlDscIsAgentOperator | 2 | 1 (Install-SqlDscServer), 0 (Prerequisites) | DSCSQLTEST | -
Assert-SqlDscAgentOperator | 2 | 1 (Install-SqlDscServer), 0 (Prerequisites) | DSCSQLTEST | -
Enable-SqlDscAgentOperator | 2 | 1 (Install-SqlDscServer), 0 (Prerequisites) | DSCSQLTEST | -
Disable-SqlDscAgentOperator | 2 | 1 (Install-SqlDscServer), 0 (Prerequisites) | DSCSQLTEST | -
Disable-SqlDscAudit | 2 | 1 (Install-SqlDscServer), 0 (Prerequisites) | DSCSQLTEST | -
Add-SqlDscTraceFlag | 2 | 1 (Install-SqlDscServer), 0 (Prerequisites) | DSCSQLTEST | -
Remove-SqlDscAgentAlert | 8 | 2 (New-SqlDscAgentAlert) | DSCSQLTEST | -
Remove-SqlDscAgentOperator | 8 | 2 (New-SqlDscAgentOperator) | DSCSQLTEST | -
Remove-SqlDscAudit | 8 | - | DSCSQLTEST | -
Set-SqlDscAudit | 8 | - | DSCSQLTEST | -
Remove-SqlDscDatabase | 8 | 2 (New-SqlDscDatabase) | DSCSQLTEST | -
Remove-SqlDscRole | 8 | 2 (New-SqlDscRole) | DSCSQLTEST | -
Remove-SqlDscLogin | 8 | 2 (New-SqlDscLogin) | DSCSQLTEST | -
Remove-SqlDscTraceFlag | 8 | 1 (Install-SqlDscServer) | DSCSQLTEST | -
Uninstall-SqlDscServer | 9 | 8 (Remove commands) | - | -
Install-SqlDscReportingService | 1 | 0 (Prerequisites) | - | SSRS instance
Get-SqlDscInstalledInstance | 2 | 1 (Install-SqlDscReportingService), 0 (Prerequisites) | SSRS | -
Get-SqlDscRSSetupConfiguration | 2 | 1 (Install-SqlDscReportingService), 0 (Prerequisites) | SSRS | -
Test-SqlDscRSInstalled | 2 | 1 (Install-SqlDscReportingService), 0 (Prerequisites) | SSRS | -
Repair-SqlDscReportingService | 8 | 1 (Install-SqlDscReportingService) | SSRS | -
Uninstall-SqlDscReportingService | 9 | 8 (Repair-SqlDscReportingService) | - | -
Install-SqlDscBIReportServer | 1 | 0 (Prerequisites) | - | PBIRS instance
Repair-SqlDscBIReportServer | 8 | 1 (Install-SqlDscBIReportServer) | PBIRS | -
Uninstall-SqlDscBIReportServer | 9 | 8 (Repair-SqlDscBIReportServer) | - | -
<!-- markdownlint-enable MD013 -->

## Integration Tests

### `Prerequisites`´

Makes sure all dependencies are in place. This integration test always runs
first.

### `Install-SqlDscServer`

Installs all the [instances](#instances).

### `New-SqlDscLogin`

Creates the test login `IntegrationTestSqlLogin` and the Windows group
login `.\SqlIntegrationTestGroup` that remains on the instance for other
tests to use.

### `New-SqlDscRole`

Creates a persistent role `SqlDscIntegrationTestRole_Persistent`
with sa owner that remains on the instance for other tests to use.

### `Grant-SqlDscServerPermission`

Grants `CreateEndpoint` permission to the role `SqlDscIntegrationTestRole_Persistent`

### `Deny-SqlDscServerPermission`

Creates a persistent `AlterTrace` denial on the persistent principals `IntegrationTestSqlLogin`
that remains for other tests to validate against.

### `New-SqlDscAgentOperator`

Creates a persistent agent operator `SqlDscIntegrationTestOperator_Persistent`
that remains on the instance for other tests to use.

## Dependencies

### SqlServer module

There is different module version of [_SqlServer_](https://www.powershellgallery.com/packages/SqlServer)
used depending on SQL Server release. The integration tests installs the
required module version according to the below table.

SQL Server release | SqlServer module version
--- | ---
SQL Server 2016 | 21.1.18256
SQL Server 2017 | 21.1.18256
SQL Server 2019 | 21.1.18256
SQL Server 2022 | 22.2.0

### Instances

These instances is available for integration tests.

<!-- cSpell:ignore DSCSQLTEST -->

Instance | Feature | State
--- | --- | ---
DSCSQLTEST | SQLENGINE |  Running
MSSQLSERVER | SQLENGINE | Stopped

All running Database Engine instances also have a SQL Server Agent that is started.

The instance DSCSQLTEST support mixed authentication mode, and will have
both Named Pipes and TCP/IP protocol enabled.

> [!NOTE]
> Some services are stopped to save memory on the build worker. See the
> column _State_.

#### Instance properties

- **Collation:** Finnish\_Swedish\_CI\_AS
- **InstallSharedDir:** C:\Program Files\Microsoft SQL Server
- **InstallSharedWOWDir:** C:\Program Files (x86)\Microsoft SQL Server

### Users

The following local users are created and can be used by integration tests.

<!-- markdownlint-disable MD013 -->
User | Password | Permission | Description
--- | --- | --- | ---
.\SqlInstall | P@ssw0rd1 | Local Windows administrator and sysadmin | Runs Setup for all the instances.
.\SqlAdmin | P@ssw0rd1 | Local Windows user and sysadmin | Administrator of all the SQL Server instances.
.\SqlIntegrationTest | P@ssw0rd1 | Local Windows user | User for SQL integration testing.
.\svc-SqlPrimary | yig-C^Equ3 | Local Windows user. | Runs the SQL Server service.
.\svc-SqlAgentPri | yig-C^Equ3 | Local Windows user. | Runs the SQL Server Agent service.
.\svc-SqlSecondary | yig-C^Equ3 | Local Windows user. | Runs the SQL Server service in multi node scenarios.
.\svc-SqlAgentSec | yig-C^Equ3 | Local Windows user. | Runs the SQL Server Agent service in multi node scenarios.

### Groups

The following local groups are created and can be used by integration tests.

Group | Description
--- | ---
.\SqlIntegrationTestGroup | Local Windows group for SQL integration testing.

### SQL Server Logins

Login | Password | Permission | Description
--- | --- | --- | ---
sa | P@ssw0rd1 | sysadmin | Administrator of all the Database Engine instances.
IntegrationTestSqlLogin | P@ssw0rd123! | AlterTrace (Deny) | SQL Server login created by New-SqlDscLogin integration tests. AlterTrace permission denied by Deny-SqlDscServerPermission integration tests for server permission testing.
.\SqlIntegrationTestGroup | - | - | Windows group login created by New-SqlDscLogin integration tests for testing purposes.

### SQL Server Roles

Role | Owner | Permission | Description
--- | --- | --- | ---
SqlDscIntegrationTestRole_Persistent | sa | CreateEndpoint | Server role created by New-SqlDscRole integration tests. CreateEndpoint permission granted by Grant-SqlDscServerPermission integration tests for server permission testing.
<!-- markdownlint-enable MD013 -->

### Image media (ISO)

The environment variable `$env:IsoDriveLetter` contains the drive letter
(e.g. G, H, I) where the image media is mounted. The environment variable
`$env:IsoDrivePath` contains the drive root path
(e.g. G:\\, H:\\, I:\\) where the image media is mounted.

This information can be used by integration tests that depends on
the image media.<|MERGE_RESOLUTION|>--- conflicted
+++ resolved
@@ -61,11 +61,8 @@
 Set-SqlDscStartupParameter | 2 | 1 (Install-SqlDscServer), 0 (Prerequisites) | DSCSQLTEST | -
 Set-SqlDscTraceFlag | 2 | 1 (Install-SqlDscServer), 0 (Prerequisites) | DSCSQLTEST | -
 Disable-SqlDscLogin | 2 | 1 (Install-SqlDscServer), 0 (Prerequisites) | DSCSQLTEST | -
-<<<<<<< HEAD
 Enable-SqlDscLogin | 2 | 1 (Install-SqlDscServer), 0 (Prerequisites) | DSCSQLTEST | -
 Test-SqlDscIsLogin | 2 | 1 (Install-SqlDscServer), 0 (Prerequisites) | DSCSQLTEST | -
-=======
->>>>>>> 87798239
 Test-SqlDscIsLoginEnabled | 2 | 1 (Install-SqlDscServer), 0 (Prerequisites) | DSCSQLTEST | -
 New-SqlDscRole | 2 | 1 (Install-SqlDscServer), 0 (Prerequisites) | DSCSQLTEST | SqlDscIntegrationTestRole_Persistent role
 Get-SqlDscRole | 2 | 1 (Install-SqlDscServer), 0 (Prerequisites) | DSCSQLTEST | -
