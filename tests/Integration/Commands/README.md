--- conflicted
+++ resolved
@@ -41,12 +41,9 @@
 Command | Run order # | Depends on # | Use instance | Creates persistent objects
 --- | --- | --- | --- | ---
 Prerequisites | 0 | - | - | Sets up dependencies
-<<<<<<< HEAD
 Save-SqlDscSqlServerMediaFile | 0 | - | - | Downloads SQL Server media files
-=======
 ConvertTo-SqlDscEditionName | 0 | - | - | -
 Import-SqlDscPreferredModule | 0 | - | - | -
->>>>>>> c25588e6
 Install-SqlDscServer | 1 | 0 (Prerequisites) | - | DSCSQLTEST instance
 Connect-SqlDscDatabaseEngine | 1 | 0 (Prerequisites) | DSCSQLTEST | -
 Assert-SqlDscLogin | 2 | 1 (Install-SqlDscServer), 0 (Prerequisites) | DSCSQLTEST | -
