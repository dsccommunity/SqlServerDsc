--- conflicted
+++ resolved
@@ -63,11 +63,8 @@
 Set-SqlDscTraceFlag | 2 | 1 (Install-SqlDscServer), 0 (Prerequisites) | DSCSQLTEST | -
 Disable-SqlDscLogin | 2 | 1 (Install-SqlDscServer), 0 (Prerequisites) | DSCSQLTEST | -
 Enable-SqlDscLogin | 2 | 1 (Install-SqlDscServer), 0 (Prerequisites) | DSCSQLTEST | -
-<<<<<<< HEAD
 Enable-SqlDscAudit | 2 | 1 (Install-SqlDscServer), 0 (Prerequisites) | DSCSQLTEST | -
-=======
 Test-SqlDscIsLogin | 2 | 1 (Install-SqlDscServer), 0 (Prerequisites) | DSCSQLTEST | -
->>>>>>> 77d1c88b
 Test-SqlDscIsLoginEnabled | 2 | 1 (Install-SqlDscServer), 0 (Prerequisites) | DSCSQLTEST | -
 New-SqlDscRole | 2 | 1 (Install-SqlDscServer), 0 (Prerequisites) | DSCSQLTEST | SqlDscIntegrationTestRole_Persistent role
 Get-SqlDscRole | 2 | 1 (Install-SqlDscServer), 0 (Prerequisites) | DSCSQLTEST | -
