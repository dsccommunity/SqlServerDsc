--- conflicted
+++ resolved
@@ -97,15 +97,6 @@
                     # The variable $ConfigurationData was dot-sourced above.
                     ConfigurationData          = $ConfigurationData
 
-<<<<<<< HEAD
-                $startDscConfigurationParameters = @{
-                    Path         = $TestDrive
-                    ComputerName = 'localhost'
-                    Wait         = $true
-                    Verbose      = $true
-                    Force        = $true
-                    ErrorAction  = 'Stop'
-=======
                     $startDscConfigurationParameters = @{
                         Path         = $TestDrive
                         ComputerName = 'localhost'
@@ -114,7 +105,6 @@
                         Force        = $true
                         ErrorAction  = 'Stop'
                     }
->>>>>>> 7888735e
                 }
             }
 
@@ -160,17 +150,6 @@
                     OutputPath                 = $TestDrive
                     # The variable $ConfigurationData was dot-sourced above.
                     ConfigurationData          = $ConfigurationData
-<<<<<<< HEAD
-                }
-
-                $startDscConfigurationParameters = @{
-                    Path         = $TestDrive
-                    ComputerName = 'localhost'
-                    Wait         = $true
-                    Verbose      = $true
-                    Force        = $true
-                    ErrorAction  = 'Stop'
-=======
 
                     $startDscConfigurationParameters = @{
                         Path         = $TestDrive
@@ -180,7 +159,6 @@
                         Force        = $true
                         ErrorAction  = 'Stop'
                     }
->>>>>>> 7888735e
                 }
             }
 
@@ -230,17 +208,6 @@
                     OutputPath                 = $TestDrive
                     # The variable $ConfigurationData was dot-sourced above.
                     ConfigurationData          = $ConfigurationData
-<<<<<<< HEAD
-                }
-
-                $startDscConfigurationParameters = @{
-                    Path         = $TestDrive
-                    ComputerName = 'localhost'
-                    Wait         = $true
-                    Verbose      = $true
-                    Force        = $true
-                    ErrorAction  = 'Stop'
-=======
 
                     $startDscConfigurationParameters = @{
                         Path         = $TestDrive
@@ -250,7 +217,6 @@
                         Force        = $true
                         ErrorAction  = 'Stop'
                     }
->>>>>>> 7888735e
                 }
             }
 
@@ -300,17 +266,6 @@
                     OutputPath                 = $TestDrive
                     # The variable $ConfigurationData was dot-sourced above.
                     ConfigurationData          = $ConfigurationData
-<<<<<<< HEAD
-                }
-
-                $startDscConfigurationParameters = @{
-                    Path         = $TestDrive
-                    ComputerName = 'localhost'
-                    Wait         = $true
-                    Verbose      = $true
-                    Force        = $true
-                    ErrorAction  = 'Stop'
-=======
 
                     $startDscConfigurationParameters = @{
                         Path         = $TestDrive
@@ -320,7 +275,6 @@
                         Force        = $true
                         ErrorAction  = 'Stop'
                     }
->>>>>>> 7888735e
                 }
             }
 
@@ -371,18 +325,6 @@
                     # The variable $ConfigurationData was dot-sourced above.
                     ConfigurationData          = $ConfigurationData
                 }
-<<<<<<< HEAD
-
-                $startDscConfigurationParameters = @{
-                    Path         = $TestDrive
-                    ComputerName = 'localhost'
-                    Wait         = $true
-                    Verbose      = $true
-                    Force        = $true
-                    ErrorAction  = 'Stop'
-                }
-=======
->>>>>>> 7888735e
             }
 
             It 'Should compile and apply the MOF without throwing' {
@@ -427,17 +369,6 @@
                     OutputPath                 = $TestDrive
                     # The variable $ConfigurationData was dot-sourced above.
                     ConfigurationData          = $ConfigurationData
-<<<<<<< HEAD
-                }
-
-                $startDscConfigurationParameters = @{
-                    Path         = $TestDrive
-                    ComputerName = 'localhost'
-                    Wait         = $true
-                    Verbose      = $true
-                    Force        = $true
-                    ErrorAction  = 'Stop'
-=======
 
                     $startDscConfigurationParameters = @{
                         Path         = $TestDrive
@@ -447,7 +378,6 @@
                         Force        = $true
                         ErrorAction  = 'Stop'
                     }
->>>>>>> 7888735e
                 }
             }
 
@@ -493,15 +423,6 @@
                     OutputPath = $TestDrive
                     ConfigurationData = $ConfigurationData
 
-<<<<<<< HEAD
-                $startDscConfigurationParameters = @{
-                    Path = $TestDrive
-                    ComputerName = 'localhost'
-                    Wait = $true
-                    Verbose = $true
-                    Force = $true
-                    ErrorAction = 'Stop'
-=======
                     $startDscConfigurationParameters = @{
                         Path = $TestDrive
                         ComputerName = 'localhost'
@@ -510,7 +431,6 @@
                         Force = $true
                         ErrorAction = 'Stop'
                     }
->>>>>>> 7888735e
                 }
             }
 
