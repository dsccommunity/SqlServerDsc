<#
    .SYNOPSIS
        Unit test for helper functions in module SqlServerDsc.Common.

    .NOTES
        SMO stubs
        ---------
        These are loaded at the start so that it is known that they are left in the
        session after test finishes, and will spill over to other tests. There does
        not exist a way to unload assemblies. It is possible to load these in a
        InModuleScope but the classes are still present in the parent scope when
        Pester has ran.

        SqlServer/SQLPS stubs
        ---------------------
        These are imported using Import-SqlModuleStub in a BeforeAll-block in only
        a test that requires them, and must be removed in an AfterAll-block using
        Remove-SqlModuleStub so the stub cmdlets does not spill over to another
        test.
#>

# Suppressing this rule because ConvertTo-SecureString is used to simplify the tests.
[System.Diagnostics.CodeAnalysis.SuppressMessageAttribute('PSAvoidUsingConvertToSecureStringWithPlainText', '')]
# Suppressing this rule because Script Analyzer does not understand Pester's syntax.
[System.Diagnostics.CodeAnalysis.SuppressMessageAttribute('PSUseDeclaredVarsMoreThanAssignments', '')]
param ()

BeforeDiscovery {
    try
    {
        if (-not (Get-Module -Name 'DscResource.Test'))
        {
            # Assumes dependencies has been resolved, so if this module is not available, run 'noop' task.
            if (-not (Get-Module -Name 'DscResource.Test' -ListAvailable))
            {
                # Redirect all streams to $null, except the error stream (stream 2)
                & "$PSScriptRoot/../../build.ps1" -Tasks 'noop' 2>&1 4>&1 5>&1 6>&1 > $null
            }

            # If the dependencies has not been resolved, this will throw an error.
            Import-Module -Name 'DscResource.Test' -Force -ErrorAction 'Stop'
        }
    }
    catch [System.IO.FileNotFoundException]
    {
        throw 'DscResource.Test module dependency not found. Please run ".\build.ps1 -ResolveDependency -Tasks build" first.'
    }
}

BeforeAll {
    $script:dscModuleName = 'SqlServerDsc'
    $script:subModuleName = 'SqlServerDsc.Common'

    $script:parentModule = Get-Module -Name $script:dscModuleName -ListAvailable | Select-Object -First 1
    $script:subModulesFolder = Join-Path -Path $script:parentModule.ModuleBase -ChildPath 'Modules'

    $script:subModulePath = Join-Path -Path $script:subModulesFolder -ChildPath $script:subModuleName

    Import-Module -Name $script:subModulePath -Force -ErrorAction 'Stop'

    Import-Module -Name (Join-Path -Path $PSScriptRoot -ChildPath '..\TestHelpers\CommonTestHelper.psm1')

    # Loading SMO stubs.
    if (-not ('Microsoft.SqlServer.Management.Smo.Server' -as [Type]))
    {
        Add-Type -Path (Join-Path -Path (Join-Path -Path $PSScriptRoot -ChildPath 'Stubs') -ChildPath 'SMO.cs')
    }

    $PSDefaultParameterValues['InModuleScope:ModuleName'] = $script:subModuleName
    $PSDefaultParameterValues['Mock:ModuleName'] = $script:subModuleName
    $PSDefaultParameterValues['Should:ModuleName'] = $script:subModuleName
}

AfterAll {
    $PSDefaultParameterValues.Remove('InModuleScope:ModuleName')
    $PSDefaultParameterValues.Remove('Mock:ModuleName')
    $PSDefaultParameterValues.Remove('Should:ModuleName')

    # Unload the module being tested so that it doesn't impact any other tests.
    Get-Module -Name $script:subModuleName -All | Remove-Module -Force

    # Remove module common test helper.
    Get-Module -Name 'CommonTestHelper' -All | Remove-Module -Force
}

Describe 'SqlServerDsc.Common\Get-RegistryPropertyValue' -Tag 'GetRegistryPropertyValue' {
    BeforeAll {
        $mockWrongRegistryPath = 'HKLM:\SOFTWARE\AnyPath'
        $mockPropertyName = 'InstanceName'
        $mockPropertyValue = 'AnyValue'
    }

    Context 'When there are no property in the registry' {
        BeforeAll {
            Mock -CommandName Get-ItemProperty -MockWith {
                return @{
                    'UnknownProperty' = $mockPropertyValue
                }
            }
        }

        It 'Should return $null' {
            $result = Get-RegistryPropertyValue -Path $mockWrongRegistryPath -Name $mockPropertyName
            $result | Should -BeNullOrEmpty

            Should -Invoke -CommandName Get-ItemProperty -Exactly -Times 1 -Scope It -Module $script:subModuleName
        }
    }

    Context 'When the call to Get-ItemProperty throws an error (i.e. when the path does not exist)' {
        BeforeAll {
            Mock -CommandName Get-ItemProperty -MockWith {
                throw 'mocked error'
            }
        }

        It 'Should not throw an error, but return $null' {
            $result = Get-RegistryPropertyValue -Path $mockWrongRegistryPath -Name $mockPropertyName
            $result | Should -BeNullOrEmpty

            Should -Invoke -CommandName Get-ItemProperty -Exactly -Times 1 -Scope It
        }
    }

    Context 'When there are a property in the registry' {
        BeforeAll {
            $mockCorrectRegistryPath = 'HKLM:\SOFTWARE\Microsoft\Microsoft SQL Server\Instance Names\RS'

            Mock -CommandName Get-ItemProperty -MockWith {
                return @{
                    $mockPropertyName = $mockPropertyValue
                }
            } -ParameterFilter {
                $Path -eq $mockCorrectRegistryPath `
                -and $Name -eq $mockPropertyName
            }
        }

        It 'Should return the correct value' {
            $result = Get-RegistryPropertyValue -Path $mockCorrectRegistryPath -Name $mockPropertyName
            $result | Should -Be $mockPropertyValue

            Should -Invoke -CommandName Get-ItemProperty -Exactly -Times 1 -Scope It
        }
    }
}

Describe 'SqlServerDsc.Common\Format-Path' -Tag 'FormatPath' {
    BeforeAll {
        $mockCorrectPath = 'C:\Correct\Path'
        $mockPathWithTrailingBackslash = 'C:\Correct\Path\'
        $mockPathWithOnlyQualifier = 'M:'
        $mockCorrectQualifierPath = 'M:\'
    }

    Context 'When there is a path that is wrongly formatted, but now formatting was requested' {
        It 'Should return the same wrongly formatted path' {
            $result = Format-Path -Path $mockPathWithTrailingBackslash
            $result | Should -BeExactly $mockPathWithTrailingBackslash
        }
    }

    Context 'When there is a path that is formatted correctly, and using TrailingSlash' {
        It 'Should return the same path' {
            $result = Format-Path -Path $mockCorrectPath -TrailingSlash
            $result | Should -BeExactly $mockCorrectPath
        }
    }

    Context 'When there is a path that has a trailing backslash, and using TrailingSlash' {
        It 'Should return the path without trailing backslash' {
            $result = Format-Path -Path $mockPathWithTrailingBackslash -TrailingSlash
            $result | Should -BeExactly $mockCorrectPath
        }
    }

    Context 'When there is a path that has only a qualifier, and using TrailingSlash' {
        It 'Should return the path with trailing backslash after the qualifier' {
            $result = Format-Path -Path $mockPathWithOnlyQualifier -TrailingSlash
            $result | Should -BeExactly $mockCorrectQualifierPath
        }
    }
}

# Tests only the parts of the code that does not already get tested thru the other tests.
Describe 'SqlServerDsc.Common\Copy-ItemWithRobocopy' -Tag 'CopyItemWithRobocopy' {
    BeforeAll {
        $mockRobocopyExecutableName = 'Robocopy.exe'
        $mockRobocopyExecutableVersionWithoutUnbufferedIO = '6.2.9200.00000'
        $mockRobocopyExecutableVersionWithUnbufferedIO = '6.3.9600.16384'
        $mockRobocopyExecutableVersion = ''     # Set dynamically during runtime
        $mockRobocopyArgumentSilent = '/njh /njs /ndl /nc /ns /nfl'
        $mockRobocopyArgumentCopySubDirectoriesIncludingEmpty = '/e'
        $mockRobocopyArgumentDeletesDestinationFilesAndDirectoriesNotExistAtSource = '/purge'
        $mockRobocopyArgumentUseUnbufferedIO = '/J'
        $mockRobocopyArgumentSourcePath = 'C:\Source\SQL2016'
        $mockRobocopyArgumentDestinationPath = 'D:\Temp'
        $mockRobocopyArgumentSourcePathWithSpaces = 'C:\Source\SQL2016 STD SP1'
        $mockRobocopyArgumentDestinationPathWithSpaces = 'D:\Temp\DSC SQL2016'

        $mockGetCommand = {
            return @(
                (
                    New-Object -TypeName Object |
                        Add-Member -MemberType NoteProperty -Name 'Name' -Value $mockRobocopyExecutableName -PassThru |
                        Add-Member -MemberType ScriptProperty -Name FileVersionInfo -Value {
                            return @( ( New-Object -TypeName Object |
                                    Add-Member -MemberType NoteProperty -Name 'ProductVersion' -Value $mockRobocopyExecutableVersion -PassThru -Force
                                ) )
                        } -PassThru -Force
                )
            )
        }

        $mockStartSqlSetupProcessExpectedArgument = ''  # Set dynamically during runtime
        $mockStartSqlSetupProcessExitCode = 0  # Set dynamically during runtime

        $mockStartSqlSetupProcess_Robocopy = {
            if ( $ArgumentList -cne $mockStartSqlSetupProcessExpectedArgument )
            {
                throw "Expected arguments was not the same as the arguments in the function call.`nExpected: '$mockStartSqlSetupProcessExpectedArgument' `n But was: '$ArgumentList'"
            }

            return New-Object -TypeName Object |
                        Add-Member -MemberType NoteProperty -Name 'ExitCode' -Value 0 -PassThru -Force
        }

        $mockStartSqlSetupProcess_Robocopy_WithExitCode = {
            return New-Object -TypeName Object |
                        Add-Member -MemberType NoteProperty -Name 'ExitCode' -Value $mockStartSqlSetupProcessExitCode -PassThru -Force
        }
    }

    Context 'When Copy-ItemWithRobocopy is called it should return the correct arguments' {
        BeforeEach {
            Mock -CommandName Get-Command -MockWith $mockGetCommand
            Mock -CommandName Start-Process -MockWith $mockStartSqlSetupProcess_Robocopy
            $mockRobocopyArgumentSourcePathQuoted = '"{0}"' -f $mockRobocopyArgumentSourcePath
            $mockRobocopyArgumentDestinationPathQuoted = '"{0}"' -f $mockRobocopyArgumentDestinationPath
        }


        It 'Should use Unbuffered IO when copying' {
            $mockRobocopyExecutableVersion = $mockRobocopyExecutableVersionWithUnbufferedIO

            $mockStartSqlSetupProcessExpectedArgument =
                $mockRobocopyArgumentSourcePathQuoted,
                $mockRobocopyArgumentDestinationPathQuoted,
                $mockRobocopyArgumentCopySubDirectoriesIncludingEmpty,
                $mockRobocopyArgumentDeletesDestinationFilesAndDirectoriesNotExistAtSource,
                $mockRobocopyArgumentUseUnbufferedIO,
                $mockRobocopyArgumentSilent -join ' '

            $copyItemWithRobocopyParameter = @{
                Path = $mockRobocopyArgumentSourcePath
                DestinationPath = $mockRobocopyArgumentDestinationPath
            }

            { Copy-ItemWithRobocopy @copyItemWithRobocopyParameter } | Should -Not -Throw

            Should -Invoke -CommandName Get-Command -Exactly -Times 1 -Scope It
            Should -Invoke -CommandName Start-Process -Exactly -Times 1 -Scope It
        }

        It 'Should not use Unbuffered IO when copying' {
            $mockRobocopyExecutableVersion = $mockRobocopyExecutableVersionWithoutUnbufferedIO

            $mockStartSqlSetupProcessExpectedArgument =
                $mockRobocopyArgumentSourcePathQuoted,
                $mockRobocopyArgumentDestinationPathQuoted,
                $mockRobocopyArgumentCopySubDirectoriesIncludingEmpty,
                $mockRobocopyArgumentDeletesDestinationFilesAndDirectoriesNotExistAtSource,
                '',
                $mockRobocopyArgumentSilent -join ' '

            $copyItemWithRobocopyParameter = @{
                Path = $mockRobocopyArgumentSourcePath
                DestinationPath = $mockRobocopyArgumentDestinationPath
            }

            { Copy-ItemWithRobocopy @copyItemWithRobocopyParameter } | Should -Not -Throw

            Should -Invoke -CommandName Get-Command -Exactly -Times 1 -Scope It
            Should -Invoke -CommandName Start-Process -Exactly -Times 1 -Scope It
        }
    }

    Context 'When Copy-ItemWithRobocopy throws an exception it should return the correct error messages' {
        BeforeAll {
            $mockRobocopyArgumentSourcePath = 'C:\Source\SQL2016'
            $mockRobocopyArgumentDestinationPath = 'D:\Temp\DSCSQL2016'
            $mockRobocopyExecutableName = 'Robocopy.exe'
            $mockRobocopyExecutableVersion = ''     # Set dynamically during runtime
        }

        BeforeEach {
            $mockRobocopyExecutableVersion = $mockRobocopyExecutableVersionWithUnbufferedIO

            Mock -CommandName Get-Command -MockWith {
                return @(
                    (
                        New-Object -TypeName Object |
                            Add-Member -MemberType NoteProperty -Name 'Name' -Value $mockRobocopyExecutableName -PassThru |
                            Add-Member -MemberType ScriptProperty -Name FileVersionInfo -Value {
                                return @( ( New-Object -TypeName Object |
                                        Add-Member -MemberType NoteProperty -Name 'ProductVersion' -Value $mockRobocopyExecutableVersion -PassThru -Force
                                    ) )
                            } -PassThru -Force
                    )
                )
            }

            Mock -CommandName Start-Process -MockWith {
                return New-Object -TypeName Object |
                            Add-Member -MemberType NoteProperty -Name 'ExitCode' -Value $mockStartSqlSetupProcessExitCode -PassThru -Force
            }
        }

        It 'Should throw the correct error message when error code is 8' {
            $mockStartSqlSetupProcessExitCode = 8

            $copyItemWithRobocopyParameter = @{
                Path = $mockRobocopyArgumentSourcePath
                DestinationPath = $mockRobocopyArgumentDestinationPath
            }

            $mockLocalizedString = InModuleScope -ScriptBlock {
                $script:localizedData.RobocopyErrorCopying
            }

            $mockErrorMessage = Get-InvalidOperationRecord -Message (
                $mockLocalizedString -f $mockStartSqlSetupProcessExitCode
            )

            $mockErrorMessage.Exception.Message | Should -Not -BeNullOrEmpty

            { Copy-ItemWithRobocopy @copyItemWithRobocopyParameter } | Should -Throw -ExpectedMessage $mockErrorMessage

            Should -Invoke -CommandName Get-Command -Exactly -Times 1 -Scope It
            Should -Invoke -CommandName Start-Process -Exactly -Times 1 -Scope It
        }

        It 'Should throw the correct error message when error code is 16' {
            $mockStartSqlSetupProcessExitCode = 16

            $copyItemWithRobocopyParameter = @{
                Path = $mockRobocopyArgumentSourcePath
                DestinationPath = $mockRobocopyArgumentDestinationPath
            }


            $mockLocalizedString = InModuleScope -ScriptBlock {
                $script:localizedData.RobocopyErrorCopying
            }

            $mockErrorMessage = Get-InvalidOperationRecord -Message (
                $mockLocalizedString -f $mockStartSqlSetupProcessExitCode
            )

            $mockErrorMessage.Exception.Message | Should -Not -BeNullOrEmpty

            { Copy-ItemWithRobocopy @copyItemWithRobocopyParameter } | Should -Throw -ExpectedMessage $mockErrorMessage

            Should -Invoke -CommandName Get-Command -Exactly -Times 1 -Scope It
            Should -Invoke -CommandName Start-Process -Exactly -Times 1 -Scope It
        }

        It 'Should throw the correct error message when error code is greater than 7 (but not 8 or 16)' {
            $mockStartSqlSetupProcessExitCode = 9

            $copyItemWithRobocopyParameter = @{
                Path = $mockRobocopyArgumentSourcePath
                DestinationPath = $mockRobocopyArgumentDestinationPath
            }

            $mockLocalizedString = InModuleScope -ScriptBlock {
                $script:localizedData.RobocopyFailuresCopying
            }

            $mockErrorMessage = Get-InvalidResultRecord -Message (
                $mockLocalizedString -f $mockStartSqlSetupProcessExitCode
            )

            $mockErrorMessage | Should -Not -BeNullOrEmpty

            { Copy-ItemWithRobocopy @copyItemWithRobocopyParameter } | Should -Throw -ExpectedMessage $mockErrorMessage

            Should -Invoke -CommandName Get-Command -Exactly -Times 1 -Scope It
            Should -Invoke -CommandName Start-Process -Exactly -Times 1 -Scope It
        }
    }

    Context 'When Copy-ItemWithRobocopy is called and finishes successfully it should return the correct exit code' {
        BeforeEach {
            $mockRobocopyExecutableVersion = $mockRobocopyExecutableVersionWithUnbufferedIO

            Mock -CommandName Get-Command -MockWith $mockGetCommand
            Mock -CommandName Start-Process -MockWith $mockStartSqlSetupProcess_Robocopy_WithExitCode
        }

        AfterEach {
            Should -Invoke -CommandName Get-Command -Exactly -Times 1 -Scope It
            Should -Invoke -CommandName Start-Process -Exactly -Times 1 -Scope It
        }

        It 'Should finish successfully with exit code 1' {
            $mockStartSqlSetupProcessExitCode = 1

            $copyItemWithRobocopyParameter = @{
                Path = $mockRobocopyArgumentSourcePath
                DestinationPath = $mockRobocopyArgumentDestinationPath
            }

            { Copy-ItemWithRobocopy @copyItemWithRobocopyParameter } | Should -Not -Throw

            Should -Invoke -CommandName Get-Command -Exactly -Times 1 -Scope It
            Should -Invoke -CommandName Start-Process -Exactly -Times 1 -Scope It
        }

        It 'Should finish successfully with exit code 2' {
            $mockStartSqlSetupProcessExitCode = 2

            $copyItemWithRobocopyParameter = @{
                Path = $mockRobocopyArgumentSourcePath
                DestinationPath = $mockRobocopyArgumentDestinationPath
            }

            { Copy-ItemWithRobocopy @copyItemWithRobocopyParameter } | Should -Not -Throw

            Should -Invoke -CommandName Get-Command -Exactly -Times 1 -Scope It
            Should -Invoke -CommandName Start-Process -Exactly -Times 1 -Scope It
        }

        It 'Should finish successfully with exit code 3' {
            $mockStartSqlSetupProcessExitCode = 3

            $copyItemWithRobocopyParameter = @{
                Path = $mockRobocopyArgumentSourcePath
                DestinationPath = $mockRobocopyArgumentDestinationPath
            }

            { Copy-ItemWithRobocopy @copyItemWithRobocopyParameter } | Should -Not -Throw
        }
    }

    Context 'When Copy-ItemWithRobocopy is called with spaces in paths and finishes successfully it should return the correct exit code' {
        BeforeEach {
            $mockRobocopyExecutableVersion = $mockRobocopyExecutableVersionWithUnbufferedIO

            Mock -CommandName Get-Command -MockWith $mockGetCommand
            Mock -CommandName Start-Process -MockWith $mockStartSqlSetupProcess_Robocopy_WithExitCode
        }

        AfterEach {
            Should -Invoke -CommandName Get-Command -Exactly -Times 1 -Scope It
            Should -Invoke -CommandName Start-Process -Exactly -Times 1 -Scope It
        }

        It 'Should finish successfully with exit code 1' {
            $mockStartSqlSetupProcessExitCode = 1

            $copyItemWithRobocopyParameter = @{
                Path = $mockRobocopyArgumentSourcePathWithSpaces
                DestinationPath = $mockRobocopyArgumentDestinationPathWithSpaces
            }

            { Copy-ItemWithRobocopy @copyItemWithRobocopyParameter } | Should -Not -Throw
        }

        It 'Should finish successfully with exit code 2' {
            $mockStartSqlSetupProcessExitCode = 2

            $copyItemWithRobocopyParameter = @{
                Path = $mockRobocopyArgumentSourcePathWithSpaces
                DestinationPath = $mockRobocopyArgumentDestinationPathWithSpaces
            }

            { Copy-ItemWithRobocopy @copyItemWithRobocopyParameter } | Should -Not -Throw
        }

        It 'Should finish successfully with exit code 3' {
            $mockStartSqlSetupProcessExitCode = 3

            $copyItemWithRobocopyParameter = @{
                Path = $mockRobocopyArgumentSourcePathWithSpaces
                DestinationPath = $mockRobocopyArgumentDestinationPathWithSpaces
            }

            { Copy-ItemWithRobocopy @copyItemWithRobocopyParameter } | Should -Not -Throw
        }
    }
}

Describe 'SqlServerDsc.Common\Invoke-InstallationMediaCopy' -Tag 'CopyItemWithRobocopy' {
    BeforeAll {
        $mockSourcePathGuid = 'cc719562-0f46-4a16-8605-9f8a47c70402'
        $mockDestinationPath = 'C:\Users\user\AppData\Local\Temp'

        $mockShareCredentialUserName = 'COMPANY\SqlAdmin'
        $mockShareCredentialPassword = 'dummyPassW0rd'
        $mockShareCredential = New-Object -TypeName System.Management.Automation.PSCredential -ArgumentList @(
            $mockShareCredentialUserName,
            ($mockShareCredentialPassword | ConvertTo-SecureString -AsPlainText -Force)
        )

        $mockGetTemporaryFolder = {
            return $mockDestinationPath
        }

        $mockNewGuid = {
            return New-Object -TypeName Object |
                        Add-Member -MemberType NoteProperty -Name 'Guid' -Value $mockSourcePathGuid -PassThru -Force
        }

        Mock -CommandName Connect-UncPath
        Mock -CommandName Disconnect-UncPath
        Mock -CommandName Copy-ItemWithRobocopy
        Mock -CommandName Get-TemporaryFolder -MockWith $mockGetTemporaryFolder
        Mock -CommandName New-Guid -MockWith $mockNewGuid
    }

    Context 'When invoking installation media copy, using SourcePath containing leaf' {
        BeforeAll {
            $mockSourcePathUNCWithLeaf = '\\server\share\leaf'

            Mock -CommandName Join-Path -MockWith {
                return $mockDestinationPath + '\leaf'
            }
        }

        It 'Should call the correct mocks' {
            {
                $invokeInstallationMediaCopyParameters = @{
                    SourcePath = $mockSourcePathUNCWithLeaf
                    SourceCredential = $mockShareCredential
                }

                Invoke-InstallationMediaCopy @invokeInstallationMediaCopyParameters
            } | Should -Not -Throw

            Should -Invoke -CommandName Connect-UncPath -Exactly -Times 1 -Scope It
            Should -Invoke -CommandName New-Guid -Exactly -Times 0 -Scope It
            Should -Invoke -CommandName Get-TemporaryFolder -Exactly -Times 1 -Scope It
            Should -Invoke -CommandName Copy-ItemWithRobocopy -Exactly -Times 1 -Scope It
            Should -Invoke -CommandName Disconnect-UncPath -Exactly -Times 1 -Scope It
        }

        It 'Should return the correct destination path' {
            $invokeInstallationMediaCopyParameters = @{
                SourcePath = $mockSourcePathUNCWithLeaf
                SourceCredential = $mockShareCredential
                PassThru = $true
            }

            $invokeInstallationMediaCopyResult = Invoke-InstallationMediaCopy @invokeInstallationMediaCopyParameters

            $invokeInstallationMediaCopyResult | Should -Be ('{0}\leaf' -f $mockDestinationPath)
        }
    }

    Context 'When invoking installation media copy, using SourcePath containing a second leaf' {
        BeforeAll {
            $mockSourcePathUNCWithLeaf = '\\server\share\leaf\secondleaf'

            Mock -CommandName Join-Path -MockWith {
                return $mockDestinationPath + '\secondleaf'
            }
        }

        It 'Should call the correct mocks' {
            {
                $invokeInstallationMediaCopyParameters = @{
                    SourcePath = $mockSourcePathUNCWithLeaf
                    SourceCredential = $mockShareCredential
                }

                Invoke-InstallationMediaCopy @invokeInstallationMediaCopyParameters
            } | Should -Not -Throw

            Should -Invoke -CommandName Connect-UncPath -Exactly -Times 1 -Scope It
            Should -Invoke -CommandName New-Guid -Exactly -Times 0 -Scope It
            Should -Invoke -CommandName Get-TemporaryFolder -Exactly -Times 1 -Scope It
            Should -Invoke -CommandName Copy-ItemWithRobocopy -Exactly -Times 1 -Scope It
            Should -Invoke -CommandName Disconnect-UncPath -Exactly -Times 1 -Scope It
        }

        It 'Should return the correct destination path' {
            $invokeInstallationMediaCopyParameters = @{
                SourcePath = $mockSourcePathUNCWithLeaf
                SourceCredential = $mockShareCredential
                PassThru = $true
            }

            $invokeInstallationMediaCopyResult = Invoke-InstallationMediaCopy @invokeInstallationMediaCopyParameters

            $invokeInstallationMediaCopyResult | Should -Be ('{0}\secondleaf' -f $mockDestinationPath)
        }
    }

    Context 'When invoking installation media copy, using SourcePath without a leaf' {
        BeforeAll {
            $mockSourcePathUNC = '\\server\share'

            Mock -CommandName Join-Path -MockWith {
                return $mockDestinationPath + '\' + $mockSourcePathGuid
            }
        }

        It 'Should call the correct mocks' {
            {
                $invokeInstallationMediaCopyParameters = @{
                    SourcePath = $mockSourcePathUNC
                    SourceCredential = $mockShareCredential
                }

                Invoke-InstallationMediaCopy @invokeInstallationMediaCopyParameters
            } | Should -Not -Throw

            Should -Invoke -CommandName Connect-UncPath -Exactly -Times 1 -Scope It
            Should -Invoke -CommandName New-Guid -Exactly -Times 1 -Scope It
            Should -Invoke -CommandName Get-TemporaryFolder -Exactly -Times 1 -Scope It
            Should -Invoke -CommandName Copy-ItemWithRobocopy -Exactly -Times 1 -Scope It
            Should -Invoke -CommandName Disconnect-UncPath -Exactly -Times 1 -Scope It
        }

        It 'Should return the correct destination path' {
            $invokeInstallationMediaCopyParameters = @{
                SourcePath = $mockSourcePathUNC
                SourceCredential = $mockShareCredential
                PassThru = $true
            }

            $invokeInstallationMediaCopyResult = Invoke-InstallationMediaCopy @invokeInstallationMediaCopyParameters
            $invokeInstallationMediaCopyResult | Should -Be ('{0}\{1}' -f $mockDestinationPath, $mockSourcePathGuid)
        }
    }
}

Describe 'SqlServerDsc.Common\Connect-UncPath' -Tag 'ConnectUncPath' {
    BeforeAll {
        $mockSourcePathUNC = '\\server\share'

        $mockShareCredentialUserName = 'COMPANY\SqlAdmin'
        $mockShareCredentialPassword = 'dummyPassW0rd'
        $mockShareCredential = New-Object -TypeName System.Management.Automation.PSCredential -ArgumentList @(
            $mockShareCredentialUserName,
            ($mockShareCredentialPassword | ConvertTo-SecureString -AsPlainText -Force)
        )

        $mockFqdnShareCredentialUserName = 'SqlAdmin@company.local'
        $mockFqdnShareCredentialPassword = 'dummyPassW0rd'
        $mockFqdnShareCredential = New-Object -TypeName System.Management.Automation.PSCredential -ArgumentList @(
            $mockFqdnShareCredentialUserName,
            ($mockFqdnShareCredentialPassword | ConvertTo-SecureString -AsPlainText -Force)
        )

        InModuleScope -ScriptBlock {
            # Stubs for cross-platform testing.
            function script:New-SmbMapping
            {
                [System.Diagnostics.CodeAnalysis.SuppressMessageAttribute('PSAvoidUsingPlainTextForPassword', '', Justification = 'Suppressing this rule because parameter Password is used to mock the real command.')]
                [CmdletBinding()]
                param
                (
                    [Parameter()]
                    [System.String]
                    $RemotePath,

                    [Parameter()]
                    [System.String]
                    $UserName,

                    [Parameter()]
                    [System.String]
                    $Password
                )

                throw '{0}: StubNotImplemented' -f $MyInvocation.MyCommand
            }

            function script:Remove-SmbMapping
            {
                throw '{0}: StubNotImplemented' -f $MyInvocation.MyCommand
            }
        }

        Mock -CommandName New-SmbMapping -MockWith {
            return @{
                RemotePath = $mockSourcePathUNC
            }
        }
    }

    AfterAll {
        InModuleScope -ScriptBlock {
            Remove-Item -Path 'function:/New-SmbMapping'
            Remove-Item -Path 'function:/Remove-SmbMapping'
        }
    }

    Context 'When connecting to a UNC path without credentials (using current credentials)' {
        It 'Should call the correct mocks' {
            {
                $connectUncPathParameters = @{
                    RemotePath = $mockSourcePathUNC
                }

                Connect-UncPath @connectUncPathParameters
            } | Should -Not -Throw

            Should -Invoke -CommandName New-SmbMapping -ParameterFilter {
                <#
                    Due to issue https://github.com/pester/Pester/issues/1542
                    we must use `$null -ne $UserName` instead of
                    `$PSBoundParameters.ContainsKey('UserName') -eq $false`.
                #>
                $RemotePath -eq $mockSourcePathUNC `
                -and $null -eq $UserName
            } -Exactly -Times 1 -Scope It
        }
    }

    Context 'When connecting to a UNC path with specific credentials' {
        It 'Should call the correct mocks' {
            {
                $connectUncPathParameters = @{
                    RemotePath = $mockSourcePathUNC
                    SourceCredential = $mockShareCredential
                }

                Connect-UncPath @connectUncPathParameters
            } | Should -Not -Throw

            Should -Invoke -CommandName New-SmbMapping -ParameterFilter {
                $RemotePath -eq $mockSourcePathUNC `
                -and $UserName -eq $mockShareCredentialUserName
            } -Exactly -Times 1 -Scope It
        }
    }

    Context 'When connecting using Fully Qualified Domain Name (FQDN)' {
        It 'Should call the correct mocks' {
            {
                $connectUncPathParameters = @{
                    RemotePath = $mockSourcePathUNC
                    SourceCredential = $mockFqdnShareCredential
                }

                Connect-UncPath @connectUncPathParameters
            } | Should -Not -Throw

            Should -Invoke -CommandName New-SmbMapping -ParameterFilter {
                $RemotePath -eq $mockSourcePathUNC `
                -and $UserName -eq $mockFqdnShareCredentialUserName
            } -Exactly -Times 1 -Scope It
        }
    }

    Context 'When connecting to a UNC path and using parameter PassThru' {
        It 'Should return the correct MSFT_SmbMapping object' {
            $connectUncPathParameters = @{
                RemotePath = $mockSourcePathUNC
                SourceCredential = $mockShareCredential
                PassThru = $true
            }

            $connectUncPathResult = Connect-UncPath @connectUncPathParameters
            $connectUncPathResult.RemotePath | Should -Be $mockSourcePathUNC
        }
    }
}

Describe 'SqlServerDsc.Common\Disconnect-UncPath' -Tag 'DisconnectUncPath' {
    BeforeAll {
        $mockSourcePathUNC = '\\server\share'

        InModuleScope -ScriptBlock {
            # Stubs for cross-platform testing.
            function script:Remove-SmbMapping
            {
                throw '{0}: StubNotImplemented' -f $MyInvocation.MyCommand
            }
        }

        Mock -CommandName Remove-SmbMapping
    }

    AfterAll {
        InModuleScope -ScriptBlock {
            Remove-Item -Path 'function:/Remove-SmbMapping'
        }
    }

    Context 'When disconnecting from an UNC path' {
        It 'Should call the correct mocks' {
            {
                $disconnectUncPathParameters = @{
                    RemotePath = $mockSourcePathUNC
                }

                Disconnect-UncPath @disconnectUncPathParameters
            } | Should -Not -Throw

            Should -Invoke -CommandName Remove-SmbMapping -Exactly -Times 1 -Scope It
        }
    }
}

Describe 'SqlServerDsc.Common\Test-PendingRestart' -Tag 'TestPendingRestart' {
    Context 'When there is a pending reboot' {
        BeforeAll {
            Mock -CommandName Get-RegistryPropertyValue -MockWith {
                return 'AnyValue'
            }
        }

        It 'Should return $true' {
            $testPendingRestartResult = Test-PendingRestart
            $testPendingRestartResult | Should -BeTrue

            Should -Invoke -CommandName Get-RegistryPropertyValue -Exactly -Times 1 -Scope It
        }
    }

    Context 'When there are no pending reboot' {
        BeforeAll {
            Mock -CommandName Get-RegistryPropertyValue
        }

        It 'Should return $true' {
            $testPendingRestartResult = Test-PendingRestart
            $testPendingRestartResult | Should -BeFalse

            Should -Invoke -CommandName Get-RegistryPropertyValue -Exactly -Times 1 -Scope It
        }
    }
}

Describe 'SqlServerDsc.Common\Start-SqlSetupProcess' -Tag 'StartSqlSetupProcess' {
    BeforeAll {
        $mockPowerShellExecutable = if ($IsLinux -or $IsMacOS)
        {
            'pwsh'
        }
        else
        {
            'powershell.exe'
        }
    }
    Context 'When starting a process successfully' {
        It 'Should return exit code 0' {
            $startSqlSetupProcessParameters = @{
                FilePath = $mockPowerShellExecutable
                ArgumentList = '-NonInteractive -NoProfile -Command &{Start-Sleep -Seconds 2}'
                Timeout = 30
            }

            $processExitCode = Start-SqlSetupProcess @startSqlSetupProcessParameters
            $processExitCode | Should -BeExactly 0
        }
    }

    Context 'When starting a process and the process does not finish before the timeout period' {
        It 'Should throw an error message' {
            $startSqlSetupProcessParameters = @{
                FilePath = $mockPowerShellExecutable
                ArgumentList = '-NonInteractive -NoProfile -Command &{Start-Sleep -Seconds 4}'
                Timeout = 2
            }

            { Start-SqlSetupProcess @startSqlSetupProcessParameters } | Should -Throw -ErrorId 'ProcessNotTerminated,Microsoft.PowerShell.Commands.WaitProcessCommand'
        }
    }
}

Describe 'SqlServerDsc.Common\Restart-SqlService' -Tag 'RestartSqlService' {
    BeforeAll {
        InModuleScope -ScriptBlock {
            # Stubs for cross-platform testing.
            function script:Get-Service
            {
                throw '{0}: StubNotImplemented' -f $MyInvocation.MyCommand
            }

            function script:Restart-Service
            {
                throw '{0}: StubNotImplemented' -f $MyInvocation.MyCommand
            }

            function script:Start-Service
            {
                throw '{0}: StubNotImplemented' -f $MyInvocation.MyCommand
            }
        }
    }

    AfterAll {
        InModuleScope -ScriptBlock {
            # Remove stubs that was used for cross-platform testing.
            Remove-Item -Path function:Get-Service
            Remove-Item -Path function:Restart-Service
            Remove-Item -Path function:Start-Service
        }
    }

    Context 'Restart-SqlService standalone instance' {
        Context 'When the Windows services should be restarted' {
            BeforeAll {
                Mock -CommandName Connect-SQL -MockWith {
                    return @{
                        Name = 'MSSQLSERVER'
                        ServiceName = 'MSSQLSERVER'
                        Status = 'Online'
                        IsClustered = $false
                    }
                }

                Mock -CommandName Get-Service -MockWith {
                    return @{
                        Name = 'MSSQLSERVER'
                        DisplayName = 'Microsoft SQL Server (MSSQLSERVER)'
                        DependentServices = @(
                            @{
                                Name = 'SQLSERVERAGENT'
                                DisplayName = 'SQL Server Agent (MSSQLSERVER)'
                                Status = 'Running'
                                DependentServices = @()
                            }
                        )
                    }
                }

                Mock -CommandName Restart-Service
                Mock -CommandName Start-Service
                Mock -CommandName Restart-SqlClusterService -ModuleName $subModuleName
            }

            It 'Should restart SQL Service and running SQL Agent service' {
                { Restart-SqlService -ServerName (Get-ComputerName) -InstanceName 'MSSQLSERVER' } | Should -Not -Throw

                Should -Invoke -CommandName Connect-SQL -ParameterFilter {
                    <#
                        Make sure we assert just the first call to Connect-SQL.

                        Due to issue https://github.com/pester/Pester/issues/1542
                        we cannot use `$PSBoundParameters.ContainsKey('ErrorAction') -eq $false`.
                    #>
                    $ErrorAction -ne 'SilentlyContinue'
                } -Scope It -Exactly -Times 1

                Should -Invoke -CommandName Restart-SqlClusterService -Scope It -Exactly -Times 0 -ModuleName $subModuleName
                Should -Invoke -CommandName Get-Service -Scope It -Exactly -Times 1
                Should -Invoke -CommandName Restart-Service -Scope It -Exactly -Times 1
                Should -Invoke -CommandName Start-Service -Scope It -Exactly -Times 1
            }

            Context 'When skipping the cluster check' {
                It 'Should restart SQL Service and running SQL Agent service' {
                    { Restart-SqlService -ServerName (Get-ComputerName) -InstanceName 'MSSQLSERVER' -SkipClusterCheck } | Should -Not -Throw

                    Should -Invoke -CommandName Connect-SQL -ParameterFilter {
                        <#
                            Make sure we assert just the first call to Connect-SQL.

                            Due to issue https://github.com/pester/Pester/issues/1542
                            we cannot use `$PSBoundParameters.ContainsKey('ErrorAction') -eq $false`.
                        #>
                        $ErrorAction -ne 'SilentlyContinue'
                    } -Scope It -Exactly -Times 0

                    Should -Invoke -CommandName Restart-SqlClusterService -Scope It -Exactly -Times 0 -ModuleName $subModuleName
                    Should -Invoke -CommandName Get-Service -Scope It -Exactly -Times 1
                    Should -Invoke -CommandName Restart-Service -Scope It -Exactly -Times 1
                    Should -Invoke -CommandName Start-Service -Scope It -Exactly -Times 1
                }
            }

            Context 'When skipping the online check' {
                It 'Should restart SQL Service and running SQL Agent service and not wait for the SQL Server instance to come back online' {
                    { Restart-SqlService -ServerName (Get-ComputerName) -InstanceName 'MSSQLSERVER' -SkipWaitForOnline } | Should -Not -Throw

                    Should -Invoke -CommandName Connect-SQL -ParameterFilter {
                        <#
                            Make sure we assert just the first call to Connect-SQL.

                            Due to issue https://github.com/pester/Pester/issues/1542
                            we cannot use `$PSBoundParameters.ContainsKey('ErrorAction') -eq $false`.
                        #>
                        $ErrorAction -ne 'SilentlyContinue'
                    } -Scope It -Exactly -Times 1

                    Should -Invoke -CommandName Connect-SQL -ParameterFilter {
                        <#
                            Make sure we assert the second call to Connect-SQL

                            Due to issue https://github.com/pester/Pester/issues/1542
                            we cannot use `$PSBoundParameters.ContainsKey('ErrorAction') -eq $true`.
                        #>
                        $ErrorAction -eq 'SilentlyContinue'
                    } -Scope It -Exactly -Times 0

                    Should -Invoke -CommandName Restart-SqlClusterService -Scope It -Exactly -Times 0 -ModuleName $subModuleName
                    Should -Invoke -CommandName Get-Service -Scope It -Exactly -Times 1
                    Should -Invoke -CommandName Restart-Service -Scope It -Exactly -Times 1
                    Should -Invoke -CommandName Start-Service -Scope It -Exactly -Times 1
                }
            }
        }

        Context 'When the SQL Server instance is a Failover Cluster instance' {
            BeforeAll {
                Mock -CommandName Connect-SQL -MockWith {
                    return @{
                        Name = 'MSSQLSERVER'
                        ServiceName = 'MSSQLSERVER'
                        Status = 'Online'
                        IsClustered = $true
                    }
                }

                Mock -CommandName Get-Service
                Mock -CommandName Restart-Service
                Mock -CommandName Start-Service
                Mock -CommandName Restart-SqlClusterService -ModuleName $subModuleName
            }

            It 'Should just call Restart-SqlClusterService to restart the SQL Server cluster instance' {
                { Restart-SqlService -ServerName (Get-ComputerName) -InstanceName 'MSSQLSERVER' } | Should -Not -Throw

                Should -Invoke -CommandName Connect-SQL -ParameterFilter {
                    <#
                        Make sure we assert just the first call to Connect-SQL.

                        Due to issue https://github.com/pester/Pester/issues/1542
                        we cannot use `$PSBoundParameters.ContainsKey('ErrorAction') -eq $false`.
                    #>
                    $ErrorAction -ne 'SilentlyContinue'
                } -Scope It -Exactly -Times 1

                Should -Invoke -CommandName Restart-SqlClusterService -Scope It -Exactly -Times 1 -ModuleName $subModuleName
                Should -Invoke -CommandName Get-Service -Scope It -Exactly -Times 0
                Should -Invoke -CommandName Restart-Service -Scope It -Exactly -Times 0
                Should -Invoke -CommandName Start-Service -Scope It -Exactly -Times 0
            }

            Context 'When passing the Timeout value' {
                It 'Should just call Restart-SqlClusterService with the correct parameter' {
                    { Restart-SqlService -ServerName (Get-ComputerName) -InstanceName 'MSSQLSERVER' -Timeout 120 } | Should -Not -Throw

                    Should -Invoke -CommandName Restart-SqlClusterService -ParameterFilter {
                        <#
                            Due to issue https://github.com/pester/Pester/issues/1542
                            we cannot use `$PSBoundParameters.ContainsKey('Timeout') -eq $true`.
                        #>
                        $null -ne $Timeout
                    } -Scope It -Exactly -Times 1 -ModuleName $subModuleName
                }
            }

            Context 'When passing the OwnerNode value' {
                It 'Should just call Restart-SqlClusterService with the correct parameter' {
                    { Restart-SqlService -ServerName (Get-ComputerName) -InstanceName 'MSSQLSERVER' -OwnerNode @('TestNode') } | Should -Not -Throw

                    Should -Invoke -CommandName Restart-SqlClusterService -ParameterFilter {
                        <#
                            Due to issue https://github.com/pester/Pester/issues/1542
                            we cannot use `$PSBoundParameters.ContainsKey('OwnerNode') -eq $true`.
                        #>
                        $null -ne $OwnerNode
                    } -Scope It -Exactly -Times 1 -ModuleName $subModuleName
                }
            }
        }

        Context 'When the Windows services should be restarted but there is not SQL Agent service' {
            BeforeAll {
                Mock -CommandName Connect-SQL -MockWith {
                    return @{
                        Name = 'NOAGENT'
                        InstanceName = 'NOAGENT'
                        ServiceName = 'NOAGENT'
                        Status = 'Online'
                    }
                }

                Mock -CommandName Get-Service -MockWith {
                    return @{
                        Name = 'MSSQL$NOAGENT'
                        DisplayName = 'Microsoft SQL Server (NOAGENT)'
                        DependentServices = @()
                    }
                }

                Mock -CommandName Restart-Service
                Mock -CommandName Start-Service
                Mock -CommandName Restart-SqlClusterService -ModuleName $subModuleName
            }

            It 'Should restart SQL Service and not try to restart missing SQL Agent service' {
                { Restart-SqlService -ServerName (Get-ComputerName) -InstanceName 'NOAGENT' -SkipClusterCheck } | Should -Not -Throw

                Should -Invoke -CommandName Get-Service -Scope It -Exactly -Times 1
                Should -Invoke -CommandName Restart-Service -Scope It -Exactly -Times 1
                Should -Invoke -CommandName Start-Service -Scope It -Exactly -Times 0
            }
        }

        Context 'When the Windows services should be restarted but the SQL Agent service is stopped' {
            BeforeAll {
                Mock -CommandName Connect-SQL -MockWith {
                    return @{
                        Name = 'STOPPEDAGENT'
                        InstanceName = 'STOPPEDAGENT'
                        ServiceName = 'STOPPEDAGENT'
                        Status = 'Online'
                    }
                }

                Mock -CommandName Get-Service -MockWith {
                    return @{
                        Name = 'MSSQL$STOPPEDAGENT'
                        DisplayName = 'Microsoft SQL Server (STOPPEDAGENT)'
                        DependentServices = @(
                            @{
                                Name = 'SQLAGENT$STOPPEDAGENT'
                                DisplayName = 'SQL Server Agent (STOPPEDAGENT)'
                                Status = 'Stopped'
                                DependentServices = @()
                            }
                        )
                    }
                }

                Mock -CommandName Restart-Service
                Mock -CommandName Start-Service
                Mock -CommandName Restart-SqlClusterService -ModuleName $subModuleName
            }

            It 'Should restart SQL Service and not try to restart stopped SQL Agent service' {
                { Restart-SqlService -ServerName (Get-ComputerName) -InstanceName 'STOPPEDAGENT' -SkipClusterCheck } | Should -Not -Throw

                Should -Invoke -CommandName Get-Service -Scope It -Exactly -Times 1
                Should -Invoke -CommandName Restart-Service -Scope It -Exactly -Times 1
                Should -Invoke -CommandName Start-Service -Scope It -Exactly -Times 0
            }
        }

        Context 'When it fails to connect to the instance within the timeout period' {
            Context 'When the connection throws an exception' {
                BeforeAll {
                    Mock -CommandName Connect-SQL -MockWith {
                        # Using SilentlyContinue to not show the errors in the Pester output.
                        Write-Error -Message 'Mock connection error' -ErrorAction 'SilentlyContinue'
                    }

                    Mock -CommandName Get-Service -MockWith {
                        return @{
                            Name = 'MSSQLSERVER'
                            DisplayName = 'Microsoft SQL Server (MSSQLSERVER)'
                            DependentServices = @(
                                @{
                                    Name = 'SQLSERVERAGENT'
                                    DisplayName = 'SQL Server Agent (MSSQLSERVER)'
                                    Status = 'Running'
                                    DependentServices = @()
                                }
                            )
                        }
                    }

                    Mock -CommandName Restart-Service
                    Mock -CommandName Start-Service
                }

                It 'Should wait for timeout before throwing error message' {
                    $mockLocalizedString = InModuleScope -ScriptBlock {
                        $localizedData.FailedToConnectToInstanceTimeout
                    }

                    $mockErrorMessage = Get-InvalidOperationRecord -Message (
                        ($mockLocalizedString -f (Get-ComputerName), 'MSSQLSERVER', 4) + '*Mock connection error*'
                    )

                    $mockErrorMessage.Exception.Message | Should -Not -BeNullOrEmpty

                    {
                        Restart-SqlService -ServerName (Get-ComputerName) -InstanceName 'MSSQLSERVER' -Timeout 4 -SkipClusterCheck
                    } | Should -Throw -ExpectedMessage $mockErrorMessage

                    <#
                        Not using -Exactly to handle when CI is slower, result is
                        that there are 3 calls to Connect-SQL.
                    #>
                    Should -Invoke -CommandName Connect-SQL -ParameterFilter {
                        <#
                            Make sure we assert the second call to Connect-SQL

                            Due to issue https://github.com/pester/Pester/issues/1542
                            we cannot use `$PSBoundParameters.ContainsKey('ErrorAction') -eq $true`.
                        #>
                        $ErrorAction -eq 'SilentlyContinue'
                    } -Scope It -Times 2
                }
            }

            Context 'When the Status returns offline' {
                BeforeAll {
                    Mock -CommandName Connect-SQL -MockWith {
                        return @{
                            Name = 'MSSQLSERVER'
                            InstanceName = ''
                            ServiceName = 'MSSQLSERVER'
                            Status = 'Offline'
                        }
                    }

                    Mock -CommandName Get-Service -MockWith {
                        return @{
                            Name = 'MSSQLSERVER'
                            DisplayName = 'Microsoft SQL Server (MSSQLSERVER)'
                            DependentServices = @(
                                @{
                                    Name = 'SQLSERVERAGENT'
                                    DisplayName = 'SQL Server Agent (MSSQLSERVER)'
                                    Status = 'Running'
                                    DependentServices = @()
                                }
                            )
                        }
                    }

                    Mock -CommandName Restart-Service
                    Mock -CommandName Start-Service
                }

                It 'Should wait for timeout before throwing error message' {
                    $mockLocalizedString = InModuleScope -ScriptBlock {
                        $localizedData.FailedToConnectToInstanceTimeout
                    }

                    $mockErrorMessage = Get-InvalidOperationRecord -Message (
                        $mockLocalizedString -f (Get-ComputerName), 'MSSQLSERVER', 4
                    )

                    $mockErrorMessage.Exception.Message | Should -Not -BeNullOrEmpty

                    {
                        Restart-SqlService -ServerName (Get-ComputerName) -InstanceName 'MSSQLSERVER' -Timeout 4 -SkipClusterCheck
                    } | Should -Throw -ExpectedMessage $mockErrorMessage

                    <#
                        Not using -Exactly to handle when CI is slower, result is
                        that there are 3 calls to Connect-SQL.
                    #>
                    Should -Invoke -CommandName Connect-SQL -ParameterFilter {
                        <#
                            Make sure we assert the second call to Connect-SQL

                            Due to issue https://github.com/pester/Pester/issues/1542
                            we cannot use `$PSBoundParameters.ContainsKey('ErrorAction') -eq $true`.
                        #>
                        $ErrorAction -eq 'SilentlyContinue'
                    } -Scope It -Times 2
                }
            }
        }
    }
}

# This test is skipped on Linux and macOS due to it is missing CIM Instance.
Describe 'SqlServerDsc.Common\Restart-SqlClusterService' -Tag 'RestartSqlClusterService' -Skip:($IsLinux -or $IsMacOS) {
    Context 'When not clustered instance is found' {
        BeforeAll {
            Mock -CommandName Get-CimInstance
            Mock -CommandName Get-CimAssociatedInstance
            Mock -CommandName Invoke-CimMethod
        }

        It 'Should not restart any cluster resources' {
            InModuleScope -ScriptBlock {
                { Restart-SqlClusterService -InstanceName 'MSSQLSERVER' } | Should -Not -Throw
            }

            Should -Invoke -CommandName Get-CimInstance -Scope It -Exactly -Times 1
        }
    }

    Context 'When clustered instance is offline' {
        BeforeAll {
            Mock -CommandName Get-CimInstance -MockWith {
                $mock = New-Object -TypeName Microsoft.Management.Infrastructure.CimInstance -ArgumentList 'MSCluster_Resource', 'root/MSCluster'

                $mock | Add-Member -MemberType NoteProperty -Name 'Name' -Value 'SQL Server (MSSQLSERVER)' -TypeName 'String'
                $mock | Add-Member -MemberType NoteProperty -Name 'Type' -Value 'SQL Server' -TypeName 'String'
                $mock | Add-Member -MemberType NoteProperty -Name 'PrivateProperties' -Value @{
                    InstanceName = 'MSSQLSERVER'
                }
                # Mock the resource to be online.
                $mock | Add-Member -MemberType NoteProperty -Name 'State' -Value 3 -TypeName 'Int32'

                return $mock
            }

            Mock -CommandName Get-CimAssociatedInstance
            Mock -CommandName Invoke-CimMethod
        }

        It 'Should not restart any cluster resources' {
            InModuleScope -ScriptBlock {
                { Restart-SqlClusterService -InstanceName 'MSSQLSERVER' } | Should -Not -Throw
            }

            Should -Invoke -CommandName Get-CimInstance -Scope It -Exactly -Times 1
            Should -Invoke -CommandName Get-CimAssociatedInstance -Scope It -Exactly -Times 0

            Should -Invoke -CommandName Invoke-CimMethod -ParameterFilter {
                $MethodName -eq 'TakeOffline'
            } -Scope It -Exactly -Times 0

            Should -Invoke -CommandName Invoke-CimMethod -ParameterFilter {
                $MethodName -eq 'BringOnline'
            } -Scope It -Exactly -Times 0
        }
    }

    Context 'When restarting a Sql Server clustered instance' {
        Context 'When it is the default instance' {
            BeforeAll {
                Mock -CommandName Get-CimInstance -MockWith {
                    $mock = New-Object -TypeName Microsoft.Management.Infrastructure.CimInstance -ArgumentList 'MSCluster_Resource', 'root/MSCluster'

                    $mock | Add-Member -MemberType NoteProperty -Name 'Name' -Value 'SQL Server (MSSQLSERVER)' -TypeName 'String'
                    $mock | Add-Member -MemberType NoteProperty -Name 'Type' -Value 'SQL Server' -TypeName 'String'
                    $mock | Add-Member -MemberType NoteProperty -Name 'PrivateProperties' -Value @{
                        InstanceName = 'MSSQLSERVER'
                    }
                    # Mock the resource to be online.
                    $mock | Add-Member -MemberType NoteProperty -Name 'State' -Value 2 -TypeName 'Int32'

                    return $mock
                }

                Mock -CommandName Get-CimAssociatedInstance -MockWith {
                    $mock = New-Object -TypeName Microsoft.Management.Infrastructure.CimInstance -ArgumentList 'MSCluster_Resource', 'root/MSCluster'

                    $mock | Add-Member -MemberType NoteProperty -Name 'Name' -Value "SQL Server Agent ($($InputObject.PrivateProperties.InstanceName))" -TypeName 'String'
                    $mock | Add-Member -MemberType NoteProperty -Name 'Type' -Value 'SQL Server Agent' -TypeName 'String'
                    # Mock the resource to be online.
                    $mock | Add-Member -MemberType NoteProperty -Name 'State' -Value 2 -TypeName 'Int32'

                    return $mock
                }

                Mock -CommandName Invoke-CimMethod
            }

            It 'Should restart SQL Server cluster resource and the SQL Agent cluster resource' {
                InModuleScope -ScriptBlock {
                    { Restart-SqlClusterService -InstanceName 'MSSQLSERVER' } | Should -Not -Throw
                }

                Should -Invoke -CommandName Get-CimInstance -Scope It -Exactly -Times 1
                Should -Invoke -CommandName Get-CimAssociatedInstance -Scope It -Exactly -Times 1

                Should -Invoke -CommandName Invoke-CimMethod -ParameterFilter {
                    $MethodName -eq 'TakeOffline' -and $InputObject.Name -eq 'SQL Server (MSSQLSERVER)'
                } -Scope It -Exactly -Times 1

                Should -Invoke -CommandName Invoke-CimMethod -ParameterFilter {
                    $MethodName -eq 'BringOnline' -and $InputObject.Name -eq 'SQL Server (MSSQLSERVER)'
                } -Scope It -Exactly -Times 1

                Should -Invoke -CommandName Invoke-CimMethod -ParameterFilter {
                    $MethodName -eq 'BringOnline' -and $InputObject.Name -eq 'SQL Server Agent (MSSQLSERVER)'
                } -Scope It -Exactly -Times 1
            }
        }

        Context 'When it is a named instance' {
            BeforeAll {
                Mock -CommandName Get-CimInstance -MockWith {
                    $mock = New-Object -TypeName Microsoft.Management.Infrastructure.CimInstance -ArgumentList 'MSCluster_Resource', 'root/MSCluster'

                    $mock | Add-Member -MemberType NoteProperty -Name 'Name' -Value 'SQL Server (DSCTEST)' -TypeName 'String'
                    $mock | Add-Member -MemberType NoteProperty -Name 'Type' -Value 'SQL Server' -TypeName 'String'
                    $mock | Add-Member -MemberType NoteProperty -Name 'PrivateProperties' -Value @{
                        InstanceName = 'DSCTEST'
                    }
                    # Mock the resource to be online.
                    $mock | Add-Member -MemberType NoteProperty -Name 'State' -Value 2 -TypeName 'Int32'

                    return $mock
                }

                Mock -CommandName Get-CimAssociatedInstance -MockWith {
                    $mock = New-Object -TypeName Microsoft.Management.Infrastructure.CimInstance -ArgumentList 'MSCluster_Resource', 'root/MSCluster'

                    $mock | Add-Member -MemberType NoteProperty -Name 'Name' -Value "SQL Server Agent ($($InputObject.PrivateProperties.InstanceName))" -TypeName 'String'
                    $mock | Add-Member -MemberType NoteProperty -Name 'Type' -Value 'SQL Server Agent' -TypeName 'String'
                    # Mock the resource to be online.
                    $mock | Add-Member -MemberType NoteProperty -Name 'State' -Value 2 -TypeName 'Int32'

                    return $mock
                }

                Mock -CommandName Invoke-CimMethod
            }

            It 'Should restart SQL Server cluster resource and the SQL Agent cluster resource' {
                InModuleScope -ScriptBlock {
                    { Restart-SqlClusterService -InstanceName 'DSCTEST' } | Should -Not -Throw
                }

                Should -Invoke -CommandName Get-CimInstance -Scope It -Exactly -Times 1
                Should -Invoke -CommandName Get-CimAssociatedInstance -Scope It -Exactly -Times 1

                Should -Invoke -CommandName Invoke-CimMethod -ParameterFilter {
                    $MethodName -eq 'TakeOffline' -and $InputObject.Name -eq 'SQL Server (DSCTEST)'
                } -Scope It -Exactly -Times 1

                Should -Invoke -CommandName Invoke-CimMethod -ParameterFilter {
                    $MethodName -eq 'BringOnline' -and $InputObject.Name -eq 'SQL Server (DSCTEST)'
                } -Scope It -Exactly -Times 1

                Should -Invoke -CommandName Invoke-CimMethod -ParameterFilter {
                    $MethodName -eq 'BringOnline' -and $InputObject.Name -eq 'SQL Server Agent (DSCTEST)'
                } -Scope It -Exactly -Times 1
            }
        }
    }

    Context 'When restarting a Sql Server clustered instance and the SQL Agent is offline' {
        BeforeAll {
            Mock -CommandName Get-CimInstance -MockWith {
                $mock = New-Object -TypeName Microsoft.Management.Infrastructure.CimInstance -ArgumentList 'MSCluster_Resource', 'root/MSCluster'

                $mock | Add-Member -MemberType NoteProperty -Name 'Name' -Value 'SQL Server (MSSQLSERVER)' -TypeName 'String'
                $mock | Add-Member -MemberType NoteProperty -Name 'Type' -Value 'SQL Server' -TypeName 'String'
                $mock | Add-Member -MemberType NoteProperty -Name 'PrivateProperties' -Value @{
                    InstanceName = 'MSSQLSERVER'
                }
                # Mock the resource to be online.
                $mock | Add-Member -MemberType NoteProperty -Name 'State' -Value 2 -TypeName 'Int32'

                return $mock
            }

            Mock -CommandName Get-CimAssociatedInstance -MockWith {
                $mock = New-Object -TypeName Microsoft.Management.Infrastructure.CimInstance -ArgumentList 'MSCluster_Resource', 'root/MSCluster'

                $mock | Add-Member -MemberType NoteProperty -Name 'Name' -Value "SQL Server Agent ($($InputObject.PrivateProperties.InstanceName))" -TypeName 'String'
                $mock | Add-Member -MemberType NoteProperty -Name 'Type' -Value 'SQL Server Agent' -TypeName 'String'
                # Mock the resource to be offline.
                $mock | Add-Member -MemberType NoteProperty -Name 'State' -Value 3 -TypeName 'Int32'

                return $mock
            }

            Mock -CommandName Invoke-CimMethod
        }

        It 'Should restart the SQL Server cluster resource and ignore the SQL Agent cluster resource online ' {
            InModuleScope -ScriptBlock {
                { Restart-SqlClusterService -InstanceName 'MSSQLSERVER' } | Should -Not -Throw
            }

            Should -Invoke -CommandName Get-CimInstance -Scope It -Exactly -Times 1
            Should -Invoke -CommandName Get-CimAssociatedInstance -Scope It -Exactly -Times 1

            Should -Invoke -CommandName Invoke-CimMethod -ParameterFilter {
                $MethodName -eq 'TakeOffline' -and $InputObject.Name -eq 'SQL Server (MSSQLSERVER)'
            } -Scope It -Exactly -Times 1

            Should -Invoke -CommandName Invoke-CimMethod -ParameterFilter {
                $MethodName -eq 'BringOnline' -and $InputObject.Name -eq 'SQL Server (MSSQLSERVER)'
            } -Scope It -Exactly -Times 1
        }
    }

    Context 'When passing the parameter OwnerNode' {
        Context 'When both the SQL Server and SQL Agent cluster resources is owned by the current node' {
            BeforeAll {
                Mock -CommandName Get-CimInstance -MockWith {
                    $mock = New-Object -TypeName Microsoft.Management.Infrastructure.CimInstance -ArgumentList 'MSCluster_Resource', 'root/MSCluster'

                    $mock | Add-Member -MemberType NoteProperty -Name 'Name' -Value 'SQL Server (MSSQLSERVER)' -TypeName 'String'
                    $mock | Add-Member -MemberType NoteProperty -Name 'Type' -Value 'SQL Server' -TypeName 'String'
                    $mock | Add-Member -MemberType NoteProperty -Name 'PrivateProperties' -Value @{
                        InstanceName = 'MSSQLSERVER'
                    }
                    # Mock the resource to be online.
                    $mock | Add-Member -MemberType NoteProperty -Name 'State' -Value 2 -TypeName 'Int32'
                    $mock | Add-Member -MemberType NoteProperty -Name 'OwnerNode' -Value 'NODE1' -TypeName 'String'

                    return $mock
                }

                Mock -CommandName Get-CimAssociatedInstance -MockWith {
                    $mock = New-Object -TypeName Microsoft.Management.Infrastructure.CimInstance -ArgumentList 'MSCluster_Resource', 'root/MSCluster'

                    $mock | Add-Member -MemberType NoteProperty -Name 'Name' -Value "SQL Server Agent ($($InputObject.PrivateProperties.InstanceName))" -TypeName 'String'
                    $mock | Add-Member -MemberType NoteProperty -Name 'Type' -Value 'SQL Server Agent' -TypeName 'String'
                    # Mock the resource to be offline.
                    $mock | Add-Member -MemberType NoteProperty -Name 'State' -Value 2 -TypeName 'Int32'
                    $mock | Add-Member -MemberType NoteProperty -Name 'OwnerNode' -Value 'NODE1' -TypeName 'String'

                    return $mock
                }

                Mock -CommandName Invoke-CimMethod
            }

            It 'Should restart the SQL Server cluster resource and the SQL Agent cluster resource' {
                InModuleScope -ScriptBlock {
                    { Restart-SqlClusterService -InstanceName 'MSSQLSERVER' -OwnerNode @('NODE1') } | Should -Not -Throw
                }

                Should -Invoke -CommandName Get-CimInstance -Scope It -Exactly -Times 1
                Should -Invoke -CommandName Get-CimAssociatedInstance -Scope It -Exactly -Times 1

                Should -Invoke -CommandName Invoke-CimMethod -ParameterFilter {
                    $MethodName -eq 'TakeOffline' -and $InputObject.Name -eq 'SQL Server (MSSQLSERVER)'
                } -Scope It -Exactly -Times 1

                Should -Invoke -CommandName Invoke-CimMethod -ParameterFilter {
                    $MethodName -eq 'BringOnline' -and $InputObject.Name -eq 'SQL Server (MSSQLSERVER)'
                } -Scope It -Exactly -Times 1

                Should -Invoke -CommandName Invoke-CimMethod -ParameterFilter {
                    $MethodName -eq 'BringOnline' -and $InputObject.Name -eq 'SQL Server Agent (MSSQLSERVER)'
                } -Scope It -Exactly -Times 1
            }
        }

        Context 'When both the SQL Server and SQL Agent cluster resources is owned by the current node but the SQL Agent cluster resource is offline' {
            BeforeAll {
                Mock -CommandName Get-CimInstance -MockWith {
                    $mock = New-Object -TypeName Microsoft.Management.Infrastructure.CimInstance -ArgumentList 'MSCluster_Resource', 'root/MSCluster'

                    $mock | Add-Member -MemberType NoteProperty -Name 'Name' -Value 'SQL Server (MSSQLSERVER)' -TypeName 'String'
                    $mock | Add-Member -MemberType NoteProperty -Name 'Type' -Value 'SQL Server' -TypeName 'String'
                    $mock | Add-Member -MemberType NoteProperty -Name 'PrivateProperties' -Value @{
                        InstanceName = 'MSSQLSERVER'
                    }
                    # Mock the resource to be online.
                    $mock | Add-Member -MemberType NoteProperty -Name 'State' -Value 2 -TypeName 'Int32'
                    $mock | Add-Member -MemberType NoteProperty -Name 'OwnerNode' -Value 'NODE1' -TypeName 'String'

                    return $mock
                }

                Mock -CommandName Get-CimAssociatedInstance -MockWith {
                    $mock = New-Object -TypeName Microsoft.Management.Infrastructure.CimInstance -ArgumentList 'MSCluster_Resource', 'root/MSCluster'

                    $mock | Add-Member -MemberType NoteProperty -Name 'Name' -Value "SQL Server Agent ($($InputObject.PrivateProperties.InstanceName))" -TypeName 'String'
                    $mock | Add-Member -MemberType NoteProperty -Name 'Type' -Value 'SQL Server Agent' -TypeName 'String'
                    # Mock the resource to be offline.
                    $mock | Add-Member -MemberType NoteProperty -Name 'State' -Value 3 -TypeName 'Int32'
                    $mock | Add-Member -MemberType NoteProperty -Name 'OwnerNode' -Value 'NODE1' -TypeName 'String'

                    return $mock
                }

                Mock -CommandName Invoke-CimMethod
            }

            It 'Should only restart the SQL Server cluster resource' {
                InModuleScope -ScriptBlock {
                    { Restart-SqlClusterService -InstanceName 'MSSQLSERVER' -OwnerNode @('NODE1') } | Should -Not -Throw
                }

                Should -Invoke -CommandName Get-CimInstance -Scope It -Exactly -Times 1
                Should -Invoke -CommandName Get-CimAssociatedInstance -Scope It -Exactly -Times 1

                Should -Invoke -CommandName Invoke-CimMethod -ParameterFilter {
                    $MethodName -eq 'TakeOffline' -and $InputObject.Name -eq 'SQL Server (MSSQLSERVER)'
                } -Scope It -Exactly -Times 1

                Should -Invoke -CommandName Invoke-CimMethod -ParameterFilter {
                    $MethodName -eq 'BringOnline' -and $InputObject.Name -eq 'SQL Server (MSSQLSERVER)'
                } -Scope It -Exactly -Times 1

                Should -Invoke -CommandName Invoke-CimMethod -ParameterFilter {
                    $MethodName -eq 'BringOnline' -and $InputObject.Name -eq 'SQL Server Agent (MSSQLSERVER)'
                } -Scope It -Exactly -Times 0
            }
        }

        Context 'When only the SQL Server cluster resources is owned by the current node' {
            BeforeAll {
                Mock -CommandName Get-CimInstance -MockWith {
                    $mock = New-Object -TypeName Microsoft.Management.Infrastructure.CimInstance -ArgumentList 'MSCluster_Resource', 'root/MSCluster'

                    $mock | Add-Member -MemberType NoteProperty -Name 'Name' -Value 'SQL Server (MSSQLSERVER)' -TypeName 'String'
                    $mock | Add-Member -MemberType NoteProperty -Name 'Type' -Value 'SQL Server' -TypeName 'String'
                    $mock | Add-Member -MemberType NoteProperty -Name 'PrivateProperties' -Value @{
                        InstanceName = 'MSSQLSERVER'
                    }
                    # Mock the resource to be online.
                    $mock | Add-Member -MemberType NoteProperty -Name 'State' -Value 2 -TypeName 'Int32'
                    $mock | Add-Member -MemberType NoteProperty -Name 'OwnerNode' -Value 'NODE1' -TypeName 'String'

                    return $mock
                }

                Mock -CommandName Get-CimAssociatedInstance -MockWith {
                    $mock = New-Object -TypeName Microsoft.Management.Infrastructure.CimInstance -ArgumentList 'MSCluster_Resource', 'root/MSCluster'

                    $mock | Add-Member -MemberType NoteProperty -Name 'Name' -Value "SQL Server Agent ($($InputObject.PrivateProperties.InstanceName))" -TypeName 'String'
                    $mock | Add-Member -MemberType NoteProperty -Name 'Type' -Value 'SQL Server Agent' -TypeName 'String'
                    # Mock the resource to be offline.
                    $mock | Add-Member -MemberType NoteProperty -Name 'State' -Value 2 -TypeName 'Int32'
                    $mock | Add-Member -MemberType NoteProperty -Name 'OwnerNode' -Value 'NODE2' -TypeName 'String'

                    return $mock
                }

                Mock -CommandName Invoke-CimMethod
            }

            It 'Should only restart the SQL Server cluster resource' {
                InModuleScope -ScriptBlock {
                    { Restart-SqlClusterService -InstanceName 'MSSQLSERVER' -OwnerNode @('NODE1') } | Should -Not -Throw
                }

                Should -Invoke -CommandName Get-CimInstance -Scope It -Exactly -Times 1
                Should -Invoke -CommandName Get-CimAssociatedInstance -Scope It -Exactly -Times 1

                Should -Invoke -CommandName Invoke-CimMethod -ParameterFilter {
                    $MethodName -eq 'TakeOffline' -and $InputObject.Name -eq 'SQL Server (MSSQLSERVER)'
                } -Scope It -Exactly -Times 1

                Should -Invoke -CommandName Invoke-CimMethod -ParameterFilter {
                    $MethodName -eq 'BringOnline' -and $InputObject.Name -eq 'SQL Server (MSSQLSERVER)'
                } -Scope It -Exactly -Times 1

                Should -Invoke -CommandName Invoke-CimMethod -ParameterFilter {
                    $MethodName -eq 'BringOnline' -and $InputObject.Name -eq 'SQL Server Agent (MSSQLSERVER)'
                } -Scope It -Exactly -Times 0
            }
        }

        Context 'When the SQL Server cluster resources is not owned by the current node' {
            BeforeAll {
                Mock -CommandName Get-CimInstance -MockWith {
                    $mock = New-Object -TypeName Microsoft.Management.Infrastructure.CimInstance -ArgumentList 'MSCluster_Resource', 'root/MSCluster'

                    $mock | Add-Member -MemberType NoteProperty -Name 'Name' -Value 'SQL Server (MSSQLSERVER)' -TypeName 'String'
                    $mock | Add-Member -MemberType NoteProperty -Name 'Type' -Value 'SQL Server' -TypeName 'String'
                    $mock | Add-Member -MemberType NoteProperty -Name 'PrivateProperties' -Value @{
                        InstanceName = 'MSSQLSERVER'
                    }
                    # Mock the resource to be online.
                    $mock | Add-Member -MemberType NoteProperty -Name 'State' -Value 2 -TypeName 'Int32'
                    $mock | Add-Member -MemberType NoteProperty -Name 'OwnerNode' -Value 'NODE2' -TypeName 'String'

                    return $mock
                }

                Mock -CommandName Get-CimAssociatedInstance
                Mock -CommandName Invoke-CimMethod
            }

            It 'Should not restart any cluster resources' {
                InModuleScope -ScriptBlock {
                    { Restart-SqlClusterService -InstanceName 'MSSQLSERVER' -OwnerNode @('NODE1') } | Should -Not -Throw
                }

                Should -Invoke -CommandName Get-CimInstance -Scope It -Exactly -Times 1
                Should -Invoke -CommandName Get-CimAssociatedInstance -Scope It -Exactly -Times 0

                Should -Invoke -CommandName Invoke-CimMethod -ParameterFilter {
                    $MethodName -eq 'TakeOffline'
                } -Scope It -Exactly -Times 0

                Should -Invoke -CommandName Invoke-CimMethod -ParameterFilter {
                    $MethodName -eq 'BringOnline'
                } -Scope It -Exactly -Times 0
            }
        }
    }
}

Describe 'SqlServerDsc.Common\Connect-SQLAnalysis' -Tag 'ConnectSQLAnalysis' {
    BeforeAll {
        $mockInstanceName = 'TEST'
        $mockDynamicConnectedStatus = $true

        $mockNewObject_MicrosoftAnalysisServicesServer = {
            return New-Object -TypeName Object |
                        Add-Member -MemberType 'NoteProperty' -Name 'Connected' -Value $mockDynamicConnectedStatus -PassThru |
                        Add-Member -MemberType 'ScriptMethod' -Name 'Connect' -Value {
                            param
                            (
                                [Parameter(Mandatory = $true)]
                                [ValidateNotNullOrEmpty()]
                                [System.String]
                                $DataSource
                            )

                            if ($DataSource -ne $mockExpectedDataSource)
                            {
                                throw ("Datasource was expected to be '{0}', but was '{1}'." -f $mockExpectedDataSource, $dataSource)
                            }

                            if ($mockThrowInvalidOperation)
                            {
                                throw 'Unable to connect.'
                            }
                        } -PassThru -Force
        }

        $mockNewObject_MicrosoftAnalysisServicesServer_ParameterFilter = {
            $TypeName -eq 'Microsoft.AnalysisServices.Server'
        }

        $mockSqlCredentialUserName = 'TestUserName12345'
        $mockSqlCredentialPassword = 'StrongOne7.'
        $mockSqlCredentialSecurePassword = ConvertTo-SecureString -String $mockSqlCredentialPassword -AsPlainText -Force
        $mockSqlCredential = New-Object -TypeName PSCredential -ArgumentList ($mockSqlCredentialUserName, $mockSqlCredentialSecurePassword)

        $mockNetBiosSqlCredentialUserName = 'DOMAIN\TestUserName12345'
        $mockNetBiosSqlCredentialPassword = 'StrongOne7.'
        $mockNetBiosSqlCredentialSecurePassword = ConvertTo-SecureString -String $mockNetBiosSqlCredentialPassword -AsPlainText -Force
        $mockNetBiosSqlCredential = New-Object -TypeName PSCredential -ArgumentList ($mockNetBiosSqlCredentialUserName, $mockNetBiosSqlCredentialSecurePassword)

        $mockFqdnSqlCredentialUserName = 'TestUserName12345@domain.local'
        $mockFqdnSqlCredentialPassword = 'StrongOne7.'
        $mockFqdnSqlCredentialSecurePassword = ConvertTo-SecureString -String $mockFqdnSqlCredentialPassword -AsPlainText -Force
        $mockFqdnSqlCredential = New-Object -TypeName PSCredential -ArgumentList ($mockFqdnSqlCredentialUserName, $mockFqdnSqlCredentialSecurePassword)

        $mockComputerName = Get-ComputerName
    }

    BeforeEach {
        Mock -CommandName New-Object `
            -MockWith $mockNewObject_MicrosoftAnalysisServicesServer `
            -ParameterFilter $mockNewObject_MicrosoftAnalysisServicesServer_ParameterFilter
    }

    Context 'When using feature flag ''AnalysisServicesConnection''' {
        BeforeAll {
            Mock -CommandName Import-SqlDscPreferredModule

            $mockExpectedDataSource = "Data Source=$mockComputerName"
        }

        Context 'When connecting to the default instance using Windows Authentication' {
            It 'Should not throw when connecting' {
                { Connect-SQLAnalysis -FeatureFlag 'AnalysisServicesConnection' } | Should -Not -Throw

                Should -Invoke -CommandName Import-SqlDscPreferredModule -Exactly -Times 1 -Scope It
                Should -Invoke -CommandName New-Object -Exactly -Times 1 -Scope It `
                    -ParameterFilter $mockNewObject_MicrosoftAnalysisServicesServer_ParameterFilter
            }

            Context 'When Connected status is $false' {
                BeforeAll {
                    $mockDynamicConnectedStatus = $false
                }

                AfterAll {
                    $mockDynamicConnectedStatus = $true
                }

                It 'Should throw the correct error' {
                    $mockLocalizedString = InModuleScope -ScriptBlock {
                        $script:localizedData.FailedToConnectToAnalysisServicesInstance
                    }

                    $mockErrorRecord = Get-InvalidOperationRecord -Message (
                        $mockLocalizedString -f $mockComputerName
                    )

                    { Connect-SQLAnalysis -FeatureFlag 'AnalysisServicesConnection' } | Should -Throw -ExpectedMessage ($mockErrorRecord.Exception.Message + '*')
                }
            }
        }

        Context 'When connecting to the named instance using Windows Authentication' {
            It 'Should not throw when connecting' {
                $mockExpectedDataSource = "Data Source=$mockComputerName\$mockInstanceName"

                { Connect-SQLAnalysis -InstanceName $mockInstanceName -FeatureFlag 'AnalysisServicesConnection' } | Should -Not -Throw
            }
        }

        Context 'When connecting to the named instance using Windows Authentication impersonation' {
            It 'Should not throw when connecting' {
                $mockExpectedDataSource = "Data Source=$mockComputerName\$mockInstanceName;User ID=$mockSqlCredentialUserName;Password=$mockSqlCredentialPassword"

                { Connect-SQLAnalysis -InstanceName $mockInstanceName -SetupCredential $mockSqlCredential -FeatureFlag 'AnalysisServicesConnection' } | Should -Not -Throw
            }
        }
    }

    Context 'When not using feature flag ''AnalysisServicesConnection''' {
        BeforeAll {
            Mock -CommandName Import-Assembly
        }

        Context 'When connecting to the default instance using Windows Authentication' {
            It 'Should not throw when connecting' {
                $mockExpectedDataSource = "Data Source=$mockComputerName"

                { Connect-SQLAnalysis } | Should -Not -Throw

                Should -Invoke -CommandName New-Object -Exactly -Times 1 -Scope It `
                    -ParameterFilter $mockNewObject_MicrosoftAnalysisServicesServer_ParameterFilter
            }
        }

        Context 'When connecting to the named instance using Windows Authentication' {
            It 'Should not throw when connecting' {
                $mockExpectedDataSource = "Data Source=$mockComputerName\$mockInstanceName"

                { Connect-SQLAnalysis -InstanceName $mockInstanceName } | Should -Not -Throw

                Should -Invoke -CommandName New-Object -Exactly -Times 1 -Scope It `
                    -ParameterFilter $mockNewObject_MicrosoftAnalysisServicesServer_ParameterFilter
            }
        }

        Context 'When connecting to the named instance using Windows Authentication impersonation' {
            Context 'When authentication without NetBIOS domain and Fully Qualified Domain Name (FQDN)' {
                It 'Should not throw when connecting' {
                    $mockExpectedDataSource = "Data Source=$mockComputerName\$mockInstanceName;User ID=$mockSqlCredentialUserName;Password=$mockSqlCredentialPassword"

                    { Connect-SQLAnalysis -InstanceName $mockInstanceName -SetupCredential $mockSqlCredential } | Should -Not -Throw

                    Should -Invoke -CommandName New-Object -Exactly -Times 1 -Scope It `
                        -ParameterFilter $mockNewObject_MicrosoftAnalysisServicesServer_ParameterFilter
                }
            }

            Context 'When authentication using NetBIOS domain' {
                It 'Should not throw when connecting' {
                    $mockExpectedDataSource = "Data Source=$mockComputerName\$mockInstanceName;User ID=$mockNetBiosSqlCredentialUserName;Password=$mockNetBiosSqlCredentialPassword"

                    { Connect-SQLAnalysis -InstanceName $mockInstanceName -SetupCredential $mockNetBiosSqlCredential } | Should -Not -Throw

                    Should -Invoke -CommandName New-Object -Exactly -Times 1 -Scope It `
                        -ParameterFilter $mockNewObject_MicrosoftAnalysisServicesServer_ParameterFilter
                }
            }

            Context 'When authentication using Fully Qualified Domain Name (FQDN)' {
                It 'Should not throw when connecting' {
                    $mockExpectedDataSource = "Data Source=$mockComputerName\$mockInstanceName;User ID=$mockFqdnSqlCredentialUserName;Password=$mockFqdnSqlCredentialPassword"

                    { Connect-SQLAnalysis -InstanceName $mockInstanceName -SetupCredential $mockFqdnSqlCredential } | Should -Not -Throw

                    Should -Invoke -CommandName New-Object -Exactly -Times 1 -Scope It `
                        -ParameterFilter $mockNewObject_MicrosoftAnalysisServicesServer_ParameterFilter
                }
            }
        }

        Context 'When connecting to the default instance using the correct service instance but does not return a correct Analysis Service object' {
            It 'Should throw the correct error' {
                $mockExpectedDataSource = ''

                Mock -CommandName New-Object `
                    -ParameterFilter $mockNewObject_MicrosoftAnalysisServicesServer_ParameterFilter

                $mockLocalizedString = InModuleScope -ScriptBlock {
                    $script:localizedData.FailedToConnectToAnalysisServicesInstance
                }

                $mockErrorRecord = Get-InvalidOperationRecord -Message (
                    $mockLocalizedString -f $mockComputerName
                )

                { Connect-SQLAnalysis } | Should -Throw -ExpectedMessage ($mockErrorRecord.Exception.Message + '*')

                Should -Invoke -CommandName New-Object -Exactly -Times 1 -Scope It `
                    -ParameterFilter $mockNewObject_MicrosoftAnalysisServicesServer_ParameterFilter
            }
        }

        Context 'When connecting to the default instance using a Analysis Service instance that does not exist' {
            It 'Should throw the correct error' {
                $mockExpectedDataSource = "Data Source=$mockComputerName"

                # Force the mock of Connect() method to throw 'Unable to connect.'
                $mockThrowInvalidOperation = $true

                $mockLocalizedString = InModuleScope -ScriptBlock {
                    $script:localizedData.FailedToConnectToAnalysisServicesInstance
                }

                $mockErrorRecord = Get-InvalidOperationRecord -Message (
                    $mockLocalizedString -f $mockComputerName
                )

                { Connect-SQLAnalysis } | Should -Throw -ExpectedMessage ($mockErrorRecord.Exception.Message + '*')

                Should -Invoke -CommandName New-Object -Exactly -Times 1 -Scope It `
                    -ParameterFilter $mockNewObject_MicrosoftAnalysisServicesServer_ParameterFilter

                # Setting it back to the default so it does not disturb other tests.
                $mockThrowInvalidOperation = $false
            }
        }

        # This test is to test the mock so that it throws correct when data source is not the expected data source
        Context 'When connecting to the named instance using another data source then expected' {
            It 'Should throw the correct error' {
                $mockExpectedDataSource = "Force wrong data source"

                $testParameters = @{
                    ServerName = 'DummyHost'
                    InstanceName = $mockInstanceName
                }

                $mockLocalizedString = InModuleScope -ScriptBlock {
                    $script:localizedData.FailedToConnectToAnalysisServicesInstance
                }

                $mockErrorRecord = Get-InvalidOperationRecord -Message (
                    $mockLocalizedString -f "$($testParameters.ServerName)\$($testParameters.InstanceName)"
                )

                { Connect-SQLAnalysis @testParameters } | Should -Throw -ExpectedMessage ($mockErrorRecord.Exception.Message + '*')

                Should -Invoke -CommandName New-Object -Exactly -Times 1 -Scope It `
                    -ParameterFilter $mockNewObject_MicrosoftAnalysisServicesServer_ParameterFilter
            }
        }
    }
}

Describe 'SqlServerDsc.Common\Update-AvailabilityGroupReplica' -Tag 'UpdateAvailabilityGroupReplica' {
    Context 'When the Availability Group Replica is altered' {
        It 'Should silently alter the Availability Group Replica' {
            $availabilityReplica = New-Object -TypeName Microsoft.SqlServer.Management.Smo.AvailabilityReplica

            { Update-AvailabilityGroupReplica -AvailabilityGroupReplica $availabilityReplica } | Should -Not -Throw
        }

        It 'Should throw the correct error, AlterAvailabilityGroupReplicaFailed, when altering the Availability Group Replica fails' {
            $availabilityReplica = New-Object -TypeName Microsoft.SqlServer.Management.Smo.AvailabilityReplica
            $availabilityReplica.Name = 'AlterFailed'

            $mockLocalizedString = InModuleScope -ScriptBlock {
                $script:localizedData.AlterAvailabilityGroupReplicaFailed
            }

            $mockErrorRecord = Get-InvalidOperationRecord -Message (
                $mockLocalizedString -f $availabilityReplica.Name
            )

            $mockErrorRecord.Exception.Message | Should -Not -BeNullOrEmpty

            { Update-AvailabilityGroupReplica -AvailabilityGroupReplica $availabilityReplica } |
                Should -Throw -ExpectedMessage ($mockErrorRecord.Exception.Message + '*')
        }
    }
}

Describe 'SqlServerDsc.Common\Test-LoginEffectivePermissions' -Tag 'TestLoginEffectivePermissions' {
    BeforeAll {
        $mockAllServerPermissionsPresent = @(
            'Connect SQL',
            'Alter Any Availability Group',
            'View Server State'
        )

        $mockServerPermissionsMissing = @(
            'Connect SQL',
            'View Server State'
        )

        $mockAllLoginPermissionsPresent = @(
            'View Definition',
            'Impersonate'
        )

        $mockLoginPermissionsMissing = @(
            'View Definition'
        )

        $mockInvokeQueryPermissionsSet = @() # Will be set dynamically in the check

        $mockInvokeQueryPermissionsResult = {
            return New-Object -TypeName PSObject -Property @{
                Tables = @{
                    Rows = @{
                        permission_name = $mockInvokeQueryPermissionsSet
                    }
                }
            }
        }

        $testLoginEffectiveServerPermissionsParams = @{
            ServerName = 'Server1'
            InstanceName = 'MSSQLSERVER'
            Login = 'NT SERVICE\ClusSvc'
            Permissions = @()
        }

        $testLoginEffectiveLoginPermissionsParams = @{
            ServerName = 'Server1'
            InstanceName = 'MSSQLSERVER'
            Login = 'NT SERVICE\ClusSvc'
            Permissions = @()
            SecurableClass = 'LOGIN'
            SecurableName = 'Login1'
        }
    }

    BeforeEach {
        Mock -CommandName Invoke-SqlDscQuery -MockWith $mockInvokeQueryPermissionsResult
    }

    Context 'When all of the permissions are present' {
        It 'Should return $true when the desired server permissions are present' {
            $mockInvokeQueryPermissionsSet = $mockAllServerPermissionsPresent.Clone()
            $testLoginEffectiveServerPermissionsParams.Permissions = $mockAllServerPermissionsPresent.Clone()

            Test-LoginEffectivePermissions @testLoginEffectiveServerPermissionsParams | Should -Be $true

            Should -Invoke -CommandName Invoke-SqlDscQuery -Scope It -Times 1 -Exactly
        }

        It 'Should return $true when the desired login permissions are present' {
            $mockInvokeQueryPermissionsSet = $mockAllLoginPermissionsPresent.Clone()
            $testLoginEffectiveLoginPermissionsParams.Permissions = $mockAllLoginPermissionsPresent.Clone()

            Test-LoginEffectivePermissions @testLoginEffectiveLoginPermissionsParams | Should -Be $true

            Should -Invoke -CommandName Invoke-SqlDscQuery -Scope It -Times 1 -Exactly
        }
    }

    Context 'When a permission is missing' {
        It 'Should return $false when the desired server permissions are not present' {
            $mockInvokeQueryPermissionsSet = $mockServerPermissionsMissing.Clone()
            $testLoginEffectiveServerPermissionsParams.Permissions = $mockAllServerPermissionsPresent.Clone()

            Test-LoginEffectivePermissions @testLoginEffectiveServerPermissionsParams | Should -Be $false

            Should -Invoke -CommandName Invoke-SqlDscQuery -Scope It -Times 1 -Exactly
        }

        It 'Should return $false when the specified login has no server permissions assigned' {
            $mockInvokeQueryPermissionsSet = @()
            $testLoginEffectiveServerPermissionsParams.Permissions = $mockAllServerPermissionsPresent.Clone()

            Test-LoginEffectivePermissions @testLoginEffectiveServerPermissionsParams | Should -Be $false

            Should -Invoke -CommandName Invoke-SqlDscQuery -Scope It -Times 1 -Exactly
        }

        It 'Should return $false when the desired login permissions are not present' {
            $mockInvokeQueryPermissionsSet = $mockLoginPermissionsMissing.Clone()
            $testLoginEffectiveLoginPermissionsParams.Permissions = $mockAllLoginPermissionsPresent.Clone()

            Test-LoginEffectivePermissions @testLoginEffectiveLoginPermissionsParams | Should -Be $false

            Should -Invoke -CommandName Invoke-SqlDscQuery -Scope It -Times 1 -Exactly
        }

        It 'Should return $false when the specified login has no login permissions assigned' {
            $mockInvokeQueryPermissionsSet = @()
            $testLoginEffectiveLoginPermissionsParams.Permissions = $mockAllLoginPermissionsPresent.Clone()

            Test-LoginEffectivePermissions @testLoginEffectiveLoginPermissionsParams | Should -Be $false

            Should -Invoke -CommandName Invoke-SqlDscQuery -Scope It -Times 1 -Exactly
        }
    }
}

Describe 'SqlServerDsc.Common\Get-SqlInstanceMajorVersion' -Tag 'GetSqlInstanceMajorVersion' {
    BeforeAll {
        $mockSqlMajorVersion = 13
        $mockInstanceName = 'TEST'

        $mockGetItemProperty_MicrosoftSQLServer_InstanceNames_SQL = {
            return @(
                (
                    New-Object -TypeName Object |
                        Add-Member -MemberType NoteProperty -Name $mockInstanceName -Value $mockInstance_InstanceId -PassThru -Force
                )
            )
        }

        $mockGetItemProperty_MicrosoftSQLServer_FullInstanceId_Setup = {
            return @(
                (
                    New-Object -TypeName Object |
                        Add-Member -MemberType NoteProperty -Name 'Version' -Value "$($mockSqlMajorVersion).0.4001.0" -PassThru -Force
                )
            )
        }

        $mockGetItemProperty_ParameterFilter_MicrosoftSQLServer_InstanceNames_SQL = {
            $Path -eq 'HKLM:\SOFTWARE\Microsoft\Microsoft SQL Server\Instance Names\SQL'
        }

        $mockGetItemProperty_ParameterFilter_MicrosoftSQLServer_FullInstanceId_Setup = {
            $Path -eq "HKLM:\SOFTWARE\Microsoft\Microsoft SQL Server\$mockInstance_InstanceId\Setup"
        }
    }

    BeforeEach {
        Mock -CommandName Get-ItemProperty `
            -ParameterFilter $mockGetItemProperty_ParameterFilter_MicrosoftSQLServer_InstanceNames_SQL `
            -MockWith $mockGetItemProperty_MicrosoftSQLServer_InstanceNames_SQL

        Mock -CommandName Get-ItemProperty `
            -ParameterFilter $mockGetItemProperty_ParameterFilter_MicrosoftSQLServer_FullInstanceId_Setup `
            -MockWith $mockGetItemProperty_MicrosoftSQLServer_FullInstanceId_Setup
    }

    $mockInstance_InstanceId = "MSSQL$($mockSqlMajorVersion).$($mockInstanceName)"

    Context 'When calling Get-SqlInstanceMajorVersion' {
        It 'Should return the correct major SQL version number' {
            $result = Get-SqlInstanceMajorVersion -InstanceName $mockInstanceName
            $result | Should -Be $mockSqlMajorVersion

            Should -Invoke -CommandName Get-ItemProperty -Exactly -Times 1 -Scope It `
                -ParameterFilter $mockGetItemProperty_ParameterFilter_MicrosoftSQLServer_InstanceNames_SQL

            Should -Invoke -CommandName Get-ItemProperty -Exactly -Times 1 -Scope It `
                -ParameterFilter $mockGetItemProperty_ParameterFilter_MicrosoftSQLServer_FullInstanceId_Setup
        }
    }

    Context 'When calling Get-SqlInstanceMajorVersion and nothing is returned' {
        It 'Should throw the correct error' {
            Mock -CommandName Get-ItemProperty `
                -ParameterFilter $mockGetItemProperty_ParameterFilter_MicrosoftSQLServer_FullInstanceId_Setup `
                -MockWith {
                    return New-Object -TypeName Object
                }

            $mockLocalizedString = InModuleScope -ScriptBlock {
                $script:localizedData.SqlServerVersionIsInvalid
            }

            $mockErrorMessage = Get-InvalidResultRecord -Message (
                $mockLocalizedString -f $mockInstanceName
            )

            $mockErrorMessage | Should -Not -BeNullOrEmpty

            { Get-SqlInstanceMajorVersion -InstanceName $mockInstanceName } | Should -Throw -ExpectedMessage $mockErrorMessage

            Should -Invoke -CommandName Get-ItemProperty -Exactly -Times 1 -Scope It `
                -ParameterFilter $mockGetItemProperty_ParameterFilter_MicrosoftSQLServer_InstanceNames_SQL

            Should -Invoke -CommandName Get-ItemProperty -Exactly -Times 1 -Scope It `
                -ParameterFilter $mockGetItemProperty_ParameterFilter_MicrosoftSQLServer_FullInstanceId_Setup
        }
    }
}

Describe 'SqlServerDsc.Common\Get-PrimaryReplicaServerObject' -Tag 'GetPrimaryReplicaServerObject' {
    BeforeEach {
        $mockServerObject = New-Object -TypeName Microsoft.SqlServer.Management.Smo.Server
        $mockServerObject.DomainInstanceName = 'Server1'

        $mockAvailabilityGroup = New-Object -TypeName Microsoft.SqlServer.Management.Smo.AvailabilityGroup
        $mockAvailabilityGroup.PrimaryReplicaServerName = 'Server1'

        $mockConnectSql = {
            param
            (
                [Parameter()]
                [System.String]
                $ServerName,

                [Parameter()]
                [System.String]
                $InstanceName
            )

            $mock = @(
                (
                    New-Object -TypeName Object |
                        Add-Member -MemberType NoteProperty -Name 'DomainInstanceName' -Value $ServerName -PassThru
                )
            )

            # Type the mock as a server object
            $mock.PSObject.TypeNames.Insert(0, 'Microsoft.SqlServer.Management.Smo.Server')

            return $mock
        }

        Mock -CommandName Connect-SQL -MockWith $mockConnectSql
    }

    Context 'When the supplied server object is the primary replica' {
        It 'Should return the same server object that was supplied' {
            $result = Get-PrimaryReplicaServerObject -ServerObject $mockServerObject -AvailabilityGroup $mockAvailabilityGroup

            $result.DomainInstanceName | Should -Be $mockServerObject.DomainInstanceName
            $result.DomainInstanceName | Should -Be $mockAvailabilityGroup.PrimaryReplicaServerName

            Should -Invoke -CommandName Connect-SQL -Scope It -Times 0 -Exactly
        }

        It 'Should return the same server object that was supplied when the PrimaryReplicaServerNameProperty is empty' {
            $mockAvailabilityGroup.PrimaryReplicaServerName = ''

            $result = Get-PrimaryReplicaServerObject -ServerObject $mockServerObject -AvailabilityGroup $mockAvailabilityGroup

            $result.DomainInstanceName | Should -Be $mockServerObject.DomainInstanceName
            $result.DomainInstanceName | Should -Not -Be $mockAvailabilityGroup.PrimaryReplicaServerName

            Should -Invoke -CommandName Connect-SQL -Scope It -Times 0 -Exactly
        }
    }

    Context 'When the supplied server object is not the primary replica' {
        It 'Should the server object of the primary replica' {
            $mockAvailabilityGroup.PrimaryReplicaServerName = 'Server2'

            $result = Get-PrimaryReplicaServerObject -ServerObject $mockServerObject -AvailabilityGroup $mockAvailabilityGroup

            $result.DomainInstanceName | Should -Not -Be $mockServerObject.DomainInstanceName
            $result.DomainInstanceName | Should -Be $mockAvailabilityGroup.PrimaryReplicaServerName

            Should -Invoke -CommandName Connect-SQL -Scope It -Times 1 -Exactly
        }
    }
}

Describe 'SqlServerDsc.Common\Test-AvailabilityReplicaSeedingModeAutomatic' -Tag 'TestAvailabilityReplicaSeedingModeAutomatic' {
    BeforeAll {
        $mockConnectSql = {
            $mock = @(
                (
                    New-Object -TypeName Object |
                        Add-Member -MemberType NoteProperty -Name 'Version' -Value $mockSqlVersion -PassThru
                )
            )

            # Type the mock as a server object
            $mock.PSObject.TypeNames.Insert(0, 'Microsoft.SqlServer.Management.Smo.Server')

            return $mock
        }

        $mockDynamic_SeedingMode = 'Manual'
        $mockInvokeQuery = {
            return @{
                Tables = @{
                    Rows = @{
                        seeding_mode_desc = $mockDynamic_SeedingMode
                    }
                }
            }
        }

        $testAvailabilityReplicaSeedingModeAutomaticParams = @{
            ServerName              = 'Server1'
            InstanceName            = 'MSSQLSERVER'
            AvailabilityGroupName   = 'Group1'
            AvailabilityReplicaName = 'Replica2'
        }
    }

    Context 'When the replica seeding mode is manual' {
        BeforeEach {
            Mock -CommandName Connect-SQL -MockWith $mockConnectSql
            Mock -CommandName Invoke-SqlDscQuery -MockWith $mockInvokeQuery
        }

        It 'Should return $false when the instance version is <_>' -ForEach @(11, 12) {
            $mockSqlVersion = $_

            Test-AvailabilityReplicaSeedingModeAutomatic @testAvailabilityReplicaSeedingModeAutomaticParams | Should -Be $false

            Should -Invoke -CommandName Connect-SQL -Scope It -Times 1 -Exactly
            Should -Invoke -CommandName Invoke-SqlDscQuery -Scope It -Times 0 -Exactly
        }

        # Test SQL 2016 and later where Seeding Mode is supported.
        It 'Should return $false when the instance version is <_> and the replica seeding mode is manual' -ForEach @(13, 14, 15) {
            $mockSqlVersion = $_

            Test-AvailabilityReplicaSeedingModeAutomatic @testAvailabilityReplicaSeedingModeAutomaticParams | Should -Be $false

            Should -Invoke -CommandName Connect-SQL -Scope It -Times 1 -Exactly
            Should -Invoke -CommandName Invoke-SqlDscQuery -Scope It -Times 1 -Exactly
        }
    }

    Context 'When the replica seeding mode is automatic' {
        BeforeEach {
            Mock -CommandName Connect-SQL -MockWith $mockConnectSql
            Mock -CommandName Invoke-SqlDscQuery -MockWith $mockInvokeQuery
        }

        # Test SQL 2016 and later where Seeding Mode is supported.
        It 'Should return $true when the instance version is <_> and the replica seeding mode is automatic' -ForEach @(13, 14, 15) {
            $mockSqlVersion = $_
            $mockDynamic_SeedingMode = 'Automatic'

            Test-AvailabilityReplicaSeedingModeAutomatic @testAvailabilityReplicaSeedingModeAutomaticParams | Should -Be $true

            Should -Invoke -CommandName Connect-SQL -Scope It -Times 1 -Exactly
            Should -Invoke -CommandName Invoke-SqlDscQuery -Scope It -Times 1 -Exactly
        }
    }
}

Describe 'SqlServerDsc.Common\Test-ImpersonatePermissions' -Tag 'TestImpersonatePermissions' {
    BeforeAll {
        $mockTestLoginEffectivePermissions_ImpersonateAnyLogin_ParameterFilter = {
            $Permissions -eq @('IMPERSONATE ANY LOGIN')
        }

        $mockTestLoginEffectivePermissions_ControlServer_ParameterFilter = {
            $Permissions -eq @('CONTROL SERVER')
        }

        $mockTestLoginEffectivePermissions_ImpersonateLogin_ParameterFilter = {
            $Permissions -eq @('IMPERSONATE')
        }

        $mockTestLoginEffectivePermissions_ControlLogin_ParameterFilter = {
            $Permissions -eq @('CONTROL')
        }

        $mockConnectionContextObject = New-Object -TypeName Microsoft.SqlServer.Management.Smo.ServerConnection
        $mockConnectionContextObject.TrueLogin = 'Login1'

        $mockServerObject = New-Object -TypeName Microsoft.SqlServer.Management.Smo.Server
        $mockServerObject.ComputerNamePhysicalNetBIOS = 'Server1'
        $mockServerObject.ServiceName = 'MSSQLSERVER'
        $mockServerObject.ConnectionContext = $mockConnectionContextObject
    }

    BeforeEach {
        Mock -CommandName Test-LoginEffectivePermissions -ParameterFilter $mockTestLoginEffectivePermissions_ImpersonateAnyLogin_ParameterFilter -MockWith { $false }
        Mock -CommandName Test-LoginEffectivePermissions -ParameterFilter $mockTestLoginEffectivePermissions_ControlServer_ParameterFilter -MockWith { $false }
        Mock -CommandName Test-LoginEffectivePermissions -ParameterFilter $mockTestLoginEffectivePermissions_ImpersonateLogin_ParameterFilter -MockWith { $false }
        Mock -CommandName Test-LoginEffectivePermissions -ParameterFilter $mockTestLoginEffectivePermissions_ControlLogin_ParameterFilter -MockWith { $false }
    }

    Context 'When impersonate permissions are present for the login' {
        It 'Should return true when the impersonate any login permissions are present for the login' {
            Mock -CommandName Test-LoginEffectivePermissions -ParameterFilter $mockTestLoginEffectivePermissions_ImpersonateAnyLogin_ParameterFilter -MockWith { $true }
            Test-ImpersonatePermissions -ServerObject $mockServerObject | Should -Be $true

            Should -Invoke -CommandName Test-LoginEffectivePermissions -ParameterFilter $mockTestLoginEffectivePermissions_ImpersonateAnyLogin_ParameterFilter -Scope It -Times 1 -Exactly
        }

        It 'Should return true when the control server permissions are present for the login' {
            Mock -CommandName Test-LoginEffectivePermissions -ParameterFilter $mockTestLoginEffectivePermissions_ControlServer_ParameterFilter -MockWith { $true }
            Test-ImpersonatePermissions -ServerObject $mockServerObject | Should -Be $true

            Should -Invoke -CommandName Test-LoginEffectivePermissions -ParameterFilter $mockTestLoginEffectivePermissions_ControlServer_ParameterFilter -Scope It -Times 1 -Exactly
        }

        It 'Should return true when the impersonate login permissions are present for the login' {
            Mock -CommandName Test-LoginEffectivePermissions -ParameterFilter $mockTestLoginEffectivePermissions_ImpersonateLogin_ParameterFilter -MockWith { $true }
            Test-ImpersonatePermissions -ServerObject $mockServerObject -SecurableName 'Login1' | Should -Be $true

            Should -Invoke -CommandName Test-LoginEffectivePermissions -ParameterFilter $mockTestLoginEffectivePermissions_ImpersonateLogin_ParameterFilter -Scope It -Times 1 -Exactly
        }

        It 'Should return true when the control login permissions are present for the login' {
            Mock -CommandName Test-LoginEffectivePermissions -ParameterFilter $mockTestLoginEffectivePermissions_ControlLogin_ParameterFilter -MockWith { $true }
            Test-ImpersonatePermissions -ServerObject $mockServerObject -SecurableName 'Login1' | Should -Be $true

            Should -Invoke -CommandName Test-LoginEffectivePermissions -ParameterFilter $mockTestLoginEffectivePermissions_ControlLogin_ParameterFilter -Scope It -Times 1 -Exactly
        }
    }

    Context 'When impersonate permissions are missing for the login' {
        It 'Should return false when the server permissions are missing for the login' {
            Test-ImpersonatePermissions -ServerObject $mockServerObject | Should -Be $false

            Should -Invoke -CommandName Test-LoginEffectivePermissions -ParameterFilter $mockTestLoginEffectivePermissions_ImpersonateAnyLogin_ParameterFilter -Scope It -Times 1 -Exactly
            Should -Invoke -CommandName Test-LoginEffectivePermissions -ParameterFilter $mockTestLoginEffectivePermissions_ControlServer_ParameterFilter -Scope It -Times 1 -Exactly
            Should -Invoke -CommandName Test-LoginEffectivePermissions -ParameterFilter $mockTestLoginEffectivePermissions_ImpersonateLogin_ParameterFilter -Scope It -Times 0 -Exactly
            Should -Invoke -CommandName Test-LoginEffectivePermissions -ParameterFilter $mockTestLoginEffectivePermissions_ControlLogin_ParameterFilter -Scope It -Times 0 -Exactly
        }

        It 'Should return false when the login permissions are missing for the login' {
            Test-ImpersonatePermissions -ServerObject $mockServerObject -SecurableName 'Login1' | Should -Be $false

            Should -Invoke -CommandName Test-LoginEffectivePermissions -ParameterFilter $mockTestLoginEffectivePermissions_ImpersonateAnyLogin_ParameterFilter -Scope It -Times 1 -Exactly
            Should -Invoke -CommandName Test-LoginEffectivePermissions -ParameterFilter $mockTestLoginEffectivePermissions_ControlServer_ParameterFilter -Scope It -Times 1 -Exactly
            Should -Invoke -CommandName Test-LoginEffectivePermissions -ParameterFilter $mockTestLoginEffectivePermissions_ImpersonateLogin_ParameterFilter -Scope It -Times 1 -Exactly
            Should -Invoke -CommandName Test-LoginEffectivePermissions -ParameterFilter $mockTestLoginEffectivePermissions_ControlLogin_ParameterFilter -Scope It -Times 1 -Exactly
        }
    }
}

Describe 'SqlServerDsc.Common\Connect-SQL' -Tag 'ConnectSql' {
    BeforeEach {
        $mockNewObject_MicrosoftDatabaseEngine = {
            <#
                $ArgumentList[0] will contain the ServiceInstance when calling mock New-Object.
                But since the mock New-Object will also be called without arguments, we first
                have to evaluate if $ArgumentList contains values.
            #>
            if ( $ArgumentList.Count -gt 0)
            {
                $serverInstance = $ArgumentList[0]
            }

            return New-Object -TypeName Object |
                Add-Member -MemberType ScriptProperty -Name Status -Value {
                    if ($mockExpectedDatabaseEngineInstance -eq 'MSSQLSERVER')
                    {
                        $mockExpectedServiceInstance = $mockExpectedDatabaseEngineServer
                    }
                    else
                    {
                        $mockExpectedServiceInstance = "$mockExpectedDatabaseEngineServer\$mockExpectedDatabaseEngineInstance"
                    }

                    if ( $this.ConnectionContext.ServerInstance -eq $mockExpectedServiceInstance )
                    {
                        return 'Online'
                    }
                    else
                    {
                        return $null
                    }
                } -PassThru |
                Add-Member -MemberType NoteProperty -Name ConnectionContext -Value (
                    New-Object -TypeName Object |
                        Add-Member -MemberType NoteProperty -Name ServerInstance -Value $serverInstance -PassThru |
                        Add-Member -MemberType NoteProperty -Name LoginSecure -Value $true -PassThru |
                        Add-Member -MemberType NoteProperty -Name Login -Value '' -PassThru |
                        Add-Member -MemberType NoteProperty -Name SecurePassword -Value $null -PassThru |
                        Add-Member -MemberType NoteProperty -Name ConnectAsUser -Value $false -PassThru |
                        Add-Member -MemberType NoteProperty -Name ConnectAsUserPassword -Value '' -PassThru |
                        Add-Member -MemberType NoteProperty -Name ConnectAsUserName -Value '' -PassThru |
                        Add-Member -MemberType NoteProperty -Name StatementTimeout -Value 600 -PassThru |
                        Add-Member -MemberType NoteProperty -Name ConnectTimeout -Value 600 -PassThru |
                        Add-Member -MemberType NoteProperty -Name EncryptConnection -Value $false -PassThru |
                        Add-Member -MemberType NoteProperty -Name ApplicationName -Value 'SqlServerDsc' -PassThru |
                        Add-Member -MemberType ScriptMethod -Name Disconnect -Value {
                            return $true
                        } -PassThru |
                        Add-Member -MemberType ScriptMethod -Name Connect -Value {
                            if ($mockExpectedDatabaseEngineInstance -eq 'MSSQLSERVER')
                            {
                                $mockExpectedServiceInstance = $mockExpectedDatabaseEngineServer
                            }
                            else
                            {
                                $mockExpectedServiceInstance = "$mockExpectedDatabaseEngineServer\$mockExpectedDatabaseEngineInstance"
                            }

                            if ($this.serverInstance -ne $mockExpectedServiceInstance)
                            {
                                throw ("Mock method Connect() was expecting ServerInstance to be '{0}', but was '{1}'." -f $mockExpectedServiceInstance, $this.serverInstance )
                            }

                            if ($mockThrowInvalidOperation)
                            {
                                throw 'Unable to connect.'
                            }
                        } -PassThru -Force
                ) -PassThru -Force
        }

        $mockNewObject_MicrosoftDatabaseEngine_ParameterFilter = {
            $TypeName -eq 'Microsoft.SqlServer.Management.Smo.Server'
        }

        $mockSqlCredentialUserName = 'TestUserName12345'
        $mockSqlCredentialPassword = 'StrongOne7.'
        $mockSqlCredentialSecurePassword = ConvertTo-SecureString -String $mockSqlCredentialPassword -AsPlainText -Force
        $mockSqlCredential = New-Object -TypeName PSCredential -ArgumentList ($mockSqlCredentialUserName, $mockSqlCredentialSecurePassword)

        $mockWinCredentialUserName = 'DOMAIN\TestUserName12345'
        $mockWinCredentialPassword = 'StrongerOne7.'
        $mockWinCredentialSecurePassword = ConvertTo-SecureString -String $mockWinCredentialPassword -AsPlainText -Force
        $mockWinCredential = New-Object -TypeName PSCredential -ArgumentList ($mockWinCredentialUserName, $mockWinCredentialSecurePassword)

        $mockWinFqdnCredentialUserName = 'TestUserName12345@domain.local'
        $mockWinFqdnCredentialPassword = 'StrongerOne7.'
        $mockWinFqdnCredentialSecurePassword = ConvertTo-SecureString -String $mockWinFqdnCredentialPassword -AsPlainText -Force
        $mockWinFqdnCredential = New-Object -TypeName PSCredential -ArgumentList ($mockWinFqdnCredentialUserName, $mockWinFqdnCredentialSecurePassword)

        Mock -CommandName Import-SqlDscPreferredModule
    }

    # Skipping on Linux and macOS because they do not support Windows Authentication.
    Context 'When connecting to the default instance using integrated Windows Authentication' -Skip:($IsLinux -or $IsMacOS) {
        BeforeEach {
            $mockExpectedDatabaseEngineServer = 'TestServer'
            $mockExpectedDatabaseEngineInstance = 'MSSQLSERVER'

            Mock -CommandName New-Object `
                -MockWith $mockNewObject_MicrosoftDatabaseEngine `
                -ParameterFilter $mockNewObject_MicrosoftDatabaseEngine_ParameterFilter
        }

        It 'Should return the correct service instance' {
            $databaseEngineServerObject = Connect-SQL -ServerName $mockExpectedDatabaseEngineServer -ErrorAction 'Stop'
            $databaseEngineServerObject.ConnectionContext.ServerInstance | Should -BeExactly $mockExpectedDatabaseEngineServer

            Should -Invoke -CommandName New-Object -Exactly -Times 1 -Scope It `
                -ParameterFilter $mockNewObject_MicrosoftDatabaseEngine_ParameterFilter
        }
    }

    Context 'When connecting to the default instance using SQL Server Authentication' {
        BeforeEach {
            $mockExpectedDatabaseEngineServer = 'TestServer'
            $mockExpectedDatabaseEngineInstance = 'MSSQLSERVER'
            $mockExpectedDatabaseEngineLoginSecure = $false

            Mock -CommandName New-Object `
                -MockWith $mockNewObject_MicrosoftDatabaseEngine `
                -ParameterFilter $mockNewObject_MicrosoftDatabaseEngine_ParameterFilter
        }

        It 'Should return the correct service instance' {
            $databaseEngineServerObject = Connect-SQL -ServerName $mockExpectedDatabaseEngineServer -SetupCredential $mockSqlCredential -LoginType 'SqlLogin' -ErrorAction 'Stop'
            $databaseEngineServerObject.ConnectionContext.LoginSecure | Should -Be $false
            $databaseEngineServerObject.ConnectionContext.Login | Should -Be $mockSqlCredentialUserName
            $databaseEngineServerObject.ConnectionContext.SecurePassword | Should -Be $mockSqlCredentialSecurePassword
            $databaseEngineServerObject.ConnectionContext.ServerInstance | Should -BeExactly $mockExpectedDatabaseEngineServer

            Should -Invoke -CommandName New-Object -Exactly -Times 1 -Scope It `
                -ParameterFilter $mockNewObject_MicrosoftDatabaseEngine_ParameterFilter
        }
    }

    # Skipping on Linux and macOS because they do not support Windows Authentication.
    Context 'When connecting to the named instance using integrated Windows Authentication' -Skip:($IsLinux -or $IsMacOS) {
        BeforeEach {
            $mockExpectedDatabaseEngineServer = Get-ComputerName
            $mockExpectedDatabaseEngineInstance = 'SqlInstance'

            Mock -CommandName New-Object `
                -MockWith $mockNewObject_MicrosoftDatabaseEngine `
                -ParameterFilter $mockNewObject_MicrosoftDatabaseEngine_ParameterFilter
        }

        It 'Should return the correct service instance' {
            $databaseEngineServerObject = Connect-SQL -InstanceName $mockExpectedDatabaseEngineInstance -ErrorAction 'Stop'
            $databaseEngineServerObject.ConnectionContext.ServerInstance | Should -BeExactly "$mockExpectedDatabaseEngineServer\$mockExpectedDatabaseEngineInstance"

            Should -Invoke -CommandName New-Object -Exactly -Times 1 -Scope It `
                -ParameterFilter $mockNewObject_MicrosoftDatabaseEngine_ParameterFilter
        }
    }

    Context 'When connecting to the named instance using SQL Server Authentication' {
        BeforeEach {
            $mockExpectedDatabaseEngineServer = Get-ComputerName
            $mockExpectedDatabaseEngineInstance = 'SqlInstance'
            $mockExpectedDatabaseEngineLoginSecure = $false

            Mock -CommandName New-Object `
                -MockWith $mockNewObject_MicrosoftDatabaseEngine `
                -ParameterFilter $mockNewObject_MicrosoftDatabaseEngine_ParameterFilter
        }

        It 'Should return the correct service instance' {
            $databaseEngineServerObject = Connect-SQL -InstanceName $mockExpectedDatabaseEngineInstance -SetupCredential $mockSqlCredential -LoginType 'SqlLogin' -ErrorAction 'Stop'
            $databaseEngineServerObject.ConnectionContext.LoginSecure | Should -Be $false
            $databaseEngineServerObject.ConnectionContext.Login | Should -Be $mockSqlCredentialUserName
            $databaseEngineServerObject.ConnectionContext.SecurePassword | Should -Be $mockSqlCredentialSecurePassword
            $databaseEngineServerObject.ConnectionContext.ServerInstance | Should -BeExactly "$mockExpectedDatabaseEngineServer\$mockExpectedDatabaseEngineInstance"

            Should -Invoke -CommandName New-Object -Exactly -Times 1 -Scope It `
                -ParameterFilter $mockNewObject_MicrosoftDatabaseEngine_ParameterFilter
        }
    }

    # Skipping on Linux and macOS because they do not support Windows Authentication.
    Context 'When connecting to the named instance using integrated Windows Authentication and different server name' -Skip:($IsLinux -or $IsMacOS) {
        BeforeEach {
            $mockExpectedDatabaseEngineServer = 'SERVER'
            $mockExpectedDatabaseEngineInstance = 'SqlInstance'

            Mock -CommandName New-Object `
                -MockWith $mockNewObject_MicrosoftDatabaseEngine `
                -ParameterFilter $mockNewObject_MicrosoftDatabaseEngine_ParameterFilter
        }

        It 'Should return the correct service instance' {
            $databaseEngineServerObject = Connect-SQL -ServerName $mockExpectedDatabaseEngineServer -InstanceName $mockExpectedDatabaseEngineInstance -ErrorAction 'Stop'
            $databaseEngineServerObject.ConnectionContext.ServerInstance | Should -BeExactly "$mockExpectedDatabaseEngineServer\$mockExpectedDatabaseEngineInstance"

            Should -Invoke -CommandName New-Object -Exactly -Times 1 -Scope It `
                -ParameterFilter $mockNewObject_MicrosoftDatabaseEngine_ParameterFilter
        }
    }

    Context 'When connecting to the named instance using Windows Authentication impersonation' {
        BeforeEach {
            $mockExpectedDatabaseEngineServer = Get-ComputerName
            $mockExpectedDatabaseEngineInstance = 'SqlInstance'

            Mock -CommandName New-Object `
                -MockWith $mockNewObject_MicrosoftDatabaseEngine `
                -ParameterFilter $mockNewObject_MicrosoftDatabaseEngine_ParameterFilter
        }

        Context 'When using the default login type' {
            BeforeEach {
                $testParameters = @{
                    ServerName = $mockExpectedDatabaseEngineServer
                    InstanceName = $mockExpectedDatabaseEngineInstance
                    SetupCredential = $mockWinCredential
                }
            }

            It 'Should return the correct service instance' {
                $databaseEngineServerObject = Connect-SQL @testParameters -ErrorAction 'Stop'
                $databaseEngineServerObject.ConnectionContext.ServerInstance | Should -BeExactly "$mockExpectedDatabaseEngineServer\$mockExpectedDatabaseEngineInstance"
                $databaseEngineServerObject.ConnectionContext.ConnectAsUser | Should -Be $true
                $databaseEngineServerObject.ConnectionContext.ConnectAsUserPassword | Should -BeExactly $mockWinCredential.GetNetworkCredential().Password
                $databaseEngineServerObject.ConnectionContext.ConnectAsUserName | Should -BeExactly $mockWinCredential.UserName
                $databaseEngineServerObject.ConnectionContext.ConnectAsUser | Should -Be $true
                $databaseEngineServerObject.ConnectionContext.LoginSecure | Should -Be $true

                Should -Invoke -CommandName New-Object -Exactly -Times 1 -Scope It `
                    -ParameterFilter $mockNewObject_MicrosoftDatabaseEngine_ParameterFilter
            }
        }

        Context 'When using the WindowsUser login type' {
            Context 'When authenticating using NetBIOS domain' {
                BeforeEach {
                    $testParameters = @{
                        ServerName = $mockExpectedDatabaseEngineServer
                        InstanceName = $mockExpectedDatabaseEngineInstance
                        SetupCredential = $mockWinCredential
                        LoginType = 'WindowsUser'
                    }
                }

                It 'Should return the correct service instance' {
                    $databaseEngineServerObject = Connect-SQL @testParameters -ErrorAction 'Stop'
                    $databaseEngineServerObject.ConnectionContext.ServerInstance | Should -BeExactly "$mockExpectedDatabaseEngineServer\$mockExpectedDatabaseEngineInstance"
                    $databaseEngineServerObject.ConnectionContext.ConnectAsUser | Should -Be $true
                    $databaseEngineServerObject.ConnectionContext.ConnectAsUserPassword | Should -BeExactly $mockWinCredential.GetNetworkCredential().Password
                    $databaseEngineServerObject.ConnectionContext.ConnectAsUserName | Should -BeExactly $mockWinCredential.UserName
                    $databaseEngineServerObject.ConnectionContext.ConnectAsUser | Should -Be $true
                    $databaseEngineServerObject.ConnectionContext.LoginSecure | Should -Be $true

                    Should -Invoke -CommandName New-Object -Exactly -Times 1 -Scope It `
                        -ParameterFilter $mockNewObject_MicrosoftDatabaseEngine_ParameterFilter
                }
            }

            Context 'When authenticating using Fully Qualified Domain Name (FQDN)' {
                BeforeEach {
                    $testParameters = @{
                        ServerName = $mockExpectedDatabaseEngineServer
                        InstanceName = $mockExpectedDatabaseEngineInstance
                        SetupCredential = $mockWinFqdnCredential
                        LoginType = 'WindowsUser'
                    }
                }

                It 'Should return the correct service instance' {
                    $databaseEngineServerObject = Connect-SQL @testParameters -ErrorAction 'Stop'
                    $databaseEngineServerObject.ConnectionContext.ServerInstance | Should -BeExactly "$mockExpectedDatabaseEngineServer\$mockExpectedDatabaseEngineInstance"
                    $databaseEngineServerObject.ConnectionContext.ConnectAsUser | Should -Be $true
                    $databaseEngineServerObject.ConnectionContext.ConnectAsUserPassword | Should -BeExactly $mockWinFqdnCredential.GetNetworkCredential().Password
                    $databaseEngineServerObject.ConnectionContext.ConnectAsUserName | Should -BeExactly $mockWinFqdnCredential.UserName
                    $databaseEngineServerObject.ConnectionContext.ConnectAsUser | Should -Be $true
                    $databaseEngineServerObject.ConnectionContext.LoginSecure | Should -Be $true

                    Should -Invoke -CommandName New-Object -Exactly -Times 1 -Scope It `
                        -ParameterFilter $mockNewObject_MicrosoftDatabaseEngine_ParameterFilter
                }
            }
        }
    }

    Context 'When using encryption' {
        BeforeEach {
            $mockExpectedDatabaseEngineServer = 'SERVER'
            $mockExpectedDatabaseEngineInstance = 'SqlInstance'

            Mock -CommandName New-Object `
                -MockWith $mockNewObject_MicrosoftDatabaseEngine `
                -ParameterFilter $mockNewObject_MicrosoftDatabaseEngine_ParameterFilter
        }

        # Skipping on Linux and macOS because they do not support Windows Authentication.
        It 'Should return the correct service instance' -Skip:($IsLinux -or $IsMacOS) {
            $databaseEngineServerObject = Connect-SQL -Encrypt -ServerName $mockExpectedDatabaseEngineServer -InstanceName $mockExpectedDatabaseEngineInstance -ErrorAction 'Stop'
            $databaseEngineServerObject.ConnectionContext.ServerInstance | Should -BeExactly "$mockExpectedDatabaseEngineServer\$mockExpectedDatabaseEngineInstance"

            Should -Invoke -CommandName New-Object -Exactly -Times 1 -Scope It `
                -ParameterFilter $mockNewObject_MicrosoftDatabaseEngine_ParameterFilter
        }
    }

    Context 'When connecting to the default instance using the correct service instance but does not return a correct Database Engine object' {
        Context 'When using ErrorAction set to Stop' {
            BeforeAll {
                Mock -CommandName New-Object -ParameterFilter {
                    $TypeName -eq 'Microsoft.SqlServer.Management.Smo.Server'
                } -MockWith {
                    return New-Object -TypeName Object |
                        Add-Member -MemberType ScriptProperty -Name Status -Value {
                            return $null
                        } -PassThru |
                        Add-Member -MemberType NoteProperty -Name ConnectionContext -Value (
                            New-Object -TypeName Object |
                                Add-Member -MemberType NoteProperty -Name ServerInstance -Value 'localhost' -PassThru |
                                Add-Member -MemberType NoteProperty -Name LoginSecure -Value $true -PassThru |
                                Add-Member -MemberType NoteProperty -Name Login -Value '' -PassThru |
                                Add-Member -MemberType NoteProperty -Name SecurePassword -Value $null -PassThru |
                                Add-Member -MemberType NoteProperty -Name ConnectAsUser -Value $false -PassThru |
                                Add-Member -MemberType NoteProperty -Name ConnectAsUserPassword -Value '' -PassThru |
                                Add-Member -MemberType NoteProperty -Name ConnectAsUserName -Value '' -PassThru |
                                Add-Member -MemberType NoteProperty -Name StatementTimeout -Value 600 -PassThru |
                                Add-Member -MemberType NoteProperty -Name ConnectTimeout -Value 600 -PassThru |
                                Add-Member -MemberType NoteProperty -Name ApplicationName -Value 'SqlServerDsc' -PassThru |
                                Add-Member -MemberType ScriptMethod -Name Disconnect -Value {
                                    return $true
                                } -PassThru |
                                Add-Member -MemberType ScriptMethod -Name Connect -Value {
                                    return
                                } -PassThru -Force
                        ) -PassThru -Force
                }
            }

            It 'Should throw the correct error' {
                $mockLocalizedString = InModuleScope -ScriptBlock {
                    $script:localizedData.FailedToConnectToDatabaseEngineInstance
                }

                $mockErrorMessage = $mockLocalizedString -f 'localhost'

<<<<<<< HEAD
                { Connect-SQL -ServerName 'localhost' -SetupCredential $mockSqlCredential -LoginType 'SqlLogin' -ErrorAction 'Stop' } |
                    Should -Throw -ExpectedMessage ('System.InvalidOperationException: {0}*' -f $mockErrorMessage)
=======
                { Connect-SQL -ServerName 'localhost' -ErrorAction 'Stop' } |
                    Should -Throw -ExpectedMessage $mockErrorMessage
>>>>>>> f3df24bb

                Should -Invoke -CommandName New-Object -ParameterFilter {
                    $TypeName -eq 'Microsoft.SqlServer.Management.Smo.Server'
                } -Exactly -Times 1 -Scope It
            }
        }

        Context 'When using ErrorAction set to SilentlyContinue' {
            BeforeAll {
                Mock -CommandName New-Object -ParameterFilter {
                    $TypeName -eq 'Microsoft.SqlServer.Management.Smo.Server'
                } -MockWith {
                    return New-Object -TypeName Object |
                        Add-Member -MemberType ScriptProperty -Name Status -Value {
                            return $null
                        } -PassThru |
                        Add-Member -MemberType NoteProperty -Name ConnectionContext -Value (
                            New-Object -TypeName Object |
                                Add-Member -MemberType NoteProperty -Name ServerInstance -Value 'localhost' -PassThru |
                                Add-Member -MemberType NoteProperty -Name LoginSecure -Value $true -PassThru |
                                Add-Member -MemberType NoteProperty -Name Login -Value '' -PassThru |
                                Add-Member -MemberType NoteProperty -Name SecurePassword -Value $null -PassThru |
                                Add-Member -MemberType NoteProperty -Name ConnectAsUser -Value $false -PassThru |
                                Add-Member -MemberType NoteProperty -Name ConnectAsUserPassword -Value '' -PassThru |
                                Add-Member -MemberType NoteProperty -Name ConnectAsUserName -Value '' -PassThru |
                                Add-Member -MemberType NoteProperty -Name StatementTimeout -Value 600 -PassThru |
                                Add-Member -MemberType NoteProperty -Name ConnectTimeout -Value 600 -PassThru |
                                Add-Member -MemberType NoteProperty -Name ApplicationName -Value 'SqlServerDsc' -PassThru |
                                Add-Member -MemberType ScriptMethod -Name Disconnect -Value {
                                    return $true
                                } -PassThru |
                                Add-Member -MemberType ScriptMethod -Name Connect -Value {
                                    return
                                } -PassThru -Force
                        ) -PassThru -Force
                }
            }

            It 'Should not throw an exception' {
                { Connect-SQL -ServerName 'localhost' -SetupCredential $mockSqlCredential -LoginType 'SqlLogin' -ErrorAction 'SilentlyContinue' } |
                    Should -Not -Throw

                Should -Invoke -CommandName New-Object -ParameterFilter {
                    $TypeName -eq 'Microsoft.SqlServer.Management.Smo.Server'
                } -Exactly -Times 1 -Scope It
            }
        }
    }
}

Describe 'SqlServerDsc.Common\Split-FullSqlInstanceName' -Tag 'SplitFullSqlInstanceName' {
    Context 'When the "FullSqlInstanceName" parameter is not supplied' {
        It 'Should throw when the "FullSqlInstanceName" parameter is $null' {
            { Split-FullSqlInstanceName -FullSqlInstanceName $null } | Should -Throw
        }

        It 'Should throw when the "FullSqlInstanceName" parameter is an empty string' {
            { Split-FullSqlInstanceName -FullSqlInstanceName '' } | Should -Throw
        }
    }

    Context 'When the "FullSqlInstanceName" parameter is supplied' {
        It 'Should throw when the "FullSqlInstanceName" parameter is "ServerName"' {
            $result = Split-FullSqlInstanceName -FullSqlInstanceName 'ServerName'

            $result.Count | Should -Be 2
            $result.ServerName | Should -Be 'ServerName'
            $result.InstanceName | Should -Be 'MSSQLSERVER'
        }

        It 'Should throw when the "FullSqlInstanceName" parameter is "ServerName\InstanceName"' {
            $result = Split-FullSqlInstanceName -FullSqlInstanceName 'ServerName\InstanceName'

            $result.Count | Should -Be 2
            $result.ServerName | Should -Be 'ServerName'
            $result.InstanceName | Should -Be 'InstanceName'
        }
    }
}

Describe 'SqlServerDsc.Common\Test-ClusterPermissions' -Tag 'TestClusterPermissions' {
    BeforeAll {
        Mock -CommandName Test-LoginEffectivePermissions -MockWith {
            $mockClusterServicePermissionsPresent
        } -ParameterFilter {
            $LoginName -eq $clusterServiceName
        }

        Mock -CommandName Test-LoginEffectivePermissions -MockWith {
            $mockSystemPermissionsPresent
        } -ParameterFilter {
            $LoginName -eq $systemAccountName
        }

        $clusterServiceName = 'NT SERVICE\ClusSvc'
        $systemAccountName= 'NT AUTHORITY\System'
    }

    BeforeEach {
        $mockServerObject = New-Object -TypeName Microsoft.SqlServer.Management.Smo.Server
        $mockServerObject.NetName = 'TestServer'
        $mockServerObject.ServiceName = 'MSSQLSERVER'

        $mockLogins = @{
            $clusterServiceName = New-Object -TypeName Microsoft.SqlServer.Management.Smo.Login -ArgumentList $mockServerObject, $clusterServiceName
            $systemAccountName = New-Object -TypeName Microsoft.SqlServer.Management.Smo.Login -ArgumentList $mockServerObject, $systemAccountName
        }

        $mockServerObject.Logins = $mockLogins

        $mockClusterServicePermissionsPresent = $false
        $mockSystemPermissionsPresent = $false
    }

    Context 'When the cluster does not have permissions to the instance' {
        It "Should throw the correct error when the logins '$($clusterServiceName)' or '$($systemAccountName)' are absent" {
            $mockServerObject.Logins = @{}

            { Test-ClusterPermissions -ServerObject $mockServerObject } | Should -Throw -ExpectedMessage ( "The cluster does not have permissions to manage the Availability Group on '{0}\{1}'. Grant 'Connect SQL', 'Alter Any Availability Group', and 'View Server State' to either '$($clusterServiceName)' or '$($systemAccountName)'. (SQLCOMMON0049)" -f $mockServerObject.NetName, $mockServerObject.ServiceName )

            Should -Invoke -CommandName Test-LoginEffectivePermissions -Scope It -Times 0 -Exactly -ParameterFilter {
                $LoginName -eq $clusterServiceName
            }
            Should -Invoke -CommandName Test-LoginEffectivePermissions -Scope It -Times 0 -Exactly -ParameterFilter {
                $LoginName -eq $systemAccountName
            }
        }

        It "Should throw the correct error when the logins '$($clusterServiceName)' and '$($systemAccountName)' do not have permissions to manage availability groups" {
            { Test-ClusterPermissions -ServerObject $mockServerObject } | Should -Throw -ExpectedMessage ( "The cluster does not have permissions to manage the Availability Group on '{0}\{1}'. Grant 'Connect SQL', 'Alter Any Availability Group', and 'View Server State' to either '$($clusterServiceName)' or '$($systemAccountName)'. (SQLCOMMON0049)" -f $mockServerObject.NetName, $mockServerObject.ServiceName )

            Should -Invoke -CommandName Test-LoginEffectivePermissions -Scope It -Times 1 -Exactly -ParameterFilter {
                $LoginName -eq $clusterServiceName
            }
            Should -Invoke -CommandName Test-LoginEffectivePermissions -Scope It -Times 1 -Exactly -ParameterFilter {
                $LoginName -eq $systemAccountName
            }
        }
    }

    Context 'When the cluster has permissions to the instance' {
        It "Should return NullOrEmpty when '$($clusterServiceName)' is present and has the permissions to manage availability groups" {
            $mockClusterServicePermissionsPresent = $true

            Test-ClusterPermissions -ServerObject $mockServerObject | Should -Be $true

            Should -Invoke -CommandName Test-LoginEffectivePermissions -Scope It -Times 1 -Exactly -ParameterFilter {
                $LoginName -eq $clusterServiceName
            }
            Should -Invoke -CommandName Test-LoginEffectivePermissions -Scope It -Times 0 -Exactly -ParameterFilter {
                $LoginName -eq $systemAccountName
            }
        }

        It "Should return NullOrEmpty when '$($systemAccountName)' is present and has the permissions to manage availability groups" {
            $mockSystemPermissionsPresent = $true

            Test-ClusterPermissions -ServerObject $mockServerObject | Should -Be $true

            Should -Invoke -CommandName Test-LoginEffectivePermissions -Scope It -Times 1 -Exactly -ParameterFilter {
                $LoginName -eq $clusterServiceName
            }
            Should -Invoke -CommandName Test-LoginEffectivePermissions -Scope It -Times 1 -Exactly -ParameterFilter {
                $LoginName -eq $systemAccountName
            }
        }
    }
}

Describe 'SqlServerDsc.Common\Restart-ReportingServicesService' -Tag 'RestartReportingServicesService' {
    BeforeAll {
        $mockGetService = {
            return @{
                Name = $mockDynamicServiceName
                DisplayName = $mockDynamicServiceDisplayName
                DependentServices = @(
                    @{
                        Name = $mockDynamicDependedServiceName
                        Status = 'Running'
                        DependentServices = @()
                    }
                )
            }
        }

        InModuleScope -ScriptBlock {
            # Stubs for cross-platform testing.
            function script:Get-Service
            {
                [CmdletBinding()]
                param
                (
                    [Parameter()]
                    [System.String]
                    $Name
                )

                throw '{0}: StubNotImplemented' -f $MyInvocation.MyCommand
            }

            function script:Stop-Service
            {
                throw '{0}: StubNotImplemented' -f $MyInvocation.MyCommand
            }

            function script:Start-Service
            {
                throw '{0}: StubNotImplemented' -f $MyInvocation.MyCommand
            }
        }
    }

    AfterAll {
        InModuleScope -ScriptBlock {
            Remove-Item -Path 'function:/Start-Service'
            Remove-Item -Path 'function:/Stop-Service'
            Remove-Item -Path 'function:/Get-Service'
        }
    }

    Context 'When restarting a Report Services default instance' {
        BeforeAll {
            $mockServiceName = 'ReportServer'
            $mockDependedServiceName = 'DependentService'

            $mockDynamicServiceName = $mockServiceName
            $mockDynamicDependedServiceName = $mockDependedServiceName
            $mockDynamicServiceDisplayName = 'Reporting Services (MSSQLSERVER)'

            Mock -CommandName Stop-Service
            Mock -CommandName Start-Service
            Mock -CommandName Get-Service -MockWith $mockGetService
        }

        It 'Should restart the service and dependent service' {
            { Restart-ReportingServicesService -InstanceName 'MSSQLSERVER' } | Should -Not -Throw

            Should -Invoke -CommandName Get-Service -ParameterFilter {
                $Name -eq $mockServiceName
            } -Scope It -Exactly -Times 1
            Should -Invoke -CommandName Stop-Service -Scope It -Exactly -Times 1
            Should -Invoke -CommandName Start-Service -Scope It -Exactly -Times 2
        }
    }

    Context 'When restarting a SQL Server 2017 (or newer) Report Services' {
        BeforeAll {
            $mockServiceName = 'SQLServerReportingServices'
            $mockDependedServiceName = 'DependentService'

            $mockDynamicServiceName = $mockServiceName
            $mockDynamicDependedServiceName = $mockDependedServiceName
            $mockDynamicServiceDisplayName = 'Reporting Services'

            Mock -CommandName Stop-Service
            Mock -CommandName Start-Service
            Mock -CommandName Get-Service -MockWith $mockGetService
        }

        It 'Should restart the service and dependent service' {
            { Restart-ReportingServicesService -InstanceName 'SSRS' } | Should -Not -Throw

            Should -Invoke -CommandName Get-Service -ParameterFilter {
                $Name -eq $mockServiceName
            } -Scope It -Exactly -Times 1
            Should -Invoke -CommandName Stop-Service -Scope It -Exactly -Times 1
            Should -Invoke -CommandName Start-Service -Scope It -Exactly -Times 2
        }
    }

    Context 'When restarting a Report Services named instance' {
        BeforeAll {
            $mockServiceName = 'ReportServer$TEST'
            $mockDependedServiceName = 'DependentService'

            $mockDynamicServiceName = $mockServiceName
            $mockDynamicDependedServiceName = $mockDependedServiceName
            $mockDynamicServiceDisplayName = 'Reporting Services (TEST)'

            Mock -CommandName Stop-Service
            Mock -CommandName Start-Service
            Mock -CommandName Get-Service -MockWith $mockGetService
        }

        It 'Should restart the service and dependent service' {
            { Restart-ReportingServicesService -InstanceName 'TEST' } | Should -Not -Throw

            Should -Invoke -CommandName Get-Service -ParameterFilter {
                $Name -eq $mockServiceName
            } -Scope It -Exactly -Times 1
            Should -Invoke -CommandName Stop-Service -Scope It -Exactly -Times 1
            Should -Invoke -CommandName Start-Service -Scope It -Exactly -Times 2
        }
    }

    Context 'When restarting a Report Services named instance using a wait timer' {
        BeforeAll {
            $mockServiceName = 'ReportServer$TEST'
            $mockDependedServiceName = 'DependentService'

            $mockDynamicServiceName = $mockServiceName
            $mockDynamicDependedServiceName = $mockDependedServiceName
            $mockDynamicServiceDisplayName = 'Reporting Services (TEST)'

            Mock -CommandName Start-Sleep
            Mock -CommandName Stop-Service
            Mock -CommandName Start-Service
            Mock -CommandName Get-Service -MockWith $mockGetService
        }

        It 'Should restart the service and dependent service' {
            { Restart-ReportingServicesService -InstanceName 'TEST' -WaitTime 1 } | Should -Not -Throw

            Should -Invoke -CommandName Get-Service -ParameterFilter {
                $Name -eq $mockServiceName
            } -Scope It -Exactly -Times 1
            Should -Invoke -CommandName Stop-Service -Scope It -Exactly -Times 1
            Should -Invoke -CommandName Start-Service -Scope It -Exactly -Times 2
            Should -Invoke -CommandName Start-Sleep -Scope It -Exactly -Times 1
        }
    }
}

Describe 'SqlServerDsc.Common\Test-ActiveNode' -Tag 'TestActiveNode' {
    BeforeAll {
        $mockServerObject = New-Object -TypeName Microsoft.SqlServer.Management.Smo.Server
    }

    Context 'When function is executed on a standalone instance' {
        BeforeAll {
            $mockServerObject.IsMemberOfWsfcCluster = $false
        }

        It 'Should return $true' {
            Test-ActiveNode -ServerObject $mockServerObject | Should -BeTrue
        }
    }

    Context 'When function is executed on a failover cluster instance (FCI)' {
        BeforeAll {
            $mockServerObject.IsMemberOfWsfcCluster = $true
        }

        It 'Should return <Result> when the node name is <ComputerNamePhysicalNetBIOS>' -ForEach @(
            @{
                ComputerNamePhysicalNetBIOS = Get-ComputerName
                Result = $true
            },
            @{
                ComputerNamePhysicalNetBIOS = 'AnotherNode'
                Result = $false
            }
        ) {
            $mockServerObject.ComputerNamePhysicalNetBIOS = $ComputerNamePhysicalNetBIOS

            Test-ActiveNode -ServerObject $mockServerObject | Should -Be $Result
        }
    }
}

Describe 'SqlServerDsc.Common\Invoke-SqlScript' -Tag 'InvokeSqlScript' {
    BeforeAll {
        $invokeScriptFileParameters = @{
            ServerInstance = Get-ComputerName
            InputFile = 'set.sql'
        }

        $invokeScriptQueryParameters = @{
            ServerInstance = Get-ComputerName
            Query = 'Test Query'
        }
    }

    Context 'Invoke-SqlScript fails to import SQLPS module' {
        BeforeAll {
            $throwMessage = "Failed to import SQLPS module."

            Mock -CommandName Import-SqlDscPreferredModule -MockWith {
                throw $throwMessage
            }
        }

        It 'Should throw the correct error from Import-Module' {
            { Invoke-SqlScript @invokeScriptFileParameters } | Should -Throw -ExpectedMessage $throwMessage
        }
    }

    Context 'Invoke-SqlScript is called with credentials' {
        BeforeAll {
            # Import PowerShell module SqlServer stub cmdlets.
            Import-SQLModuleStub

            $mockPasswordPlain = 'password'
            $mockUsername = 'User'

            $password = ConvertTo-SecureString -String $mockPasswordPlain -AsPlainText -Force
            $credential = New-Object -TypeName System.Management.Automation.PSCredential -ArgumentList $mockUsername, $password

            Mock -CommandName Import-SqlDscPreferredModule
            Mock -CommandName Invoke-SqlCmd -ParameterFilter {
                $Username -eq $mockUsername -and $Password -eq $mockPasswordPlain
            }
        }

        AfterAll {
            # Remove PowerShell module SqlServer stub cmdlets.
            Remove-SqlModuleStub
        }

        It 'Should call Invoke-SqlCmd with correct File ParameterSet parameters' {
            $invokeScriptFileParameters.Add('Credential', $credential)
            $null = Invoke-SqlScript @invokeScriptFileParameters

            Should -Invoke -CommandName Invoke-SqlCmd -ParameterFilter {
                $Username -eq $mockUsername -and $Password -eq $mockPasswordPlain
            } -Times 1 -Exactly -Scope It
        }

        It 'Should call Invoke-SqlCmd with correct Query ParameterSet parameters' {
            $invokeScriptQueryParameters.Add('Credential', $credential)
            $null = Invoke-SqlScript @invokeScriptQueryParameters

            Should -Invoke -CommandName Invoke-SqlCmd -ParameterFilter {
                $Username -eq $mockUsername -and $Password -eq $mockPasswordPlain
            } -Times 1 -Exactly -Scope It
        }
    }

    Context 'Invoke-SqlScript fails to execute the SQL scripts' {
        BeforeAll {
            # Import PowerShell module SqlServer stub cmdlets.
            Import-SqlModuleStub
        }

        AfterAll {
            # Remove PowerShell module SqlServer stub cmdlets.
            Remove-SqlModuleStub
        }

        BeforeEach {
            $errorMessage = 'Failed to run SQL Script'

            Mock -CommandName Import-SqlDscPreferredModule
            Mock -CommandName Invoke-SqlCmd -MockWith {
                throw $errorMessage
            }
        }

        It 'Should throw the correct error from File ParameterSet Invoke-SqlCmd' {
            { Invoke-SqlScript @invokeScriptFileParameters } | Should -Throw -ExpectedMessage $errorMessage
        }

        It 'Should throw the correct error from Query ParameterSet Invoke-SqlCmd' {
            { Invoke-SqlScript @invokeScriptQueryParameters } | Should -Throw -ExpectedMessage $errorMessage
        }
    }

    Context 'Invoke-SqlScript is called with parameter Encrypt' {
        BeforeAll {
            # Import PowerShell module SqlServer stub cmdlets.
            Import-SQLModuleStub

            Mock -CommandName Import-SqlDscPreferredModule
            Mock -CommandName Invoke-SqlCmd
        }

        AfterAll {
            # Remove PowerShell module SqlServer stub cmdlets.
            Remove-SqlModuleStub
        }

        Context 'When using SqlServer module v22.x' {
            BeforeAll {
                Mock -CommandName Get-Command -ParameterFilter {
                    $Name -eq 'Invoke-SqlCmd'
                } -MockWith {
                    return @{
                        Parameters = @{
                            Keys = @('Encrypt')
                        }
                    }
                }
            }

            It 'Should call Invoke-SqlCmd with correct File ParameterSet parameters' {
                $mockInvokeScriptFileParameters = @{
                    ServerInstance = Get-ComputerName
                    InputFile      = 'set.sql'
                    Encrypt        = 'Optional'
                }

                $null = Invoke-SqlScript @mockInvokeScriptFileParameters

                Should -Invoke -CommandName Invoke-SqlCmd -ParameterFilter {
                    $Encrypt -eq 'Optional'
                } -Times 1 -Exactly -Scope It
            }

            It 'Should call Invoke-SqlCmd with correct Query ParameterSet parameters' {
                $mockInvokeScriptQueryParameters = @{
                    ServerInstance = Get-ComputerName
                    Query          = 'Test Query'
                    Encrypt        = 'Optional'
                }

                $null = Invoke-SqlScript @mockInvokeScriptQueryParameters

                Should -Invoke -CommandName Invoke-SqlCmd -ParameterFilter {
                    $Encrypt -eq 'Optional'
                } -Times 1 -Exactly -Scope It
            }
        }

        Context 'When using SqlServer module v21.x' {
            BeforeAll {
                Mock -CommandName Get-Command -ParameterFilter {
                    $Name -eq 'Invoke-SqlCmd'
                } -MockWith {
                    return @{
                        Parameters = @{
                            Keys = @()
                        }
                    }
                }
            }

            It 'Should call Invoke-SqlCmd with correct File ParameterSet parameters' {
                $mockInvokeScriptFileParameters = @{
                    ServerInstance = Get-ComputerName
                    InputFile      = 'set.sql'
                    Encrypt        = 'Optional'
                }

                $null = Invoke-SqlScript @mockInvokeScriptFileParameters

                Should -Invoke -CommandName Invoke-SqlCmd -ParameterFilter {
                    $PesterBoundParameters.Keys -notcontains 'Encrypt'
                } -Times 1 -Exactly -Scope It
            }

            It 'Should call Invoke-SqlCmd with correct Query ParameterSet parameters' {
                $mockInvokeScriptQueryParameters = @{
                    ServerInstance = Get-ComputerName
                    Query          = 'Test Query'
                    Encrypt        = 'Optional'
                }

                $null = Invoke-SqlScript @mockInvokeScriptQueryParameters

                Should -Invoke -CommandName Invoke-SqlCmd -ParameterFilter {
                    $PesterBoundParameters.Keys -notcontains 'Encrypt'
                } -Times 1 -Exactly -Scope It
            }
        }
    }
}

Describe 'SqlServerDsc.Common\Get-ServiceAccount' -Tag 'GetServiceAccount' {
    BeforeAll {
        $mockLocalSystemAccountUserName = 'NT AUTHORITY\SYSTEM'
        $mockLocalSystemAccountCredential = New-Object System.Management.Automation.PSCredential $mockLocalSystemAccountUserName, (ConvertTo-SecureString "Password1" -AsPlainText -Force)

        $mockManagedServiceAccountUserName = 'CONTOSO\msa$'
        $mockManagedServiceAccountCredential = New-Object System.Management.Automation.PSCredential $mockManagedServiceAccountUserName, (ConvertTo-SecureString "Password1" -AsPlainText -Force)

        $mockDomainAccountUserName = 'CONTOSO\User1'
        $mockDomainAccountCredential = New-Object System.Management.Automation.PSCredential $mockDomainAccountUserName, (ConvertTo-SecureString "Password1" -AsPlainText -Force)

        $mockLocalServiceAccountUserName = 'NT SERVICE\MyService'
        $mockLocalServiceAccountCredential = New-Object System.Management.Automation.PSCredential $mockLocalServiceAccountUserName, (ConvertTo-SecureString "Password1" -AsPlainText -Force)
    }

    Context 'When getting service account' {
        It 'Should return NT AUTHORITY\SYSTEM' {
            $returnValue = Get-ServiceAccount -ServiceAccount $mockLocalSystemAccountCredential

            $returnValue.UserName | Should -Be $mockLocalSystemAccountUserName
            $returnValue.Password | Should -BeNullOrEmpty
        }

        It 'Should return Domain Account and Password' {
            $returnValue = Get-ServiceAccount -ServiceAccount $mockDomainAccountCredential

            $returnValue.UserName | Should -Be $mockDomainAccountUserName
            $returnValue.Password | Should -Be $mockDomainAccountCredential.GetNetworkCredential().Password
        }

        It 'Should return managed service account' {
            $returnValue = Get-ServiceAccount -ServiceAccount $mockManagedServiceAccountCredential

            $returnValue.UserName | Should -Be $mockManagedServiceAccountUserName
        }

        It 'Should return local service account' {
            $returnValue= Get-ServiceAccount -ServiceAccount $mockLocalServiceAccountCredential

            $returnValue.UserName | Should -Be $mockLocalServiceAccountUserName
            $returnValue.Password | Should -BeNullOrEmpty
        }
    }
}

Describe 'SqlServerDsc.Common\Find-ExceptionByNumber' -Tag 'FindExceptionByNumber' {
    BeforeAll {
        $mockInnerException = New-Object System.Exception "This is a mock inner exception object"
        $mockInnerException | Add-Member -Name 'Number' -Value 2 -MemberType NoteProperty

        $mockException = New-Object System.Exception "This is a mock exception object", $mockInnerException
        $mockException | Add-Member -Name 'Number' -Value 1 -MemberType NoteProperty
    }

    Context 'When searching Exception objects' {
        It 'Should return true for main exception' {
            Find-ExceptionByNumber -ExceptionToSearch $mockException -ErrorNumber 1 | Should -Be $true
        }

        It 'Should return true for inner exception' {
            Find-ExceptionByNumber -ExceptionToSearch $mockException -ErrorNumber 2 | Should -Be $true
        }

        It 'Should return false when message not found' {
            Find-ExceptionByNumber -ExceptionToSearch $mockException -ErrorNumber 3 | Should -Be $false
        }
    }
}

Describe 'SqlServerDsc.Common\Get-ProtocolNameProperties' -Tag 'GetProtocolNameProperties' {
    It "Should return the correct values when the protocol is '<DisplayName>'" -ForEach @(
        @{
            ParameterValue = 'TcpIp'
            DisplayName    = 'TCP/IP'
            Name           = 'Tcp'
        }
        @{
            ParameterValue = 'NamedPipes'
            DisplayName    = 'Named Pipes'
            Name           = 'Np'
        }
        @{
            ParameterValue = 'SharedMemory'
            DisplayName    = 'Shared Memory'
            Name           = 'Sm'
        }
    ) {
        $result = Get-ProtocolNameProperties -ProtocolName $ParameterValue

        $result.DisplayName | Should -Be $DisplayName
        $result.Name | Should -Be $Name
    }
}

Describe 'SqlServerDsc.Common\Get-ServerProtocolObject' -Tag 'GetServerProtocolObject' {
    BeforeAll {
        $mockInstanceName = 'TestInstance'

        Mock -CommandName New-Object -MockWith {
            return @{
                ServerInstances = @{
                    $mockInstanceName = @{
                        ServerProtocols = @{
                            Tcp = @{
                                IsEnabled           = $true
                                HasMultiIPAddresses = $true
                                ProtocolProperties  = @{
                                    ListenOnAllIPs = $true
                                    KeepAlive      = 30000
                                }
                            }
                        }
                    }
                }
            }
        } -ParameterFilter {
            # Make sure to only mock the creation of the type we want to mock.
            $TypeName -eq 'Microsoft.SqlServer.Management.Smo.Wmi.ManagedComputer'
        }
    }

    It 'Should return a ManagedComputer object with the correct values' {
        $mockGetServerProtocolObjectParameters = @{
            ServerName   = 'AnyServer'
            Instance     = $mockInstanceName
            ProtocolName = 'TcpIp'
        }

        $result = Get-ServerProtocolObject @mockGetServerProtocolObjectParameters

        $result.IsEnabled | Should -BeTrue
        $result.HasMultiIPAddresses | Should -BeTrue
        $result.ProtocolProperties.ListenOnAllIPs | Should -BeTrue
        $result.ProtocolProperties.KeepAlive | Should -Be 30000
    }

    Context "When ManagedComputer object has an empty array, 'ServerInstances' value" {
        BeforeAll {
            $mockServerName = 'TestServerName'
            $mockInstanceName = 'TestInstance'

            Mock -CommandName New-Object -MockWith {
                return @{
                    ServerInstances = @()
                }
            } -ParameterFilter {
                # Make sure to only mock the creation of the type we want to mock.
                $TypeName -eq 'Microsoft.SqlServer.Management.Smo.Wmi.ManagedComputer'
            }
        }

        It 'Should throw the correct error message' {
            $mockGetServerProtocolObjectParameters = @{
                ServerName   = $mockServerName
                Instance     = $mockInstanceName
                ProtocolName = 'TcpIp'
            }

            $mockLocalizedString = InModuleScope -ScriptBlock {
                $script:localizedData.FailedToObtainServerInstance
            }

            $mockErrorRecord = Get-InvalidOperationRecord -Message (
                $mockLocalizedString -f $mockInstanceName, $mockServerName
            )

            $mockErrorRecord.Exception.Message | Should -Not -BeNullOrEmpty

            { Get-ServerProtocolObject @mockGetServerProtocolObjectParameters } | Should -Throw -ExpectedMessage $mockErrorRecord.Exception.Message
        }
    }
}

Describe 'SqlServerDsc.Common\ConvertTo-ServerInstanceName' -Tag 'ConvertToServerInstanceName' {
    BeforeAll {
        $mockComputerName = Get-ComputerName
    }

    It 'Should return correct service instance for a default instance' {
        $result = ConvertTo-ServerInstanceName -InstanceName 'MSSQLSERVER' -ServerName $mockComputerName

        $result | Should -BeExactly $mockComputerName
    }

    It 'Should return correct service instance for a name instance' {
        $result = ConvertTo-ServerInstanceName -InstanceName 'MyInstance' -ServerName $mockComputerName

        $result | Should -BeExactly ('{0}\{1}' -f $mockComputerName, 'MyInstance')
    }
}

Describe 'SqlServerDsc.Common\Get-FilePathMajorVersion' -Tag 'GetFilePathMajorVersion' {
    BeforeAll {
        $mockGetItem_SqlMajorVersion = {
            return New-Object -TypeName Object |
                        Add-Member -MemberType ScriptProperty -Name VersionInfo -Value {
                            return New-Object -TypeName Object |
                                        Add-Member -MemberType NoteProperty -Name 'ProductVersion' -Value '10.0.0000.00000' -PassThru -Force
                        } -PassThru -Force
        }

        Mock -CommandName Get-Item -MockWith $mockGetItem_SqlMajorVersion
    }

    It 'Should return correct version' {
        $result = Get-FilePathMajorVersion -Path 'C:\AnyPath\Setup.exe'

        $result | Should -Be '10'
    }
}

Describe 'Test-FeatureFlag' -Tag 'TestFeatureFlag' {
    Context 'When no feature flags was provided' {
        It 'Should return $false' {
            Test-FeatureFlag -FeatureFlag $null -TestFlag 'MyFlag' | Should -Be $false
        }
    }

    Context 'When feature flags was provided' {
        It 'Should return $true' {
            Test-FeatureFlag -FeatureFlag @('FirstFlag', 'SecondFlag') -TestFlag 'SecondFlag' | Should -Be $true
        }
    }

    Context 'When feature flags was provided, but missing' {
        It 'Should return $false' {
            Test-FeatureFlag -FeatureFlag @('MyFlag2') -TestFlag 'MyFlag' | Should -Be $false
        }
    }
}<|MERGE_RESOLUTION|>--- conflicted
+++ resolved
@@ -2738,13 +2738,8 @@
 
                 $mockErrorMessage = $mockLocalizedString -f 'localhost'
 
-<<<<<<< HEAD
-                { Connect-SQL -ServerName 'localhost' -SetupCredential $mockSqlCredential -LoginType 'SqlLogin' -ErrorAction 'Stop' } |
-                    Should -Throw -ExpectedMessage ('System.InvalidOperationException: {0}*' -f $mockErrorMessage)
-=======
                 { Connect-SQL -ServerName 'localhost' -ErrorAction 'Stop' } |
                     Should -Throw -ExpectedMessage $mockErrorMessage
->>>>>>> f3df24bb
 
                 Should -Invoke -CommandName New-Object -ParameterFilter {
                     $TypeName -eq 'Microsoft.SqlServer.Management.Smo.Server'
