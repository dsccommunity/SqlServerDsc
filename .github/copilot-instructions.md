--- conflicted
+++ resolved
@@ -7,15 +7,10 @@
 
 The guidelines always take priority over existing code patterns in project.
 
-<<<<<<< HEAD
 - SqlServerDsc-specific guidelines override general project guidelines
 - Follow PowerShell style guidelines
 - Maintain localization requirements across all source files
 - Follow test patterns strictly for maintainability
-=======
-All public command names must have the noun prefixed with 'SqlDsc', e.g.
-{Verb}-SqlDsc{Noun}.
->>>>>>> 3a792fcc
 
 ## Core Project Guidelines
 
@@ -32,499 +27,4 @@
 
 New DSC resources should always be created as class-based resources.
 
-<<<<<<< HEAD
-Follow class-based resources guidelines: [./instructions/dsc-community-style-guidelines-class-resource.instructions.md](./instructions/dsc-community-style-guidelines-class-resource.instructions.md)
-=======
-Desired State Configuration (DSC) class-based resource should always have
-its separate script file and the resource class name as the file name with
-the .ps1 extension, these files shall always be placed in the folder
-source/Classes.
-
-### Parent classes
-
-#### ResourceBase
-
-A derived class should only inherit from the parent class `ResourceBase`
-when it can't inherit from `SqlResourceBase` or when the class-based resource
-is not related to SQL Server Database Engine.
-
-The parent class `ResourceBase` will set up `$this.localizedData` and provide
-logic to compare the desired state against the current state. To get the
-current state it will call the overridable method `GetCurrentState`. If not
-in desired state it will call the overridable method `Modify`. It will also
-call the overridable methods `AssertProperties` and `NormalizeProperties` to
-validate and normalize the provided values of the desired state.
-
-#### SqlResourceBase
-
-A derived class should only inherit from the parent class `SqlResourceBase`
-if the class-based resource need to connect to a SQL Server Database Engine.
-
-The parent class `SqlResourceBase` provides the DSC properties `InstanceName`,
-`ServerName`, `Credential` and `Reasons` and the method `GetServerObject`
-which is used to connect to a SQL Server Database Engine instance.
-
-### Derived class
-
-The derived class should use the decoration `[DscResource(RunAsCredential = 'Optional')]`.
-
-The derived class should always inherit from a parent class.
-
-The derived class should override the methods `Get`, `Test`, `Set`, `GetCurrentState`,
-`Modify`, `AssertProperties`, and `NormalizeProperties` using this pattern
-(and replace MyResourceName with actual resource name):
-
-```powershell
-[MyResourceName] Get()
-{
-    # Call the base method to return the properties.
-    return ([ResourceBase] $this).Get()
-}
-
-[System.Boolean] Test()
-{
-    # Call the base method to test all of the properties that should be enforced.
-    return ([ResourceBase] $this).Test()
-}
-
-[void] Set()
-{
-    # Call the base method to enforce the properties.
-    ([ResourceBase] $this).Set()
-}
-
-<#
-    Base method Get() call this method to get the current state as a hashtable.
-    The parameter properties will contain the key properties.
-#>
-hidden [System.Collections.Hashtable] GetCurrentState([System.Collections.Hashtable] $properties)
-{
-    # Add code to return the current state as an hashtable.
-}
-
-<#
-    Base method Set() call this method with the properties that are not in
-    desired state and should be enforced. It is not called if all properties
-    are in desired state. The variable $properties contains only the properties
-    that are not in desired state.
-#>
-hidden [void] Modify([System.Collections.Hashtable] $properties)
-{
-    # Add code to set the desired state based on the properties that are not in desired state.
-}
-
-<#
-    Base method Assert() call this method with the properties that was assigned
-    a value.
-#>
-hidden [void] AssertProperties([System.Collections.Hashtable] $properties)
-{
-    # Add code to validate class properties that the user passed values to.
-}
-
-<#
-    Base method Normalize() call this method with the properties that was assigned
-    a value.
-#>
-hidden [void] NormalizeProperties([System.Collections.Hashtable] $properties)
-{
-    # Add code to normalize class properties that the user passed values to.
-}
-```
-
-## Comment-based help
-
-Comment-based help should always be before the function-statement for each
-public command and private function, and before the class-statement for each
-class-based resource. Comment-based help should always be in the format of
-a comment block and at least use the keywords: .SYNOPSIS, .DESCRIPTION,
-.PARAMETER, .EXAMPLE, and .NOTES.
-
-Each comment-based help keyword should be indented with 4 spaces and each
-keyword's text should be indented 8 spaces.
-
-The text for keyword .DESCRIPTION should be descriptive and must have a
-length greater than 40 characters. The .SYNOPSIS keyword text should be
-a short description of the public command, private function, or class-based
-resource.
-
-A comment-based help must have at least one example, but preferably more
-examples to showcase all possible parameter sets and different parameter
-combinations.
-
-## Localization
-
-All message strings for Write-Debug, Write-Verbose, Write-Error, Write-Warning
-and other error messages in public commands and private functions should be
-localized using localized string keys.
-
-For public commands and private functions you should always add all localized
-strings for in the source/en-US/SqlServerDsc.strings.psd1 file, re-use the
-same pattern for new string keys. Localized string key names should always
-be prefixed with the function name but use underscore as word separator.
-Always assume that all localized string keys have already been assigned to
-the variable $script:localizedData.
-
-For class-based resource you should always add a localized strings in a
-separate file the folder source\en-US. The strings file for a class-based
-resource should be named to exactly match the resource class name with the
-suffix `.strings.psd1`.
-Localized string key names should use underscore as word separator if key
-name has more than one word. Always assume that all localized string keys
-for a class-based resource already have been assigned to the variable
-`$this.localizedData` by the parent class.
-
-## Tests
-
-All tests should use the Pester framework and use Pester v5.0 syntax.
-Parameter validation should never be tested.
-
-Test code should never be added outside of the `Describe` block.
-
-There should only be one Pester `Describe` block per test file, and the name of
-the `Describe` block should be the same as the name of the public command,
-private function, or class-based resource being tested. Each scenario or
-code path being tested should have its own Pester `Context` block that starts
-with the phrase 'When'. Use nested `Context` blocks to split up test cases
-and improve tests readability. Pester `It` block descriptions should start
-with the phrase 'Should'. `It` blocks must always call the command or function
-being tested and result and outcomes should be kept in the same `It` block.
-`BeforeAll` and `BeforeEach` blocks should never call the command or function
-being tested.
-
-The `BeforeAll`, `BeforeEach`, `AfterAll` and `AfterEach` blocks should be
-used inside the `Context` block as near as possible to the `It` block that
-will use the test data, test setup and teardown. The `AfterAll` block can
-be used to clean up any test data. The `BeforeEach` and `AfterEach`
-blocks should be used sparingly. It is okay to duplicated code in `BeforeAll`
-and `BeforeEach` blocks that are used inside different `Context` blocks.
-The duplication helps with readability and understanding of the test cases,
-and to be able to keep the test setup and teardown as close to the test
-case (`It`-block) as possible.
-
-### Unit tests
-
-Never test, mock or use `Should -Invoke` for `Write-Verbose` and `Write-Debug`
-regardless of other instructions.
-
-Never use `Should -Not -Throw` to prepare for Pester v6 where it has been
-removed. By default the `It` block will handle any unexpected exception.
-Instead of `{ Command } | Should -Not -Throw`, use `Command` directly.
-
-Unit tests should be added for all public commands, private functions and
-class-based resources. The unit tests for class-based resources should be
-placed in the folder tests/Unit/Classes. The unit tests for public command
-should be placed in the folder tests/Unit/Public and the unit tests for
-private functions should be placed in the folder tests/Unit/Private. The
-unit tests should be named after the public command or private function
-they are testing, but should have the suffix .Tests.ps1. The unit tests
-should be written to cover all possible scenarios and code paths, ensuring
-that both edge cases and common use cases are tested.
-
-All public commands should always have a test to validate parameter sets
-using this template. For commands with a single parameter set:
-
-```powershell
-It 'Should have the correct parameters in parameter set <MockParameterSetName>' -ForEach @(
-    @{
-        MockParameterSetName = '__AllParameterSets'
-        MockExpectedParameters = '[-Parameter1] <Type> [-Parameter2] <Type> [<CommonParameters>]'
-    }
-) {
-    $result = (Get-Command -Name 'CommandName').ParameterSets |
-        Where-Object -FilterScript {
-            $_.Name -eq $mockParameterSetName
-        } |
-        Select-Object -Property @(
-            @{
-                Name = 'ParameterSetName'
-                Expression = { $_.Name }
-            },
-            @{
-                Name = 'ParameterListAsString'
-                Expression = { $_.ToString() }
-            }
-        )
-
-    $result.ParameterSetName | Should -Be $MockParameterSetName
-    $result.ParameterListAsString | Should -Be $MockExpectedParameters
-}
-```
-
-For commands with multiple parameter sets, use this pattern:
-
-```powershell
-It 'Should have the correct parameters in parameter set <MockParameterSetName>' -ForEach @(
-    @{
-        MockParameterSetName = 'ParameterSet1'
-        MockExpectedParameters = '-ServerObject <Server> -Name <string> -Parameter1 <string> [<CommonParameters>]'
-    }
-    @{
-        MockParameterSetName = 'ParameterSet2'
-        MockExpectedParameters = '-ServerObject <Server> -Name <string> -Parameter2 <uint> [<CommonParameters>]'
-    }
-) {
-    $result = (Get-Command -Name 'CommandName').ParameterSets |
-        Where-Object -FilterScript {
-            $_.Name -eq $mockParameterSetName
-        } |
-        Select-Object -Property @(
-            @{
-                Name = 'ParameterSetName'
-                Expression = { $_.Name }
-            },
-            @{
-                Name = 'ParameterListAsString'
-                Expression = { $_.ToString() }
-            }
-        )
-
-    $result.ParameterSetName | Should -Be $MockParameterSetName
-    $result.ParameterListAsString | Should -Be $MockExpectedParameters
-}
-```
-
-All public commands should also include tests to validate parameter properties:
-
-```powershell
-It 'Should have ParameterName as a mandatory parameter' {
-    $parameterInfo = (Get-Command -Name 'CommandName').Parameters['ParameterName']
-    $parameterInfo.Attributes.Mandatory | Should -Contain $true
-}
-
-It 'Should accept ParameterName from pipeline' {
-    $parameterInfo = (Get-Command -Name 'CommandName').Parameters['ParameterName']
-    $parameterInfo.Attributes.ValueFromPipeline | Should -Contain $true
-}
-```
-
-The `BeforeAll` block should be used to set up any necessary test data or mocking
-
-Use localized strings in the tests only when necessary. You can assign the
-localized string to a mock variable by and get the localized string key
-from the $script:localizedData variable inside a `InModuleScope` block.
-An example to get a localized string key from the $script:localizedData variable:
-
-```powershell
-$mockLocalizedStringText = InModuleScope -ScriptBlock { $script:localizedData.LocalizedStringKey }
-```
-
-Files that need to be mocked should be created in Pesters test drive. The
-variable `$TestDrive` holds the path to the test drive. The `$TestDrive` is a
-temporary drive that is created for each test run and is automatically
-cleaned up after the test run is complete.
-
-All unit tests should should use this code block prior to the `Describe` block
-which will set up the test environment and load the correct module being tested:
-
-```powershell
-[System.Diagnostics.CodeAnalysis.SuppressMessageAttribute('PSUseDeclaredVarsMoreThanAssignments', '')]
-param ()
-
-BeforeDiscovery {
-    try
-    {
-        if (-not (Get-Module -Name 'DscResource.Test'))
-        {
-            # Assumes dependencies have been resolved, so if this module is not available, run 'noop' task.
-            if (-not (Get-Module -Name 'DscResource.Test' -ListAvailable))
-            {
-                # Redirect all streams to $null, except the error stream (stream 2)
-                & "$PSScriptRoot/../../../build.ps1" -Tasks 'noop' 3>&1 4>&1 5>&1 6>&1 > $null
-            }
-
-            # If the dependencies have not been resolved, this will throw an error.
-            Import-Module -Name 'DscResource.Test' -Force -ErrorAction 'Stop'
-        }
-    }
-    catch [System.IO.FileNotFoundException]
-    {
-        throw 'DscResource.Test module dependency not found. Please run ".\build.ps1 -ResolveDependency -Tasks build" first.'
-    }
-}
-
-BeforeAll {
-    $script:dscModuleName = 'SqlServerDsc'
-
-    $env:SqlServerDscCI = $true
-
-    Import-Module -Name $script:dscModuleName
-
-    $PSDefaultParameterValues['InModuleScope:ModuleName'] = $script:dscModuleName
-    $PSDefaultParameterValues['Mock:ModuleName'] = $script:dscModuleName
-    $PSDefaultParameterValues['Should:ModuleName'] = $script:dscModuleName
-}
-
-AfterAll {
-    $PSDefaultParameterValues.Remove('InModuleScope:ModuleName')
-    $PSDefaultParameterValues.Remove('Mock:ModuleName')
-    $PSDefaultParameterValues.Remove('Should:ModuleName')
-
-    # Unload the module being tested so that it doesn't impact any other tests.
-    Get-Module -Name $script:dscModuleName -All | Remove-Module -Force
-
-    Remove-Item -Path 'env:SqlServerDscCI'
-}
-```
-
-### Integration tests
-
-Integration tests that depend on an SQL Server Database Engine instance
-will run in environments in CI/CD pipelines where an instance DSCSQLTEST
-is already installed. Each environment will have SQL Server 2016, 2017,
-2019, or 2022.
-
-Integration tests that depend on an SQL Server Reporting services instance
-will run in environments in CI/CD pipelines where an instance SSRS is already
-installed. Each environment will have SQL Server Reporting services 2016,
-2017, 2019, or 2022.
-
-Integration tests that depend on a Power BI Report Server instance
-will run in one environment in CI/CD pipeline where an instance PBIRS is
-already installed. The environment will always have the latest Power BI
-Report Server version.
-
-Integration tests should be added for all public commands. Integration must
-never mock any command but run the command in a real environment. All integration
-tests should be placed in the root of the folder "tests/Integration/Commands"
-and the integration tests should be named after the public command they are testing,
-but should have the suffix .Integration.Tests.ps1. The integration tests should
-be written to cover all possible scenarios and code paths, ensuring that both
-edge cases and common use cases are tested. The integration tests should
-also be written to test the command in a real environment, using real
-resources and dependencies.
-
-Integration test script files for public commands must be added to a group
-within the 'Integration_Test_Commands_SqlServer' stage in ./azure-pipelines.yml.
-Choose the appropriate group number based on the dependencies of the command
-being tested (e.g., commands that require Database Engine should be in Group 2
-or later, after the Database Engine installation tests).
-
-When integration tests need the computer name in CI environments, always use
-the Get-ComputerName command, which is available in the build pipeline.
-
-For integration testing commands use the information in the
-tests/Integration/Commands/README.md, which describes the testing environment
-including available instances, users, credentials, and other configuration details.
-
-All integration tests must use the below code block prior to the first
-`Describe`-block. The following code will set up the integration test
-environment and it will make sure the module being tested is available
-
-```powershell
-[System.Diagnostics.CodeAnalysis.SuppressMessageAttribute('PSUseDeclaredVarsMoreThanAssignments', '', Justification = 'Suppressing this rule because Script Analyzer does not understand Pester syntax.')]
-param ()
-
-BeforeDiscovery {
-    try
-    {
-        if (-not (Get-Module -Name 'DscResource.Test'))
-        {
-            # Assumes dependencies have been resolved, so if this module is not available, run 'noop' task.
-            if (-not (Get-Module -Name 'DscResource.Test' -ListAvailable))
-            {
-                # Redirect all streams to $null, except the error stream (stream 2)
-                & "$PSScriptRoot/../../../build.ps1" -Tasks 'noop' 3>&1 4>&1 5>&1 6>&1 > $null
-            }
-
-            # If the dependencies have not been resolved, this will throw an error.
-            Import-Module -Name 'DscResource.Test' -Force -ErrorAction 'Stop'
-        }
-    }
-    catch [System.IO.FileNotFoundException]
-    {
-        throw 'DscResource.Test module dependency not found. Please run ".\build.ps1 -ResolveDependency -Tasks build" first.'
-    }
-}
-
-BeforeAll {
-    $script:dscModuleName = 'SqlServerDsc'
-
-    Import-Module -Name $script:dscModuleName
-}
-```
-
-The module DscResource.Test is used by the pipeline and its commands
-are normally not used when testing public functions, private functions or
-class-based resources.
-
-## SQL Server
-
-### SQL Server Management Objects (SMO)
-
-When developing commands, private functions, class-based resources, or making
-modifications to existing functionality, always prefer using SQL Server
-Management Objects (SMO) as the primary method for interacting with SQL Server.
-Only use T-SQL when it is not possible to achieve the desired functionality
-with SMO.
-
-## Change log
-
-The Unreleased section in CHANGELOG.md should always be updated when making
-changes to the codebase. Use the keepachangelog format and provide concrete
-release notes that describe the main changes made. This includes new commands,
-private functions, class-based resources, or significant modifications to
-existing functionality.
-
-## Style guidelines
-
-This project use the style guidelines from the DSC Community: https://dsccommunity.org/styleguidelines
-
-### Markdown files
-
-- Line length should be wrapped after a word when a line exceeds 80 characters
-  in length.
-- Use 2 spaces for indentation in Markdown files.
-
-### PowerShell files
-
-- All files should use UTF8 without BOM.
-- All files must end with a new line.
-
-### PowerShell code
-
-- Try to limit lines to 120 characters
-- Use 4 spaces for indentation, never use tabs.
-- Use '#' for single line comments
-- Use comment-blocks for multiline comments with the format `<# ... #>`
-  where the multiline text is indented 4 spaces.
-- Use descriptive, clear, and full names for all variables, parameters, and
-  function names. All names must be more than 2 characters. No abbreviations
-  should be used.
-- Use camelCase for local variable names
-- Use PascalCase for function names and parameters in public commands, private
-  functions and class-based resources.
-- All public command and private function names must follow the standard
-  PowerShell Verb-Noun format.
-- All public command and private function names must use PowerShell approved
-  verbs.
-- All public commands and private functions should always be advanced functions
-  and have `[CmdLetBinding()]` attribute.
-- Public commands and private functions with no parameters should still have
-  an empty parameter block `param ()`.
-- Every parameter in public commands and private functions should include the
-  `[Parameter()]` attribute.
-- A mandatory parameter in public commands and private functions should
-  contain the decoration `[Parameter(Mandatory = $true)]`, and non-mandatory
-  parameters should not contain the Mandatory decoration.
-- Parameters attributes, datatype and its name should be on separate lines.
-- Parameters must be separated by a single, blank line.
-- Use `Write-Verbose` to output verbose output for actions an public command
-  or private function does.
-- Use `Write-Debug` for debug output for processes within the script for
-  user to see the decisions a command och private function does.
-- Use `Write-Error` for error messages.
-- Use `Write-Warning` for warning messages.
-- Use `Write-Information` for informational messages.
-- Never use `Write-Host`.
-- Never use backtick as line continuation in code.
-- Use splatting for commands to reduce line length.
-- PowerShell reserved Keywords should be in all lower case.
-- Single quotes should always be used to delimit string literals wherever
-  possible. Double quoted string literals may only be used when string
-  literals contain ($) expressions that need to be evaluated.
-- Hashtables properties should always be in PascalCase and be on a separate
-  line.
-- When comparing a value to `$null`, `$null` should be on the left side of
-  the comparison.
->>>>>>> 3a792fcc
+- Follow class-based resources guidelines: [./instructions/dsc-community-style-guidelines-class-resource.instructions.md](./instructions/dsc-community-style-guidelines-class-resource.instructions.md)