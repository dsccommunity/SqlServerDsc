
{
    "powershell.codeFormatting.openBraceOnSameLine": false,
    "powershell.codeFormatting.newLineAfterOpenBrace": true,
    "powershell.codeFormatting.newLineAfterCloseBrace": true,
    "powershell.codeFormatting.whitespaceBeforeOpenBrace": true,
    "powershell.codeFormatting.whitespaceBeforeOpenParen": true,
    "powershell.codeFormatting.whitespaceAroundOperator": true,
    "powershell.codeFormatting.whitespaceAfterSeparator": true,
    "powershell.codeFormatting.ignoreOneLineBlock": false,
    "powershell.codeFormatting.pipelineIndentationStyle": "IncreaseIndentationForFirstPipeline",
    "powershell.codeFormatting.preset": "Custom",
    "powershell.codeFormatting.alignPropertyValuePairs": true,
    "powershell.codeFormatting.useConstantStrings": true,
    "powershell.developer.bundledModulesPath": "${cwd}/output/RequiredModules",
    "powershell.scriptAnalysis.settingsPath": ".vscode/analyzersettings.psd1",
    "powershell.scriptAnalysis.enable": true,
    "files.trimTrailingWhitespace": true,
    "files.trimFinalNewlines": true,
    "files.insertFinalNewline": true,
    "files.associations": {
        "*.ps1xml": "xml"
    },
    "cSpell.dictionaries": [
        "powershell"
    ],
    "cSpell.words": [
        "COMPANYNAME",
        "ICONURI",
        "LICENSEURI",
        "PROJECTURI",
        "RELEASENOTES",
        "buildhelpers",
        "endregion",
        "gitversion",
        "icontains",
        "keepachangelog",
        "notin",
        "pscmdlet",
        "steppable",
        "SSRS",
        "Addnode",
        "AppVeyor",
        "CHANGELOG",
        "IsUpdateable",
        "PSPKI",
        "AgtSvcStartupType",
        "SqlTempdbFileGrowth",
        "SqlTempdbLogFileGrowth",
        "hashtable",
        "hashtables",
        "dsccommunity",
        "SqlTempdbFileCount",
        "SqlTempdbFileSize",
        "SqlTempdbLogFileSize",
        "Maxime",
        "Daniou",
        "Reist",
        "Reilingh",
        "Sarti",
        "RSSQLServer",
        "RSSQLInstanceName",
        "DSCFCISqlBuild",
        "DSCSQLBuildEncrypted",
        "IsHadrEnabled",
        "xSQLAOGroupJoin",
        "xSQLAOGroupEnsure",
        "Test-SPDSCObjectHasProperty",
        "DynamicAlloc",
        "GetxPDTVariable",
        "Dbcc",
        "creplace",
        "dbatools",
<<<<<<< HEAD
        "db_datareader"
=======
        "fastbuild"
>>>>>>> d296853a
    ],
    "cSpell.ignorePaths": [
        ".git"
    ],
    "cSpell.ignoreRegExpList": [
        "/HKCU:/g",
        "/analyzersettings\\.psd1/g",
        "/SQLENGINE/g",
        "//norestart/g",
        "/@Zuldans/g",
        "/@kungfu71186/g",
        "/@pshamus/g",
        "/@mdaniou/g",
        "/@adamrushuk/g",
        "/@randomnote1/g",
        "/@NReilingh/g",
        "/@chasewilson/g",
        "/@prkelly/g",
        "/@glennsarti/g",
        "/tempdb/g",
        "/sqlcmd\\.exe/g"
    ],
    "[markdown]": {
        "files.trimTrailingWhitespace": true,
        "files.encoding": "utf8"
    },
    "powershell.pester.useLegacyCodeLens": false,
    "pester.testFilePath": [
        "[tT]ests/[qQ][aA]/*.[tT]ests.[pP][sS]1",
        "[tT]ests/[uU]nit/**/*.[tT]ests.[pP][sS]1",
        "[tT]ests/[uU]nit/*.[tT]ests.[pP][sS]1"
    ],
    "pester.runTestsInNewProcess": true,
    "pester.pesterModulePath": "./output/RequiredModules/Pester",
    "powershell.pester.codeLens": true,
    "pester.suppressCodeLensNotice": true
}<|MERGE_RESOLUTION|>--- conflicted
+++ resolved
@@ -71,11 +71,8 @@
         "Dbcc",
         "creplace",
         "dbatools",
-<<<<<<< HEAD
-        "db_datareader"
-=======
+        "db_datareader",
         "fastbuild"
->>>>>>> d296853a
     ],
     "cSpell.ignorePaths": [
         ".git"
