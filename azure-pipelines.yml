--- conflicted
+++ resolved
@@ -313,11 +313,8 @@
                   'tests/Integration/Commands/Test-SqlDscIsRole.Integration.Tests.ps1'
                   'tests/Integration/Commands/Grant-SqlDscServerPermission.Integration.Tests.ps1'
                   'tests/Integration/Commands/Get-SqlDscServerPermission.Integration.Tests.ps1'
-<<<<<<< HEAD
                   'tests/Integration/Commands/Set-SqlDscServerPermission.Integration.Tests.ps1'
-=======
                   'tests/Integration/Commands/ConvertFrom-SqlDscServerPermission.Integration.Tests.ps1'
->>>>>>> 62a5c313
                   'tests/Integration/Commands/Test-SqlDscServerPermission.Integration.Tests.ps1'
                   'tests/Integration/Commands/Deny-SqlDscServerPermission.Integration.Tests.ps1'
                   'tests/Integration/Commands/Revoke-SqlDscServerPermission.Integration.Tests.ps1'
