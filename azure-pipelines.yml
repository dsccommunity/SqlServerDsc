--- conflicted
+++ resolved
@@ -301,15 +301,11 @@
                   'tests/Integration/Commands/Get-SqlDscRole.Integration.Tests.ps1'
                   'tests/Integration/Commands/Remove-SqlDscRole.Integration.Tests.ps1'
                   'tests/Integration/Commands/Remove-SqlDscLogin.Integration.Tests.ps1'
-<<<<<<< HEAD
                   'tests/Integration/Commands/Get-SqlDscDatabase.Integration.Tests.ps1'
                   'tests/Integration/Commands/New-SqlDscDatabase.Integration.Tests.ps1'
                   'tests/Integration/Commands/Set-SqlDscDatabase.Integration.Tests.ps1'
                   'tests/Integration/Commands/Test-SqlDscDatabase.Integration.Tests.ps1'
                   'tests/Integration/Commands/Remove-SqlDscDatabase.Integration.Tests.ps1'
-
-=======
->>>>>>> 8eaf6451
                   # Group 9
                   'tests/Integration/Commands/Uninstall-SqlDscServer.Integration.Tests.ps1'
               )
