--- conflicted
+++ resolved
@@ -301,15 +301,12 @@
                   'tests/Integration/Commands/Get-SqlDscRole.Integration.Tests.ps1'
                   'tests/Integration/Commands/Remove-SqlDscRole.Integration.Tests.ps1'
                   'tests/Integration/Commands/Remove-SqlDscLogin.Integration.Tests.ps1'
-<<<<<<< HEAD
                   'tests/Integration/Commands/Get-SqlDscAgentAlert.Integration.Tests.ps1'
                   'tests/Integration/Commands/New-SqlDscAgentAlert.Integration.Tests.ps1'
                   'tests/Integration/Commands/Set-SqlDscAgentAlert.Integration.Tests.ps1'
                   'tests/Integration/Commands/Test-SqlDscAgentAlert.Integration.Tests.ps1'
                   'tests/Integration/Commands/Remove-SqlDscAgentAlert.Integration.Tests.ps1'
 
-=======
->>>>>>> 8eaf6451
                   # Group 9
                   'tests/Integration/Commands/Uninstall-SqlDscServer.Integration.Tests.ps1'
               )
