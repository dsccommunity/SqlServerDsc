--- conflicted
+++ resolved
@@ -347,11 +347,8 @@
                   # Group 8
                   'tests/Integration/Commands/Remove-SqlDscAgentAlert.Integration.Tests.ps1'
                   'tests/Integration/Commands/Remove-SqlDscAgentOperator.Integration.Tests.ps1'
-<<<<<<< HEAD
                   'tests/Integration/Commands/Enable-SqlDscAudit.Integration.Tests.ps1'
-=======
                   'tests/Integration/Commands/Get-SqlDscAudit.Integration.Tests.ps1'
->>>>>>> 77d1c88b
                   'tests/Integration/Commands/Remove-SqlDscAudit.Integration.Tests.ps1'
                   'tests/Integration/Commands/Set-SqlDscAudit.Integration.Tests.ps1'
                   'tests/Integration/Commands/Remove-SqlDscDatabase.Integration.Tests.ps1'
