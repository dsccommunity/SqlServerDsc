--- conflicted
+++ resolved
@@ -315,11 +315,8 @@
                   'tests/Integration/Commands/Test-SqlDscIsLoginEnabled.Integration.Tests.ps1'
                   'tests/Integration/Commands/New-SqlDscRole.Integration.Tests.ps1'
                   'tests/Integration/Commands/Get-SqlDscRole.Integration.Tests.ps1'
-<<<<<<< HEAD
                   'tests/Integration/Commands/Get-SqlDscStartupParameter.Integration.Tests.ps1'
-=======
                   'tests/Integration/Commands/Test-SqlDscIsRole.Integration.Tests.ps1'
->>>>>>> 11d39a03
                   'tests/Integration/Commands/Grant-SqlDscServerPermission.Integration.Tests.ps1'
                   'tests/Integration/Commands/Get-SqlDscServerPermission.Integration.Tests.ps1'
                   'tests/Integration/Commands/Set-SqlDscServerPermission.Integration.Tests.ps1'
