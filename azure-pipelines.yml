trigger:
  branches:
    include:
    - main
  paths:
    include:
    - source/*
  tags:
    include:
    - "v*"
    exclude:
    - "*-*"

variables:
  buildFolderName: output
  buildArtifactName: output
  testResultFolderName: testResults
  testArtifactName: 'testResults_$(System.JobAttempt)'
  sourceFolderName: source
  defaultBranch: main

# cSpell: ignore setvariable updatebuildnumber DSCSQLTEST hqrmtest quickconfig dbatools
stages:
  - stage: Build
    jobs:
      - job: Package_Module
        displayName: 'Package Module'
        pool:
          vmImage: 'windows-latest'
        steps:
          - pwsh: |
              dotnet tool install --global GitVersion.Tool --version 5.*
              dotnet-gitversion
              $gitVersionObject = dotnet-gitversion | ConvertFrom-Json
              $gitVersionObject.PSObject.Properties.ForEach{
                  Write-Host -Object "Setting Task Variable '$($_.Name)' with value '$($_.Value)'."
                  Write-Host -Object "##vso[task.setvariable variable=$($_.Name);]$($_.Value)"
              }
              Write-Host -Object "##vso[build.updatebuildnumber]$($gitVersionObject.FullSemVer)"
            displayName: Calculate ModuleVersion (GitVersion)
          - pwsh: |
              <#
                  This is intentionally not saved to RequiredModules. It is only
                  used for creating documentation and should not be part of the
                  build artifact.
              #>
              Write-Information -MessageData 'Removing SqlServer and SQLPS from the CI worker.' -InformationAction Continue
              Import-Module -Name ./tests/TestHelpers/CommonTestHelper.psm1
              Remove-PowerShellModuleFromCI -Name @('SqlServer', 'SQLPS')
              Remove-Module -Name CommonTestHelper
              Write-Information -MessageData 'Installing latest SqlServer on the CI worker' -InformationAction Continue
              Install-Module -Name SqlServer -Force -Confirm:$false -Verbose
              Get-Module -Name SqlServer -ListAvailable |
                  Select-Object -Property Name,Version,@{Name='Prerelease'; Expression={$_.PrivateData.PSData.Prerelease}}, Path
            displayName: Install SqlServer module
          - task: PowerShell@2
            name: package
            displayName: 'Build & Package Module'
            inputs:
              filePath: './build.ps1'
              arguments: '-ResolveDependency -tasks pack'
              pwsh: true
            env:
              ModuleVersion: $(NuGetVersionV2)
          - task: PublishPipelineArtifact@1
            displayName: 'Publish Build Artifact'
            inputs:
              targetPath: '$(buildFolderName)/'
              artifact: $(buildArtifactName)
              publishLocation: 'pipeline'
              parallel: true

  - stage: Quality_Test_and_Unit_Test
    displayName: 'Quality Test and Unit Test'
    dependsOn: Build
    jobs:
      - job: Determine_DSC_Resource_Test_Requirements
        displayName: 'Determine DSC Resource Test Requirements'
        pool:
          vmImage: 'windows-latest'
        steps:
          - task: DownloadPipelineArtifact@2
            displayName: 'Download Build Artifact'
            inputs:
              buildType: 'current'
              artifactName: $(buildArtifactName)
              targetPath: '$(Build.SourcesDirectory)/$(buildFolderName)'
          - task: PowerShell@2
            name: determineDscResourceTests
            displayName: 'Determine if DSC Resource Integration Tests Should Run'
            inputs:
              targetType: 'inline'
              script: |
                # Determine if we should run DSC resource integration tests based on branch logic
                $shouldRun = $false

                if ($env:SYSTEM_PULLREQUEST_TARGETBRANCH)
                {
                    $targetBranch = "origin/$env:SYSTEM_PULLREQUEST_TARGETBRANCH"
                    Write-Host "Pull request detected, targeting branch $targetBranch. Using script analysis to determine test requirements."
                    $shouldRun = & ./.build/Test-ShouldRunDscResourceIntegrationTests.ps1 -BaseBranch $targetBranch -CurrentBranch 'HEAD'
                }
                elseif ($env:BUILD.SOURCEBRANCHNAME -eq '$(defaultBranch)')
                {
                    Write-Host "Target is default branch ($(defaultBranch)). Always running DSC resource integration tests."
                    $shouldRun = $true
                }
                else
                {
                    Write-Host "Target is non-default branch ($env:BUILD.SOURCEBRANCH). Using script analysis to determine test requirements against default branch."
                    $shouldRun = & ./.build/Test-ShouldRunDscResourceIntegrationTests.ps1 -BaseBranch "origin/$(defaultBranch)" -CurrentBranch 'HEAD' -UseMergeBase
                }

                # Set Azure DevOps output variable for pipeline conditions
                Write-Host "##vso[task.setvariable variable=ShouldRunDscResourceIntegrationTests;isOutput=true]$shouldRun"

                Write-Host "Variable ShouldRunDscResourceIntegrationTests is set to: $shouldRun"
              pwsh: true

      - job: Test_HQRM
        displayName: 'HQRM'
        pool:
          vmImage: 'windows-latest'
        timeoutInMinutes: '0'
        variables:
          # This sets environment variable $env:SqlServerDscCI.
          SqlServerDscCI: true
        steps:
          - task: DownloadPipelineArtifact@2
            displayName: 'Download Build Artifact'
            inputs:
              buildType: 'current'
              artifactName: $(buildArtifactName)
              targetPath: '$(Build.SourcesDirectory)/$(buildFolderName)'
          # This task need to use Windows PowerShell due to a bug in PS7 that cannot
          # find/use class-based DSC resources that uses inheritance, which result in
          # the examples cannot compile. See the following issue for more information:
          # https://github.com/dsccommunity/DnsServerDsc/issues/268#issuecomment-918505230
          - powershell: |
              # Workaround for issue https://github.com/dsccommunity/DscResource.Test/issues/100
              ./build.ps1 -Task noop

              $pesterConfig = New-PesterConfiguration
              $pesterConfig.Run.Path = '.\tests\QA'
              $pesterConfig.Run.Throw = $true
              $pesterConfig.Output.Verbosity = 'Detailed'

              Invoke-Pester -Configuration $pesterConfig
            name: qualityTest
            displayName: 'Run SqlServerDsc QA Test'
          - task: PowerShell@2
            name: test
            displayName: 'Run HQRM Test'
            condition: succeededOrFailed()
            inputs:
              filePath: './build.ps1'
              arguments: '-Tasks hqrmtest'
              pwsh: false
          - task: PublishTestResults@2
            displayName: 'Publish Test Results'
            condition: succeededOrFailed()
            inputs:
              testResultsFormat: 'NUnit'
              testResultsFiles: '$(buildFolderName)/$(testResultFolderName)/NUnit*.xml'
              testRunTitle: 'HQRM'

      - job: Test_Unit
        displayName: 'Unit'
        pool:
          vmImage: 'windows-latest'
        timeoutInMinutes: '0'
        variables:
          # This sets environment variable $env:SqlServerDscCI.
          SqlServerDscCI: true
        steps:
          - task: DownloadPipelineArtifact@2
            displayName: 'Download Build Artifact'
            inputs:
              buildType: 'current'
              artifactName: $(buildArtifactName)
              targetPath: '$(Build.SourcesDirectory)/$(buildFolderName)'
          - task: PowerShell@2
            name: test
            displayName: 'Run Unit Test'
            inputs:
              filePath: './build.ps1'
              arguments: "-Tasks test -PesterPath 'tests/Unit'"
              pwsh: true
          - task: PublishTestResults@2
            displayName: 'Publish Test Results'
            condition: succeededOrFailed()
            inputs:
              testResultsFormat: 'NUnit'
              testResultsFiles: '$(buildFolderName)/$(testResultFolderName)/NUnit*.xml'
              testRunTitle: 'Unit (Windows Server 2019)'
          - task: PublishPipelineArtifact@1
            displayName: 'Publish Test Artifact'
            condition: succeededOrFailed()
            inputs:
              targetPath: '$(buildFolderName)/$(testResultFolderName)/'
              artifactName: $(testArtifactName)

      - job: Code_Coverage
        displayName: 'Publish Code Coverage'
        dependsOn: Test_Unit
        condition: succeededOrFailed()
        pool:
          vmImage: 'ubuntu-latest'
        timeoutInMinutes: '0'
        steps:
          - pwsh: |
              $repositoryOwner,$repositoryName = $env:BUILD_REPOSITORY_NAME -split '/'
              echo "##vso[task.setvariable variable=RepositoryOwner;isOutput=true]$repositoryOwner"
              echo "##vso[task.setvariable variable=RepositoryName;isOutput=true]$repositoryName"
            name: dscBuildVariable
            displayName: 'Set Environment Variables'
          - task: DownloadPipelineArtifact@2
            displayName: 'Download Build Artifact'
            inputs:
              buildType: 'current'
              artifactName: $(buildArtifactName)
              targetPath: '$(Build.SourcesDirectory)/$(buildFolderName)'
          - task: DownloadPipelineArtifact@2
            displayName: 'Download Test Artifact'
            inputs:
              buildType: 'current'
              artifactName: $(testArtifactName)
              targetPath: '$(Build.SourcesDirectory)/$(buildFolderName)/$(testResultFolderName)'
          - task: PublishCodeCoverageResults@1
            displayName: 'Publish Code Coverage to Azure DevOps'
            inputs:
              codeCoverageTool: 'JaCoCo'
              summaryFileLocation: '$(Build.SourcesDirectory)/$(buildFolderName)/$(testResultFolderName)/JaCoCo_coverage.xml'
              pathToSources: '$(Build.SourcesDirectory)/$(sourceFolderName)/'
          - script: |
              bash <(curl -s https://codecov.io/bash) -f "./$(buildFolderName)/$(testResultFolderName)/JaCoCo_coverage.xml" -F unit
            displayName: 'Publish Code Coverage to Codecov.io'

  - stage: Integration_Test_Commands_SqlServer
    displayName: 'Integration Test Commands - SQL Server'
    dependsOn: Quality_Test_and_Unit_Test
    jobs:
      - job: Test_Integration
        displayName: 'Commands'
        strategy:
          matrix:
            SQL2017_WIN2022:
              JOB_VMIMAGE: 'windows-2022'
              TEST_CONFIGURATION: 'Integration_SQL2017'
            SQL2019_WIN2022:
              JOB_VMIMAGE: 'windows-2022'
              TEST_CONFIGURATION: 'Integration_SQL2019'
            SQL2019_WIN2025:
              JOB_VMIMAGE: 'windows-2025'
              TEST_CONFIGURATION: 'Integration_SQL2019'
            SQL2022_WIN2022:
              JOB_VMIMAGE: 'windows-2022'
              TEST_CONFIGURATION: 'Integration_SQL2022'
            SQL2022_WIN2025:
              JOB_VMIMAGE: 'windows-2025'
              TEST_CONFIGURATION: 'Integration_SQL2022'
        pool:
          vmImage: $(JOB_VMIMAGE)
        timeoutInMinutes: '0'
        steps:
          - task: DownloadPipelineArtifact@2
            displayName: 'Download Build Artifact'
            inputs:
              buildType: 'current'
              artifactName: $(buildArtifactName)
              targetPath: '$(Build.SourcesDirectory)/$(buildFolderName)'
          - task: PowerShell@2
            name: configureWinRM
            displayName: 'Configure WinRM'
            inputs:
              targetType: 'inline'
              script: 'winrm quickconfig -quiet'
              pwsh: false
          - powershell: |
              Import-Module -Name ./tests/TestHelpers/CommonTestHelper.psm1
              Remove-PowerShellModuleFromCI -Name @('SqlServer', 'SQLPS')
              Remove-Module -Name CommonTestHelper
            name: cleanCIWorker
            displayName: 'Clean CI worker'
          - powershell: |
              ./build.ps1 -Tasks test -CodeCoverageThreshold 0 -PesterTag $(TEST_CONFIGURATION) -PesterPath @(
                  # Run the integration tests in a specific group order.
                  # Group 0
                  'tests/Integration/Commands/Prerequisites.Integration.Tests.ps1'
                  # Group 1
                  'tests/Integration/Commands/Install-SqlDscServer.Integration.Tests.ps1'
                  'tests/Integration/Commands/Connect-SqlDscDatabaseEngine.Integration.Tests.ps1'
                  # Group 2
                  'tests/Integration/Commands/Assert-SqlDscLogin.Integration.Tests.ps1'
<<<<<<< HEAD
                  'tests/Integration/Commands/Disable-SqlDscLogin.Integration.Tests.ps1'
                  'tests/Integration/Commands/Enable-SqlDscLogin.Integration.Tests.ps1'
                  'tests/Integration/Commands/Get-SqlDscLogin.Integration.Tests.ps1'
                  'tests/Integration/Commands/Test-SqlDscIsLoginEnabled.Integration.Tests.ps1'
=======
                  'tests/Integration/Commands/New-SqlDscLogin.Integration.Tests.ps1'
                  'tests/Integration/Commands/Get-SqlDscLogin.Integration.Tests.ps1'
                  'tests/Integration/Commands/New-SqlDscRole.Integration.Tests.ps1'
                  'tests/Integration/Commands/Get-SqlDscRole.Integration.Tests.ps1'
                  'tests/Integration/Commands/Remove-SqlDscRole.Integration.Tests.ps1'
                  'tests/Integration/Commands/Remove-SqlDscLogin.Integration.Tests.ps1'

>>>>>>> cba192ea
                  # Group 9
                  'tests/Integration/Commands/Uninstall-SqlDscServer.Integration.Tests.ps1'
              )
            name: test
            displayName: 'Run Integration Test'
          - task: PublishTestResults@2
            displayName: 'Publish Test Results'
            condition: succeededOrFailed()
            inputs:
              testResultsFormat: 'NUnit'
              testResultsFiles: '$(buildFolderName)/$(testResultFolderName)/NUnit*.xml'
              testRunTitle: 'Integration Commands ($(TEST_CONFIGURATION) / $(JOB_VMIMAGE))'

  - stage: Integration_Test_Commands_ReportingServices
    displayName: 'Integration Test Commands - Reporting Services'
    dependsOn: Integration_Test_Commands_SqlServer
    jobs:
      - job: Test_Integration
        displayName: 'Commands'
        strategy:
          matrix:
            SQL2017_WIN2022:
              JOB_VMIMAGE: 'windows-2022'
              TEST_CONFIGURATION: 'Integration_SQL2017_RS'
            SQL2019_WIN2022:
              JOB_VMIMAGE: 'windows-2022'
              TEST_CONFIGURATION: 'Integration_SQL2019_RS'
            SQL2019_WIN2025:
              JOB_VMIMAGE: 'windows-2025'
              TEST_CONFIGURATION: 'Integration_SQL2019_RS'
            SQL2022_WIN2022:
              JOB_VMIMAGE: 'windows-2022'
              TEST_CONFIGURATION: 'Integration_SQL2022_RS'
            SQL2022_WIN2025:
              JOB_VMIMAGE: 'windows-2025'
              TEST_CONFIGURATION: 'Integration_SQL2022_RS'
        pool:
          vmImage: $(JOB_VMIMAGE)
        timeoutInMinutes: '0'
        steps:
          - task: DownloadPipelineArtifact@2
            displayName: 'Download Build Artifact'
            inputs:
              buildType: 'current'
              artifactName: $(buildArtifactName)
              targetPath: '$(Build.SourcesDirectory)/$(buildFolderName)'
          - task: PowerShell@2
            name: configureWinRM
            displayName: 'Configure WinRM'
            inputs:
              targetType: 'inline'
              script: 'winrm quickconfig -quiet'
              pwsh: false
          - powershell: |
              Import-Module -Name ./tests/TestHelpers/CommonTestHelper.psm1
              Remove-PowerShellModuleFromCI -Name @('SqlServer', 'SQLPS')
              Remove-Module -Name CommonTestHelper
            name: cleanCIWorker
            displayName: 'Clean CI worker'
          - powershell: |
              ./build.ps1 -Tasks test -CodeCoverageThreshold 0 -PesterTag $(TEST_CONFIGURATION) -PesterPath @(
                  # Run the integration tests in a specific group order.
                  # Group 0
                  'tests/Integration/Commands/Prerequisites.Integration.Tests.ps1'
                  # Group 1
                  'tests/Integration/Commands/Install-SqlDscReportingService.Integration.Tests.ps1'
                  # Group 2
                  'tests/Integration/Commands/Get-SqlDscInstalledInstance.Integration.Tests.ps1'
                  'tests/Integration/Commands/Get-SqlDscRSSetupConfiguration.Integration.Tests.ps1'
                  'tests/Integration/Commands/Test-SqlDscRSInstalled.Integration.Tests.ps1'
                  # Group 8
                  'tests/Integration/Commands/Repair-SqlDscReportingService.Integration.Tests.ps1'
                  # Group 9
                  'tests/Integration/Commands/Uninstall-SqlDscReportingService.Integration.Tests.ps1'
              )
            name: test
            displayName: 'Run Integration Test'
          - task: PublishTestResults@2
            displayName: 'Publish Test Results'
            condition: succeededOrFailed()
            inputs:
              testResultsFormat: 'NUnit'
              testResultsFiles: '$(buildFolderName)/$(testResultFolderName)/NUnit*.xml'
              testRunTitle: 'Integration Commands ($(TEST_CONFIGURATION) / $(JOB_VMIMAGE))'

  - stage: Integration_Test_Commands_BIReportServer
    displayName: 'Integration Test Commands - BI Report Server'
    dependsOn: Integration_Test_Commands_SqlServer
    jobs:
      - job: Test_Integration
        displayName: 'Commands'
        strategy:
          matrix:
            PowerBI_WIN2022:
              JOB_VMIMAGE: 'windows-2022'
              TEST_CONFIGURATION: 'Integration_PowerBI'
            PowerBI_WIN2025:
              JOB_VMIMAGE: 'windows-2025'
              TEST_CONFIGURATION: 'Integration_PowerBI'
        pool:
          vmImage: $(JOB_VMIMAGE)
        timeoutInMinutes: '0'
        steps:
          - task: DownloadPipelineArtifact@2
            displayName: 'Download Build Artifact'
            inputs:
              buildType: 'current'
              artifactName: $(buildArtifactName)
              targetPath: '$(Build.SourcesDirectory)/$(buildFolderName)'
          - task: PowerShell@2
            name: configureWinRM
            displayName: 'Configure WinRM'
            inputs:
              targetType: 'inline'
              script: 'winrm quickconfig -quiet'
              pwsh: false
          - powershell: |
              Import-Module -Name ./tests/TestHelpers/CommonTestHelper.psm1
              Remove-PowerShellModuleFromCI -Name @('SqlServer', 'SQLPS')
              Remove-Module -Name CommonTestHelper
            name: cleanCIWorker
            displayName: 'Clean CI worker'
          - powershell: |
              ./build.ps1 -Tasks test -CodeCoverageThreshold 0 -PesterTag $(TEST_CONFIGURATION) -PesterPath @(
                  # Run the integration tests in a specific group order.
                  # Group 0
                  'tests/Integration/Commands/Prerequisites.Integration.Tests.ps1'
                  # Group 1
                  'tests/Integration/Commands/Install-SqlDscBIReportServer.Integration.Tests.ps1'
                  # Group 2
                  'tests/Integration/Commands/Get-SqlDscInstalledInstance.Integration.Tests.ps1'
                  'tests/Integration/Commands/Get-SqlDscRSSetupConfiguration.Integration.Tests.ps1'
                  'tests/Integration/Commands/Test-SqlDscRSInstalled.Integration.Tests.ps1'
                  # Group 8
                  'tests/Integration/Commands/Repair-SqlDscBIReportServer.Integration.Tests.ps1'
                  # Group 9
                  'tests/Integration/Commands/Uninstall-SqlDscBIReportServer.Integration.Tests.ps1'
              )
            name: test
            displayName: 'Run Integration Test'
          - task: PublishTestResults@2
            displayName: 'Publish Test Results'
            condition: succeededOrFailed()
            inputs:
              testResultsFormat: 'NUnit'
              testResultsFiles: '$(buildFolderName)/$(testResultFolderName)/NUnit*.xml'
              testRunTitle: 'Integration Commands ($(TEST_CONFIGURATION) / $(JOB_VMIMAGE))'

  - stage: Integration_Test_Resources_SqlServer
    displayName: 'Integration Test Resources - SQL Server'
    dependsOn: Quality_Test_and_Unit_Test
    condition: |
      and(
        succeeded(),
        eq(lower(dependencies.Quality_Test_and_Unit_Test.outputs['Determine_DSC_Resource_Test_Requirements.determineDscResourceTests.ShouldRunDscResourceIntegrationTests']), 'true')
      )
    jobs:
      - job: Test_Integration
        displayName: 'Integration'
        strategy:
          matrix:
            SQL2017_WIN2022:
              JOB_VMIMAGE: 'windows-2022'
              TEST_CONFIGURATION: 'Integration_SQL2017'
            SQL2019_WIN2022:
              JOB_VMIMAGE: 'windows-2022'
              TEST_CONFIGURATION: 'Integration_SQL2019'
            SQL2019_WIN2025:
              JOB_VMIMAGE: 'windows-2025'
              TEST_CONFIGURATION: 'Integration_SQL2019'
            SQL2022_WIN2022:
              JOB_VMIMAGE: 'windows-2022'
              TEST_CONFIGURATION: 'Integration_SQL2022'
            SQL2022_WIN2025:
              JOB_VMIMAGE: 'windows-2025'
              TEST_CONFIGURATION: 'Integration_SQL2022'
        pool:
          vmImage: $(JOB_VMIMAGE)
        timeoutInMinutes: '0'
        steps:
          - task: DownloadPipelineArtifact@2
            displayName: 'Download Build Artifact'
            inputs:
              buildType: 'current'
              artifactName: $(buildArtifactName)
              targetPath: '$(Build.SourcesDirectory)/$(buildFolderName)'
          - task: PowerShell@2
            name: configureWinRM
            displayName: 'Configure WinRM'
            inputs:
              targetType: 'inline'
              script: 'winrm quickconfig -quiet'
              pwsh: false
          - powershell: |
              Import-Module -Name ./tests/TestHelpers/CommonTestHelper.psm1
              Remove-PowerShellModuleFromCI -Name @('SqlServer', 'SQLPS')
              Remove-Module -Name CommonTestHelper
            name: cleanCIWorker
            displayName: 'Clean CI worker'
          - powershell: |
              ./build.ps1 -Tasks test -CodeCoverageThreshold 0 -PesterTag $(TEST_CONFIGURATION) -PesterPath @(
                  # Run the integration tests in a specific group order.
                  # Group 1
                  'tests/Integration/Resources/DSC_SqlSetup.Integration.Tests.ps1'
                  # Group 2
                  'tests/Integration/Resources/DSC_SqlAgentAlert.Integration.Tests.ps1'
                  'tests/Integration/Resources/DSC_SqlLogin.Integration.Tests.ps1'
                  'tests/Integration/Resources/DSC_SqlEndpoint.Integration.Tests.ps1'
                  'tests/Integration/Resources/DSC_SqlDatabaseMail.Integration.Tests.ps1'
                  'tests/Integration/Resources/DSC_SqlRSSetup.Integration.Tests.ps1'
                  'tests/Integration/Resources/DSC_SqlDatabaseDefaultLocation.Integration.Tests.ps1'
                  'tests/Integration/Resources/DSC_SqlDatabase.Integration.Tests.ps1'
                  'tests/Integration/Resources/DSC_SqlAlwaysOnService.Integration.Tests.ps1'
                  'tests/Integration/Resources/DSC_SqlAgentOperator.Integration.Tests.ps1'
                  'tests/Integration/Resources/DSC_SqlServiceAccount.Integration.Tests.ps1'
                  'tests/Integration/Resources/DSC_SqlAgentFailsafe.Integration.Tests.ps1'
                  'tests/Integration/Resources/DSC_SqlTraceFlag.Integration.Tests.ps1'
                  # Group 3
                  'tests/Integration/Resources/DSC_SqlRole.Integration.Tests.ps1'
                  'tests/Integration/Resources/DSC_SqlRS_Default.Integration.Tests.ps1'
                  'tests/Integration/Resources/DSC_SqlDatabaseUser.Integration.Tests.ps1'
                  'tests/Integration/Resources/DSC_SqlReplication.Integration.Tests.ps1'
                  'tests/Integration/Resources/DSC_SqlAudit.Integration.Tests.ps1'
                  # Group 4
                  'tests/Integration/Resources/DSC_SqlScript.Integration.Tests.ps1'
                  'tests/Integration/Resources/DSC_SqlDatabasePermission.Integration.Tests.ps1'
                  'tests/Integration/Resources/DSC_SqlPermission.Integration.Tests.ps1'
                  'tests/Integration/Resources/DSC_SqlWindowsFirewall.Integration.Tests.ps1'
                  # Group 5
                  'tests/Integration/Resources/DSC_SqlSecureConnection.Integration.Tests.ps1'
                  'tests/Integration/Resources/DSC_SqlScriptQuery.Integration.Tests.ps1'
                  'tests/Integration/Resources/DSC_SqlProtocol.Integration.Tests.ps1'
                  # Group 6 (tests makes changes that could make SQL Server to loose connectivity)
                  'tests/Integration/Resources/DSC_SqlProtocolTcpIp.Integration.Tests.ps1'
                  'tests/Integration/Resources/DSC_SqlDatabaseObjectPermission.Integration.Tests.ps1'
              )
            name: test
            displayName: 'Run Integration Test'
          - task: PublishTestResults@2
            displayName: 'Publish Test Results'
            condition: succeededOrFailed()
            inputs:
              testResultsFormat: 'NUnit'
              testResultsFiles: '$(buildFolderName)/$(testResultFolderName)/NUnit*.xml'
              testRunTitle: 'Integration Resources ($(TEST_CONFIGURATION) / $(JOB_VMIMAGE))'

  - stage: Integration_Test_Resources_SqlServer_dbatools
    displayName: 'Integration Test Resources - SQL Server (dbatools)'
    dependsOn: Integration_Test_Resources_SqlServer
    condition: |
      and(
        succeeded(),
        eq(lower(dependencies.Quality_Test_and_Unit_Test.outputs['Determine_DSC_Resource_Test_Requirements.determineDscResourceTests.ShouldRunDscResourceIntegrationTests']), 'true')
      )
    jobs:
      - job: Test_Integration
        displayName: 'Integration'
        strategy:
          matrix:
            SQL2017_WIN2022:
              JOB_VMIMAGE: 'windows-2022'
              TEST_CONFIGURATION: 'Integration_SQL2017'
            SQL2019_WIN2022:
              JOB_VMIMAGE: 'windows-2022'
              TEST_CONFIGURATION: 'Integration_SQL2019'
            SQL2022_WIN2022:
              JOB_VMIMAGE: 'windows-2022'
              TEST_CONFIGURATION: 'Integration_SQL2022'
        pool:
          vmImage: $(JOB_VMIMAGE)
        timeoutInMinutes: '0'
        variables:
          SMODefaultModuleName: 'dbatools'
        steps:
          - task: DownloadPipelineArtifact@2
            displayName: 'Download Build Artifact'
            inputs:
              buildType: 'current'
              artifactName: $(buildArtifactName)
              targetPath: '$(Build.SourcesDirectory)/$(buildFolderName)'
          - task: PowerShell@2
            name: configureWinRM
            displayName: 'Configure WinRM'
            inputs:
              targetType: 'inline'
              script: 'winrm quickconfig -quiet'
              pwsh: false
          - powershell: |
              Import-Module -Name ./tests/TestHelpers/CommonTestHelper.psm1
              # Make sure to keep SQLPS so that Invoke-SqlCmd is available.
              Remove-PowerShellModuleFromCI -Name @('SqlServer')
              Remove-Module -Name CommonTestHelper
            name: cleanCIWorker
            displayName: 'Clean CI worker'
          - powershell: |
              ./build.ps1 -Tasks test -CodeCoverageThreshold 0 -PesterTag $(TEST_CONFIGURATION) -PesterPath @(
                  # Run the integration tests in a specific group order.
                  # Group 1
                  'tests/Integration/Resources/DSC_SqlSetup.Integration.Tests.ps1'
                  # Group 2
                  'tests/Integration/Resources/DSC_SqlAgentAlert.Integration.Tests.ps1'
                  'tests/Integration/Resources/DSC_SqlLogin.Integration.Tests.ps1'
                  'tests/Integration/Resources/DSC_SqlEndpoint.Integration.Tests.ps1'
                  'tests/Integration/Resources/DSC_SqlDatabaseMail.Integration.Tests.ps1'
                  'tests/Integration/Resources/DSC_SqlRSSetup.Integration.Tests.ps1'
                  'tests/Integration/Resources/DSC_SqlDatabaseDefaultLocation.Integration.Tests.ps1'
                  'tests/Integration/Resources/DSC_SqlDatabase.Integration.Tests.ps1'
                  'tests/Integration/Resources/DSC_SqlAlwaysOnService.Integration.Tests.ps1'
                  'tests/Integration/Resources/DSC_SqlAgentOperator.Integration.Tests.ps1'
                  'tests/Integration/Resources/DSC_SqlServiceAccount.Integration.Tests.ps1'
                  'tests/Integration/Resources/DSC_SqlAgentFailsafe.Integration.Tests.ps1'
                  'tests/Integration/Resources/DSC_SqlTraceFlag.Integration.Tests.ps1'
                  # Group 3
                  'tests/Integration/Resources/DSC_SqlRole.Integration.Tests.ps1'
                  'tests/Integration/Resources/DSC_SqlRS_Default.Integration.Tests.ps1'
                  'tests/Integration/Resources/DSC_SqlDatabaseUser.Integration.Tests.ps1'
                  'tests/Integration/Resources/DSC_SqlReplication.Integration.Tests.ps1'
                  'tests/Integration/Resources/DSC_SqlAudit.Integration.Tests.ps1'
                  # Group 4
                  'tests/Integration/Resources/DSC_SqlScript.Integration.Tests.ps1'
                  'tests/Integration/Resources/DSC_SqlDatabasePermission.Integration.Tests.ps1'
                  'tests/Integration/Resources/DSC_SqlPermission.Integration.Tests.ps1'
                  'tests/Integration/Resources/DSC_SqlWindowsFirewall.Integration.Tests.ps1'
                  # Group 5
                  'tests/Integration/Resources/DSC_SqlSecureConnection.Integration.Tests.ps1'
                  'tests/Integration/Resources/DSC_SqlScriptQuery.Integration.Tests.ps1'
                  'tests/Integration/Resources/DSC_SqlProtocol.Integration.Tests.ps1'
                  # Group 6 (tests makes changes that could make SQL Server to loose connectivity)
                  'tests/Integration/Resources/DSC_SqlProtocolTcpIp.Integration.Tests.ps1'
                  'tests/Integration/Resources/DSC_SqlDatabaseObjectPermission.Integration.Tests.ps1'
              )
            name: test
            displayName: 'Run Integration Test'
          - task: PublishTestResults@2
            displayName: 'Publish Test Results'
            condition: succeededOrFailed()
            inputs:
              testResultsFormat: 'NUnit'
              testResultsFiles: '$(buildFolderName)/$(testResultFolderName)/NUnit*.xml'
              testRunTitle: 'Integration (dbatools) ($(TEST_CONFIGURATION) / $(JOB_VMIMAGE))'

  - stage: Integration_Test_Resources_ReportingServices
    displayName: 'Integration Test Resources - Reporting Services'
    dependsOn: Integration_Test_Resources_SqlServer
    condition: |
      and(
        succeeded(),
        eq(lower(dependencies.Quality_Test_and_Unit_Test.outputs['Determine_DSC_Resource_Test_Requirements.determineDscResourceTests.ShouldRunDscResourceIntegrationTests']), 'true')
      )
    jobs:
      - job: Test_Integration
        displayName: 'Integration'
        strategy:
          matrix:
            SQL2017_WIN2022:
              JOB_VMIMAGE: 'windows-2022'
              TEST_CONFIGURATION: 'Integration_SQL2017'
            SQL2019_WIN2022:
              JOB_VMIMAGE: 'windows-2022'
              TEST_CONFIGURATION: 'Integration_SQL2019'
            SQL2019_WIN2025:
              JOB_VMIMAGE: 'windows-2025'
              TEST_CONFIGURATION: 'Integration_SQL2019'
            SQL2022_WIN2022:
              JOB_VMIMAGE: 'windows-2022'
              TEST_CONFIGURATION: 'Integration_SQL2022'
            SQL2022_WIN2025:
              JOB_VMIMAGE: 'windows-2025'
              TEST_CONFIGURATION: 'Integration_SQL2022'
        variables:
          SKIP_DATABASE_ENGINE_DEFAULT_INSTANCE: true
          SKIP_ANALYSIS_MULTI_INSTANCE: true
          SKIP_ANALYSIS_TABULAR_INSTANCE: true
          SMODefaultModuleName: 'SqlServer'
        pool:
          vmImage: $(JOB_VMIMAGE)
        timeoutInMinutes: '0'
        steps:
          - task: DownloadPipelineArtifact@2
            displayName: 'Download Build Artifact'
            inputs:
              buildType: 'current'
              artifactName: $(buildArtifactName)
              targetPath: '$(Build.SourcesDirectory)/$(buildFolderName)'
          - task: PowerShell@2
            name: configureWinRM
            displayName: 'Configure WinRM'
            inputs:
              targetType: 'inline'
              script: 'winrm quickconfig -quiet'
              pwsh: false
          - powershell: |
              Import-Module -Name ./tests/TestHelpers/CommonTestHelper.psm1
              Remove-PowerShellModuleFromCI -Name @('SqlServer', 'SQLPS')
              Remove-Module -Name CommonTestHelper
            name: cleanCIWorker
            displayName: 'Clean CI worker'
          - powershell: |
              ./build.ps1 -Tasks test -CodeCoverageThreshold 0 -PesterTag $(TEST_CONFIGURATION) -PesterPath @(
                  # Run the integration tests in a specific group order.
                  # Group 1
                  'tests/Integration/Resources/DSC_SqlSetup.Integration.Tests.ps1'
                  # Group 2
                  'tests/Integration/Resources/DSC_SqlRSSetup.Integration.Tests.ps1'
                  # Group 3
                  'tests/Integration/Resources/DSC_SqlRS.Integration.Tests.ps1'
              )
            name: test
            displayName: 'Run Reporting Services Integration Test'
          - task: PublishTestResults@2
            displayName: 'Publish Test Results'
            condition: succeededOrFailed()
            inputs:
              testResultsFormat: 'NUnit'
              testResultsFiles: '$(buildFolderName)/$(testResultFolderName)/NUnit*.xml'
              testRunTitle: 'Integration RS ($(TEST_CONFIGURATION) / $(JOB_VMIMAGE))'

  - stage: Integration_Test_Resources_PowerBIReportServer
    displayName: 'Integration Test Resources - Power BI Report Server'
    dependsOn: Quality_Test_and_Unit_Test
    condition: |
      and(
        succeeded(),
        eq(lower(dependencies.Quality_Test_and_Unit_Test.outputs['Determine_DSC_Resource_Test_Requirements.determineDscResourceTests.ShouldRunDscResourceIntegrationTests']), 'true')
      )
    jobs:
      - job: Test_Integration
        displayName: 'Integration'
        strategy:
          matrix:
            PowerBI_WIN2022:
              JOB_VMIMAGE: 'windows-2022'
              TEST_CONFIGURATION: 'Integration_PowerBI'
            PowerBI_WIN2025:
              JOB_VMIMAGE: 'windows-2025'
              TEST_CONFIGURATION: 'Integration_PowerBI'
        variables:
          SKIP_DATABASE_ENGINE_DEFAULT_INSTANCE: true
          SKIP_ANALYSIS_MULTI_INSTANCE: true
          SKIP_ANALYSIS_TABULAR_INSTANCE: true
          SMODefaultModuleName: 'SqlServer'
        pool:
          vmImage: $(JOB_VMIMAGE)
        timeoutInMinutes: '0'
        steps:
          - task: DownloadPipelineArtifact@2
            displayName: 'Download Build Artifact'
            inputs:
              buildType: 'current'
              artifactName: $(buildArtifactName)
              targetPath: '$(Build.SourcesDirectory)/$(buildFolderName)'
          - task: PowerShell@2
            name: configureWinRM
            displayName: 'Configure WinRM'
            inputs:
              targetType: 'inline'
              script: 'winrm quickconfig -quiet'
              pwsh: false
          - powershell: |
              Import-Module -Name ./tests/TestHelpers/CommonTestHelper.psm1
              Remove-PowerShellModuleFromCI -Name @('SqlServer', 'SQLPS')
              Remove-Module -Name CommonTestHelper
            name: cleanCIWorker
            displayName: 'Clean CI worker'
          - powershell: |
              ./build.ps1 -Tasks test -CodeCoverageThreshold 0 -PesterTag $(TEST_CONFIGURATION) -PesterPath @(
                  # Run the integration tests in a specific group order.
                  # Group 1
                  'tests/Integration/Resources/DSC_SqlSetup.Integration.Tests.ps1'
                  # Group 2
                  'tests/Integration/Resources/DSC_SqlRSSetup.Integration.Tests.ps1'
                  # Group 3
                  'tests/Integration/Resources/DSC_SqlRS.Integration.Tests.ps1'
              )
            name: test
            displayName: 'Run Reporting Services Integration Test'
          - task: PublishTestResults@2
            displayName: 'Publish Test Results'
            condition: succeededOrFailed()
            inputs:
              testResultsFormat: 'NUnit'
              testResultsFiles: '$(buildFolderName)/$(testResultFolderName)/NUnit*.xml'
              testRunTitle: 'Integration RS ($(TEST_CONFIGURATION) / $(JOB_VMIMAGE))'

  - stage: Integration_Test_Resources_ReportingServices_dbatools
    displayName: 'Integration Test Resources - Reporting Services (dbatools)'
    dependsOn: Integration_Test_Resources_SqlServer
    condition: |
      and(
        succeeded(),
        eq(lower(dependencies.Quality_Test_and_Unit_Test.outputs['Determine_DSC_Resource_Test_Requirements.determineDscResourceTests.ShouldRunDscResourceIntegrationTests']), 'true')
      )
    jobs:
      - job: Test_Integration
        displayName: 'Integration'
        strategy:
          matrix:
            SQL2017_WIN2022:
              JOB_VMIMAGE: 'windows-2022'
              TEST_CONFIGURATION: 'Integration_SQL2017'
            SQL2019_WIN2022:
              JOB_VMIMAGE: 'windows-2022'
              TEST_CONFIGURATION: 'Integration_SQL2019'
            SQL2022_WIN2022:
              JOB_VMIMAGE: 'windows-2022'
              TEST_CONFIGURATION: 'Integration_SQL2022'
        variables:
          SKIP_DATABASE_ENGINE_DEFAULT_INSTANCE: true
          SKIP_ANALYSIS_MULTI_INSTANCE: true
          SKIP_ANALYSIS_TABULAR_INSTANCE: true
          SMODefaultModuleName: 'dbatools'
        pool:
          vmImage: $(JOB_VMIMAGE)
        timeoutInMinutes: '0'
        steps:
          - task: DownloadPipelineArtifact@2
            displayName: 'Download Build Artifact'
            inputs:
              buildType: 'current'
              artifactName: $(buildArtifactName)
              targetPath: '$(Build.SourcesDirectory)/$(buildFolderName)'
          - task: PowerShell@2
            name: configureWinRM
            displayName: 'Configure WinRM'
            inputs:
              targetType: 'inline'
              script: 'winrm quickconfig -quiet'
              pwsh: false
          - powershell: |
              ./build.ps1 -Tasks test -CodeCoverageThreshold 0 -PesterTag $(TEST_CONFIGURATION) -PesterPath @(
                  # Run the integration tests in a specific group order.
                  # Group 1
                  'tests/Integration/Resources/DSC_SqlSetup.Integration.Tests.ps1'
                  # Group 2
                  'tests/Integration/Resources/DSC_SqlRSSetup.Integration.Tests.ps1'
                  # Group 3
                  'tests/Integration/Resources/DSC_SqlRS.Integration.Tests.ps1'
              )
            name: test
            displayName: 'Run Reporting Services Integration Test'
          - task: PublishTestResults@2
            displayName: 'Publish Test Results'
            condition: succeededOrFailed()
            inputs:
              testResultsFormat: 'NUnit'
              testResultsFiles: '$(buildFolderName)/$(testResultFolderName)/NUnit*.xml'
              testRunTitle: 'Integration RS (dbatools) ($(TEST_CONFIGURATION) / $(JOB_VMIMAGE))'

  - stage: Deploy
    dependsOn:
    - Quality_Test_and_Unit_Test
    - Integration_Test_Commands_SqlServer
    - Integration_Test_Commands_ReportingServices
    - Integration_Test_Commands_BIReportServer
    - Integration_Test_Resources_SqlServer
    - Integration_Test_Resources_SqlServer_dbatools
    - Integration_Test_Resources_ReportingServices
    - Integration_Test_Resources_PowerBIReportServer
    - Integration_Test_Resources_ReportingServices_dbatools
    condition: |
      and(
        succeeded(),
        or(
          eq(variables['Build.SourceBranch'], 'refs/heads/main'),
          startsWith(variables['Build.SourceBranch'], 'refs/tags/')
        ),
        contains(variables['System.TeamFoundationCollectionUri'], 'dsccommunity')
      )
    jobs:
      - job: Deploy_Module
        displayName: 'Deploy Module'
        pool:
          vmImage: 'ubuntu-latest'
        steps:
          - task: DownloadPipelineArtifact@2
            displayName: 'Download Build Artifact'
            inputs:
              buildType: 'current'
              artifactName: $(buildArtifactName)
              targetPath: '$(Build.SourcesDirectory)/$(buildFolderName)'
          - task: PowerShell@2
            name: publishRelease
            displayName: 'Publish Release'
            inputs:
              filePath: './build.ps1'
              arguments: '-tasks publish'
              pwsh: true
            env:
              GitHubToken: $(GitHubToken)
              GalleryApiToken: $(GalleryApiToken)
              ReleaseBranch: $(defaultBranch)
              MainGitBranch: $(defaultBranch)
          - task: PowerShell@2
            name: sendChangelogPR
            displayName: 'Send Changelog PR'
            inputs:
              filePath: './build.ps1'
              arguments: '-tasks Create_ChangeLog_GitHub_PR'
              pwsh: true
            env:
              GitHubToken: $(GitHubToken)
              ReleaseBranch: $(defaultBranch)
              MainGitBranch: $(defaultBranch)
<|MERGE_RESOLUTION|>--- conflicted
+++ resolved
@@ -292,20 +292,15 @@
                   'tests/Integration/Commands/Connect-SqlDscDatabaseEngine.Integration.Tests.ps1'
                   # Group 2
                   'tests/Integration/Commands/Assert-SqlDscLogin.Integration.Tests.ps1'
-<<<<<<< HEAD
+                  'tests/Integration/Commands/New-SqlDscLogin.Integration.Tests.ps1'
+                  'tests/Integration/Commands/Get-SqlDscLogin.Integration.Tests.ps1'
                   'tests/Integration/Commands/Disable-SqlDscLogin.Integration.Tests.ps1'
                   'tests/Integration/Commands/Enable-SqlDscLogin.Integration.Tests.ps1'
-                  'tests/Integration/Commands/Get-SqlDscLogin.Integration.Tests.ps1'
                   'tests/Integration/Commands/Test-SqlDscIsLoginEnabled.Integration.Tests.ps1'
-=======
-                  'tests/Integration/Commands/New-SqlDscLogin.Integration.Tests.ps1'
-                  'tests/Integration/Commands/Get-SqlDscLogin.Integration.Tests.ps1'
                   'tests/Integration/Commands/New-SqlDscRole.Integration.Tests.ps1'
                   'tests/Integration/Commands/Get-SqlDscRole.Integration.Tests.ps1'
                   'tests/Integration/Commands/Remove-SqlDscRole.Integration.Tests.ps1'
                   'tests/Integration/Commands/Remove-SqlDscLogin.Integration.Tests.ps1'
-
->>>>>>> cba192ea
                   # Group 9
                   'tests/Integration/Commands/Uninstall-SqlDscServer.Integration.Tests.ps1'
               )
