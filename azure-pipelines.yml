trigger:
  branches:
    include:
    - main
  paths:
    include:
    - source/*
  tags:
    include:
    - "v*"
    exclude:
    - "*-*"

variables:
  buildFolderName: output
  buildArtifactName: output
  testResultFolderName: testResults
  testArtifactName: 'testResults_$(System.JobAttempt)'
  sourceFolderName: source
  defaultBranch: main

# cSpell: ignore setvariable updatebuildnumber DSCSQLTEST hqrmtest quickconfig dbatools
stages:
  - stage: Build
    jobs:
      - job: Package_Module
        displayName: 'Package Module'
        pool:
          vmImage: 'windows-latest'
        steps:
          - pwsh: |
              dotnet tool install --global GitVersion.Tool --version 5.*
              $gitVersionObject = dotnet-gitversion | ConvertFrom-Json
              $gitVersionObject.PSObject.Properties.ForEach{
                  Write-Host -Object "Setting Task Variable '$($_.Name)' with value '$($_.Value)'."
                  Write-Host -Object "##vso[task.setvariable variable=$($_.Name);]$($_.Value)"
              }
              Write-Host -Object "##vso[build.updatebuildnumber]$($gitVersionObject.FullSemVer)"
            displayName: Calculate ModuleVersion (GitVersion)
          - pwsh: |
              <#
                  This is intentionally not saved to RequiredModules. It is only
                  used for creating documentation and should not be part of the
                  build artifact.
              #>
              Write-Information -MessageData 'Removing SqlServer and SQLPS from the CI worker.' -InformationAction Continue
              Import-Module -Name ./tests/TestHelpers/CommonTestHelper.psm1
              Remove-PowerShellModuleFromCI -Name @('SqlServer', 'SQLPS')
              Remove-Module -Name CommonTestHelper
              Write-Information -MessageData 'Installing latest SqlServer on the CI worker' -InformationAction Continue
              Install-Module -Name SqlServer -Force -Confirm:$false -Verbose
              Get-Module -Name SqlServer -ListAvailable |
                  Select-Object -Property Name,Version,@{Name='Prerelease'; Expression={$_.PrivateData.PSData.Prerelease}}, Path
            displayName: Install SqlServer module
          - task: PowerShell@2
            name: package
            displayName: 'Build & Package Module'
            inputs:
              filePath: './build.ps1'
              arguments: '-ResolveDependency -tasks pack'
              pwsh: true
            env:
              ModuleVersion: $(NuGetVersionV2)
          - task: PublishPipelineArtifact@1
            displayName: 'Publish Build Artifact'
            inputs:
              targetPath: '$(buildFolderName)/'
              artifact: $(buildArtifactName)
              publishLocation: 'pipeline'
              parallel: true

  - stage: Quality_Test_and_Unit_Test
    displayName: 'Quality Test and Unit Test'
    dependsOn: Build
    jobs:
      - job: Determine_DSC_Resource_Test_Requirements
        displayName: 'Determine DSC Resource Test Requirements'
        pool:
          vmImage: 'windows-latest'
        steps:
          - task: DownloadPipelineArtifact@2
            displayName: 'Download Build Artifact'
            inputs:
              buildType: 'current'
              artifactName: $(buildArtifactName)
              targetPath: '$(Build.SourcesDirectory)/$(buildFolderName)'
          - task: PowerShell@2
            name: determineDscResourceTests
            displayName: 'Determine if DSC Resource Integration Tests Should Run'
            inputs:
              targetType: 'inline'
              script: |
                # Determine if we should run DSC resource integration tests based on branch logic
                $shouldRun = $false

                if ($env:SYSTEM_PULLREQUEST_TARGETBRANCH)
                {
                    $targetBranch = "origin/$env:SYSTEM_PULLREQUEST_TARGETBRANCH"
                    Write-Host "Pull request detected, targeting branch $targetBranch. Using script analysis to determine test requirements."
                    $shouldRun = & ./.build/Test-ShouldRunDscResourceIntegrationTests.ps1 -BaseBranch $targetBranch -CurrentBranch 'HEAD'
                }
                elseif ($env:BUILD.SOURCEBRANCHNAME -eq '$(defaultBranch)')
                {
                    Write-Host "Target is default branch ($(defaultBranch)). Always running DSC resource integration tests."
                    $shouldRun = $true
                }
                else
                {
                    Write-Host "Target is non-default branch ($env:BUILD.SOURCEBRANCH). Using script analysis to determine test requirements against default branch."
                    $shouldRun = & ./.build/Test-ShouldRunDscResourceIntegrationTests.ps1 -BaseBranch "origin/$(defaultBranch)" -CurrentBranch 'HEAD' -UseMergeBase
                }

                # Set Azure DevOps output variable for pipeline conditions
                Write-Host "##vso[task.setvariable variable=ShouldRunDscResourceIntegrationTests;isOutput=true]$shouldRun"

                Write-Host "Variable ShouldRunDscResourceIntegrationTests is set to: $shouldRun"
              pwsh: true

      - job: Test_HQRM
        displayName: 'HQRM'
        pool:
          vmImage: 'windows-latest'
        timeoutInMinutes: '0'
        variables:
          # This sets environment variable $env:SqlServerDscCI.
          SqlServerDscCI: true
        steps:
          - task: DownloadPipelineArtifact@2
            displayName: 'Download Build Artifact'
            inputs:
              buildType: 'current'
              artifactName: $(buildArtifactName)
              targetPath: '$(Build.SourcesDirectory)/$(buildFolderName)'
          # This task need to use Windows PowerShell due to a bug in PS7 that cannot
          # find/use class-based DSC resources that uses inheritance, which result in
          # the examples cannot compile. See the following issue for more information:
          # https://github.com/dsccommunity/DnsServerDsc/issues/268#issuecomment-918505230
          - powershell: |
              # Workaround for issue https://github.com/dsccommunity/DscResource.Test/issues/100
              ./build.ps1 -Task noop

              $pesterConfig = New-PesterConfiguration
              $pesterConfig.Run.Path = '.\tests\QA'
              $pesterConfig.Run.Throw = $true
              $pesterConfig.Output.Verbosity = 'Detailed'

              Invoke-Pester -Configuration $pesterConfig
            name: qualityTest
            displayName: 'Run SqlServerDsc QA Test'
          - task: PowerShell@2
            name: test
            displayName: 'Run HQRM Test'
            condition: succeededOrFailed()
            inputs:
              filePath: './build.ps1'
              arguments: '-Tasks hqrmtest'
              pwsh: false
          - task: PublishTestResults@2
            displayName: 'Publish Test Results'
            condition: succeededOrFailed()
            inputs:
              testResultsFormat: 'NUnit'
              testResultsFiles: '$(buildFolderName)/$(testResultFolderName)/NUnit*.xml'
              testRunTitle: 'HQRM'

      - job: Test_Unit
        displayName: 'Unit'
        pool:
          vmImage: 'windows-latest'
        timeoutInMinutes: '0'
        variables:
          # This sets environment variable $env:SqlServerDscCI.
          SqlServerDscCI: true
        steps:
          - task: DownloadPipelineArtifact@2
            displayName: 'Download Build Artifact'
            inputs:
              buildType: 'current'
              artifactName: $(buildArtifactName)
              targetPath: '$(Build.SourcesDirectory)/$(buildFolderName)'
          - task: PowerShell@2
            name: test
            displayName: 'Run Unit Test'
            inputs:
              filePath: './build.ps1'
              arguments: "-Tasks test -PesterPath 'tests/Unit'"
              pwsh: true
          - task: PublishTestResults@2
            displayName: 'Publish Test Results'
            condition: succeededOrFailed()
            inputs:
              testResultsFormat: 'NUnit'
              testResultsFiles: '$(buildFolderName)/$(testResultFolderName)/NUnit*.xml'
              testRunTitle: 'Unit (Windows Server 2019)'
          - task: PublishPipelineArtifact@1
            displayName: 'Publish Test Artifact'
            condition: succeededOrFailed()
            inputs:
              targetPath: '$(buildFolderName)/$(testResultFolderName)/'
              artifactName: $(testArtifactName)

      - job: Code_Coverage
        displayName: 'Publish Code Coverage'
        dependsOn: Test_Unit
        condition: succeededOrFailed()
        pool:
          vmImage: 'ubuntu-latest'
        timeoutInMinutes: '0'
        steps:
          - pwsh: |
              $repositoryOwner,$repositoryName = $env:BUILD_REPOSITORY_NAME -split '/'
              echo "##vso[task.setvariable variable=RepositoryOwner;isOutput=true]$repositoryOwner"
              echo "##vso[task.setvariable variable=RepositoryName;isOutput=true]$repositoryName"
            name: dscBuildVariable
            displayName: 'Set Environment Variables'
          - task: DownloadPipelineArtifact@2
            displayName: 'Download Build Artifact'
            inputs:
              buildType: 'current'
              artifactName: $(buildArtifactName)
              targetPath: '$(Build.SourcesDirectory)/$(buildFolderName)'
          - task: DownloadPipelineArtifact@2
            displayName: 'Download Test Artifact'
            inputs:
              buildType: 'current'
              artifactName: $(testArtifactName)
              targetPath: '$(Build.SourcesDirectory)/$(buildFolderName)/$(testResultFolderName)'
          - task: PublishCodeCoverageResults@1
            displayName: 'Publish Code Coverage to Azure DevOps'
            inputs:
              codeCoverageTool: 'JaCoCo'
              summaryFileLocation: '$(Build.SourcesDirectory)/$(buildFolderName)/$(testResultFolderName)/JaCoCo_coverage.xml'
              pathToSources: '$(Build.SourcesDirectory)/$(sourceFolderName)/'
          - script: |
              bash <(curl -s https://codecov.io/bash) -f "./$(buildFolderName)/$(testResultFolderName)/JaCoCo_coverage.xml" -F unit
            displayName: 'Publish Code Coverage to Codecov.io'

  - stage: Integration_Test_Commands_SqlServer
    displayName: 'Integration Test Commands - SQL Server'
    dependsOn: Quality_Test_and_Unit_Test
    jobs:
      - job: Test_Integration
        displayName: 'Commands'
        strategy:
          matrix:
            SQL2017_WIN2022:
              JOB_VMIMAGE: 'windows-2022'
              TEST_CONFIGURATION: 'Integration_SQL2017'
            SQL2019_WIN2022:
              JOB_VMIMAGE: 'windows-2022'
              TEST_CONFIGURATION: 'Integration_SQL2019'
            SQL2019_WIN2025:
              JOB_VMIMAGE: 'windows-2025'
              TEST_CONFIGURATION: 'Integration_SQL2019'
            SQL2022_WIN2022:
              JOB_VMIMAGE: 'windows-2022'
              TEST_CONFIGURATION: 'Integration_SQL2022'
            SQL2022_WIN2025:
              JOB_VMIMAGE: 'windows-2025'
              TEST_CONFIGURATION: 'Integration_SQL2022'
        pool:
          vmImage: $(JOB_VMIMAGE)
        timeoutInMinutes: '0'
        steps:
          - task: DownloadPipelineArtifact@2
            displayName: 'Download Build Artifact'
            inputs:
              buildType: 'current'
              artifactName: $(buildArtifactName)
              targetPath: '$(Build.SourcesDirectory)/$(buildFolderName)'
          - task: PowerShell@2
            name: configureWinRM
            displayName: 'Configure WinRM'
            inputs:
              targetType: 'inline'
              script: 'winrm quickconfig -quiet'
              pwsh: false
          - powershell: |
              Import-Module -Name ./tests/TestHelpers/CommonTestHelper.psm1
              Remove-PowerShellModuleFromCI -Name @('SqlServer', 'SQLPS')
              Remove-Module -Name CommonTestHelper
            name: cleanCIWorker
            displayName: 'Clean CI worker'
          - powershell: |
              ./build.ps1 -Tasks test -CodeCoverageThreshold 0 -PesterTag $(TEST_CONFIGURATION) -PesterPath @(
                  # Run the integration tests in a specific group order.
                  # Group 0
                  'tests/Integration/Commands/Prerequisites.Integration.Tests.ps1'
<<<<<<< HEAD
                  'tests/Integration/Commands/Save-SqlDscSqlServerMediaFile.Integration.Tests.ps1'
=======
                  'tests/Integration/Commands/Import-SqlDscPreferredModule.Integration.Tests.ps1'
>>>>>>> c25588e6
                  # Group 1
                  'tests/Integration/Commands/Install-SqlDscServer.Integration.Tests.ps1'
                  'tests/Integration/Commands/Connect-SqlDscDatabaseEngine.Integration.Tests.ps1'
                  # Group 2
                  'tests/Integration/Commands/Assert-SqlDscLogin.Integration.Tests.ps1'
                  'tests/Integration/Commands/New-SqlDscLogin.Integration.Tests.ps1'
                  'tests/Integration/Commands/Get-SqlDscLogin.Integration.Tests.ps1'
                  'tests/Integration/Commands/Get-SqlDscConfigurationOption.Integration.Tests.ps1'
                  'tests/Integration/Commands/Set-SqlDscConfigurationOption.Integration.Tests.ps1'
                  'tests/Integration/Commands/Test-SqlDscConfigurationOption.Integration.Tests.ps1'
                  'tests/Integration/Commands/Test-SqlDscIsSupportedFeature.Integration.Tests.ps1'
                  'tests/Integration/Commands/Get-SqlDscManagedComputer.Integration.Tests.ps1'
                  'tests/Integration/Commands/Set-SqlDscTraceFlag.Integration.Tests.ps1'
                  'tests/Integration/Commands/Get-SqlDscManagedComputerInstance.Integration.Tests.ps1'
                  'tests/Integration/Commands/Get-SqlDscManagedComputerService.Integration.Tests.ps1'
                  'tests/Integration/Commands/Get-SqlDscServerProtocolName.Integration.Tests.ps1'
                  'tests/Integration/Commands/ConvertTo-SqlDscEditionName.Integration.Tests.ps1'
                  'tests/Integration/Commands/Get-SqlDscServerProtocol.Integration.Tests.ps1'
                  'tests/Integration/Commands/Disable-SqlDscLogin.Integration.Tests.ps1'
                  'tests/Integration/Commands/Enable-SqlDscLogin.Integration.Tests.ps1'
                  'tests/Integration/Commands/Test-SqlDscIsLoginEnabled.Integration.Tests.ps1'
                  'tests/Integration/Commands/New-SqlDscRole.Integration.Tests.ps1'
                  'tests/Integration/Commands/Get-SqlDscRole.Integration.Tests.ps1'
                  'tests/Integration/Commands/Test-SqlDscIsRole.Integration.Tests.ps1'
                  'tests/Integration/Commands/Grant-SqlDscServerPermission.Integration.Tests.ps1'
                  'tests/Integration/Commands/Get-SqlDscServerPermission.Integration.Tests.ps1'
                  'tests/Integration/Commands/ConvertFrom-SqlDscServerPermission.Integration.Tests.ps1'
                  'tests/Integration/Commands/Test-SqlDscServerPermission.Integration.Tests.ps1'
                  'tests/Integration/Commands/Deny-SqlDscServerPermission.Integration.Tests.ps1'
                  'tests/Integration/Commands/Revoke-SqlDscServerPermission.Integration.Tests.ps1'
                  'tests/Integration/Commands/Get-SqlDscDatabase.Integration.Tests.ps1'
                  'tests/Integration/Commands/New-SqlDscDatabase.Integration.Tests.ps1'
                  'tests/Integration/Commands/Set-SqlDscDatabase.Integration.Tests.ps1'
                  'tests/Integration/Commands/Test-SqlDscDatabase.Integration.Tests.ps1'
                  'tests/Integration/Commands/Get-SqlDscAgentAlert.Integration.Tests.ps1'
                  'tests/Integration/Commands/New-SqlDscAgentAlert.Integration.Tests.ps1'
                  'tests/Integration/Commands/Set-SqlDscAgentAlert.Integration.Tests.ps1'
                  'tests/Integration/Commands/Test-SqlDscAgentAlertProperty.Integration.Tests.ps1'
                  'tests/Integration/Commands/Test-SqlDscIsAgentAlert.Integration.Tests.ps1'
                  'tests/Integration/Commands/Get-SqlDscAgentOperator.Integration.Tests.ps1'
                  'tests/Integration/Commands/New-SqlDscAgentOperator.Integration.Tests.ps1'
                  'tests/Integration/Commands/Set-SqlDscAgentOperator.Integration.Tests.ps1'
                  'tests/Integration/Commands/Test-SqlDscIsAgentOperator.Integration.Tests.ps1'
                  'tests/Integration/Commands/Assert-SqlDscAgentOperator.Integration.Tests.ps1'
                  'tests/Integration/Commands/Enable-SqlDscAgentOperator.Integration.Tests.ps1'
                  'tests/Integration/Commands/Disable-SqlDscAgentOperator.Integration.Tests.ps1'
                  'tests/Integration/Commands/Add-SqlDscTraceFlag.Integration.Tests.ps1'
                  # Group 8
                  'tests/Integration/Commands/Remove-SqlDscAgentAlert.Integration.Tests.ps1'
                  'tests/Integration/Commands/Remove-SqlDscAgentOperator.Integration.Tests.ps1'
                  'tests/Integration/Commands/Remove-SqlDscAudit.Integration.Tests.ps1'
                  'tests/Integration/Commands/Remove-SqlDscDatabase.Integration.Tests.ps1'
                  'tests/Integration/Commands/Remove-SqlDscRole.Integration.Tests.ps1'
                  'tests/Integration/Commands/Remove-SqlDscLogin.Integration.Tests.ps1'
                  'tests/Integration/Commands/Remove-SqlDscTraceFlag.Integration.Tests.ps1'
                  # Group 9
                  'tests/Integration/Commands/Uninstall-SqlDscServer.Integration.Tests.ps1'
              )
            name: test
            displayName: 'Run Integration Test'
          - task: PublishTestResults@2
            displayName: 'Publish Test Results'
            condition: succeededOrFailed()
            inputs:
              testResultsFormat: 'NUnit'
              testResultsFiles: '$(buildFolderName)/$(testResultFolderName)/NUnit*.xml'
              testRunTitle: 'Integration Commands ($(TEST_CONFIGURATION) / $(JOB_VMIMAGE))'

  - stage: Integration_Test_Commands_ReportingServices
    displayName: 'Integration Test Commands - Reporting Services'
    dependsOn: Integration_Test_Commands_SqlServer
    jobs:
      - job: Test_Integration
        displayName: 'Commands'
        strategy:
          matrix:
            SQL2017_WIN2022:
              JOB_VMIMAGE: 'windows-2022'
              TEST_CONFIGURATION: 'Integration_SQL2017_RS'
            SQL2019_WIN2022:
              JOB_VMIMAGE: 'windows-2022'
              TEST_CONFIGURATION: 'Integration_SQL2019_RS'
            SQL2019_WIN2025:
              JOB_VMIMAGE: 'windows-2025'
              TEST_CONFIGURATION: 'Integration_SQL2019_RS'
            SQL2022_WIN2022:
              JOB_VMIMAGE: 'windows-2022'
              TEST_CONFIGURATION: 'Integration_SQL2022_RS'
            SQL2022_WIN2025:
              JOB_VMIMAGE: 'windows-2025'
              TEST_CONFIGURATION: 'Integration_SQL2022_RS'
        pool:
          vmImage: $(JOB_VMIMAGE)
        timeoutInMinutes: '0'
        steps:
          - task: DownloadPipelineArtifact@2
            displayName: 'Download Build Artifact'
            inputs:
              buildType: 'current'
              artifactName: $(buildArtifactName)
              targetPath: '$(Build.SourcesDirectory)/$(buildFolderName)'
          - task: PowerShell@2
            name: configureWinRM
            displayName: 'Configure WinRM'
            inputs:
              targetType: 'inline'
              script: 'winrm quickconfig -quiet'
              pwsh: false
          - powershell: |
              Import-Module -Name ./tests/TestHelpers/CommonTestHelper.psm1
              Remove-PowerShellModuleFromCI -Name @('SqlServer', 'SQLPS')
              Remove-Module -Name CommonTestHelper
            name: cleanCIWorker
            displayName: 'Clean CI worker'
          - powershell: |
              ./build.ps1 -Tasks test -CodeCoverageThreshold 0 -PesterTag $(TEST_CONFIGURATION) -PesterPath @(
                  # Run the integration tests in a specific group order.
                  # Group 0
                  'tests/Integration/Commands/Prerequisites.Integration.Tests.ps1'
<<<<<<< HEAD
                  'tests/Integration/Commands/Save-SqlDscSqlServerMediaFile.Integration.Tests.ps1'
=======
                  'tests/Integration/Commands/Import-SqlDscPreferredModule.Integration.Tests.ps1'
>>>>>>> c25588e6
                  # Group 1
                  'tests/Integration/Commands/Install-SqlDscReportingService.Integration.Tests.ps1'
                  # Group 2
                  'tests/Integration/Commands/Get-SqlDscInstalledInstance.Integration.Tests.ps1'
                  'tests/Integration/Commands/Get-SqlDscRSSetupConfiguration.Integration.Tests.ps1'
                  'tests/Integration/Commands/Test-SqlDscRSInstalled.Integration.Tests.ps1'
                  # Group 8
                  'tests/Integration/Commands/Repair-SqlDscReportingService.Integration.Tests.ps1'
                  # Group 9
                  'tests/Integration/Commands/Uninstall-SqlDscReportingService.Integration.Tests.ps1'
              )
            name: test
            displayName: 'Run Integration Test'
          - task: PublishTestResults@2
            displayName: 'Publish Test Results'
            condition: succeededOrFailed()
            inputs:
              testResultsFormat: 'NUnit'
              testResultsFiles: '$(buildFolderName)/$(testResultFolderName)/NUnit*.xml'
              testRunTitle: 'Integration Commands ($(TEST_CONFIGURATION) / $(JOB_VMIMAGE))'

  - stage: Integration_Test_Commands_BIReportServer
    displayName: 'Integration Test Commands - BI Report Server'
    dependsOn: Integration_Test_Commands_SqlServer
    jobs:
      - job: Test_Integration
        displayName: 'Commands'
        strategy:
          matrix:
            PowerBI_WIN2022:
              JOB_VMIMAGE: 'windows-2022'
              TEST_CONFIGURATION: 'Integration_PowerBI'
            PowerBI_WIN2025:
              JOB_VMIMAGE: 'windows-2025'
              TEST_CONFIGURATION: 'Integration_PowerBI'
        pool:
          vmImage: $(JOB_VMIMAGE)
        timeoutInMinutes: '0'
        steps:
          - task: DownloadPipelineArtifact@2
            displayName: 'Download Build Artifact'
            inputs:
              buildType: 'current'
              artifactName: $(buildArtifactName)
              targetPath: '$(Build.SourcesDirectory)/$(buildFolderName)'
          - task: PowerShell@2
            name: configureWinRM
            displayName: 'Configure WinRM'
            inputs:
              targetType: 'inline'
              script: 'winrm quickconfig -quiet'
              pwsh: false
          - powershell: |
              Import-Module -Name ./tests/TestHelpers/CommonTestHelper.psm1
              Remove-PowerShellModuleFromCI -Name @('SqlServer', 'SQLPS')
              Remove-Module -Name CommonTestHelper
            name: cleanCIWorker
            displayName: 'Clean CI worker'
          - powershell: |
              ./build.ps1 -Tasks test -CodeCoverageThreshold 0 -PesterTag $(TEST_CONFIGURATION) -PesterPath @(
                  # Run the integration tests in a specific group order.
                  # Group 0
                  'tests/Integration/Commands/Prerequisites.Integration.Tests.ps1'
<<<<<<< HEAD
                  'tests/Integration/Commands/Save-SqlDscSqlServerMediaFile.Integration.Tests.ps1'
=======
                  'tests/Integration/Commands/Import-SqlDscPreferredModule.Integration.Tests.ps1'
>>>>>>> c25588e6
                  # Group 1
                  'tests/Integration/Commands/Install-SqlDscBIReportServer.Integration.Tests.ps1'
                  # Group 2
                  'tests/Integration/Commands/Get-SqlDscInstalledInstance.Integration.Tests.ps1'
                  'tests/Integration/Commands/Get-SqlDscRSSetupConfiguration.Integration.Tests.ps1'
                  'tests/Integration/Commands/Test-SqlDscRSInstalled.Integration.Tests.ps1'
                  # Group 8
                  'tests/Integration/Commands/Repair-SqlDscBIReportServer.Integration.Tests.ps1'
                  # Group 9
                  'tests/Integration/Commands/Uninstall-SqlDscBIReportServer.Integration.Tests.ps1'
              )
            name: test
            displayName: 'Run Integration Test'
          - task: PublishTestResults@2
            displayName: 'Publish Test Results'
            condition: succeededOrFailed()
            inputs:
              testResultsFormat: 'NUnit'
              testResultsFiles: '$(buildFolderName)/$(testResultFolderName)/NUnit*.xml'
              testRunTitle: 'Integration Commands ($(TEST_CONFIGURATION) / $(JOB_VMIMAGE))'

  - stage: Integration_Test_Resources_SqlServer
    displayName: 'Integration Test Resources - SQL Server'
    dependsOn: Quality_Test_and_Unit_Test
    condition: |
      and(
        succeeded(),
        eq(lower(dependencies.Quality_Test_and_Unit_Test.outputs['Determine_DSC_Resource_Test_Requirements.determineDscResourceTests.ShouldRunDscResourceIntegrationTests']), 'true')
      )
    jobs:
      - job: Test_Integration
        displayName: 'Integration'
        strategy:
          matrix:
            SQL2017_WIN2022:
              JOB_VMIMAGE: 'windows-2022'
              TEST_CONFIGURATION: 'Integration_SQL2017'
            SQL2019_WIN2022:
              JOB_VMIMAGE: 'windows-2022'
              TEST_CONFIGURATION: 'Integration_SQL2019'
            SQL2019_WIN2025:
              JOB_VMIMAGE: 'windows-2025'
              TEST_CONFIGURATION: 'Integration_SQL2019'
            SQL2022_WIN2022:
              JOB_VMIMAGE: 'windows-2022'
              TEST_CONFIGURATION: 'Integration_SQL2022'
            SQL2022_WIN2025:
              JOB_VMIMAGE: 'windows-2025'
              TEST_CONFIGURATION: 'Integration_SQL2022'
        pool:
          vmImage: $(JOB_VMIMAGE)
        timeoutInMinutes: '0'
        steps:
          - task: DownloadPipelineArtifact@2
            displayName: 'Download Build Artifact'
            inputs:
              buildType: 'current'
              artifactName: $(buildArtifactName)
              targetPath: '$(Build.SourcesDirectory)/$(buildFolderName)'
          - task: PowerShell@2
            name: configureWinRM
            displayName: 'Configure WinRM'
            inputs:
              targetType: 'inline'
              script: 'winrm quickconfig -quiet'
              pwsh: false
          - powershell: |
              Import-Module -Name ./tests/TestHelpers/CommonTestHelper.psm1
              Remove-PowerShellModuleFromCI -Name @('SqlServer', 'SQLPS')
              Remove-Module -Name CommonTestHelper
            name: cleanCIWorker
            displayName: 'Clean CI worker'
          - powershell: |
              ./build.ps1 -Tasks test -CodeCoverageThreshold 0 -PesterTag $(TEST_CONFIGURATION) -PesterPath @(
                  # Run the integration tests in a specific group order.
                  # Group 1
                  'tests/Integration/Resources/DSC_SqlSetup.Integration.Tests.ps1'
                  # Group 2
                  'tests/Integration/Resources/DSC_SqlAgentAlert.Integration.Tests.ps1'
                  'tests/Integration/Resources/DSC_SqlLogin.Integration.Tests.ps1'
                  'tests/Integration/Resources/DSC_SqlEndpoint.Integration.Tests.ps1'
                  'tests/Integration/Resources/DSC_SqlDatabaseMail.Integration.Tests.ps1'
                  'tests/Integration/Resources/DSC_SqlRSSetup.Integration.Tests.ps1'
                  'tests/Integration/Resources/DSC_SqlDatabaseDefaultLocation.Integration.Tests.ps1'
                  'tests/Integration/Resources/DSC_SqlDatabase.Integration.Tests.ps1'
                  'tests/Integration/Resources/DSC_SqlAlwaysOnService.Integration.Tests.ps1'
                  'tests/Integration/Resources/DSC_SqlAgentOperator.Integration.Tests.ps1'
                  'tests/Integration/Resources/DSC_SqlServiceAccount.Integration.Tests.ps1'
                  'tests/Integration/Resources/DSC_SqlAgentFailsafe.Integration.Tests.ps1'
                  'tests/Integration/Resources/DSC_SqlTraceFlag.Integration.Tests.ps1'
                  # Group 3
                  'tests/Integration/Resources/DSC_SqlRole.Integration.Tests.ps1'
                  'tests/Integration/Resources/DSC_SqlRS_Default.Integration.Tests.ps1'
                  'tests/Integration/Resources/DSC_SqlDatabaseUser.Integration.Tests.ps1'
                  'tests/Integration/Resources/DSC_SqlReplication.Integration.Tests.ps1'
                  'tests/Integration/Resources/DSC_SqlAudit.Integration.Tests.ps1'
                  # Group 4
                  'tests/Integration/Resources/DSC_SqlScript.Integration.Tests.ps1'
                  'tests/Integration/Resources/DSC_SqlDatabasePermission.Integration.Tests.ps1'
                  'tests/Integration/Resources/DSC_SqlPermission.Integration.Tests.ps1'
                  'tests/Integration/Resources/DSC_SqlWindowsFirewall.Integration.Tests.ps1'
                  # Group 5
                  'tests/Integration/Resources/DSC_SqlSecureConnection.Integration.Tests.ps1'
                  'tests/Integration/Resources/DSC_SqlScriptQuery.Integration.Tests.ps1'
                  'tests/Integration/Resources/DSC_SqlProtocol.Integration.Tests.ps1'
                  # Group 6 (tests makes changes that could make SQL Server to loose connectivity)
                  'tests/Integration/Resources/DSC_SqlProtocolTcpIp.Integration.Tests.ps1'
                  'tests/Integration/Resources/DSC_SqlDatabaseObjectPermission.Integration.Tests.ps1'
              )
            name: test
            displayName: 'Run Integration Test'
          - task: PublishTestResults@2
            displayName: 'Publish Test Results'
            condition: succeededOrFailed()
            inputs:
              testResultsFormat: 'NUnit'
              testResultsFiles: '$(buildFolderName)/$(testResultFolderName)/NUnit*.xml'
              testRunTitle: 'Integration Resources ($(TEST_CONFIGURATION) / $(JOB_VMIMAGE))'

  - stage: Integration_Test_Resources_SqlServer_dbatools
    displayName: 'Integration Test Resources - SQL Server (dbatools)'
    dependsOn: Integration_Test_Resources_SqlServer
    condition: |
      and(
        succeeded(),
        eq(lower(dependencies.Quality_Test_and_Unit_Test.outputs['Determine_DSC_Resource_Test_Requirements.determineDscResourceTests.ShouldRunDscResourceIntegrationTests']), 'true')
      )
    jobs:
      - job: Test_Integration
        displayName: 'Integration'
        strategy:
          matrix:
            SQL2017_WIN2022:
              JOB_VMIMAGE: 'windows-2022'
              TEST_CONFIGURATION: 'Integration_SQL2017'
            SQL2019_WIN2022:
              JOB_VMIMAGE: 'windows-2022'
              TEST_CONFIGURATION: 'Integration_SQL2019'
            SQL2022_WIN2022:
              JOB_VMIMAGE: 'windows-2022'
              TEST_CONFIGURATION: 'Integration_SQL2022'
        pool:
          vmImage: $(JOB_VMIMAGE)
        timeoutInMinutes: '0'
        variables:
          SMODefaultModuleName: 'dbatools'
        steps:
          - task: DownloadPipelineArtifact@2
            displayName: 'Download Build Artifact'
            inputs:
              buildType: 'current'
              artifactName: $(buildArtifactName)
              targetPath: '$(Build.SourcesDirectory)/$(buildFolderName)'
          - task: PowerShell@2
            name: configureWinRM
            displayName: 'Configure WinRM'
            inputs:
              targetType: 'inline'
              script: 'winrm quickconfig -quiet'
              pwsh: false
          - powershell: |
              Import-Module -Name ./tests/TestHelpers/CommonTestHelper.psm1
              # Make sure to keep SQLPS so that Invoke-SqlCmd is available.
              Remove-PowerShellModuleFromCI -Name @('SqlServer')
              Remove-Module -Name CommonTestHelper
            name: cleanCIWorker
            displayName: 'Clean CI worker'
          - powershell: |
              ./build.ps1 -Tasks test -CodeCoverageThreshold 0 -PesterTag $(TEST_CONFIGURATION) -PesterPath @(
                  # Run the integration tests in a specific group order.
                  # Group 1
                  'tests/Integration/Resources/DSC_SqlSetup.Integration.Tests.ps1'
                  # Group 2
                  'tests/Integration/Resources/DSC_SqlAgentAlert.Integration.Tests.ps1'
                  'tests/Integration/Resources/DSC_SqlLogin.Integration.Tests.ps1'
                  'tests/Integration/Resources/DSC_SqlEndpoint.Integration.Tests.ps1'
                  'tests/Integration/Resources/DSC_SqlDatabaseMail.Integration.Tests.ps1'
                  'tests/Integration/Resources/DSC_SqlRSSetup.Integration.Tests.ps1'
                  'tests/Integration/Resources/DSC_SqlDatabaseDefaultLocation.Integration.Tests.ps1'
                  'tests/Integration/Resources/DSC_SqlDatabase.Integration.Tests.ps1'
                  'tests/Integration/Resources/DSC_SqlAlwaysOnService.Integration.Tests.ps1'
                  'tests/Integration/Resources/DSC_SqlAgentOperator.Integration.Tests.ps1'
                  'tests/Integration/Resources/DSC_SqlServiceAccount.Integration.Tests.ps1'
                  'tests/Integration/Resources/DSC_SqlAgentFailsafe.Integration.Tests.ps1'
                  'tests/Integration/Resources/DSC_SqlTraceFlag.Integration.Tests.ps1'
                  # Group 3
                  'tests/Integration/Resources/DSC_SqlRole.Integration.Tests.ps1'
                  'tests/Integration/Resources/DSC_SqlRS_Default.Integration.Tests.ps1'
                  'tests/Integration/Resources/DSC_SqlDatabaseUser.Integration.Tests.ps1'
                  'tests/Integration/Resources/DSC_SqlReplication.Integration.Tests.ps1'
                  'tests/Integration/Resources/DSC_SqlAudit.Integration.Tests.ps1'
                  # Group 4
                  'tests/Integration/Resources/DSC_SqlScript.Integration.Tests.ps1'
                  'tests/Integration/Resources/DSC_SqlDatabasePermission.Integration.Tests.ps1'
                  'tests/Integration/Resources/DSC_SqlPermission.Integration.Tests.ps1'
                  'tests/Integration/Resources/DSC_SqlWindowsFirewall.Integration.Tests.ps1'
                  # Group 5
                  'tests/Integration/Resources/DSC_SqlSecureConnection.Integration.Tests.ps1'
                  'tests/Integration/Resources/DSC_SqlScriptQuery.Integration.Tests.ps1'
                  'tests/Integration/Resources/DSC_SqlProtocol.Integration.Tests.ps1'
                  # Group 6 (tests makes changes that could make SQL Server to loose connectivity)
                  'tests/Integration/Resources/DSC_SqlProtocolTcpIp.Integration.Tests.ps1'
                  'tests/Integration/Resources/DSC_SqlDatabaseObjectPermission.Integration.Tests.ps1'
              )
            name: test
            displayName: 'Run Integration Test'
          - task: PublishTestResults@2
            displayName: 'Publish Test Results'
            condition: succeededOrFailed()
            inputs:
              testResultsFormat: 'NUnit'
              testResultsFiles: '$(buildFolderName)/$(testResultFolderName)/NUnit*.xml'
              testRunTitle: 'Integration (dbatools) ($(TEST_CONFIGURATION) / $(JOB_VMIMAGE))'

  - stage: Integration_Test_Resources_ReportingServices
    displayName: 'Integration Test Resources - Reporting Services'
    dependsOn: Integration_Test_Resources_SqlServer
    condition: |
      and(
        succeeded(),
        eq(lower(dependencies.Quality_Test_and_Unit_Test.outputs['Determine_DSC_Resource_Test_Requirements.determineDscResourceTests.ShouldRunDscResourceIntegrationTests']), 'true')
      )
    jobs:
      - job: Test_Integration
        displayName: 'Integration'
        strategy:
          matrix:
            SQL2017_WIN2022:
              JOB_VMIMAGE: 'windows-2022'
              TEST_CONFIGURATION: 'Integration_SQL2017'
            SQL2019_WIN2022:
              JOB_VMIMAGE: 'windows-2022'
              TEST_CONFIGURATION: 'Integration_SQL2019'
            SQL2019_WIN2025:
              JOB_VMIMAGE: 'windows-2025'
              TEST_CONFIGURATION: 'Integration_SQL2019'
            SQL2022_WIN2022:
              JOB_VMIMAGE: 'windows-2022'
              TEST_CONFIGURATION: 'Integration_SQL2022'
            SQL2022_WIN2025:
              JOB_VMIMAGE: 'windows-2025'
              TEST_CONFIGURATION: 'Integration_SQL2022'
        variables:
          SKIP_DATABASE_ENGINE_DEFAULT_INSTANCE: true
          SKIP_ANALYSIS_MULTI_INSTANCE: true
          SKIP_ANALYSIS_TABULAR_INSTANCE: true
          SMODefaultModuleName: 'SqlServer'
        pool:
          vmImage: $(JOB_VMIMAGE)
        timeoutInMinutes: '0'
        steps:
          - task: DownloadPipelineArtifact@2
            displayName: 'Download Build Artifact'
            inputs:
              buildType: 'current'
              artifactName: $(buildArtifactName)
              targetPath: '$(Build.SourcesDirectory)/$(buildFolderName)'
          - task: PowerShell@2
            name: configureWinRM
            displayName: 'Configure WinRM'
            inputs:
              targetType: 'inline'
              script: 'winrm quickconfig -quiet'
              pwsh: false
          - powershell: |
              Import-Module -Name ./tests/TestHelpers/CommonTestHelper.psm1
              Remove-PowerShellModuleFromCI -Name @('SqlServer', 'SQLPS')
              Remove-Module -Name CommonTestHelper
            name: cleanCIWorker
            displayName: 'Clean CI worker'
          - powershell: |
              ./build.ps1 -Tasks test -CodeCoverageThreshold 0 -PesterTag $(TEST_CONFIGURATION) -PesterPath @(
                  # Run the integration tests in a specific group order.
                  # Group 1
                  'tests/Integration/Resources/DSC_SqlSetup.Integration.Tests.ps1'
                  # Group 2
                  'tests/Integration/Resources/DSC_SqlRSSetup.Integration.Tests.ps1'
                  # Group 3
                  'tests/Integration/Resources/DSC_SqlRS.Integration.Tests.ps1'
              )
            name: test
            displayName: 'Run Reporting Services Integration Test'
          - task: PublishTestResults@2
            displayName: 'Publish Test Results'
            condition: succeededOrFailed()
            inputs:
              testResultsFormat: 'NUnit'
              testResultsFiles: '$(buildFolderName)/$(testResultFolderName)/NUnit*.xml'
              testRunTitle: 'Integration RS ($(TEST_CONFIGURATION) / $(JOB_VMIMAGE))'

  - stage: Integration_Test_Resources_PowerBIReportServer
    displayName: 'Integration Test Resources - Power BI Report Server'
    dependsOn: Quality_Test_and_Unit_Test
    condition: |
      and(
        succeeded(),
        eq(lower(dependencies.Quality_Test_and_Unit_Test.outputs['Determine_DSC_Resource_Test_Requirements.determineDscResourceTests.ShouldRunDscResourceIntegrationTests']), 'true')
      )
    jobs:
      - job: Test_Integration
        displayName: 'Integration'
        strategy:
          matrix:
            PowerBI_WIN2022:
              JOB_VMIMAGE: 'windows-2022'
              TEST_CONFIGURATION: 'Integration_PowerBI'
            PowerBI_WIN2025:
              JOB_VMIMAGE: 'windows-2025'
              TEST_CONFIGURATION: 'Integration_PowerBI'
        variables:
          SKIP_DATABASE_ENGINE_DEFAULT_INSTANCE: true
          SKIP_ANALYSIS_MULTI_INSTANCE: true
          SKIP_ANALYSIS_TABULAR_INSTANCE: true
          SMODefaultModuleName: 'SqlServer'
        pool:
          vmImage: $(JOB_VMIMAGE)
        timeoutInMinutes: '0'
        steps:
          - task: DownloadPipelineArtifact@2
            displayName: 'Download Build Artifact'
            inputs:
              buildType: 'current'
              artifactName: $(buildArtifactName)
              targetPath: '$(Build.SourcesDirectory)/$(buildFolderName)'
          - task: PowerShell@2
            name: configureWinRM
            displayName: 'Configure WinRM'
            inputs:
              targetType: 'inline'
              script: 'winrm quickconfig -quiet'
              pwsh: false
          - powershell: |
              Import-Module -Name ./tests/TestHelpers/CommonTestHelper.psm1
              Remove-PowerShellModuleFromCI -Name @('SqlServer', 'SQLPS')
              Remove-Module -Name CommonTestHelper
            name: cleanCIWorker
            displayName: 'Clean CI worker'
          - powershell: |
              ./build.ps1 -Tasks test -CodeCoverageThreshold 0 -PesterTag $(TEST_CONFIGURATION) -PesterPath @(
                  # Run the integration tests in a specific group order.
                  # Group 1
                  'tests/Integration/Resources/DSC_SqlSetup.Integration.Tests.ps1'
                  # Group 2
                  'tests/Integration/Resources/DSC_SqlRSSetup.Integration.Tests.ps1'
                  # Group 3
                  'tests/Integration/Resources/DSC_SqlRS.Integration.Tests.ps1'
              )
            name: test
            displayName: 'Run Reporting Services Integration Test'
          - task: PublishTestResults@2
            displayName: 'Publish Test Results'
            condition: succeededOrFailed()
            inputs:
              testResultsFormat: 'NUnit'
              testResultsFiles: '$(buildFolderName)/$(testResultFolderName)/NUnit*.xml'
              testRunTitle: 'Integration RS ($(TEST_CONFIGURATION) / $(JOB_VMIMAGE))'

  - stage: Integration_Test_Resources_ReportingServices_dbatools
    displayName: 'Integration Test Resources - Reporting Services (dbatools)'
    dependsOn: Integration_Test_Resources_SqlServer
    condition: |
      and(
        succeeded(),
        eq(lower(dependencies.Quality_Test_and_Unit_Test.outputs['Determine_DSC_Resource_Test_Requirements.determineDscResourceTests.ShouldRunDscResourceIntegrationTests']), 'true')
      )
    jobs:
      - job: Test_Integration
        displayName: 'Integration'
        strategy:
          matrix:
            SQL2017_WIN2022:
              JOB_VMIMAGE: 'windows-2022'
              TEST_CONFIGURATION: 'Integration_SQL2017'
            SQL2019_WIN2022:
              JOB_VMIMAGE: 'windows-2022'
              TEST_CONFIGURATION: 'Integration_SQL2019'
            SQL2022_WIN2022:
              JOB_VMIMAGE: 'windows-2022'
              TEST_CONFIGURATION: 'Integration_SQL2022'
        variables:
          SKIP_DATABASE_ENGINE_DEFAULT_INSTANCE: true
          SKIP_ANALYSIS_MULTI_INSTANCE: true
          SKIP_ANALYSIS_TABULAR_INSTANCE: true
          SMODefaultModuleName: 'dbatools'
        pool:
          vmImage: $(JOB_VMIMAGE)
        timeoutInMinutes: '0'
        steps:
          - task: DownloadPipelineArtifact@2
            displayName: 'Download Build Artifact'
            inputs:
              buildType: 'current'
              artifactName: $(buildArtifactName)
              targetPath: '$(Build.SourcesDirectory)/$(buildFolderName)'
          - task: PowerShell@2
            name: configureWinRM
            displayName: 'Configure WinRM'
            inputs:
              targetType: 'inline'
              script: 'winrm quickconfig -quiet'
              pwsh: false
          - powershell: |
              ./build.ps1 -Tasks test -CodeCoverageThreshold 0 -PesterTag $(TEST_CONFIGURATION) -PesterPath @(
                  # Run the integration tests in a specific group order.
                  # Group 1
                  'tests/Integration/Resources/DSC_SqlSetup.Integration.Tests.ps1'
                  # Group 2
                  'tests/Integration/Resources/DSC_SqlRSSetup.Integration.Tests.ps1'
                  # Group 3
                  'tests/Integration/Resources/DSC_SqlRS.Integration.Tests.ps1'
              )
            name: test
            displayName: 'Run Reporting Services Integration Test'
          - task: PublishTestResults@2
            displayName: 'Publish Test Results'
            condition: succeededOrFailed()
            inputs:
              testResultsFormat: 'NUnit'
              testResultsFiles: '$(buildFolderName)/$(testResultFolderName)/NUnit*.xml'
              testRunTitle: 'Integration RS (dbatools) ($(TEST_CONFIGURATION) / $(JOB_VMIMAGE))'

  - stage: Deploy
    dependsOn:
    - Quality_Test_and_Unit_Test
    - Integration_Test_Commands_SqlServer
    - Integration_Test_Commands_ReportingServices
    - Integration_Test_Commands_BIReportServer
    - Integration_Test_Resources_SqlServer
    - Integration_Test_Resources_SqlServer_dbatools
    - Integration_Test_Resources_ReportingServices
    - Integration_Test_Resources_PowerBIReportServer
    - Integration_Test_Resources_ReportingServices_dbatools
    condition: |
      and(
        succeeded(),
        or(
          eq(variables['Build.SourceBranch'], 'refs/heads/main'),
          startsWith(variables['Build.SourceBranch'], 'refs/tags/')
        ),
        contains(variables['System.TeamFoundationCollectionUri'], 'dsccommunity')
      )
    jobs:
      - job: Deploy_Module
        displayName: 'Deploy Module'
        pool:
          vmImage: 'ubuntu-latest'
        steps:
          - task: DownloadPipelineArtifact@2
            displayName: 'Download Build Artifact'
            inputs:
              buildType: 'current'
              artifactName: $(buildArtifactName)
              targetPath: '$(Build.SourcesDirectory)/$(buildFolderName)'
          - task: PowerShell@2
            name: publishRelease
            displayName: 'Publish Release'
            inputs:
              filePath: './build.ps1'
              arguments: '-tasks publish'
              pwsh: true
            env:
              GitHubToken: $(GitHubToken)
              GalleryApiToken: $(GalleryApiToken)
              ReleaseBranch: $(defaultBranch)
              MainGitBranch: $(defaultBranch)
          - task: PowerShell@2
            name: sendChangelogPR
            displayName: 'Send Changelog PR'
            inputs:
              filePath: './build.ps1'
              arguments: '-tasks Create_ChangeLog_GitHub_PR'
              pwsh: true
            env:
              GitHubToken: $(GitHubToken)
              ReleaseBranch: $(defaultBranch)
              MainGitBranch: $(defaultBranch)<|MERGE_RESOLUTION|>--- conflicted
+++ resolved
@@ -286,11 +286,8 @@
                   # Run the integration tests in a specific group order.
                   # Group 0
                   'tests/Integration/Commands/Prerequisites.Integration.Tests.ps1'
-<<<<<<< HEAD
                   'tests/Integration/Commands/Save-SqlDscSqlServerMediaFile.Integration.Tests.ps1'
-=======
                   'tests/Integration/Commands/Import-SqlDscPreferredModule.Integration.Tests.ps1'
->>>>>>> c25588e6
                   # Group 1
                   'tests/Integration/Commands/Install-SqlDscServer.Integration.Tests.ps1'
                   'tests/Integration/Commands/Connect-SqlDscDatabaseEngine.Integration.Tests.ps1'
@@ -410,11 +407,8 @@
                   # Run the integration tests in a specific group order.
                   # Group 0
                   'tests/Integration/Commands/Prerequisites.Integration.Tests.ps1'
-<<<<<<< HEAD
                   'tests/Integration/Commands/Save-SqlDscSqlServerMediaFile.Integration.Tests.ps1'
-=======
                   'tests/Integration/Commands/Import-SqlDscPreferredModule.Integration.Tests.ps1'
->>>>>>> c25588e6
                   # Group 1
                   'tests/Integration/Commands/Install-SqlDscReportingService.Integration.Tests.ps1'
                   # Group 2
@@ -478,11 +472,8 @@
                   # Run the integration tests in a specific group order.
                   # Group 0
                   'tests/Integration/Commands/Prerequisites.Integration.Tests.ps1'
-<<<<<<< HEAD
                   'tests/Integration/Commands/Save-SqlDscSqlServerMediaFile.Integration.Tests.ps1'
-=======
                   'tests/Integration/Commands/Import-SqlDscPreferredModule.Integration.Tests.ps1'
->>>>>>> c25588e6
                   # Group 1
                   'tests/Integration/Commands/Install-SqlDscBIReportServer.Integration.Tests.ps1'
                   # Group 2
