--- conflicted
+++ resolved
@@ -316,11 +316,8 @@
                   'tests/Integration/Commands/Get-SqlDscAgentAlert.Integration.Tests.ps1'
                   'tests/Integration/Commands/New-SqlDscAgentAlert.Integration.Tests.ps1'
                   'tests/Integration/Commands/Set-SqlDscAgentAlert.Integration.Tests.ps1'
-<<<<<<< HEAD
                   'tests/Integration/Commands/Test-SqlDscAgentAlertProperty.Integration.Tests.ps1'
                   'tests/Integration/Commands/Test-SqlDscIsAgentAlert.Integration.Tests.ps1'
-=======
-                  'tests/Integration/Commands/Test-SqlDscAgentAlert.Integration.Tests.ps1'
                   'tests/Integration/Commands/Get-SqlDscAgentOperator.Integration.Tests.ps1'
                   'tests/Integration/Commands/New-SqlDscAgentOperator.Integration.Tests.ps1'
                   'tests/Integration/Commands/Set-SqlDscAgentOperator.Integration.Tests.ps1'
@@ -328,7 +325,6 @@
                   'tests/Integration/Commands/Assert-SqlDscAgentOperator.Integration.Tests.ps1'
                   'tests/Integration/Commands/Enable-SqlDscAgentOperator.Integration.Tests.ps1'
                   'tests/Integration/Commands/Disable-SqlDscAgentOperator.Integration.Tests.ps1'
->>>>>>> 1440fcea
                   # Group 8
                   'tests/Integration/Commands/Remove-SqlDscAgentAlert.Integration.Tests.ps1'
                   'tests/Integration/Commands/Remove-SqlDscAgentOperator.Integration.Tests.ps1'
