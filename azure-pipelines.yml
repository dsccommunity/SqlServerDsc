trigger:
  branches:
    include:
    - main
  paths:
    include:
    - source/*
  tags:
    include:
    - "v*"
    exclude:
    - "*-*"

variables:
  buildFolderName: output
  buildArtifactName: output
  testResultFolderName: testResults
  testArtifactName: 'testResults_$(System.JobAttempt)'
  sourceFolderName: source
  defaultBranch: main

# cSpell: ignore setvariable updatebuildnumber DSCSQLTEST hqrmtest quickconfig dbatools
stages:
  - stage: Build
    jobs:
      - job: Package_Module
        displayName: 'Package Module'
        pool:
          vmImage: 'windows-latest'
        steps:
          - pwsh: |
              dotnet tool install --global GitVersion.Tool --version 5.*
              $gitVersionObject = dotnet-gitversion | ConvertFrom-Json
              $gitVersionObject.PSObject.Properties.ForEach{
                  Write-Host -Object "Setting Task Variable '$($_.Name)' with value '$($_.Value)'."
                  Write-Host -Object "##vso[task.setvariable variable=$($_.Name);]$($_.Value)"
              }
              Write-Host -Object "##vso[build.updatebuildnumber]$($gitVersionObject.FullSemVer)"
            displayName: Calculate ModuleVersion (GitVersion)
          - pwsh: |
              <#
                  This is intentionally not saved to RequiredModules. It is only
                  used for creating documentation and should not be part of the
                  build artifact.
              #>
              Write-Information -MessageData 'Removing SqlServer and SQLPS from the CI worker.' -InformationAction Continue
              Import-Module -Name ./tests/TestHelpers/CommonTestHelper.psm1
              Remove-PowerShellModuleFromCI -Name @('SqlServer', 'SQLPS')
              Remove-Module -Name CommonTestHelper
              Write-Information -MessageData 'Installing latest SqlServer on the CI worker' -InformationAction Continue
              Install-Module -Name SqlServer -Force -Confirm:$false -Verbose
              Get-Module -Name SqlServer -ListAvailable |
                  Select-Object -Property Name,Version,@{Name='Prerelease'; Expression={$_.PrivateData.PSData.Prerelease}}, Path
            displayName: Install SqlServer module
          - task: PowerShell@2
            name: package
            displayName: 'Build & Package Module'
            inputs:
              filePath: './build.ps1'
              arguments: '-ResolveDependency -tasks pack'
              pwsh: true
            env:
              ModuleVersion: $(NuGetVersionV2)
          - task: PublishPipelineArtifact@1
            displayName: 'Publish Build Artifact'
            inputs:
              targetPath: '$(buildFolderName)/'
              artifact: $(buildArtifactName)
              publishLocation: 'pipeline'
              parallel: true

  - stage: Quality_Test_and_Unit_Test
    displayName: 'Quality Test and Unit Test'
    dependsOn: Build
    jobs:
      - job: Determine_DSC_Resource_Test_Requirements
        displayName: 'Determine DSC Resource Test Requirements'
        pool:
          vmImage: 'windows-latest'
        steps:
          - task: DownloadPipelineArtifact@2
            displayName: 'Download Build Artifact'
            inputs:
              buildType: 'current'
              artifactName: $(buildArtifactName)
              targetPath: '$(Build.SourcesDirectory)/$(buildFolderName)'
          - task: PowerShell@2
            name: determineDscResourceTests
            displayName: 'Determine if DSC Resource Integration Tests Should Run'
            inputs:
              targetType: 'inline'
              script: |
                # Determine if we should run DSC resource integration tests based on branch logic
                $shouldRun = $false

                if ($env:SYSTEM_PULLREQUEST_TARGETBRANCH)
                {
                    $targetBranch = "origin/$env:SYSTEM_PULLREQUEST_TARGETBRANCH"
                    Write-Host "Pull request detected, targeting branch $targetBranch. Using script analysis to determine test requirements."
                    $shouldRun = & ./.build/Test-ShouldRunDscResourceIntegrationTests.ps1 -BaseBranch $targetBranch -CurrentBranch 'HEAD'
                }
                elseif ($env:BUILD.SOURCEBRANCHNAME -eq '$(defaultBranch)')
                {
                    Write-Host "Target is default branch ($(defaultBranch)). Always running DSC resource integration tests."
                    $shouldRun = $true
                }
                else
                {
                    Write-Host "Target is non-default branch ($env:BUILD.SOURCEBRANCH). Using script analysis to determine test requirements against default branch."
                    $shouldRun = & ./.build/Test-ShouldRunDscResourceIntegrationTests.ps1 -BaseBranch "origin/$(defaultBranch)" -CurrentBranch 'HEAD' -UseMergeBase
                }

                # Set Azure DevOps output variable for pipeline conditions
                Write-Host "##vso[task.setvariable variable=ShouldRunDscResourceIntegrationTests;isOutput=true]$shouldRun"

                Write-Host "Variable ShouldRunDscResourceIntegrationTests is set to: $shouldRun"
              pwsh: true

      - job: Test_HQRM
        displayName: 'HQRM'
        pool:
          vmImage: 'windows-latest'
        timeoutInMinutes: '0'
        variables:
          # This sets environment variable $env:SqlServerDscCI.
          SqlServerDscCI: true
        steps:
          - task: DownloadPipelineArtifact@2
            displayName: 'Download Build Artifact'
            inputs:
              buildType: 'current'
              artifactName: $(buildArtifactName)
              targetPath: '$(Build.SourcesDirectory)/$(buildFolderName)'
          # This task need to use Windows PowerShell due to a bug in PS7 that cannot
          # find/use class-based DSC resources that uses inheritance, which result in
          # the examples cannot compile. See the following issue for more information:
          # https://github.com/dsccommunity/DnsServerDsc/issues/268#issuecomment-918505230
          - powershell: |
              # Workaround for issue https://github.com/dsccommunity/DscResource.Test/issues/100
              ./build.ps1 -Task noop

              $pesterConfig = New-PesterConfiguration
              $pesterConfig.Run.Path = '.\tests\QA'
              $pesterConfig.Run.Throw = $true
              $pesterConfig.Output.Verbosity = 'Detailed'

              Invoke-Pester -Configuration $pesterConfig
            name: qualityTest
            displayName: 'Run SqlServerDsc QA Test'
          - task: PowerShell@2
            name: test
            displayName: 'Run HQRM Test'
            condition: succeededOrFailed()
            inputs:
              filePath: './build.ps1'
              arguments: '-Tasks hqrmtest'
              pwsh: false
          - task: PublishTestResults@2
            displayName: 'Publish Test Results'
            condition: succeededOrFailed()
            inputs:
              testResultsFormat: 'NUnit'
              testResultsFiles: '$(buildFolderName)/$(testResultFolderName)/NUnit*.xml'
              testRunTitle: 'HQRM'

      - job: Test_Unit
        displayName: 'Unit'
        pool:
          vmImage: 'windows-latest'
        timeoutInMinutes: '0'
        variables:
          # This sets environment variable $env:SqlServerDscCI.
          SqlServerDscCI: true
        steps:
          - task: DownloadPipelineArtifact@2
            displayName: 'Download Build Artifact'
            inputs:
              buildType: 'current'
              artifactName: $(buildArtifactName)
              targetPath: '$(Build.SourcesDirectory)/$(buildFolderName)'
          - task: PowerShell@2
            name: test
            displayName: 'Run Unit Test'
            inputs:
              filePath: './build.ps1'
              arguments: "-Tasks test -PesterPath 'tests/Unit'"
              pwsh: true
          - task: PublishTestResults@2
            displayName: 'Publish Test Results'
            condition: succeededOrFailed()
            inputs:
              testResultsFormat: 'NUnit'
              testResultsFiles: '$(buildFolderName)/$(testResultFolderName)/NUnit*.xml'
              testRunTitle: 'Unit (Windows Server 2019)'
          - task: PublishPipelineArtifact@1
            displayName: 'Publish Test Artifact'
            condition: succeededOrFailed()
            inputs:
              targetPath: '$(buildFolderName)/$(testResultFolderName)/'
              artifactName: $(testArtifactName)

      - job: Code_Coverage
        displayName: 'Publish Code Coverage'
        dependsOn: Test_Unit
        condition: succeededOrFailed()
        pool:
          vmImage: 'ubuntu-latest'
        timeoutInMinutes: '0'
        steps:
          - pwsh: |
              $repositoryOwner,$repositoryName = $env:BUILD_REPOSITORY_NAME -split '/'
              echo "##vso[task.setvariable variable=RepositoryOwner;isOutput=true]$repositoryOwner"
              echo "##vso[task.setvariable variable=RepositoryName;isOutput=true]$repositoryName"
            name: dscBuildVariable
            displayName: 'Set Environment Variables'
          - task: DownloadPipelineArtifact@2
            displayName: 'Download Build Artifact'
            inputs:
              buildType: 'current'
              artifactName: $(buildArtifactName)
              targetPath: '$(Build.SourcesDirectory)/$(buildFolderName)'
          - task: DownloadPipelineArtifact@2
            displayName: 'Download Test Artifact'
            inputs:
              buildType: 'current'
              artifactName: $(testArtifactName)
              targetPath: '$(Build.SourcesDirectory)/$(buildFolderName)/$(testResultFolderName)'
          - task: PublishCodeCoverageResults@1
            displayName: 'Publish Code Coverage to Azure DevOps'
            inputs:
              codeCoverageTool: 'JaCoCo'
              summaryFileLocation: '$(Build.SourcesDirectory)/$(buildFolderName)/$(testResultFolderName)/JaCoCo_coverage.xml'
              pathToSources: '$(Build.SourcesDirectory)/$(sourceFolderName)/'
          - script: |
              bash <(curl -s https://codecov.io/bash) -f "./$(buildFolderName)/$(testResultFolderName)/JaCoCo_coverage.xml" -F unit
            displayName: 'Publish Code Coverage to Codecov.io'

  - stage: Integration_Test_Commands_SqlServer
    displayName: 'Integration Test Commands - SQL Server'
    dependsOn: Quality_Test_and_Unit_Test
    jobs:
      - job: Test_Integration
        displayName: 'Commands'
        strategy:
          matrix:
            SQL2017_WIN2022:
              JOB_VMIMAGE: 'windows-2022'
              TEST_CONFIGURATION: 'Integration_SQL2017'
            SQL2019_WIN2022:
              JOB_VMIMAGE: 'windows-2022'
              TEST_CONFIGURATION: 'Integration_SQL2019'
            SQL2019_WIN2025:
              JOB_VMIMAGE: 'windows-2025'
              TEST_CONFIGURATION: 'Integration_SQL2019'
            SQL2022_WIN2022:
              JOB_VMIMAGE: 'windows-2022'
              TEST_CONFIGURATION: 'Integration_SQL2022'
            SQL2022_WIN2025:
              JOB_VMIMAGE: 'windows-2025'
              TEST_CONFIGURATION: 'Integration_SQL2022'
        pool:
          vmImage: $(JOB_VMIMAGE)
        timeoutInMinutes: '0'
        steps:
          - task: DownloadPipelineArtifact@2
            displayName: 'Download Build Artifact'
            inputs:
              buildType: 'current'
              artifactName: $(buildArtifactName)
              targetPath: '$(Build.SourcesDirectory)/$(buildFolderName)'
          - task: PowerShell@2
            name: configureWinRM
            displayName: 'Configure WinRM'
            inputs:
              targetType: 'inline'
              script: 'winrm quickconfig -quiet'
              pwsh: false
          - powershell: |
              Import-Module -Name ./tests/TestHelpers/CommonTestHelper.psm1
              Remove-PowerShellModuleFromCI -Name @('SqlServer', 'SQLPS')
              Remove-Module -Name CommonTestHelper
            name: cleanCIWorker
            displayName: 'Clean CI worker'
          - powershell: |
              ./build.ps1 -Tasks test -CodeCoverageThreshold 0 -PesterTag $(TEST_CONFIGURATION) -PesterPath @(
                  # Run the integration tests in a specific group order.
                  # Group 0
                  'tests/Integration/Commands/Prerequisites.Integration.Tests.ps1'
                  # Group 1
                  'tests/Integration/Commands/Install-SqlDscServer.Integration.Tests.ps1'
                  'tests/Integration/Commands/Connect-SqlDscDatabaseEngine.Integration.Tests.ps1'
                  # Group 2
                  'tests/Integration/Commands/Assert-SqlDscLogin.Integration.Tests.ps1'
                  'tests/Integration/Commands/New-SqlDscLogin.Integration.Tests.ps1'
                  'tests/Integration/Commands/Get-SqlDscLogin.Integration.Tests.ps1'
                  'tests/Integration/Commands/Get-SqlDscConfigurationOption.Integration.Tests.ps1'
                  'tests/Integration/Commands/Set-SqlDscConfigurationOption.Integration.Tests.ps1'
                  'tests/Integration/Commands/Test-SqlDscConfigurationOption.Integration.Tests.ps1'
<<<<<<< HEAD
                  'tests/Integration/Commands/Test-SqlDscIsSupportedFeature.Integration.Tests.ps1'
=======
                  'tests/Integration/Commands/Get-SqlDscManagedComputer.Integration.Tests.ps1'
                  'tests/Integration/Commands/Set-SqlDscTraceFlag.Integration.Tests.ps1'
>>>>>>> 02de599a
                  'tests/Integration/Commands/Get-SqlDscManagedComputerInstance.Integration.Tests.ps1'
                  'tests/Integration/Commands/Get-SqlDscManagedComputerService.Integration.Tests.ps1'
                  'tests/Integration/Commands/Get-SqlDscServerProtocolName.Integration.Tests.ps1'
                  'tests/Integration/Commands/Get-SqlDscServerProtocol.Integration.Tests.ps1'
                  'tests/Integration/Commands/Disable-SqlDscLogin.Integration.Tests.ps1'
                  'tests/Integration/Commands/Enable-SqlDscLogin.Integration.Tests.ps1'
                  'tests/Integration/Commands/Test-SqlDscIsLoginEnabled.Integration.Tests.ps1'
                  'tests/Integration/Commands/New-SqlDscRole.Integration.Tests.ps1'
                  'tests/Integration/Commands/Get-SqlDscRole.Integration.Tests.ps1'
                  'tests/Integration/Commands/Test-SqlDscIsRole.Integration.Tests.ps1'
                  'tests/Integration/Commands/Grant-SqlDscServerPermission.Integration.Tests.ps1'
                  'tests/Integration/Commands/Get-SqlDscServerPermission.Integration.Tests.ps1'
                  'tests/Integration/Commands/ConvertFrom-SqlDscServerPermission.Integration.Tests.ps1'
                  'tests/Integration/Commands/Test-SqlDscServerPermission.Integration.Tests.ps1'
                  'tests/Integration/Commands/Deny-SqlDscServerPermission.Integration.Tests.ps1'
                  'tests/Integration/Commands/Revoke-SqlDscServerPermission.Integration.Tests.ps1'
                  'tests/Integration/Commands/Get-SqlDscDatabase.Integration.Tests.ps1'
                  'tests/Integration/Commands/New-SqlDscDatabase.Integration.Tests.ps1'
                  'tests/Integration/Commands/Set-SqlDscDatabase.Integration.Tests.ps1'
                  'tests/Integration/Commands/Test-SqlDscDatabase.Integration.Tests.ps1'
                  'tests/Integration/Commands/Get-SqlDscAgentAlert.Integration.Tests.ps1'
                  'tests/Integration/Commands/New-SqlDscAgentAlert.Integration.Tests.ps1'
                  'tests/Integration/Commands/Set-SqlDscAgentAlert.Integration.Tests.ps1'
                  'tests/Integration/Commands/Test-SqlDscAgentAlertProperty.Integration.Tests.ps1'
                  'tests/Integration/Commands/Test-SqlDscIsAgentAlert.Integration.Tests.ps1'
                  'tests/Integration/Commands/Get-SqlDscAgentOperator.Integration.Tests.ps1'
                  'tests/Integration/Commands/New-SqlDscAgentOperator.Integration.Tests.ps1'
                  'tests/Integration/Commands/Set-SqlDscAgentOperator.Integration.Tests.ps1'
                  'tests/Integration/Commands/Test-SqlDscIsAgentOperator.Integration.Tests.ps1'
                  'tests/Integration/Commands/Assert-SqlDscAgentOperator.Integration.Tests.ps1'
                  'tests/Integration/Commands/Enable-SqlDscAgentOperator.Integration.Tests.ps1'
                  'tests/Integration/Commands/Disable-SqlDscAgentOperator.Integration.Tests.ps1'
                  # Group 8
                  'tests/Integration/Commands/Remove-SqlDscAgentAlert.Integration.Tests.ps1'
                  'tests/Integration/Commands/Remove-SqlDscAgentOperator.Integration.Tests.ps1'
                  'tests/Integration/Commands/Remove-SqlDscAudit.Integration.Tests.ps1'
                  'tests/Integration/Commands/Remove-SqlDscDatabase.Integration.Tests.ps1'
                  'tests/Integration/Commands/Remove-SqlDscRole.Integration.Tests.ps1'
                  'tests/Integration/Commands/Remove-SqlDscLogin.Integration.Tests.ps1'
                  'tests/Integration/Commands/Remove-SqlDscTraceFlag.Integration.Tests.ps1'
                  # Group 9
                  'tests/Integration/Commands/Uninstall-SqlDscServer.Integration.Tests.ps1'
              )
            name: test
            displayName: 'Run Integration Test'
          - task: PublishTestResults@2
            displayName: 'Publish Test Results'
            condition: succeededOrFailed()
            inputs:
              testResultsFormat: 'NUnit'
              testResultsFiles: '$(buildFolderName)/$(testResultFolderName)/NUnit*.xml'
              testRunTitle: 'Integration Commands ($(TEST_CONFIGURATION) / $(JOB_VMIMAGE))'

  - stage: Integration_Test_Commands_ReportingServices
    displayName: 'Integration Test Commands - Reporting Services'
    dependsOn: Integration_Test_Commands_SqlServer
    jobs:
      - job: Test_Integration
        displayName: 'Commands'
        strategy:
          matrix:
            SQL2017_WIN2022:
              JOB_VMIMAGE: 'windows-2022'
              TEST_CONFIGURATION: 'Integration_SQL2017_RS'
            SQL2019_WIN2022:
              JOB_VMIMAGE: 'windows-2022'
              TEST_CONFIGURATION: 'Integration_SQL2019_RS'
            SQL2019_WIN2025:
              JOB_VMIMAGE: 'windows-2025'
              TEST_CONFIGURATION: 'Integration_SQL2019_RS'
            SQL2022_WIN2022:
              JOB_VMIMAGE: 'windows-2022'
              TEST_CONFIGURATION: 'Integration_SQL2022_RS'
            SQL2022_WIN2025:
              JOB_VMIMAGE: 'windows-2025'
              TEST_CONFIGURATION: 'Integration_SQL2022_RS'
        pool:
          vmImage: $(JOB_VMIMAGE)
        timeoutInMinutes: '0'
        steps:
          - task: DownloadPipelineArtifact@2
            displayName: 'Download Build Artifact'
            inputs:
              buildType: 'current'
              artifactName: $(buildArtifactName)
              targetPath: '$(Build.SourcesDirectory)/$(buildFolderName)'
          - task: PowerShell@2
            name: configureWinRM
            displayName: 'Configure WinRM'
            inputs:
              targetType: 'inline'
              script: 'winrm quickconfig -quiet'
              pwsh: false
          - powershell: |
              Import-Module -Name ./tests/TestHelpers/CommonTestHelper.psm1
              Remove-PowerShellModuleFromCI -Name @('SqlServer', 'SQLPS')
              Remove-Module -Name CommonTestHelper
            name: cleanCIWorker
            displayName: 'Clean CI worker'
          - powershell: |
              ./build.ps1 -Tasks test -CodeCoverageThreshold 0 -PesterTag $(TEST_CONFIGURATION) -PesterPath @(
                  # Run the integration tests in a specific group order.
                  # Group 0
                  'tests/Integration/Commands/Prerequisites.Integration.Tests.ps1'
                  # Group 1
                  'tests/Integration/Commands/Install-SqlDscReportingService.Integration.Tests.ps1'
                  # Group 2
                  'tests/Integration/Commands/Get-SqlDscInstalledInstance.Integration.Tests.ps1'
                  'tests/Integration/Commands/Get-SqlDscRSSetupConfiguration.Integration.Tests.ps1'
                  'tests/Integration/Commands/Test-SqlDscRSInstalled.Integration.Tests.ps1'
                  # Group 8
                  'tests/Integration/Commands/Repair-SqlDscReportingService.Integration.Tests.ps1'
                  # Group 9
                  'tests/Integration/Commands/Uninstall-SqlDscReportingService.Integration.Tests.ps1'
              )
            name: test
            displayName: 'Run Integration Test'
          - task: PublishTestResults@2
            displayName: 'Publish Test Results'
            condition: succeededOrFailed()
            inputs:
              testResultsFormat: 'NUnit'
              testResultsFiles: '$(buildFolderName)/$(testResultFolderName)/NUnit*.xml'
              testRunTitle: 'Integration Commands ($(TEST_CONFIGURATION) / $(JOB_VMIMAGE))'

  - stage: Integration_Test_Commands_BIReportServer
    displayName: 'Integration Test Commands - BI Report Server'
    dependsOn: Integration_Test_Commands_SqlServer
    jobs:
      - job: Test_Integration
        displayName: 'Commands'
        strategy:
          matrix:
            PowerBI_WIN2022:
              JOB_VMIMAGE: 'windows-2022'
              TEST_CONFIGURATION: 'Integration_PowerBI'
            PowerBI_WIN2025:
              JOB_VMIMAGE: 'windows-2025'
              TEST_CONFIGURATION: 'Integration_PowerBI'
        pool:
          vmImage: $(JOB_VMIMAGE)
        timeoutInMinutes: '0'
        steps:
          - task: DownloadPipelineArtifact@2
            displayName: 'Download Build Artifact'
            inputs:
              buildType: 'current'
              artifactName: $(buildArtifactName)
              targetPath: '$(Build.SourcesDirectory)/$(buildFolderName)'
          - task: PowerShell@2
            name: configureWinRM
            displayName: 'Configure WinRM'
            inputs:
              targetType: 'inline'
              script: 'winrm quickconfig -quiet'
              pwsh: false
          - powershell: |
              Import-Module -Name ./tests/TestHelpers/CommonTestHelper.psm1
              Remove-PowerShellModuleFromCI -Name @('SqlServer', 'SQLPS')
              Remove-Module -Name CommonTestHelper
            name: cleanCIWorker
            displayName: 'Clean CI worker'
          - powershell: |
              ./build.ps1 -Tasks test -CodeCoverageThreshold 0 -PesterTag $(TEST_CONFIGURATION) -PesterPath @(
                  # Run the integration tests in a specific group order.
                  # Group 0
                  'tests/Integration/Commands/Prerequisites.Integration.Tests.ps1'
                  # Group 1
                  'tests/Integration/Commands/Install-SqlDscBIReportServer.Integration.Tests.ps1'
                  # Group 2
                  'tests/Integration/Commands/Get-SqlDscInstalledInstance.Integration.Tests.ps1'
                  'tests/Integration/Commands/Get-SqlDscRSSetupConfiguration.Integration.Tests.ps1'
                  'tests/Integration/Commands/Test-SqlDscRSInstalled.Integration.Tests.ps1'
                  # Group 8
                  'tests/Integration/Commands/Repair-SqlDscBIReportServer.Integration.Tests.ps1'
                  # Group 9
                  'tests/Integration/Commands/Uninstall-SqlDscBIReportServer.Integration.Tests.ps1'
              )
            name: test
            displayName: 'Run Integration Test'
          - task: PublishTestResults@2
            displayName: 'Publish Test Results'
            condition: succeededOrFailed()
            inputs:
              testResultsFormat: 'NUnit'
              testResultsFiles: '$(buildFolderName)/$(testResultFolderName)/NUnit*.xml'
              testRunTitle: 'Integration Commands ($(TEST_CONFIGURATION) / $(JOB_VMIMAGE))'

  - stage: Integration_Test_Resources_SqlServer
    displayName: 'Integration Test Resources - SQL Server'
    dependsOn: Quality_Test_and_Unit_Test
    condition: |
      and(
        succeeded(),
        eq(lower(dependencies.Quality_Test_and_Unit_Test.outputs['Determine_DSC_Resource_Test_Requirements.determineDscResourceTests.ShouldRunDscResourceIntegrationTests']), 'true')
      )
    jobs:
      - job: Test_Integration
        displayName: 'Integration'
        strategy:
          matrix:
            SQL2017_WIN2022:
              JOB_VMIMAGE: 'windows-2022'
              TEST_CONFIGURATION: 'Integration_SQL2017'
            SQL2019_WIN2022:
              JOB_VMIMAGE: 'windows-2022'
              TEST_CONFIGURATION: 'Integration_SQL2019'
            SQL2019_WIN2025:
              JOB_VMIMAGE: 'windows-2025'
              TEST_CONFIGURATION: 'Integration_SQL2019'
            SQL2022_WIN2022:
              JOB_VMIMAGE: 'windows-2022'
              TEST_CONFIGURATION: 'Integration_SQL2022'
            SQL2022_WIN2025:
              JOB_VMIMAGE: 'windows-2025'
              TEST_CONFIGURATION: 'Integration_SQL2022'
        pool:
          vmImage: $(JOB_VMIMAGE)
        timeoutInMinutes: '0'
        steps:
          - task: DownloadPipelineArtifact@2
            displayName: 'Download Build Artifact'
            inputs:
              buildType: 'current'
              artifactName: $(buildArtifactName)
              targetPath: '$(Build.SourcesDirectory)/$(buildFolderName)'
          - task: PowerShell@2
            name: configureWinRM
            displayName: 'Configure WinRM'
            inputs:
              targetType: 'inline'
              script: 'winrm quickconfig -quiet'
              pwsh: false
          - powershell: |
              Import-Module -Name ./tests/TestHelpers/CommonTestHelper.psm1
              Remove-PowerShellModuleFromCI -Name @('SqlServer', 'SQLPS')
              Remove-Module -Name CommonTestHelper
            name: cleanCIWorker
            displayName: 'Clean CI worker'
          - powershell: |
              ./build.ps1 -Tasks test -CodeCoverageThreshold 0 -PesterTag $(TEST_CONFIGURATION) -PesterPath @(
                  # Run the integration tests in a specific group order.
                  # Group 1
                  'tests/Integration/Resources/DSC_SqlSetup.Integration.Tests.ps1'
                  # Group 2
                  'tests/Integration/Resources/DSC_SqlAgentAlert.Integration.Tests.ps1'
                  'tests/Integration/Resources/DSC_SqlLogin.Integration.Tests.ps1'
                  'tests/Integration/Resources/DSC_SqlEndpoint.Integration.Tests.ps1'
                  'tests/Integration/Resources/DSC_SqlDatabaseMail.Integration.Tests.ps1'
                  'tests/Integration/Resources/DSC_SqlRSSetup.Integration.Tests.ps1'
                  'tests/Integration/Resources/DSC_SqlDatabaseDefaultLocation.Integration.Tests.ps1'
                  'tests/Integration/Resources/DSC_SqlDatabase.Integration.Tests.ps1'
                  'tests/Integration/Resources/DSC_SqlAlwaysOnService.Integration.Tests.ps1'
                  'tests/Integration/Resources/DSC_SqlAgentOperator.Integration.Tests.ps1'
                  'tests/Integration/Resources/DSC_SqlServiceAccount.Integration.Tests.ps1'
                  'tests/Integration/Resources/DSC_SqlAgentFailsafe.Integration.Tests.ps1'
                  'tests/Integration/Resources/DSC_SqlTraceFlag.Integration.Tests.ps1'
                  # Group 3
                  'tests/Integration/Resources/DSC_SqlRole.Integration.Tests.ps1'
                  'tests/Integration/Resources/DSC_SqlRS_Default.Integration.Tests.ps1'
                  'tests/Integration/Resources/DSC_SqlDatabaseUser.Integration.Tests.ps1'
                  'tests/Integration/Resources/DSC_SqlReplication.Integration.Tests.ps1'
                  'tests/Integration/Resources/DSC_SqlAudit.Integration.Tests.ps1'
                  # Group 4
                  'tests/Integration/Resources/DSC_SqlScript.Integration.Tests.ps1'
                  'tests/Integration/Resources/DSC_SqlDatabasePermission.Integration.Tests.ps1'
                  'tests/Integration/Resources/DSC_SqlPermission.Integration.Tests.ps1'
                  'tests/Integration/Resources/DSC_SqlWindowsFirewall.Integration.Tests.ps1'
                  # Group 5
                  'tests/Integration/Resources/DSC_SqlSecureConnection.Integration.Tests.ps1'
                  'tests/Integration/Resources/DSC_SqlScriptQuery.Integration.Tests.ps1'
                  'tests/Integration/Resources/DSC_SqlProtocol.Integration.Tests.ps1'
                  # Group 6 (tests makes changes that could make SQL Server to loose connectivity)
                  'tests/Integration/Resources/DSC_SqlProtocolTcpIp.Integration.Tests.ps1'
                  'tests/Integration/Resources/DSC_SqlDatabaseObjectPermission.Integration.Tests.ps1'
              )
            name: test
            displayName: 'Run Integration Test'
          - task: PublishTestResults@2
            displayName: 'Publish Test Results'
            condition: succeededOrFailed()
            inputs:
              testResultsFormat: 'NUnit'
              testResultsFiles: '$(buildFolderName)/$(testResultFolderName)/NUnit*.xml'
              testRunTitle: 'Integration Resources ($(TEST_CONFIGURATION) / $(JOB_VMIMAGE))'

  - stage: Integration_Test_Resources_SqlServer_dbatools
    displayName: 'Integration Test Resources - SQL Server (dbatools)'
    dependsOn: Integration_Test_Resources_SqlServer
    condition: |
      and(
        succeeded(),
        eq(lower(dependencies.Quality_Test_and_Unit_Test.outputs['Determine_DSC_Resource_Test_Requirements.determineDscResourceTests.ShouldRunDscResourceIntegrationTests']), 'true')
      )
    jobs:
      - job: Test_Integration
        displayName: 'Integration'
        strategy:
          matrix:
            SQL2017_WIN2022:
              JOB_VMIMAGE: 'windows-2022'
              TEST_CONFIGURATION: 'Integration_SQL2017'
            SQL2019_WIN2022:
              JOB_VMIMAGE: 'windows-2022'
              TEST_CONFIGURATION: 'Integration_SQL2019'
            SQL2022_WIN2022:
              JOB_VMIMAGE: 'windows-2022'
              TEST_CONFIGURATION: 'Integration_SQL2022'
        pool:
          vmImage: $(JOB_VMIMAGE)
        timeoutInMinutes: '0'
        variables:
          SMODefaultModuleName: 'dbatools'
        steps:
          - task: DownloadPipelineArtifact@2
            displayName: 'Download Build Artifact'
            inputs:
              buildType: 'current'
              artifactName: $(buildArtifactName)
              targetPath: '$(Build.SourcesDirectory)/$(buildFolderName)'
          - task: PowerShell@2
            name: configureWinRM
            displayName: 'Configure WinRM'
            inputs:
              targetType: 'inline'
              script: 'winrm quickconfig -quiet'
              pwsh: false
          - powershell: |
              Import-Module -Name ./tests/TestHelpers/CommonTestHelper.psm1
              # Make sure to keep SQLPS so that Invoke-SqlCmd is available.
              Remove-PowerShellModuleFromCI -Name @('SqlServer')
              Remove-Module -Name CommonTestHelper
            name: cleanCIWorker
            displayName: 'Clean CI worker'
          - powershell: |
              ./build.ps1 -Tasks test -CodeCoverageThreshold 0 -PesterTag $(TEST_CONFIGURATION) -PesterPath @(
                  # Run the integration tests in a specific group order.
                  # Group 1
                  'tests/Integration/Resources/DSC_SqlSetup.Integration.Tests.ps1'
                  # Group 2
                  'tests/Integration/Resources/DSC_SqlAgentAlert.Integration.Tests.ps1'
                  'tests/Integration/Resources/DSC_SqlLogin.Integration.Tests.ps1'
                  'tests/Integration/Resources/DSC_SqlEndpoint.Integration.Tests.ps1'
                  'tests/Integration/Resources/DSC_SqlDatabaseMail.Integration.Tests.ps1'
                  'tests/Integration/Resources/DSC_SqlRSSetup.Integration.Tests.ps1'
                  'tests/Integration/Resources/DSC_SqlDatabaseDefaultLocation.Integration.Tests.ps1'
                  'tests/Integration/Resources/DSC_SqlDatabase.Integration.Tests.ps1'
                  'tests/Integration/Resources/DSC_SqlAlwaysOnService.Integration.Tests.ps1'
                  'tests/Integration/Resources/DSC_SqlAgentOperator.Integration.Tests.ps1'
                  'tests/Integration/Resources/DSC_SqlServiceAccount.Integration.Tests.ps1'
                  'tests/Integration/Resources/DSC_SqlAgentFailsafe.Integration.Tests.ps1'
                  'tests/Integration/Resources/DSC_SqlTraceFlag.Integration.Tests.ps1'
                  # Group 3
                  'tests/Integration/Resources/DSC_SqlRole.Integration.Tests.ps1'
                  'tests/Integration/Resources/DSC_SqlRS_Default.Integration.Tests.ps1'
                  'tests/Integration/Resources/DSC_SqlDatabaseUser.Integration.Tests.ps1'
                  'tests/Integration/Resources/DSC_SqlReplication.Integration.Tests.ps1'
                  'tests/Integration/Resources/DSC_SqlAudit.Integration.Tests.ps1'
                  # Group 4
                  'tests/Integration/Resources/DSC_SqlScript.Integration.Tests.ps1'
                  'tests/Integration/Resources/DSC_SqlDatabasePermission.Integration.Tests.ps1'
                  'tests/Integration/Resources/DSC_SqlPermission.Integration.Tests.ps1'
                  'tests/Integration/Resources/DSC_SqlWindowsFirewall.Integration.Tests.ps1'
                  # Group 5
                  'tests/Integration/Resources/DSC_SqlSecureConnection.Integration.Tests.ps1'
                  'tests/Integration/Resources/DSC_SqlScriptQuery.Integration.Tests.ps1'
                  'tests/Integration/Resources/DSC_SqlProtocol.Integration.Tests.ps1'
                  # Group 6 (tests makes changes that could make SQL Server to loose connectivity)
                  'tests/Integration/Resources/DSC_SqlProtocolTcpIp.Integration.Tests.ps1'
                  'tests/Integration/Resources/DSC_SqlDatabaseObjectPermission.Integration.Tests.ps1'
              )
            name: test
            displayName: 'Run Integration Test'
          - task: PublishTestResults@2
            displayName: 'Publish Test Results'
            condition: succeededOrFailed()
            inputs:
              testResultsFormat: 'NUnit'
              testResultsFiles: '$(buildFolderName)/$(testResultFolderName)/NUnit*.xml'
              testRunTitle: 'Integration (dbatools) ($(TEST_CONFIGURATION) / $(JOB_VMIMAGE))'

  - stage: Integration_Test_Resources_ReportingServices
    displayName: 'Integration Test Resources - Reporting Services'
    dependsOn: Integration_Test_Resources_SqlServer
    condition: |
      and(
        succeeded(),
        eq(lower(dependencies.Quality_Test_and_Unit_Test.outputs['Determine_DSC_Resource_Test_Requirements.determineDscResourceTests.ShouldRunDscResourceIntegrationTests']), 'true')
      )
    jobs:
      - job: Test_Integration
        displayName: 'Integration'
        strategy:
          matrix:
            SQL2017_WIN2022:
              JOB_VMIMAGE: 'windows-2022'
              TEST_CONFIGURATION: 'Integration_SQL2017'
            SQL2019_WIN2022:
              JOB_VMIMAGE: 'windows-2022'
              TEST_CONFIGURATION: 'Integration_SQL2019'
            SQL2019_WIN2025:
              JOB_VMIMAGE: 'windows-2025'
              TEST_CONFIGURATION: 'Integration_SQL2019'
            SQL2022_WIN2022:
              JOB_VMIMAGE: 'windows-2022'
              TEST_CONFIGURATION: 'Integration_SQL2022'
            SQL2022_WIN2025:
              JOB_VMIMAGE: 'windows-2025'
              TEST_CONFIGURATION: 'Integration_SQL2022'
        variables:
          SKIP_DATABASE_ENGINE_DEFAULT_INSTANCE: true
          SKIP_ANALYSIS_MULTI_INSTANCE: true
          SKIP_ANALYSIS_TABULAR_INSTANCE: true
          SMODefaultModuleName: 'SqlServer'
        pool:
          vmImage: $(JOB_VMIMAGE)
        timeoutInMinutes: '0'
        steps:
          - task: DownloadPipelineArtifact@2
            displayName: 'Download Build Artifact'
            inputs:
              buildType: 'current'
              artifactName: $(buildArtifactName)
              targetPath: '$(Build.SourcesDirectory)/$(buildFolderName)'
          - task: PowerShell@2
            name: configureWinRM
            displayName: 'Configure WinRM'
            inputs:
              targetType: 'inline'
              script: 'winrm quickconfig -quiet'
              pwsh: false
          - powershell: |
              Import-Module -Name ./tests/TestHelpers/CommonTestHelper.psm1
              Remove-PowerShellModuleFromCI -Name @('SqlServer', 'SQLPS')
              Remove-Module -Name CommonTestHelper
            name: cleanCIWorker
            displayName: 'Clean CI worker'
          - powershell: |
              ./build.ps1 -Tasks test -CodeCoverageThreshold 0 -PesterTag $(TEST_CONFIGURATION) -PesterPath @(
                  # Run the integration tests in a specific group order.
                  # Group 1
                  'tests/Integration/Resources/DSC_SqlSetup.Integration.Tests.ps1'
                  # Group 2
                  'tests/Integration/Resources/DSC_SqlRSSetup.Integration.Tests.ps1'
                  # Group 3
                  'tests/Integration/Resources/DSC_SqlRS.Integration.Tests.ps1'
              )
            name: test
            displayName: 'Run Reporting Services Integration Test'
          - task: PublishTestResults@2
            displayName: 'Publish Test Results'
            condition: succeededOrFailed()
            inputs:
              testResultsFormat: 'NUnit'
              testResultsFiles: '$(buildFolderName)/$(testResultFolderName)/NUnit*.xml'
              testRunTitle: 'Integration RS ($(TEST_CONFIGURATION) / $(JOB_VMIMAGE))'

  - stage: Integration_Test_Resources_PowerBIReportServer
    displayName: 'Integration Test Resources - Power BI Report Server'
    dependsOn: Quality_Test_and_Unit_Test
    condition: |
      and(
        succeeded(),
        eq(lower(dependencies.Quality_Test_and_Unit_Test.outputs['Determine_DSC_Resource_Test_Requirements.determineDscResourceTests.ShouldRunDscResourceIntegrationTests']), 'true')
      )
    jobs:
      - job: Test_Integration
        displayName: 'Integration'
        strategy:
          matrix:
            PowerBI_WIN2022:
              JOB_VMIMAGE: 'windows-2022'
              TEST_CONFIGURATION: 'Integration_PowerBI'
            PowerBI_WIN2025:
              JOB_VMIMAGE: 'windows-2025'
              TEST_CONFIGURATION: 'Integration_PowerBI'
        variables:
          SKIP_DATABASE_ENGINE_DEFAULT_INSTANCE: true
          SKIP_ANALYSIS_MULTI_INSTANCE: true
          SKIP_ANALYSIS_TABULAR_INSTANCE: true
          SMODefaultModuleName: 'SqlServer'
        pool:
          vmImage: $(JOB_VMIMAGE)
        timeoutInMinutes: '0'
        steps:
          - task: DownloadPipelineArtifact@2
            displayName: 'Download Build Artifact'
            inputs:
              buildType: 'current'
              artifactName: $(buildArtifactName)
              targetPath: '$(Build.SourcesDirectory)/$(buildFolderName)'
          - task: PowerShell@2
            name: configureWinRM
            displayName: 'Configure WinRM'
            inputs:
              targetType: 'inline'
              script: 'winrm quickconfig -quiet'
              pwsh: false
          - powershell: |
              Import-Module -Name ./tests/TestHelpers/CommonTestHelper.psm1
              Remove-PowerShellModuleFromCI -Name @('SqlServer', 'SQLPS')
              Remove-Module -Name CommonTestHelper
            name: cleanCIWorker
            displayName: 'Clean CI worker'
          - powershell: |
              ./build.ps1 -Tasks test -CodeCoverageThreshold 0 -PesterTag $(TEST_CONFIGURATION) -PesterPath @(
                  # Run the integration tests in a specific group order.
                  # Group 1
                  'tests/Integration/Resources/DSC_SqlSetup.Integration.Tests.ps1'
                  # Group 2
                  'tests/Integration/Resources/DSC_SqlRSSetup.Integration.Tests.ps1'
                  # Group 3
                  'tests/Integration/Resources/DSC_SqlRS.Integration.Tests.ps1'
              )
            name: test
            displayName: 'Run Reporting Services Integration Test'
          - task: PublishTestResults@2
            displayName: 'Publish Test Results'
            condition: succeededOrFailed()
            inputs:
              testResultsFormat: 'NUnit'
              testResultsFiles: '$(buildFolderName)/$(testResultFolderName)/NUnit*.xml'
              testRunTitle: 'Integration RS ($(TEST_CONFIGURATION) / $(JOB_VMIMAGE))'

  - stage: Integration_Test_Resources_ReportingServices_dbatools
    displayName: 'Integration Test Resources - Reporting Services (dbatools)'
    dependsOn: Integration_Test_Resources_SqlServer
    condition: |
      and(
        succeeded(),
        eq(lower(dependencies.Quality_Test_and_Unit_Test.outputs['Determine_DSC_Resource_Test_Requirements.determineDscResourceTests.ShouldRunDscResourceIntegrationTests']), 'true')
      )
    jobs:
      - job: Test_Integration
        displayName: 'Integration'
        strategy:
          matrix:
            SQL2017_WIN2022:
              JOB_VMIMAGE: 'windows-2022'
              TEST_CONFIGURATION: 'Integration_SQL2017'
            SQL2019_WIN2022:
              JOB_VMIMAGE: 'windows-2022'
              TEST_CONFIGURATION: 'Integration_SQL2019'
            SQL2022_WIN2022:
              JOB_VMIMAGE: 'windows-2022'
              TEST_CONFIGURATION: 'Integration_SQL2022'
        variables:
          SKIP_DATABASE_ENGINE_DEFAULT_INSTANCE: true
          SKIP_ANALYSIS_MULTI_INSTANCE: true
          SKIP_ANALYSIS_TABULAR_INSTANCE: true
          SMODefaultModuleName: 'dbatools'
        pool:
          vmImage: $(JOB_VMIMAGE)
        timeoutInMinutes: '0'
        steps:
          - task: DownloadPipelineArtifact@2
            displayName: 'Download Build Artifact'
            inputs:
              buildType: 'current'
              artifactName: $(buildArtifactName)
              targetPath: '$(Build.SourcesDirectory)/$(buildFolderName)'
          - task: PowerShell@2
            name: configureWinRM
            displayName: 'Configure WinRM'
            inputs:
              targetType: 'inline'
              script: 'winrm quickconfig -quiet'
              pwsh: false
          - powershell: |
              ./build.ps1 -Tasks test -CodeCoverageThreshold 0 -PesterTag $(TEST_CONFIGURATION) -PesterPath @(
                  # Run the integration tests in a specific group order.
                  # Group 1
                  'tests/Integration/Resources/DSC_SqlSetup.Integration.Tests.ps1'
                  # Group 2
                  'tests/Integration/Resources/DSC_SqlRSSetup.Integration.Tests.ps1'
                  # Group 3
                  'tests/Integration/Resources/DSC_SqlRS.Integration.Tests.ps1'
              )
            name: test
            displayName: 'Run Reporting Services Integration Test'
          - task: PublishTestResults@2
            displayName: 'Publish Test Results'
            condition: succeededOrFailed()
            inputs:
              testResultsFormat: 'NUnit'
              testResultsFiles: '$(buildFolderName)/$(testResultFolderName)/NUnit*.xml'
              testRunTitle: 'Integration RS (dbatools) ($(TEST_CONFIGURATION) / $(JOB_VMIMAGE))'

  - stage: Deploy
    dependsOn:
    - Quality_Test_and_Unit_Test
    - Integration_Test_Commands_SqlServer
    - Integration_Test_Commands_ReportingServices
    - Integration_Test_Commands_BIReportServer
    - Integration_Test_Resources_SqlServer
    - Integration_Test_Resources_SqlServer_dbatools
    - Integration_Test_Resources_ReportingServices
    - Integration_Test_Resources_PowerBIReportServer
    - Integration_Test_Resources_ReportingServices_dbatools
    condition: |
      and(
        succeeded(),
        or(
          eq(variables['Build.SourceBranch'], 'refs/heads/main'),
          startsWith(variables['Build.SourceBranch'], 'refs/tags/')
        ),
        contains(variables['System.TeamFoundationCollectionUri'], 'dsccommunity')
      )
    jobs:
      - job: Deploy_Module
        displayName: 'Deploy Module'
        pool:
          vmImage: 'ubuntu-latest'
        steps:
          - task: DownloadPipelineArtifact@2
            displayName: 'Download Build Artifact'
            inputs:
              buildType: 'current'
              artifactName: $(buildArtifactName)
              targetPath: '$(Build.SourcesDirectory)/$(buildFolderName)'
          - task: PowerShell@2
            name: publishRelease
            displayName: 'Publish Release'
            inputs:
              filePath: './build.ps1'
              arguments: '-tasks publish'
              pwsh: true
            env:
              GitHubToken: $(GitHubToken)
              GalleryApiToken: $(GalleryApiToken)
              ReleaseBranch: $(defaultBranch)
              MainGitBranch: $(defaultBranch)
          - task: PowerShell@2
            name: sendChangelogPR
            displayName: 'Send Changelog PR'
            inputs:
              filePath: './build.ps1'
              arguments: '-tasks Create_ChangeLog_GitHub_PR'
              pwsh: true
            env:
              GitHubToken: $(GitHubToken)
              ReleaseBranch: $(defaultBranch)
              MainGitBranch: $(defaultBranch)<|MERGE_RESOLUTION|>--- conflicted
+++ resolved
@@ -296,12 +296,9 @@
                   'tests/Integration/Commands/Get-SqlDscConfigurationOption.Integration.Tests.ps1'
                   'tests/Integration/Commands/Set-SqlDscConfigurationOption.Integration.Tests.ps1'
                   'tests/Integration/Commands/Test-SqlDscConfigurationOption.Integration.Tests.ps1'
-<<<<<<< HEAD
                   'tests/Integration/Commands/Test-SqlDscIsSupportedFeature.Integration.Tests.ps1'
-=======
                   'tests/Integration/Commands/Get-SqlDscManagedComputer.Integration.Tests.ps1'
                   'tests/Integration/Commands/Set-SqlDscTraceFlag.Integration.Tests.ps1'
->>>>>>> 02de599a
                   'tests/Integration/Commands/Get-SqlDscManagedComputerInstance.Integration.Tests.ps1'
                   'tests/Integration/Commands/Get-SqlDscManagedComputerService.Integration.Tests.ps1'
                   'tests/Integration/Commands/Get-SqlDscServerProtocolName.Integration.Tests.ps1'
