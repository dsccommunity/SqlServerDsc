[![Build status](https://ci.appveyor.com/api/projects/status/mxn453y284eab8li/branch/master?svg=true)](https://ci.appveyor.com/project/PowerShell/xsqlserver/branch/master)

# xSQLServer

The **xSQLServer** module contains DSC resources for deployment and configuration of SQL Server in a way that is fully compliant with the requirements of System Center.

This project has adopted the [Microsoft Open Source Code of Conduct](https://opensource.microsoft.com/codeofconduct/).
For more information see the [Code of Conduct FAQ](https://opensource.microsoft.com/codeofconduct/faq/) or contact [opencode@microsoft.com](mailto:opencode@microsoft.com) with any additional questions or comments.

## Contributing
Please check out common DSC Resources [contributing guidelines](https://github.com/PowerShell/DscResource.Kit/blob/master/CONTRIBUTING.md).

## Resources

* **xSQLServerSetup** installs a standalone SQL Server instance
* **xSQLServerFirewall** configures firewall settings to allow remote access to a SQL Server instance.
* **xSQLServerRSSecureConnectionLevel** sets the secure connection level for SQL Server Reporting Services.
* **xSQLServerFailoverClusterSetup** installs SQL Server failover cluster instances.
* **xSQLServerRSConfig** configures SQL Server Reporting Services to use a database engine in another instance.
* **xSQLServerLogin** resource to manage SQL logins
* **xSQLServerDatabaseRole** resource to manage SQL database roles
* **xSQLServerDatabasePermissions** resource to manage SQL database permissions
* **xSQLServerDatabaseOwner** resource to manage SQL database owners
* **xSQLDatabaseRecoveryModel** resource to manage database recovery model
* **xSQLServerMaxDop** resource to manage MaxDegree of Parallelism for SQL Server
* **xSQLServerMemory** resource to manage Memory for SQL Server
* **xSQLServerPowerPlan** resource to manage windows powerplan on SQL Server
* **xSQLServerNetwork** resource to manage SQL Server Network Protocols
* **xSQLServerDatabase** resource to manage ensure database is present or absent
* **xSQLAOGroupEnsure** resource to ensure availability group is present or absent
* **xSQLAOGroupJoin** resource to join a replica to an existing availability group
* **xSQLServerAlwaysOnService** resource to enable always on on a SQL Server
* **xSQLServerEndpoint** resource to ensure database endpoint is present or absent
* **xWaitForAvailabilityGroup** resource to wait till availability group is created on primary server
* **xSQLServerConfiguration** resource to manage [SQL Server Configuration Options](https://msdn.microsoft.com/en-us/library/ms189631.aspx)
<<<<<<< HEAD
* **xSQLServerReplication** resource to manage SQL Replication distribution and publishing.
=======
* **xSQLServerPermission** Grant or revoke permission on the SQL Server.
* **xSQLServerEndpointState** Change state of the endpoint.
* **xSQLServerEndpointPermission** Grant or revoke permission on the endpoint.
* **xSQLServerAvailabilityGroupListener** Create or remove an availability group listener.
>>>>>>> 2e75c332

### xSQLServerSetup

* **SourcePath**: (Required) UNC path to the root of the source files for installation.
* **SourceFolder**: Folder within the source path containing the source files for installation.
* **SetupCredential**: (Required) Credential to be used to perform the installation.
* **SourceCredential**: Credential used to access SourcePath
* **SuppressReboot**: Suppresses reboot
* **ForceReboot**: Forces Reboot
* **Features**: (Key) SQL features to be installed.
* **InstanceName**: (Key) SQL instance to be installed.
* **InstanceID**: SQL instance ID, if different from InstanceName.
* **PID**: Product key for licensed installations.
* **UpdateEnabled**: Enabled updates during installation.
* **UpdateSource**: Source of updates to be applied during installation.
* **SQMReporting**: Enable customer experience reporting.
* **ErrorReporting**: Enable error reporting.
* **InstallSharedDir**: Installation path for shared SQL files.
* **InstallSharedWOWDir**: Installation path for x86 shared SQL files.
* **InstanceDir**: Installation path for SQL instance files.
* **SQLSvcAccount**: Service account for the SQL service.
* **SQLSvcAccountUsername**: Output user name for the SQL service.
* **AgtSvcAccount**: Service account for the SQL Agent service.
* **AgtSvcAccountUsername**: Output user name for the SQL Agent service.
* **SQLCollation**: Collation for SQL.
* **SQLSysAdminAccounts**: Array of accounts to be made SQL administrators.
* **SecurityMode**: SQL security mode.
* **SAPwd**: SA password, if SecurityMode=SQL.
* **InstallSQLDataDir**: Root path for SQL database files.
* **SQLUserDBDir**: Path for SQL database files.
* **SQLUserDBLogDir**: Path for SQL log files.
* **SQLTempDBDir**: Path for SQL TempDB files.
* **SQLTempDBLogDir**: Path for SQL TempDB log files.
* **SQLBackupDir**: Path for SQL backup files.
* **FTSvcAccount**: Service account for the Full Text service.
* **FTSvcAccountUsername**: Output username for the Full Text service.
* **RSSvcAccount**: Service account for Reporting Services service.
* **RSSvcAccountUsername**: Output username for the Reporting Services service.
* **ASSvcAccount**: Service account for Analysis Services service.
* **ASSvcAccountUsername**: Output username for the Analysis Services service.
* **ASCollation**: Collation for Analysis Services.
* **ASSysAdminAccounts**: Array of accounts to be made Analysis Services admins.
* **ASDataDir**: Path for Analysis Services data files.
* **ASLogDir**: Path for Analysis Services log files.
* **ASBackupDir**: Path for Analysis Services backup files.
* **ASTempDir**: Path for Analysis Services temp files.
* **ASConfigDir**: Path for Analysis Services config.
* **ISSvcAccount**: Service account for Integration Services service.
* **ISSvcAccountUsername**: Output user name for the Integration Services service.

### xSQLServerFirewall

* **Ensure**: (Key) Ensures that SQL firewall rules are **Present** or **Absent** on the machine.
* **SourcePath**: (Required) UNC path to the root of the source files for installation.
* **SourceFolder**: Folder within the source path containing the source files for installation.
* **Features**: (Key) SQL features to enable firewall rules for.
* **InstanceName**: (Key) SQL instance to enable firewall rules for.
* **DatabaseEngineFirewall**: Is the firewall rule for the Database Engine enabled?
* **BrowserFirewall**: Is the firewall rule for the Browser enabled?
* **ReportingServicesFirewall**: Is the firewall rule for Reporting Services enabled?
* **AnalysisServicesFirewall**: Is the firewall rule for Analysis Services enabled?
* **IntegrationServicesFirewall**: Is the firewall rule for the Integration Services enabled?

### xSQLServerRSSecureConnectionLevel

* **InstanceName**: (Key) SQL instance to set secure connection level for.
* **SecureConnectionLevel**: (Key) SQL Server Reporting Service secure connection level.
* **Credential**: (Required) Credential with administrative permissions to the SQL instance.

### xSQLServerFailoverClusterSetup

* **Action**: (Key) { Prepare | Complete }
* **SourcePath**: (Required) UNC path to the root of the source files for installation.
* **SourceFolder**: Folder within the source path containing the source files for installation.
* **SetupCredential**: (Required) Credential to be used to perform the installation.
* **SourceCredential**: Credential to be used to access SourcePath
* **SuppressReboot**: Suppresses reboot
* **ForceReboot**: Forces Reboot
* **Features**: (Required) SQL features to be installed.
* **InstanceName**: (Key) SQL instance to be installed.
* **InstanceID**: SQL instance ID, if different from InstanceName.
* **PID**: Product key for licensed installations.
* **UpdateEnabled**: Enabled updates during installation.
* **UpdateSource**: Source of updates to be applied during installation.
* **SQMReporting**: Enable customer experience reporting.
* **ErrorReporting**: Enable error reporting.
* **FailoverClusterGroup**: Name of the resource group to be used for the SQL Server failover cluster.
* **FailoverClusterNetworkName**: (Required) Network name for the SQL Server failover cluster.
* **FailoverClusterIPAddress**: IPv4 address for the SQL Server failover cluster.
* **InstallSharedDir**: Installation path for shared SQL files.
* **InstallSharedWOWDir**: Installation path for x86 shared SQL files.
* **InstanceDir**: Installation path for SQL instance files.
* **SQLSvcAccount**: Service account for the SQL service.
* **SQLSvcAccountUsername**: Output user name for the SQL service.
* **AgtSvcAccount**: Service account for the SQL Agent service.
* **AgtSvcAccountUsername**: Output user name for the SQL Agent service.
* **SQLCollation**: Collation for SQL.
* **SQLSysAdminAccounts**: Array of accounts to be made SQL administrators.
* **SecurityMode**: SQL security mode.
* **SAPwd**: SA password, if SecurityMode=SQL.
* **InstallSQLDataDir**: Root path for SQL database files.
* **SQLUserDBDir**: Path for SQL database files.
* **SQLUserDBLogDir**: Path for SQL log files.
* **SQLTempDBDir**: Path for SQL TempDB files.
* **SQLTempDBLogDir**: Path for SQL TempDB log files.
* **SQLBackupDir**: Path for SQL backup files.
* **ASSvcAccount**: Service account for Analysis Services service.
* **ASSvcAccountUsername**: Output user name for the Analysis Services service.
* **ASCollation**: Collation for Analysis Services.
* **ASSysAdminAccounts**: Array of accounts to be made Analysis Services admins.
* **ASDataDir**: Path for Analysis Services data files.
* **ASLogDir**: Path for Analysis Services log files.
* **ASBackupDir**: Path for Analysis Services backup files.
* **ASTempDir**: Path for Analysis Services temp files.
* **ASConfigDir**: Path for Analysis Services config.
* **ISSvcAccount**: Service account for Integration Services service.
* **ISSvcAccountUsername**: Output user name for the Integration Services service.
* **ISFileSystemFolder**: File system folder for Integration Services.

### xSQLServerRSConfig

* **InstanceName**: (Key) Name of the SQL Server Reporting Services instance to be configured.
* **RSSQLServer**: (Required) Name of the SQL Server to host the Reporting Service database.
* **RSSQLInstanceName**: (Required) Name of the SQL Server instance to host the Reporting Service database.
* **SQLAdminCredential**: (Required) Credential to be used to perform the configuration.
* **IsInitialized**: Output is the Reporting Services instance initialized.

### xSQLServerLogin
* **Name**: (Key) Name of the SQL Login to create
* **LoginCredential**: PowerShell Credential for the SQL Login to be created
* **LoginType**: Type of SQL login to create.(SQL, WindowsUser, WindowsGroup)
* **SQLServer**: SQL Server where login should be created
* **SQLInstance**: SQL Instance for the login

### xSQLServerDatabaseRole
* **Name**: (Key) Name of the SQL Login or the role on the database
* **SQLServer**: The SQL Server for the database
* **SQLInstanceName**: The SQL Instance for the database
* **Database**: The SQL Database for the role
* **Role**: The SQL role for the database

###xSQLServerDatabasePermissions
* **Database**: (Key) The SQL Database
* **Name**: (Required) The name of permissions for the SQL database
* **Permissions**: (Required) The set of Permissions for the SQL database
* **SQLServer**: The SQL Server for the database
* **SQLInstanceName**: The SQL instance for the database

###xSQLServerDatabaseOwner
* **Database**: (Key) The SQL Database
* **Name**: (Required) The name of the SQL login for the owner
* **SQLServer**: The SQL Server for the database
* **SQLInstance**: The SQL instance for the database

###xSQLDatabaseRecoveryModel
* **DatabaseName**: (key) The SQL database name
* **SQLServerInstance**: (Required) The SQL server and instance
* **RecoveryModel**: (Required) Recovery Model (Full, Simple, BulkLogged)

###xSQLServerMaxDop
* **Ensure**: (key) An enumerated value that describes if Min and Max memory is configured
* **DyamicAlloc**: (key) Flag to indicate if MaxDop is dynamically configured
* **MaxDop**: Numeric value to configure MaxDop to
* **SQLServer**: The SQL Server for the database
* **SQLInstance**: The SQL instance for the database

###xSQLServerMemory
* **Ensure**: An enumerated value that describes if Min and Max memory is configured
* **DyamicAlloc**: (key) Flag to indicate if Memory is dynamically configured
* **MinMemory**: Minimum memory value to set SQL Server memory to
* **MaxMemory**: Maximum memory value to set SQL Server memory to
* **SQLServer**: The SQL Server for the database
* **SQLInstance**: (key) The SQL instance for the database

###xSQLServerPowerPlan
* **Ensure**: (key) An enumerated value that describes if Min and Max memory is configured

### xSQLServerNetwork
* **InstanceName**: (Key) name of SQL Server instance for which network will be configured.
* **ProtocolName**: (Required) Name of network protocol to be configured. Only tcp is currently supported.
* **IsEnabled**: Enables/Disables network protocol.
* **TCPDynamicPorts**: 0 if Dynamic ports should be used otherwise empty.
* **TCPPort**: Custom TCP port.
* **RestartService**: If true will restart SQL Service instance service after update. Default false.

###xSQLServerDatabase
* **Database**: (key) Database to be created or dropped
* **Ensure**: An enumerated value that describes if Database is to be present or absent.
* **SQLServer**: The SQL Server for the database
* **SQLInstance**: The SQL instance for the database 

###xSQLAOGroupEnsure
* **Ensure**: (key) An enumerated value that describes if Availability Group is to be present or absent.
* **AvailabilityGroupName** (key) Name for availability group
* **AvailabilityGroupNameListener** Listener name for availability group
* **AvailabilityGroupNameIP** List of IP addresses associated with listener
* **AvailabilityGroupSubMask** Network subnetmask for listener
* **AvailabilityGroupPort** Port availability group should listen on
* **ReadableSecondary** Mode secondaries should operate under (None, ReadOnly, ReadIntent)
* **AutoBackupPreference** Where backups should be backed up from (Primary,Secondary)
* **BackupPriority** The percentage weight for backup prority (default 50)
* **EndPointPort** The TCP port for the SQL AG Endpoint (default 5022)
* **SQLServer**: The SQL Server for the database
* **SQLInstance**: The SQL instance for the database
* **SetupCredential**: (Required) Credential to be used to Grant Permissions on SQL Server

###xSQLServerAOJoin
* **Ensure**: (key) An enumerated value that describes if Replica is to be present or absent from availability group
* **AvailabilityGroupName** (key) Name for availability group
* **SQLServer**: The SQL Server for the database
* **SQLInstance**: The SQL instance for the database
* **SetupCredential**: (Required) Credential to be used to Grant Permissions on SQL Server

###xSQLServerAlwaysOnService
* **Ensure**: (key) An enumerated value that describes if SQL server should have AlwaysOn property present or absent.
* **SQLServer**: The SQL Server for the database
* **SQLInstance**: The SQL instance for the database

###xSQLServerEndpoint
* **EndPointName**: Name for endpoint to be created on SQL Server
* **Ensure**: (key) An enumerated value that describes if endpoint is to be present or absent on SQL Server
* **Port**: Port Endpoint should listen on
* **AuthorizedUser**:  User who should have connect ability to endpoint
* **SQLServer**: The SQL Server for the database
* **SQLInstance**: The SQL instance for the database 

###xWaitforAvailabilityGroup
* **Name**:  (key) Name for availability group
* **RetryIntervalSec**: Interval to check for availability group
* **RetryCount**: Maximum number of retries to check availability group creation

###xSQLServerConfiguration
* **InstanceName**: (Key) name of SQL Server instance for which configuration options will be configured.
* **OptionName**: (Key) SQL Server option name. For all possible values reference [MSDN](https://msdn.microsoft.com/en-us/library/ms189631.aspx) or run sp_configure.
* **OptionValue**: (Required) SQL Server option value to be set.
* **RestartService**: Default false. If true will restart SQL Service instance service after update.

<<<<<<< HEAD
###xSQLServerReplication
* **InstanceName**: (Key) SQL Server instance name where replication distribution will be configured.
* **Ensure**: (Default = 'Present') 'Present' will configure replication, 'Absent' will disable replication.
* **DistributorMode**: (Required), 'Local' - Instance will be configured as it's own distributor, 'Remote' - Instace will be configure with remote distributor (remote distributor needs to be already configured for distribution).
* **AdminLinkCredentials**: (Required) - AdminLink password to be used when setting up publisher distributor relationship.
* **DistributionDBName**: (Default = 'distribution') distribution database name. If DistributionMode='Local' this will be created, if 'Remote' needs to match distribution database on remote distributor. 
* **RemoteDistributor**: (Required if DistributionMode='Remote') SQL Server network name that will be used as distributor for local instance.
* **WorkingDirectory**: (Required) Publisher working directory.
* **UseTrustedConnection**: (Default = $true) Publisher security mode.
* **UninstallWithForce**: (Default = $true) Force flag for uninstall procedure
=======
### xSQLServerPermission
* **InstanceName** The SQL Server instance name.
* **NodeName** The host name or FQDN.
* **Ensure** If the permission should be present or absent.
* **Principal** The login to which permission will be set.
* **Permission** The permission to set for the login. Valid values are AlterAnyAvailabilityGroup, ViewServerState or AlterAnyEndPoint.

### xSQLServerEndpointState
* **InstanceName** The SQL Server instance name.
* **NodeName** The host name or FQDN.
* **Name** The name of the endpoint.
* **State** The state of the endpoint. Valid states are Started, Stopped or Disabled.

### xSQLServerEndpointPermission
* **InstanceName** The SQL Server instance name.
* **NodeName** The host name or FQDN.
* **Ensure** If the permission should be present or absent.
* **Name** The name of the endpoint.
* **Principal** The login to which permission will be set.
* **Permission** The permission to set for the login. Valid value for permission are only CONNECT.

### xSQLServerAvailabilityGroupListener
*This resource requires that the CNO has been delegated the right `Create computer object` on the organizational unit (OU) in which the CNO resides.*
* **InstanceName** The SQL Server instance name of the primary replica.
* **NodeName** The host name or FQDN of the primary replica.
* **Ensure** If the availability group listener should be present or absent.
* **Name** The name of the availability group listener, max 15 characters. This name will be used as the Virtual Computer Object (VCO).
* **AvailabilityGroup** The name of the availability group to which the availability group listener is or will be connected.
* **IpAddress** The IP address used for the availability group listener, in the format 192.168.10.45/255.255.252.0. If using DCHP, set to the first IP-address of the DHCP subnet, in the format 192.168.8.1/255.255.252.0. Must be valid in the cluster-allowed IP range.
* **Port** The port used for the availability group listener.
* **DHCP** If DHCP should be used for the availability group listener instead of static IP address.
>>>>>>> 2e75c332

## Versions

### Unreleased
* Converted appveyor.yml to install Pester from PSGallery instead of from Chocolatey.
* Added Support for SQL Server 2016
* xSQLAOGroupEnsure
   - Fixed spelling mistake in AutoBackupPreference property
   - Added BackupPriority property
* Added resources
  - xSQLServerPermission
  - xSQLServerEndpointState
  - xSQLServerEndpointPermission
  - xSQLServerAvailabilityGroupListener
* xSQLServerHelper
	- added functions 
		- Import-SQLPSModule
		- Get-SQLPSInstanceName
		- Get-SQLPSInstance
		- Get-SQLAlwaysOnEndpoint
	- modified functions
		- New-TerminatingError - *added optional parameter `InnerException` to be able to give the user more information in the returned message*

* Resources Added
  - xSQLServerReplication

### 1.7.0.0

* Resources Added
  - xSQLServerConfiguration

### 1.6.0.0

* Resources Added
  - xSQLAOGroupEnsure
  - xSQLAOGroupJoin
  - xWaitForAvailabilityGroup
  - xSQLServerEndPoint
  - xSQLServerAlwaysOnService
* xSQLServerHelper
    - added functions 
        - Connect-SQL
        - New-VerboseMessage
        - Grant-ServerPerms
        - Grant-CNOPerms
        - New-ListenerADObject
* xSQLDatabaseRecoveryModel
    - Updated Verbose statements to use new function New-VerboseMessage
* xSQLServerDatabase
    - Updated Verbose statements to use new function New-VerboseMessage
    - Removed ConnectSQL function and replaced with new Connect-SQL function
* xSQLServerDatabaseOwner
    - Removed ConnectSQL function and replaced with new Connect-SQL function
* xSQLServerDatabasePermissions
    - Removed ConnectSQL function and replaced with new Connect-SQL function
* xSQLServerDatabaseRole
    - Removed ConnectSQL function and replaced with new Connect-SQL function
* xSQLServerLogin
    - Removed ConnectSQL function and replaced with new Connect-SQL function
* xSQLServerMaxDop
    - Updated Verbose statements to use new function New-VerboseMessage
    - Removed ConnectSQL function and replaced with new Connect-SQL function
* xSQLServerMemory
    - Updated Verbose statements to use new function New-VerboseMessage
    - Removed ConnectSQL function and replaced with new Connect-SQL function
* xSQLServerPowerPlan
    - Updated Verbose statements to use new function New-VerboseMessage
* Examples
    - Added xSQLServerConfiguration resource example

### 1.5.0.0

* Added new resource xSQLServerDatabase that allows adding an empty database to a server

### 1.4.0.0

* Resources Added
  - xSQLDatabaseRecoveryModeAdded
  - xSQLServerDatabaseOwner
  - xSQLServerDatabasePermissions
  - xSQLServerDatabaseRole
  - xSQLServerLogin
  - xSQLServerMaxDop
  - xSQLServerMemory
  - xSQLServerPowerPlan
  - xSQLServerDatabase
* xSQLServerSetup:
  - Corrected bug in GetFirstItemPropertyValue to correctly handle registry keys with only one value.
  - Added support for SQL Server 
  - 2008 R2 installation
  - Removed default values for parameters, to avoid compatibility issues and setup errors
  - Added Replication sub feature detection
  - Added setup parameter BrowserSvcStartupType
  - Change SourceFolder to Source to allow for multiversion Support
  - Add Source Credential for accessing source files
  - Add Parameters for SQL Server configuration
  - Add Parameters to SuppressReboot or ForceReboot
* xSQLServerFirewall
  - Removed default values for parameters, to avoid compatibility issues
  - Updated firewall rule name to not use 2012 version, since package supports 2008, 2012 and 2014 versions
  - Additional of SQLHelper Function and error handling
  - Change SourceFolder to Source to allow for multiversion Support
* xSQLServerNetwork
  - Added new resource that configures network settings.
  - Currently supports only tcp network protocol
  - Allows to enable and disable network protocol for specified instance service
  - Allows to set custom or dynamic port values
* xSQLServerRSSecureConnectionLevel
  - Additional of SQLHelper Function and error handling
* xSqlServerRSConfig
* xSQLServerFailoverClusterSetup
  - Additional of SQLHelper Function and error handling
  - Change SourceFolder to Source to allow for multiversion Support
  - Add Parameters to SuppressReboot or ForceReboot 
* Examples
  - Updated example files to use correct DebugMode parameter value ForceModuleImport, this is not boolean in WMF 5.0 RTM
  - Added xSQLServerNetwork example

### 1.3.0.0

* xSqlServerSetup: 
    - Make Features case-insensitive.

### 1.2.1.0

* Increased timeout for setup process to start to 60 seconds.

### 1.2.0.0

* Updated release with the following new resources 
    - xSQLServerFailoverClusterSetup
    - xSQLServerRSConfig

### 1.1.0.0

* Initial release with the following resources 
    - xSQLServerSetup
    - xSQLServerFirewall
    - xSQLServerRSSecureConnectionLevel

## Examples

Examples for use of this resource can be found with the System Center resources, such as **xSCVMM**, **xSCSMA**, and **xSCOM**.

<|MERGE_RESOLUTION|>--- conflicted
+++ resolved
@@ -33,14 +33,11 @@
 * **xSQLServerEndpoint** resource to ensure database endpoint is present or absent
 * **xWaitForAvailabilityGroup** resource to wait till availability group is created on primary server
 * **xSQLServerConfiguration** resource to manage [SQL Server Configuration Options](https://msdn.microsoft.com/en-us/library/ms189631.aspx)
-<<<<<<< HEAD
-* **xSQLServerReplication** resource to manage SQL Replication distribution and publishing.
-=======
 * **xSQLServerPermission** Grant or revoke permission on the SQL Server.
 * **xSQLServerEndpointState** Change state of the endpoint.
 * **xSQLServerEndpointPermission** Grant or revoke permission on the endpoint.
 * **xSQLServerAvailabilityGroupListener** Create or remove an availability group listener.
->>>>>>> 2e75c332
+* **xSQLServerReplication** resource to manage SQL Replication distribution and publishing.
 
 ### xSQLServerSetup
 
@@ -278,7 +275,38 @@
 * **OptionValue**: (Required) SQL Server option value to be set.
 * **RestartService**: Default false. If true will restart SQL Service instance service after update.
 
-<<<<<<< HEAD
+### xSQLServerPermission
+* **InstanceName** The SQL Server instance name.
+* **NodeName** The host name or FQDN.
+* **Ensure** If the permission should be present or absent.
+* **Principal** The login to which permission will be set.
+* **Permission** The permission to set for the login. Valid values are AlterAnyAvailabilityGroup, ViewServerState or AlterAnyEndPoint.
+
+### xSQLServerEndpointState
+* **InstanceName** The SQL Server instance name.
+* **NodeName** The host name or FQDN.
+* **Name** The name of the endpoint.
+* **State** The state of the endpoint. Valid states are Started, Stopped or Disabled.
+
+### xSQLServerEndpointPermission
+* **InstanceName** The SQL Server instance name.
+* **NodeName** The host name or FQDN.
+* **Ensure** If the permission should be present or absent.
+* **Name** The name of the endpoint.
+* **Principal** The login to which permission will be set.
+* **Permission** The permission to set for the login. Valid value for permission are only CONNECT.
+
+### xSQLServerAvailabilityGroupListener
+*This resource requires that the CNO has been delegated the right `Create computer object` on the organizational unit (OU) in which the CNO resides.*
+* **InstanceName** The SQL Server instance name of the primary replica.
+* **NodeName** The host name or FQDN of the primary replica.
+* **Ensure** If the availability group listener should be present or absent.
+* **Name** The name of the availability group listener, max 15 characters. This name will be used as the Virtual Computer Object (VCO).
+* **AvailabilityGroup** The name of the availability group to which the availability group listener is or will be connected.
+* **IpAddress** The IP address used for the availability group listener, in the format 192.168.10.45/255.255.252.0. If using DCHP, set to the first IP-address of the DHCP subnet, in the format 192.168.8.1/255.255.252.0. Must be valid in the cluster-allowed IP range.
+* **Port** The port used for the availability group listener.
+* **DHCP** If DHCP should be used for the availability group listener instead of static IP address.
+
 ###xSQLServerReplication
 * **InstanceName**: (Key) SQL Server instance name where replication distribution will be configured.
 * **Ensure**: (Default = 'Present') 'Present' will configure replication, 'Absent' will disable replication.
@@ -289,40 +317,7 @@
 * **WorkingDirectory**: (Required) Publisher working directory.
 * **UseTrustedConnection**: (Default = $true) Publisher security mode.
 * **UninstallWithForce**: (Default = $true) Force flag for uninstall procedure
-=======
-### xSQLServerPermission
-* **InstanceName** The SQL Server instance name.
-* **NodeName** The host name or FQDN.
-* **Ensure** If the permission should be present or absent.
-* **Principal** The login to which permission will be set.
-* **Permission** The permission to set for the login. Valid values are AlterAnyAvailabilityGroup, ViewServerState or AlterAnyEndPoint.
-
-### xSQLServerEndpointState
-* **InstanceName** The SQL Server instance name.
-* **NodeName** The host name or FQDN.
-* **Name** The name of the endpoint.
-* **State** The state of the endpoint. Valid states are Started, Stopped or Disabled.
-
-### xSQLServerEndpointPermission
-* **InstanceName** The SQL Server instance name.
-* **NodeName** The host name or FQDN.
-* **Ensure** If the permission should be present or absent.
-* **Name** The name of the endpoint.
-* **Principal** The login to which permission will be set.
-* **Permission** The permission to set for the login. Valid value for permission are only CONNECT.
-
-### xSQLServerAvailabilityGroupListener
-*This resource requires that the CNO has been delegated the right `Create computer object` on the organizational unit (OU) in which the CNO resides.*
-* **InstanceName** The SQL Server instance name of the primary replica.
-* **NodeName** The host name or FQDN of the primary replica.
-* **Ensure** If the availability group listener should be present or absent.
-* **Name** The name of the availability group listener, max 15 characters. This name will be used as the Virtual Computer Object (VCO).
-* **AvailabilityGroup** The name of the availability group to which the availability group listener is or will be connected.
-* **IpAddress** The IP address used for the availability group listener, in the format 192.168.10.45/255.255.252.0. If using DCHP, set to the first IP-address of the DHCP subnet, in the format 192.168.8.1/255.255.252.0. Must be valid in the cluster-allowed IP range.
-* **Port** The port used for the availability group listener.
-* **DHCP** If DHCP should be used for the availability group listener instead of static IP address.
->>>>>>> 2e75c332
-
+
 ## Versions
 
 ### Unreleased
@@ -336,17 +331,15 @@
   - xSQLServerEndpointState
   - xSQLServerEndpointPermission
   - xSQLServerAvailabilityGroupListener
+  - xSQLServerReplication
 * xSQLServerHelper
-	- added functions 
-		- Import-SQLPSModule
-		- Get-SQLPSInstanceName
-		- Get-SQLPSInstance
-		- Get-SQLAlwaysOnEndpoint
-	- modified functions
-		- New-TerminatingError - *added optional parameter `InnerException` to be able to give the user more information in the returned message*
-
-* Resources Added
-  - xSQLServerReplication
+    - added functions 
+        - Import-SQLPSModule
+        - Get-SQLPSInstanceName
+        - Get-SQLPSInstance
+        - Get-SQLAlwaysOnEndpoint
+    - modified functions
+        - New-TerminatingError - *added optional parameter `InnerException` to be able to give the user more information in the returned message*
 
 ### 1.7.0.0
 
@@ -464,5 +457,4 @@
 
 ## Examples
 
-Examples for use of this resource can be found with the System Center resources, such as **xSCVMM**, **xSCSMA**, and **xSCOM**.
-
+Examples for use of this resource can be found with the System Center resources, such as **xSCVMM**, **xSCSMA**, and **xSCOM**.