# xSQLServer

The **xSQLServer** module contains DSC resources for deployment and configuration
of SQL Server.

This project has adopted the [Microsoft Open Source Code of Conduct](https://opensource.microsoft.com/codeofconduct/).
For more information see the [Code of Conduct FAQ](https://opensource.microsoft.com/codeofconduct/faq/)
or contact [opencode@microsoft.com](mailto:opencode@microsoft.com) with any additional
questions or comments.

## Branches

### master

[![Build status](https://ci.appveyor.com/api/projects/status/mxn453y284eab8li/branch/master?svg=true)](https://ci.appveyor.com/project/PowerShell/xsqlserver/branch/master)
[![codecov](https://codecov.io/gh/PowerShell/xSQLServer/branch/master/graph/badge.svg)](https://codecov.io/gh/PowerShell/xSQLServer/branch/master)

This is the branch containing the latest release - no contributions should be made
directly to this branch.

### dev

[![Build status](https://ci.appveyor.com/api/projects/status/mxn453y284eab8li/branch/dev?svg=true)](https://ci.appveyor.com/project/PowerShell/xsqlserver/branch/dev)
[![codecov](https://codecov.io/gh/PowerShell/xSQLServer/branch/dev/graph/badge.svg)](https://codecov.io/gh/PowerShell/xSQLServer/branch/dev)

This is the development branch to which contributions should be proposed by contributors
as pull requests. This development branch will periodically be merged to the master
branch, and be released to [PowerShell Gallery](https://www.powershellgallery.com/).

## Contributing

Regardless of the way you want to contribute we are tremendously happy to have you
here.

There are several ways you can contribute. You can submit an issue to report a bug.
You can submit an issue to request an improvement. You can take part in discussions
for issues. You can review pull requests and comment on other contributors changes.
You can also improve the resources and tests, or even create new resources, by
sending in pull requests yourself.

* If you want to submit an issue or take part in discussions, please browse the
  list of [issues](https://github.com/PowerShell/xSQLServer/issues). Please check
  out [Contributing to the DSC Resource Kit](https://github.com/PowerShell/DscResources/blob/master/CONTRIBUTING.md)
  on how to work with issues.
* If you want to review pull requests, please first check out the
  [Review Pull Request guidelines](https://github.com/PowerShell/DscResources/blob/master/CONTRIBUTING.md#reviewing-pull-requests),
  and the browse the list of [pull requests](https://github.com/PowerShell/xSQLServer/pulls)
  and look for those pull requests with label 'needs review'.
* If you want to improve the resources or tests, or create a new resource, then
  please check out the following guidelines.
  * The [Contributing to the DSC Resource Kit](https://github.com/PowerShell/DscResources/blob/master/CONTRIBUTING.md)
    guidelines.
  * The specific [Contributing to xSQLServer](https://github.com/PowerShell/xSQLServer/blob/dev/CONTRIBUTING.md)
    guidelines.
  * The common [Style Guidelines](https://github.com/PowerShell/DscResources/blob/master/StyleGuidelines.md).
  * The common [Best Practices](https://github.com/PowerShell/DscResources/blob/master/BestPractices.md)
    guidelines.
  * The common [Testing Guidelines](https://github.com/PowerShell/DscResources/blob/master/TestsGuidelines.md).
  * If you are new to GitHub (and git), then please check out
    [Getting Started with GitHub](https://github.com/PowerShell/DscResources/blob/master/GettingStartedWithGitHub.md).
  * If you are new to Pester and writing test, then please check out
    [Getting started with Pester](https://github.com/PowerShell/DscResources/blob/master/GettingStartedWithPester.md).

If you need any help along the way, don't be afraid to ask. We are here for each
other.

## Installation

To manually install the module, download the source code and unzip the contents
of the '\Modules\xSQLServer' directory to the
'$env:ProgramFiles\WindowsPowerShell\Modules' folder.

To install from the PowerShell gallery using PowerShellGet (in PowerShell 5.0) run
the following command:

```powershell
Find-Module -Name xSQLServer -Repository PSGallery | Install-Module
```

To confirm installation, run the below command and ensure you see the SQL Server
DSC resources available:

```powershell
Get-DscResource -Module xSQLServer
```

## Requirements

The minimum Windows Management Framework (PowerShell) version required is 5.0 or
higher, which ships with Windows 10 or Windows Server 2016, but can also be
installed on Windows 7 SP1, Windows 8.1, Windows Server 2008 R2 SP1,
Windows Server 2012 and Windows Server 2012 R2.

## Examples

You can review the [Examples](/Examples) directory in the xSQLServer module for
some general use scenarios for all of the resources that are in the module.

## Change log

A full list of changes in each version can be found in the [change log](CHANGELOG.md).

## Resources

* [**xSQLServerAlias**](#xsqlserveralias) resource to manage SQL Server client Aliases.
* [**xSQLServerAlwaysOnAvailabilityGroup**](#xsqlserveralwaysonavailabilitygroup)
  resource to ensure an availability group is present or absent.
* [**xSQLServerAlwayOnAvailabilityGroupDatabaseMembership**](#xsqlserveralwaysonavailabilitygroupdatabasemembership)
  to manage the database membership in Availability Groups.
* [**xSQLServerAlwaysOnAvailabilityGroupReplica**](#xsqlserveralwaysonavailabilitygroupreplica)
  resource to ensure an availability group replica is present or absent.
* [**xSQLServerAlwaysOnService**](#xsqlserveralwaysonservice) resource to enable
  always on on a SQL Server.
* [**xSQLServerAvailabilityGroupListener**](#xsqlserveravailabilitygrouplistener)
  Create or remove an availability group listener.
* [**xSQLServerConfiguration**](#xsqlserverconfiguration) resource to manage
  [SQL Server Configuration Options](https://msdn.microsoft.com/en-us/library/ms189631.aspx).
* [**xSQLServerDatabase**](#xsqlserverdatabase) resource to manage ensure database
  is present or absent.
* [**xSQLServerDatabaseDefaultLocation**](#xsqlserverdatabasedefaultlocation) resource
  to manage default locations for Data, Logs, and Backups for SQL Server
* [**xSQLServerDatabaseOwner**](#xsqlserverdatabaseowner) resource to manage SQL
  database owners.
* [**xSQLServerDatabasePermission**](#xsqlserverdatabasepermission) resource to
  manage SQL database permissions.
* [**xSQLServerDatabaseRecoveryModel**](#xsqlserverdatabaserecoverymodel) resource
  to manage database recovery model.
* [**xSQLServerDatabaseRole**](#xsqlserverdatabaserole) resource to manage SQL
  database roles.
* [**xSQLServerEndpoint**](#xsqlserverendpoint) resource to ensure database endpoint
  is present or absent.
* [**xSQLServerEndpointPermission**](#xsqlserverendpointpermission) Grant or revoke
  permission on the endpoint.
* [**xSQLServerEndpointState**](#xsqlserverendpointstate) Change state of the endpoint.
* [**xSQLServerFirewall**](#xsqlserverfirewall) configures firewall settings to
  allow remote access to a SQL Server instance.
* [**xSQLServerLogin**](#xsqlserverlogin) resource to manage SQL logins.
* [**xSQLServerMaxDop**](#xsqlservermaxdop) resource to manage MaxDegree of Parallelism
  for SQL Server.
* [**xSQLServerMemory**](#xsqlservermemory) resource to manage Memory for SQL Server.
* [**xSQLServerNetwork**](#xsqlservernetwork) resource to manage SQL Server Network
  Protocols.
* [**xSQLServerPermission**](#xsqlserverpermission) Grant or revoke permission on
  the SQL Server.
* [**xSQLServerRole**](#xsqlserverrole) resource to manage SQL server roles.
* [**xSQLServerReplication**](#xsqlserverreplication) resource to manage SQL Replication
  distribution and publishing.
* [**xSQLServerRSConfig**](#xsqlserverrsconfig) configures SQL Server Reporting
  Services to use a database engine in another instance.
* [**xSQLServerRSSecureConnectionLevel**](#xsqlserverrssecureconnectionlevel) sets
  the secure connection level for SQL Server Reporting Services.
* [**xSQLServerScript**](#xsqlserverscript) resource to extend DSC Get/Set/Test
  functionality to T-SQL.
* [**xSQLServerServiceAccount**](#xsqlserverserviceaccount) Manage the service account
  for SQL Server services.
* [**xSQLServerSetup**](#xsqlserversetup) installs a standalone SQL Server instance.
* [**xWaitForAvailabilityGroup**](#xwaitforavailabilitygroup) resource to wait until
  availability group is created on primary server.

### xSQLServerAlias

No description.

#### Requirements

* Target machine must be running Windows Server 2008 R2 or later.

#### Parameters

* **`[String]` Name** _(Key)_: The name of Alias (e.g. svr01\inst01).
* **`[String]` ServerName** _(Key)_: The SQL Server you are aliasing (the NetBIOS
  name or FQDN).
* **`[String]` Ensure** _(Write)_: Determines whether the alias should be added or
  removed. Default value is 'Present'. { *Present* | Absent }.
* **`[String]` Protocol** _(Write)_: Protocol to use when connecting. Valid values
  are 'TCP' or 'NP' (Named Pipes). Default value is 'TCP'. { *TCP* | NP }.
* **`[Uint16]` TCPPort** _(Write)_: The TCP port SQL is listening on. Only used when
  protocol is set to 'TCP'. Default value is port 1433.
* **`[Boolean]` UseDynamicTcpPort** _(Write)_: The UseDynamicTcpPort specify that
  the Net-Library will determine the port dynamically. The port specified in Port
  number will not be used. Default value is '$false'.

#### Read-Only Properties from Get-TargetResource

* **`[String]` PipeName** _(Read)_: Named Pipes path from the Get-TargetResource
  method.

#### Examples

* [Add an SQL Server alias](/Examples/Resources/xSQLServerAlias/1-AddSQLServerAlias.ps1)
* [Remove an SQL Server alias](/Examples/Resources/xSQLServerAlias/2-RemoveSQLServerAlias.ps1)

### xSQLServerAlwaysOnAvailabilityGroup

This resource is used to create, remove, and update an Always On Availability Group.
It will also manage the Availability Group replica on the specified node.

#### Requirements

* Target machine must be running Windows Server 2008 R2 or later.
* Target machine must be running SQL Server Database Engine 2012 or later.
* 'NT SERVICE\ClusSvc' or 'NT AUTHORITY\SYSTEM' must have the 'Connect SQL',
  'Alter Any Availability Group', and 'View Server State' permissions.

#### Parameters

* **`[String]` Name** _(Key)_: The name of the availability group.
* **`[String]` SQLServer** _(Required)_: Hostname of the SQL Server to be configured.
* **`[String]` SQLInstanceName** _(Key)_: Name of the SQL instance to be configured.
* **`[String]` Ensure** _(Write)_: Specifies if the availability group should be
  present or absent. Default is Present. { *Present* | Absent }
* **`[String]` AutomatedBackupPreference** _(Write)_: Specifies the automated backup
  preference for the availability group. Default is None.
  { Primary | SecondaryOnly | Secondary | *None* }
* **`[String]` AvailabilityMode** _(Write)_: Specifies the replica availability mode.
  Default is 'AsynchronousCommit'. { *AsynchronousCommit* | SynchronousCommit }
* **`[Uint32]` BackupPriority** _(Write)_: Specifies the desired priority of the
  replicas in performing backups. The acceptable values for this parameter are:
  integers from 0 through 100. Of the set of replicas which are online and available,
  the replica that has the highest priority performs the backup. Default is 50.
* **`[Boolean]` BasicAvailabilityGroup** _(Write)_: Specifies the type of
  availability group is Basic. This is only available is SQL Server 2016
  and later and is ignored when applied to previous versions.
* **`[Boolean]` DatabaseHealthTrigger** _(Write)_: Specifies if the option
  Database Level Health Detection is enabled. This is only available is SQL
  Server 2016 and later and is ignored when applied to previous versions.
* **`[Boolean]` DtcSupportEnabled** _(Write)_: Specifies if the option Database
  DTC Support is enabled. This is only available is SQL Server 2016 and later
  and is ignored when applied to previous versions. This can't be altered once
  the Availability Group is created and is ignored if it is the case.
* **`[String]` ConnectionModeInPrimaryRole** _(Write)_: Specifies how the availability
  replica handles connections when in the primary role.
  { AllowAllConnections | AllowReadWriteConnections }
* **`[String]` ConnectionModeInSecondaryRole** _(Write)_: Specifies how the availability
  replica handles connections when in the secondary role.
  { AllowNoConnections | AllowReadIntentConnectionsOnly | AllowAllConnections }
* **`[String]` EndpointHostName** _(Write)_: Specifies the hostname or IP address
  of the availability group replica endpoint. Default is the instance network name.
* **`[String]` FailureConditionLevel** _(Write)_: Specifies the automatic failover
  behavior of the availability group. { OnServerDown | OnServerUnresponsive |
  OnCriticalServerErrors | OnModerateServerErrors |
  OnAnyQualifiedFailureCondition }
* **`[String]` FailoverMode** _(Write)_: Specifies the failover mode.
  Default is 'Manual'. { Automatic | *Manual* }
* **`[Uint32]` HealthCheckTimeout** _(Write)_: Specifies the length of time, in
  milliseconds, after which AlwaysOn availability groups declare an unresponsive
  server to be unhealthy. Default is 30000.
* **`[Boolean]` ProcessOnlyOnActiveNode** _(Write)_: Specifies that the resource
  will only determine if a change is needed if the target node is the active
  host of the SQL Server Instance.

#### Read-Only Properties from Get-TargetResource

* **`[String]` EndpointUrl** _(Read)_: Gets the Endpoint URL of the
  availability group replica endpoint.
* **`[Uint32]` EndpointPort** _(Read)_: Gets the port the database mirroring
  endpoint is listening on
* **`[String]` SQLServerNetName** _(Read)_: Gets the hostname the SQL Server
  instance is listening on.
* **`[Uint32]` Version** _(Read)_: Gets the major version of the SQL Server
  instance.
* **`[Boolean]` IsActiveNode** _(Read)_: Determines if the current node is
  actively hosting the SQL Server instance.

#### Examples

* [Add a SQL Server Always On Availability Group](/Examples/Resources/xSQLServerAlwaysOnAvailabilityGroup/1-CreateAvailabilityGroup.ps1)
* [Add a SQL Server Always On Availability Group and explicitly defines its properties](/Examples/Resources/xSQLServerAlwaysOnAvailabilityGroup/3-CreateAvailabilityGroupDetailed.ps1)
* [Remove a SQL Server Always On Availability Group](/Examples/Resources/xSQLServerAlwaysOnAvailabilityGroup/2-RemoveAvailabilityGroup.ps1)

### xSQLServerAlwaysOnAvailabilityGroupDatabaseMembership

This resource is used to add and/or remove databases to a specified availability
group.

### Requirements

* Target machine must be running Windows Server 2008 R2 or later.
* Target machine must be running SQL Server Database Engine 2012 or later.
* Target machine must be running Windows Management Framework (WMF) 5 or later.

### Parameters

* **`[String]` DatabaseName** _(Required)_: The name of the database(s) to add to
  the availability group. This accepts wildcards.
* **`[String]` SQLServer** _(Key)_: Hostname of the SQL Server where the primary
  replica of the availability group lives. If the availability group is not
  currently on this server, the resource will attempt to connect to the server
  where the primary replica lives.
* **`[String]` SQLInstanceName** _(Key)_: Name of the SQL instance where the primary
  replica of the availability group lives. If the availability group is not currently
  on this instance, the resource will attempt to connect to the instance where the
  primary replica lives.
* **`[String]` AvailabilityGroupName** _(Key)_: The name of the availability group
  in which to manage the database membership(s).
* **`[String]` BackupPath** _(Required)_: The path used to seed the availability
  group replicas. This should be a path that is accessible by all of the replicas.
* **`[String]` Ensure** _(Write)_: Specifies the membership of the database(s) in
  the availability group. The options are:

  * **Present**:  The defined database(s) are added to the availability group.
    All other databases that may be a member of the availability group are ignored.
  * **Absent**:   The defined database(s) are removed from the availability group.
    All other databases that may be a member of the availability group are ignored.

  The default is 'Present'. { *Present* | Absent  }

* **`[Boolean]` Force** _(Write)_: When used with "Ensure = 'Present'" it ensures
  the specified database(s) are the only databases that are a member of the specified
  Availability Group. This parameter is ignored when 'Ensure' is 'Absent'.
* **`[Boolean]` MatchDatabaseOwner** _(Write)_: If set to $true, this ensures the
  database owner of the database on the primary replica is the owner of the database
  on all secondary replicas. This requires the database owner is available as a
  login on all replicas and that the PSDscRunAsAccount has impersonate permissions.
  If set to $false, the owner of the database will be the PSDscRunAsAccount.
  The default is '$true'.

### xSQLServerAlwaysOnAvailabilityGroupReplica

This resource is used to create, remove, and update an
Always On Availability Group Replica.

#### Requirements

* Target machine must be running Windows Server 2008 R2 or later.
* Target machine must be running SQL Server Database Engine 2012 or later.
* 'NT SERVICE\ClusSvc' or 'NT AUTHORITY\SYSTEM' must have the 'Connect SQL',
  'Alter Any Availability Group', and 'View Server State' permissions.

#### Parameters

* **`[String]` Name** _(Key)_: The name of the availability group replica. For named
  instances this must be in the following format SQLServer\InstanceName.
* **`[String]` AvailabilityGroupName** _(Key)_: The name of the availability group.
* **`[String]` SQLServer** _(Required)_: Hostname of the SQL Server to be configured.
* **`[String]` SQLInstanceName** _(Key)_: Name of the SQL instance to be configured.
* **`[String]` PrimaryReplicaSQLServer** _(Write)_: Hostname of the SQL Server where
  the primary replica is expected to be active. If the primary replica is not found
  here, the resource will attempt to find the host that holds the primary replica
  and connect to it.
* **`[String]` PrimaryReplicaSQLInstanceName** _(Write)_: Name of the SQL instance
  where the primary replica lives.
* **`[String]` Ensure** _(Write)_: Specifies if the availability group replica should
  be present or absent. Default is Present. { *Present* | Absent }
* **`[String]` AvailabilityMode** _(Write)_: Specifies the replica availability mode.
  Default is 'AsynchronousCommit'. { *AsynchronousCommit* | SynchronousCommit }
* **`[Uint32]` BackupPriority** _(Write)_: Specifies the desired priority of the
  replicas in performing backups. The acceptable values for this parameter are:
  integers from 0 through 100. Of the set of replicas which are online and available,
  the replica that has the highest priority performs the backup. Default is 50.
* **`[String]` ConnectionModeInPrimaryRole** _(Write)_: Specifies how the availability
  replica handles connections when in the primary role.
  { AllowAllConnections | AllowReadWriteConnections }
* **`[String]` ConnectionModeInSecondaryRole** _(Write)_: Specifies how the availability
  replica handles connections when in the secondary role.
  { AllowNoConnections | AllowReadIntentConnectionsOnly | AllowAllConnections }
* **`[String]` EndpointHostName** _(Write)_: Specifies the hostname or IP address
  of the availability group replica endpoint. Default is the instance network name.
* **`[String]` FailoverMode** _(Write)_: Specifies the failover mode. Default is
  'Manual'. { Automatic | *Manual* }
* **`[String]` ReadOnlyRoutingConnectionUrl** _(Write)_: Specifies the fully-qualified
  domain name (FQDN) and port to use when routing to the replica for read only
  connections.
* **`[String[]]` ReadOnlyRoutingList** _(Write)_: Specifies an ordered list of replica
  server names that represent the probe sequence for connection director to use
  when redirecting read-only connections through this availability replica. This
  parameter applies if the availability replica is the current primary replica of
  the availability group.

#### Read-Only Properties from Get-TargetResource

* **`[Uint16]` EndpointPort** _(Read)_: Output the network port the endpoint is
  listening on. Used by Get-TargetResource.
* **`[String]` EndpointUrl** _(Read)_: Output the endpoint URL of the
  Availability Group Replica. Used by Get-TargetResource.
* **`[String]` SQLServerNetName** _(Read)_: Output the NetName property from the
  SQL Server object.

#### Examples

* [Add a SQL Server Always On Availability Group Replica](/Examples/Resources/xSQLServerAlwaysOnAvailabilityGroupReplica/1-CreateAvailabilityGroupReplica.ps1)
* [Remove a SQL Server Always On Availability Group Replica](/Examples/Resources/xSQLServerAlwaysOnAvailabilityGroupReplica/2-RemoveAvailabilityGroupReplica.ps1)

### xSQLServerAlwaysOnService

Enables or disabled SQL Server Always On high availability and disaster recovery
(Always On HADR).

#### Requirements

* Target machine must be running Windows Server 2008 R2 or later.
* Target machine must be running SQL Server Database Engine 2012 or later.

#### Parameters

* **`[String]` SQLServer** _(Key)_: The hostname of the SQL Server to be configured.
* **`[String]` SQLInstance** _(Key)_: The name of the SQL instance to be configured.
* **`[String]` Ensure** _(Required)_: An enumerated value that describes if the SQL
  Server should have Always On high availability and disaster recovery (HADR)
  property enabled ('Present') or disabled ('Absent'). { Present | Absent }.
* **`[Sint32]` RestartTimeout** _(Write)_: The length of time, in seconds, to wait
  for the service to restart. Default is 120 seconds.

#### Read-Only Properties from Get-TargetResource

* **`[Boolean]` IsHadrEnabled** _(Read)_: Returns the status of AlwaysOn high
  availability and disaster recovery (HADR).

#### Examples

* [Enable SQL Server Always On](/Examples/Resources/xSQLServerAlwaysOnService/1-EnableAlwaysOn.ps1)
* [Disable SQL Server Always On](/Examples/Resources/xSQLServerAlwaysOnService/1-DisableAlwaysOn.ps1)

### xSQLServerAvailabilityGroupListener

No description.

#### Requirements

* Target machine must be running Windows Server 2008 R2 or later.
* Target machine must be running SQL Server Database Engine 2012 or later.
* Target machine must have access to the SQLPS PowerShell module or the SqlServer
  PowerShell module.
* Requires that the Cluster name Object (CNO) has been delegated the right
  _Create Computer Object_ in the organizational unit (OU) in which the
  Cluster Name Object (CNO) resides.

#### Parameters

* **`[String]` InstanceName** _(Key)_: The SQL Server instance name of the primary
  replica.
* **`[String]` AvailabilityGroup** _(Key)_: The name of the availability group to
  which the availability group listener is or will be connected.
* **`[String]` NodeName** _(Write)_: The host name or FQDN of the primary replica.
* **`[String]` Ensure** _(Write)_: If the availability group listener should be present
  or absent. Default value is 'Present'. { *Present* | Absent }.
* **`[String]` Name** _(Write)_: The name of the availability group listener, max
  15 characters. This name will be used as the Virtual Computer Object (VCO).
* **`[String[]]` IpAddress** _(Write)_: The IP address used for the availability
  group listener, in the format 192.168.10.45/255.255.252.0. If using DHCP, set
  to the first IP-address of the DHCP subnet, in the format 192.168.8.1/255.255.252.0.
  Must be valid in the cluster-allowed IP range.
* **`[Uint16]` Port** _(Write)_: The port used for the availability group listener.
* **`[Boolean]` DHCP** _(Write)_: If DHCP should be used for the availability group
  listener instead of static IP address.

#### Examples

* [Adds an Availability Group listener with the same name as the
  Availability Group VCO](/Examples/Resources/xSQLServerAvailabilityGroupListener/1-AddAvailabilityGroupListenerWithSameNameAsVCO.ps1)
* [Adds an Availability Group listener with a different name than the
  Availability Group VCO](/Examples/Resources/xSQLServerAvailabilityGroupListener/2-AddAvailabilityGroupListenerWithDifferentNameAsVCO.ps1)
* [Removes an Availability Group listener with the same name as the
  Availability Group VCO](/Examples/Resources/xSQLServerAvailabilityGroupListener/3-RemoveAvailabilityGroupListenerWithSameNameAsVCO.ps1)
* [Removes an Availability Group listener with a different name than the
  Availability Group VCO](/Examples/Resources/xSQLServerAvailabilityGroupListener/4-RemoveAvailabilityGroupListenerWithDifferentNameAsVCO.ps1)
* [Adds an Availability Group listener using DHCP on the default server subnet](/Examples/Resources/xSQLServerAvailabilityGroupListener/5-AddAvailabilityGroupListenerUsingDHCPWithDefaultServerSubnet.ps1)
* [Adds an Availability Group listener using DHCP with a specific subnet](/Examples/Resources/xSQLServerAvailabilityGroupListener/6-AddAvailabilityGroupListenerUsingDHCPWithSpecificSubnet.ps1)

### xSQLServerConfiguration

No description.

#### Requirements

* Target machine must be running Windows Server 2008 R2 or later.
* Target machine must be running SQL Server Database Engine 2008 or later.

#### Parameters

* **`[String]` SQLServer** _(Key)_: The hostname of the SQL Server to be configured.
* **`[String]` SQLInstanceName** _(Key)_: Name of the SQL instance to be configured.
* **`[String]` OptionName** _(Key)_: The name of the SQL configuration option to
  be checked. For all possible values reference [MSDN](https://msdn.microsoft.com/en-us/library/ms189631.aspx)
  or run sp_configure.
* **`[Sint32]` OptionValue** _(Required)_: The desired value of the SQL configuration
  option.
* **`[Boolean]` RestartService** _(Write)_: Determines whether the instance should
  be restarted after updating the configuration option.
* **`[Sint32]` RestartTimeout** _(Write)_: The length of time, in seconds, to wait
  for the service to restart. Default is 120 seconds.

#### Examples

* [Configure two instances on the same server to have CLR enabled](/Examples/Resources/xSQLServerConfiguration/1-ConfigureTwoInstancesOnTheSameServerToEnableClr.ps1)
* [Configure a instance to have 'Priority Boost' enabled](/Examples/Resources/xSQLServerConfiguration/2-ConfigureInstanceToEnablePriorityBoost.ps1)

### xSQLServerDatabase

This resource is used to create or delete a database. For more information about
database, please read:

* [Create a Database](https://msdn.microsoft.com/en-us/library/ms186312.aspx).
* [Delete a Database](https://msdn.microsoft.com/en-us/library/ms177419.aspx).

#### Requirements

* Target machine must be running Windows Server 2008 R2 or later.
* Target machine must be running SQL Server Database Engine 2008 or later.

#### Parameters

* **`[String]` SQLServer** _(Key)_: The host name of the SQL Server to be configured.
* **`[String]` SQLInstanceName** _(Key)_: The name of the SQL instance to be configured.
* **`[String]` Name** _(Key)_: The name of database to be created or dropped.
* **`[String]` Collation** _(Write)_: The name of the SQL collation to use
  for the new database. Defaults to server collation.
* **`[String]` Ensure** _(Write)_: When set to 'Present', the database will be created.
  When set to 'Absent', the database will be dropped. { *Present* | Absent }.

#### Examples

* [Create a Database](/Examples/Resources/xSQLServerDatabase/1-CreateDatabase.ps1)
* [Delete a database](/Examples/Resources/xSQLServerDatabase/2-DeleteDatabase.ps1)

### xSQLServerDatabaseDefaultLocation

<<<<<<< HEAD
This resource is used to configure database default locations for Data, Log,
and Backup for SQL Server.  For more information about database default
locations, please read the article
=======
This resource is used to configure default locations for user databases. The
types of default locations that can be changed are Data, Log, and Backup. For
more information about database default locations, please read the article
>>>>>>> 84824263
[Changing the Database Default Locations](https://technet.microsoft.com/en-us/library/dd206993.aspx).

#### Requirements

* Target machine must be running Windows Server 2008 R2 or later.
* Target machine must be running SQL Server Database Engine 2008 or later.

#### Parameters

<<<<<<< HEAD
* **`[String]` DefaultLocationType** _(Key)_: The name of database default
  location (Data, Log, Backup) to be configured.
* **`[String]` DefaultLocationPath** _(Required)_: The location of the default
  directory to be configured.
* **`[String]` SQLServer** _(Write)_: The host name of the SQL Server to be configured.
* **`[String]` SQLInstance** _(Write)_: The name of the SQL instance to be configured.
=======
* **`[String]` SQLServer** _(Key)_: The host name of the SQL Server to be configured.
* **`[String]` SQLInstanceName** _(Required)_: The name of the SQL instance to
  be configured.
* **`[String]` Type** _(Key)_: The type of database default location to be
  configured. { Data | Log | Backup }
* **`[String]` Path** _(Required)_: The path to the default directory to be configured.
* **`[Boolean]` RestartService** _(Write)_: If set to $true then SQL Server and
  dependent services will be restarted if a change to the configuration is made.
  The default value is $false.
* **`[Boolean]` ProcessOnlyOnActiveNode** _(Write)_: Specifies that the resource
  will only determine if a change is needed if the target node is the active
  host of the SQL Server Instance.

#### Read-Only Property from Get-TargetResource

* **`[Boolean]` IsActiveNode** _(Read)_: Determines if the current node is
  actively hosting the SQL Server instance.

>>>>>>> 84824263

#### Examples

* [Set database default locations](/Examples/Resources/xSQLServerDatabaseDefaultLocation/1-SetDatabaseDefaultLocation.ps1)

### xSQLServerDatabaseOwner

This resource is used to configure the owner of a database.
For more information about database owner, please read the article
[Changing the Database Owner](https://technet.microsoft.com/en-us/library/ms190909.aspx).

#### Requirements

* Target machine must be running Windows Server 2008 R2 or later.
* Target machine must be running SQL Server Database Engine 2008 or later.

#### Parameters

* **`[String]` Database** _(Key)_: The name of database to be configured.
* **`[String]` Name** _(Required)_: The name of the login that will become a owner
  of the desired sql database.
* **`[String]` SQLServer** _(Write)_: The host name of the SQL Server to be configured.
* **`[String]` SQLInstance** _(Write)_: The name of the SQL instance to be configured.

#### Examples

* [Set database owner](/Examples/Resources/xSQLServerDatabaseOwner/1-SetDatabaseOwner.ps1)

### xSQLServerDatabasePermission

This resource is used to grant, deny or revoke permissions for a user in a database.
For more information about permissions, please read the article
[Permissions (Database Engine)](https://msdn.microsoft.com/en-us/library/ms191291.aspx).

>Note! When revoking permission with PermissionState 'GrantWithGrant', both the
grantee and _all the other users the grantee has granted the same permission to_,
will also get their permission revoked.

#### Requirements

* Target machine must be running Windows Server 2008 R2 or later.
* Target machine must be running SQL Server Database Engine 2008 or later.

#### Parameters

* **`[String]` SQLServer** _(Key)_: The host name of the SQL Server to be configured.
  Default values is '$env:COMPUTERNAME'.
* **`[String]` SQLInstanceName** _(Key)_: The name of the SQL instance to be configured.
  Default value is 'MSSQLSERVER'.
* **`[String]` Database** _(Key)_: The name of the database.
* **`[String]` Name** _(Key)_: The name of the user that should be granted or denied
  the permission.
* **`[String]` PermissionState** _(Key)_: The state of the permission.
  { Grant | Deny | GrantWithGrant }.
* **`[String[]]` Permissions** _(Required)_: The permissions to be granted or denied
  for the user in the database. Valid permissions can be found in the article
  [SQL Server Permissions](https://msdn.microsoft.com/en-us/library/ms191291.aspx#Anchor_3).
* **`[String]` Ensure** _(Write)_: If the permission should be granted (Present)
  or revoked (Absent). { Present | Absent }.

#### Examples

* [Grant Database Permission](/Examples/Resources/xSQLServerDatabasePermission/1-GrantDatabasePermissions.ps1)
* [Revoke Database Permission](/Examples/Resources/xSQLServerDatabasePermission/2-RevokeDatabasePermissions.ps1)
* [Deny Database Permission](/Examples/Resources/xSQLServerDatabasePermission/3-DenyDatabasePermissions.ps1)

### xSQLServerDatabaseRecoveryModel

This resource set the recovery model for a database. The recovery model controls
how transactions are logged, whether the transaction log requires (and allows)
backing up, and what kinds of restore operations are available.
Three recovery models exist: full, simple, and bulk-logged.
Read more about recovery model in this article
[View or Change the Recovery Model of a Database](https://msdn.microsoft.com/en-us/library/ms189272.aspx)

#### Requirements

* Target machine must be running Windows Server 2008 R2 or later.
* Target machine must be running SQL Server Database Engine 2008 or later.

#### Parameters

* **`[String]` Name** _(Key)_: The SQL database name.
* **`[String]` SQLServer** _(Key)_: The host name of the SQL Server to be configured.
* **`[String]` SQLInstanceName** _(Key)_: The name of the SQL instance to be configured.
* **`[String]` RecoveryModel** _(Required)_: The recovery model to use for the database.
  { Full | Simple | BulkLogged }.

#### Examples

* [Set the RecoveryModel of a database](/Examples/Resources/xSQLServerDatabaseRecoveryModel/1-SetDatabaseRecoveryModel.ps1)

### xSQLServerDatabaseRole

This resource is used to add or remove role for a login in a database.
Read more about database role in this article [CREATE ROLE (Transact-SQL)](https://msdn.microsoft.com/en-us/library/ms187936.aspx)

#### Requirements

* Target machine must be running Windows Server 2008 R2 or later.
* Target machine must be running SQL Server Database Engine 2008 or later.

#### Parameters

* **`[String]` Name** _(Key)_: The name of the login that will become a member, or
  removed as a member, of the role(s).
* **`[String]` SQLServer** _(Key)_: The host name of the SQL Server to be configured.
* **`[String]` SQLInstanceName** _(Key)_: The name of the SQL instance to be configured.
* **`[String]` Database** _(Key)_: The database in which the login (user) and role(s)
  exist.
* **`[String]` Ensure** _(Write)_: If 'Present' (the default value) then the login
  (user) will be added to the role(s). If 'Absent' then the login (user) will be
  removed from the role(s). { *Present* | Absent }.
* **`[String[]]` Role**_(Required): One or more roles to which the login (user) will
  be added or removed.

#### Examples

* [Add Role of a database](/Examples/Resources/xSQLServerDatabaseRole/1-AddDatabaseRole.ps1)
* [Remove Role of a database](/Examples/Resources/xSQLServerDatabaseRole/2-RemoveDatabaseRole.ps1)

### xSQLServerEndpoint

This resource is used to create an endpoint. Currently it only supports creating
a database mirror endpoint which can be used by, for example, AlwaysOn.

>Note: The endpoint will be started after creation, but will not be enforced. Please
use [**xSQLServerEndpointState**](#xsqlserverendpointstate) to make sure the endpoint
remains in started state. To set connect permission to the endpoint, please use
the resource [**xSQLServerEndpointPermission**](#xsqlserverendpointpermission).

#### Requirements

* Target machine must be running Windows Server 2008 R2 or later.
* Target machine must be running SQL Server Database Engine 2008 or later.

#### Security Requirements

* The built-in parameter PsDscRunAsCredential must be set to the credentials of
  an account with the permission to create and alter endpoints.

#### Parameters

* **`[String]` EndpointName** _(Key)_: The name of the endpoint.
* **`[String]` Ensure** _(Write)_: If the endpoint should be present or absent.
  Default values is 'Present'. { *Present* | Absent }.
* **`[Uint16]` Port** _(Write)_: The network port the endpoint is listening on.
  Default value is 5022.
* **`[String]` SQLServer** _(Write)_: The host name of the SQL Server to be configured.
  Default value is $env:COMPUTERNAME.
* **`[String]` SQLInstanceName** _(Key)_: The name of the SQL instance to be configured.
* **`[String]` IpAddress** _(Write)_: The network IP address the endpoint is listening
  on. Defaults to '0.0.0.0' which means listen on any valid IP address.

#### Examples

None.

### xSQLServerEndpointPermission

This resource is used to give connect permission to an endpoint for a user (login).

#### Requirements

* Target machine must be running Windows Server 2008 R2 or later.
* Target machine must be running SQL Server Database Engine 2008 or later.

#### Parameters

* **`[String]` InstanceName** _(Key)_: The name of the SQL instance to be configured.
* **`[String]` NodeName** _(Required)_: The host name of the SQL Server to be configured.
* **`[String]` Ensure** _(Write)_: If the permission should be present or absent.
  Default value is 'Present'. { *Present* | Absent }.
* **`[String]` Name** _(Required)_: The name of the endpoint.
* **`[String]` Principal** _(Key)_: The login to which permission will be set.
* **`[String]` Permission** _(Write)_: The permission to set for the login. Valid
  value for permission are only CONNECT. { Connect }.

#### Examples

* [Add connect permission to an Endpoint](/Examples/Resources/xSQLServerEndpointPermission/1-AddConnectPermission.ps1)
* [Remove the connect permission for an Endpoint](/Examples/Resources/xSQLServerEndpointPermission/2-RemoveConnectPermission.ps1)
* [Add connect permission to both an Always On primary replica and an Always On
  secondary replica, and where each replica has a different SQL service account](/Examples/Resources/xSQLServerEndpointPermission/3-AddConnectPermissionToAlwaysOnPrimaryAndSecondaryReplicaEachWithDifferentSqlServiceAccounts.ps1)
* [Remove connect permission to both an Always On primary replica and an
  Always On secondary replica, and where each replica has a different SQL service
  account](/Examples/Resources/xSQLServerEndpointPermission/4-RemoveConnectPermissionToAlwaysOnPrimaryAndSecondaryReplicaEachWithDifferentSqlServiceAccounts.ps1)

### xSQLServerEndpointState

This resource is used to set the state of an endpoint.

>Note: Currently this resource can only be used with Database Mirror endpoints.

#### Requirements

* Target machine must be running Windows Server 2008 R2 or later.
* Target machine must be running SQL Server Database Engine 2008 or later.
* Target machine must have access to the SQLPS PowerShell module or the SqlServer
  PowerShell module.

#### Parameters

* **`[String]` InstanceName** _(Key)_: The name of the SQL instance to be configured.
* **`[String]` NodeName** _(Write)_: The host name of the SQL Server to be configured.
  Default value is $env:COMPUTERNAME.
* **`[String]` Name** _(Key)_: The name of the endpoint.
* **`[String]` State** _(Write)_: The state of the endpoint. Valid states are Started,
  Stopped or Disabled. Default value is 'Started'.
  { *Started* | Stopped | Disabled }.

#### Examples

* [Make sure that an endpoint is started](/Examples/Resources/xSQLServerEndpointState/1-MakeSureEndpointIsStarted.ps1)
* [Make sure that an endpoint is stopped](/Examples/Resources/xSQLServerEndpointState/2-MakeSureEndpointIsStopped.ps1)

### xSQLServerFirewall

This will set default firewall rules for the supported features. Currently the
features supported are Database Engine, Analysis Services, SQL Browser,
SQL Reporting Services and Integration Services.

#### Firewall rules

##### Database Engine (SQLENGINE) - Default instance

Firewall Rule | Firewall Display Name
--- | ---
Application: sqlservr.exe | SQL Server Database Engine instance MSSQLSERVER
Service: SQLBrowser | SQL Server Browser

##### Database Engine (SQLENGINE) - Named instance

Firewall Rule | Firewall Display Name
--- | ---
Application: sqlservr.exe | SQL Server Database Engine instance \<INSTANCE\>
Service: SQLBrowser | SQL Server Browser

##### Analysis Services (AS) - Default instance

Firewall Rule | Firewall Display Name
--- | ---
Service: MSSQLServerOLAPService | SQL Server Analysis Services instance MSSQLSERVER
Service: SQLBrowser | SQL Server Browser

##### Analysis Services (AS) - Named instance

Firewall Rule | Firewall Display Name
--- | ---
Service: MSOLAP$\<INSTANCE\> | SQL Server Analysis Services instance \<INSTANCE\>
Service: SQLBrowser | SQL Server Browser

##### Reporting Services (RS)

Firewall Rule | Firewall Display Name
--- | ---
Port: tcp/80 | SQL Server Reporting Services 80
Port: tcp/443 | SQL Server Reporting Services 443

##### Integration Services (IS)

Firewall Rule | Firewall Display Name
--- | ---
Application: MsDtsSrvr.exe | SQL Server Integration Services Application
Port: tcp/135 | SQL Server Integration Services Port

#### Requirements

* Target machine must be running Windows Server 2008 R2 or later.

#### Parameters

* **`[String]` Features** _(Key)_: SQL features to enable firewall rules for.
* **`[String]` InstanceName** _(Key)_: SQL instance to enable firewall rules for.
* **`[String]` Ensure** _(Write)_: Ensures that SQL firewall rules are **Present**
  or **Absent** on the machine. { *Present* | Absent }.
* **`[String]` SourcePath** _(Write)_: UNC path to the root of the source files for
  installation.
* **`[String]` SourceCredential** _(Write)_: Credentials used to access the path
  set in the parameter 'SourcePath'. This parameter is optional either if built-in
  parameter 'PsDscRunAsCredential' is used, or if the source path can be access
  using the SYSTEM account.

#### Read-Only Properties from Get-TargetResource

* **`[Boolean]` DatabaseEngineFirewall** _(Read)_: Is the firewall rule for the
  Database Engine enabled?
* **`[Boolean]` BrowserFirewall** _(Read)_: Is the firewall rule for the Browser
  enabled?
* **`[Boolean]` ReportingServicesFirewall** _(Read)_: Is the firewall rule for
  Reporting Services enabled?
* **`[Boolean]` AnalysisServicesFirewall** _(Read)_: Is the firewall rule for
  Analysis Services enabled?
* **`[Boolean]` IntegrationServicesFirewall** _(Read)_: Is the firewall rule for
  the Integration Services enabled?

#### Examples

* [Create inbound firewall rules](/Examples/Resources/xSQLServerFirewall/1-CreateInboundFirewallRules.ps1)
* [Remove inbound firewall rules](/Examples/Resources/xSQLServerFirewall/2-RemoveInboundFirewallRules.ps1)

### xSQLServerLogin

No description.

#### Requirements

* Target machine must be running Windows Server 2008 R2 or later.
* Target machine must be running SQL Server Database Engine 2008 or later.

#### Parameters

* **`[String]` SQLServer** _(Key)_:The hostname of the SQL Server to be configured.
* **`[String]` SQLInstanceName** _(Key)_: Name of the SQL instance to be configured.
* **`[String]` Name** _(Key)_: The name of the login.
* **`[String]` Ensure** _(Write)_: The specified login is Present or Absent.
  { *Present* | Absent }.
* **`[PSCredential]` LoginCredential** _(Write)_: If LoginType is 'SqlLogin' then
  a PSCredential is needed for the password to the login.
* **`[String]` LoginType** _(Write)_: The type of login to be created. If LoginType
  is 'WindowsUser' or 'WindowsGroup' then provide the name in the format DOMAIN\name.
  Default is WindowsUser. Unsupported login types are Certificate, AsymmetricKey,
  ExternalUser, and ExternalGroup. {SqlLogin | WindowsUser | WindowsGroup }
* **`[Boolean]` LoginMustChangePassword** _(Write)_: Specifies if the login is required
  to have its password change on the next login. Only applies to SQL Logins.
  Default is $true.
* **`[Boolean]` LoginPasswordExpirationEnabled** _(Write)_: Specifies if the login
  password is required to expire in accordance to the operating system security
  policy. Only applies to SQL Logins. Default is $true.
* **`[Boolean]` LoginPasswordPolicyEnforced** _(Write)_: Specifies if the login password
  is required to conform to the password policy specified in the system security
  policy. Only applies to SQL Logins. Default is $true.
* **`[Boolean]` Disabled** _(Write)_: Specifies if the login is disabled. Default
  is $false.

#### Examples

None.

### xSQLServerMaxDop

This resource set the max degree of parallelism server configuration option.
The max degree of parallelism option is used to limit the number of processors to
use in parallel plan execution.
Read more about max degree of parallelism in this article
[Configure the max degree of parallelism Server Configuration Option](https://msdn.microsoft.com/en-us/library/ms189094.aspx)

#### Formula for dynamically allocating max degree of parallelism

* If the number of configured NUMA nodes configured in SQL Server equals 1, then
  max degree of parallelism is calculated using number of cores divided in 2
  (numberOfCores / 2), then rounded up to the next integer (3.5 > 4).
* If the number of cores configured in SQL Server are greater than or equal to
  8 cores then max degree of parallelism will be set to 8.
* If the number of configured NUMA nodes configured in SQL Server is greater than
  2 and the number of cores are less than 8 then max degree of parallelism will
  be set to the number of cores.

#### Requirements

* Target machine must be running Windows Server 2008 R2 or later.
* Target machine must be running SQL Server Database Engine 2008 or later.

#### Parameters

* **`[String]` SQLInstance** (Key): The name of the SQL instance to be configured.
* **`[String]` SQLServer** _(Write)_: The host name of the SQL Server to be configured.
  Default value is $env:COMPUTERNAME.
* **`[String]` Ensure** _(Write)_: When set to 'Present' then max degree of parallelism
  will be set to either the value in parameter MaxDop or dynamically configured
  when parameter DynamicAlloc is set to $true. When set to 'Absent' max degree of
  parallelism will be set to 0 which means no limit in number of processors used
  in parallel plan execution. { *Present* | Absent }.
* **`[Boolean]` DynamicAlloc** _(Write)_: If set to $true then max degree of parallelism
  will be dynamically configured. When this is set parameter is set to $true, the
  parameter MaxDop must be set to $null or not be configured.
* **`[Sint32]` MaxDop** _(Write)_: A numeric value to limit the number of processors
  used in parallel plan execution.

#### Examples

* [Set SQLServerMaxDop to 1](/Examples/Resources/xSQLServerMaxDop/1-SetMaxDopToOne.ps1)
* [Set SQLServerMaxDop to Auto](/Examples/Resources/xSQLServerMaxDop/2-SetMaxDopToAuto.ps1)
* [Set SQLServerMaxDop to Default](/Examples/Resources/xSQLServerMaxDop/3-SetMaxDopToDefault.ps1)

### xSQLServerMemory

This resource sets the minimum server memory and maximum server memory configuration
option.
That means it sets the minimum and the maximum amount of memory, in MB, in the buffer
pool used by the instance of SQL Server
The default setting for minimum server memory is 0, and the default setting for
maximum server memory is 2147483647 MB.
Read more about minimum server memory and maximum server memory in this article
[Server Memory Server Configuration Options](https://msdn.microsoft.com/en-us/library/ms178067.aspx).

#### Formula for dynamically allocating maximum memory

The formula is based on the [SQL Max Memory Calculator](http://sqlmax.chuvash.eu/)
website. The website code is in the sql-max GitHub repository maintained by [@mirontoli](https://github.com/mirontoli).
The dynamic maximum memory (in MB) is calculate with this formula:
SQL Max Memory = TotalPhysicalMemory - (NumOfSQLThreads\*ThreadStackSize) -
(1024\*CEILING(NumOfCores/4)) - OSReservedMemory.

##### NumOfSQLThreads

* If the number of cores is less than or equal to 4, the number of SQL threads
  is set to: 256 + (NumberOfCores - 4) \* 8.
* If the number of cores is greater than 4, the number of SQL threads is set
  to: 0 (zero).

##### ThreadStackSize

* If the architecture of windows server is x86, the size of thread stack is 1MB.
* If the architecture of windows server is x64, the size of thread stack is 2MB.
* If the architecture of windows server is IA64, the size of thread stack is 4MB.

##### OSReservedMemory

* If the total physical memory is less than or equal to 20GB, the percentage of
  reserved memory for OS is 20% of total physical memory.
* If the total physical memory is greater than 20GB, the percentage of reserved
  memory for OS is 12.5% of total physical memory.

#### Requirements

* Target machine must be running Windows Server 2008 R2 or later.
* Target machine must be running SQL Server Database Engine 2008 or later.

#### Parameters

* **`[String]` SQLInstance** _(Key)_: The name of the SQL instance to be configured.
* **`[String]` SQLServer** _(Write)_: The host name of the SQL Server to be configured.
  Default value is $env:COMPUTERNAME.
* **`[Boolean]` DynamicAlloc** _(Write)_: If set to $true then max memory will be
  dynamically configured. When this is set parameter is set to $true, the parameter
  MaxMemory must be set to $null or not be configured. Default value is $false.
* **`[String]` Ensure** _(Write)_: When set to 'Present' then min and max memory
  will be set to either the value in parameter MinMemory and MaxMemory or dynamically
  configured when parameter DynamicAlloc is set to $true. When set to 'Absent' min
  and max memory will be set to default values. { *Present* | Absent }.
* **`[Sint32]` MinMemory** _(Write)_: Minimum amount of memory, in MB, in the buffer
  pool used by the instance of SQL Server.
* **`[Sint32]` MaxMemory** _(Write)_: Maximum amount of memory, in MB, in the buffer
  pool used by the instance of SQL Server.

#### Examples

* [Set SQLServerMaxMemory to 12GB](/Examples/Resources/xSQLServerMemory/1-SetMaxMemoryTo12GB.ps1)
* [Set SQLServerMaxMemory to Auto](/Examples/Resources/xSQLServerMemory/2-SetMaxMemoryToAuto.ps1)
* [Set SQLServerMinMemory to 2GB and SQLServerMaxMemory to Auto](/Examples/Resources/xSQLServerMemory/3-SetMinMemoryToFixedValueAndMaxMemoryToAuto.ps1)
* [Set SQLServerMaxMemory to Default](/Examples/Resources/xSQLServerMemory/3-SetMaxMemoryToDefault.ps1)

### xSQLServerNetwork

This resource is used to change the network settings for the instance.

Read more about the network settings in the article
[TCP/IP Properties (IP Addresses Tab)](https://docs.microsoft.com/en-us/sql/tools/configuration-manager/tcp-ip-properties-ip-addresses-tab).

>Note: Currently only TCP is supported.

#### Requirements

* Target machine must be running Windows Server 2008 R2 or later.
* Target machine must be running SQL Server Database Engine 2008 or later.

#### Parameters

* **`[String]` InstanceName** _(Key)_: The name of the SQL instance to be configured.
* **`[String]` ProtocolName** _(Required)_: The name of network protocol to be configured.
  Only tcp is currently supported. { tcp }.
* **`[String]` SQLServer** _(Write)_: The host name of the SQL Server to be configured.
  Default value is $env:COMPUTERNAME.
* **`[Boolean]` IsEnabled** _(Write)_: Enables or disables the network protocol.
* **`[Boolean]` TcpDynamicPort** _(Write)_: Specifies whether the SQL Server
  instance should use a dynamic port. Value cannot be set to $true if TcpPort
  is set to a non-empty string.
* **`[String]` TcpPort** _(Write)_: The TCP port(s) that SQL Server should be listening
  on. If the IP address should listen on more than one port, list all ports separated
  with a comma ('1433,1500,1501'). To use this parameter set TcpDynamicPort to
  $false.
* **`[Boolean]` RestartService** _(Write)_: If set to $true then SQL Server and
  dependent services will be restarted if a change to the configuration is made.
  The default value is $false.
* **`[Uint16]` RestartTimeout** _(Write)_: Timeout value for restarting the SQL Server
  services. The default value is 120 seconds.

#### Examples

* [Enable TCP/IP with static port and restart SQL Server](/Examples/Resources/xSQLServerNetwork/1-EnableTcpIpWithStaticPort.ps1)
* [Enable TCP/IP with dynamic port](/Examples/Resources/xSQLServerNetwork/2-EnableTcpIpWithDynamicPort.ps1)

### xSQLServerPermission

This resource sets server permissions to a user (login).

>Note: Currently the resource only supports ConnectSql, AlterAnyAvailabilityGroup,
AlterAnyEndPoint and ViewServerState.

#### Requirements

* Target machine must be running Windows Server 2008 R2 or later.
* Target machine must be running SQL Server Database Engine 2008 or later.
* Target machine must have access to the SQLPS PowerShell module or the SqlServer
  PowerShell module.

#### Parameters

* **`[String]` InstanceName** _(Key)_: The name of the SQL instance to be configured.
* **`[String]` Principal** _(Key)_: The login to which permission will be set.
* **`[String]` Ensure** _(Write)_: If the permission should be present or absent.
  Default value is 'Present'. { Present | Absent }.
* **`[String]` NodeName** _(Write)_: The host name of the SQL Server to be configured.
  Default value is $env:COMPUTERNAME.
* **`[String[]]` Permission** _(Write)_: The permission to set for the login. Valid
  values are ConnectSql, AlterAnyAvailabilityGroup, ViewServerState or AlterAnyEndPoint.
  { ConnectSql, AlterAnyAvailabilityGroup | AlterAnyEndPoint | ViewServerState }.

#### Examples

* [Add server permission for a login](/Examples/Resources/xSQLServerPermission/1-AddServerPermissionForLogin.ps1)
* [Remove server permission for a login](/Examples/Resources/xSQLServerPermission/2-RemoveServerPermissionForLogin.ps1)

### xSQLServerReplication

No description.

#### Requirements

* Target machine must be running Windows Server 2008 R2 or later.
* Target machine must be running SQL Server 2008 or later.

#### Parameters

* **`[String]` InstanceName** _(Key)_: SQL Server instance name where replication
  distribution will be configured.
* **`[String]` Ensure** _(Write)_: (Default = 'Present') 'Present' will configure
  replication, 'Absent' will disable replication.
* **`[String]` DistributorMode** _(Required)_: 'Local' - Instance will be configured
  as it's own distributor, 'Remote' - Instance will be configure with remote distributor
  (remote distributor needs to be already configured for distribution).
* **`[PSCredential]` AdminLinkCredentials** _(Required)_: - AdminLink password to
  be used when setting up publisher distributor relationship.
* **`[String]` DistributionDBName** _(Write)_: (Default = 'distribution') distribution
  database name. If DistributionMode='Local' this will be created, if 'Remote' needs
  to match distribution database on remote distributor.
* **`[String]` RemoteDistributor** _(Write)_: (Required if DistributionMode='Remote')
  SQL Server network name that will be used as distributor for local instance.
* **`[String]` WorkingDirectory** _(Required)_: Publisher working directory.
* **`[Boolean]` UseTrustedConnection** _(Write)_: (Default = $true) Publisher security
  mode.
* **`[Boolean]` UninstallWithForce** _(Write)_: (Default = $true) Force flag for
  uninstall procedure

#### Examples

* [Configure a instance as the distributor](/Examples/Resources/xSQLServerReplication/1-ConfigureInstanceAsDistributor.ps1)
* [Configure a instance as the publisher](/Examples/Resources/xSQLServerReplication/2-ConfigureInstanceAsPublisher.ps1)

### xSQLServerRole

This resource is used to create a server role, when Ensure is set to 'Present'.
Or remove a server role, when Ensure is set to 'Absent'. The resource also manages
members in both built-in and user created server roles. For more information about
server roles, please read the below articles.

* [Create a Server Role](https://msdn.microsoft.com/en-us/library/ee677627.aspx)
* [Server-Level Roles](https://msdn.microsoft.com/en-us/library/ms188659.aspx)

#### Requirements

* Target machine must be running Windows Server 2008 R2 or later.
* Target machine must be running SQL Server Database Engine 2008 or later.

#### Parameters

* **`[String]` ServerRoleName** _(Key)_: The name of of SQL role to add or remove.
* **`[String]` SQLServer** _(Key)_: The host name of the SQL Server to be configured.
* **`[String]` SQLInstanceName** _(Key)_: The name of the SQL instance to be configured.
* **`[String]` Ensure** _(Write)_: An enumerated value that describes if the server
  role is added (Present) or dropped (Absent). Default value is 'Present'.
  { *Present* | Absent }.
* **`[String[]]` Members** _(Write)_: The members the server role should have. This
  parameter will replace all the current server role members with the specified
  members.
* **`[String[]]` MembersToInclude** _(Write)_: The members the server role should
  include. This parameter will only add members to a server role. Can not be used
  at the same time as parameter Members.
* **`[String[]]` MembersToExclude** _(Write)_: The members the server role should
  exclude. This parameter will only remove members from a server role. Can only
  be used when parameter Ensure is set to 'Present'. Can not be used at the same
  time as parameter Members.

#### Examples

* [Add server role](/Examples/Resources/xSQLServerRole/1-AddServerRole.ps1)
* [Remove server role](/Examples/Resources/xSQLServerRole/2-RemoveServerRole.ps1)
* [Add members to server role](/Examples/Resources/xSQLServerRole/3-AddMembersToServerRole.ps1)
* [Members to include in server role](/Examples/Resources/xSQLServerRole/4-MembersToIncludeInServerRole.ps1)
* [Members to exclude from server role](/Examples/Resources/xSQLServerRole/5-MembersToExcludeInServerRole.ps1)

### xSQLServerRSConfig

Initializes and configures SQL Reporting Services server.

#### Requirements

* Target machine must be running Windows Server 2008 R2 or later.
* Target machine must be running SQL Server Reporting Services 2008 or later.
* If `PsDscRunAsCredential` common parameter is used to run the resource, the
  specified credential must have permissions to connect to the SQL Server specified
  in `RSSQLServer` and create Reporting Services databases.

#### Parameters

* **`[String]` InstanceName** _(Key)_: Name of the SQL Server Reporting Services
  instance to be configured.
* **`[String]` RSSQLServer** _(Required)_: Name of the SQL Server to host the
  Reporting Service database.
* **`[String]` RSSQLInstanceName** _(Required)_: Name of the SQL Server instance
  to host the Reporting Service database.
* **`[String]` ReportServerVirtualDir** _(Write)_: Report Server Web Service virtual
  directory. Optional.
* **`[String]` ReportsVirtualDir** _(Write)_: Report Manager/Report Web App virtual
  directory name. Optional.
* **`[String[]]` ReportServerReservedUrl** _(Write)_: Report Server URL reservations.
  Optional. If not specified, 'http://+:80' URL reservation will be used.
* **`[String[]]` ReportsReservedUrl** _(Write)_: Report Manager/Report Web App URL
  reservations. Optional. If not specified, 'http://+:80' URL reservation will be
  used.

#### Read-Only Properties from Get-TargetResource

* **`[Boolean]` IsInitialized** _(Read)_: Output is the Reporting Services instance
  initialized.

#### Examples

* [Default configuration](Examples/Resources/xSQLServerRSConfig/1-DefaultConfiguration.ps1)
* [Custom virtual directories and reserved URLs](Examples/Resources/xSQLServerRSConfig/2-CustomConfiguration.ps1)

### xSQLServerRSSecureConnectionLevel

No description.

#### Requirements

* Target machine must be running Windows Server 2008 R2 or later.
* Target machine must be running SQL Server Reporting Services 2008 or later.

#### Parameters

* **`[String]` InstanceName** _(Key)_: SQL instance to set secure connection level
  for.
* **`[Uint16]` SecureConnectionLevel** _(Key)_: SQL Server Reporting Service secure
  connection level.
* **`[PSCredential]` SQLAdminCredential** _(Required)_: Credential with administrative
  permissions to the SQL instance.

#### Examples

None.

### xSQLServerScript

Provides the means to run a user generated T-SQL script on the SQL Server instance.
Three scripts are required; Get T-SQL script, Set T-SQL script and the Test T-SQL
script.

#### Scripts

##### Get T-SQL Script (GetFilePath)

The Get T-SQL script is used to query the status when running the cmdlet
Get-DscConfiguration, and the result can be found in the property `GetResult`.

##### Test T-SQL Script (TestFilePath)

The Test T-SQL script is used to test if the desired state is met. If Test
T-SQL raises an error or returns any value other than 'null' the test fails, thus
the Set T-SQL script is run.

##### Set T-SQL Script (SetFilePath)

The Set T-SQL script performs the actual change when Test T-SQL script fails.

#### Requirements

* Target machine must be running Windows Server 2008 R2 or later.
* Target machine must be running SQL Server 2008 or later.
* Target machine must have access to the SQLPS PowerShell module or the SqlServer
  PowerShell module.

_Note: There is a known problem running this resource using PowerShell 4.0.
See [issue #273](https://github.com/PowerShell/xSQLServer/issues/273) for more information._

#### Parameters

* **`[String]` ServerInstance** _(Key)_: The name of an instance of the Database
  Engine. For a default instance, only specify the computer name. For a named
  instances, use the format ComputerName\\InstanceName.
* **`[String]` SetFilePath** _(Key)_: Path to the T-SQL file that will perform Set
  action.
* **`[String]` GetFilePath** _(Key)_: Path to the T-SQL file that will perform Get
  action. Any values returned by the T-SQL queries will also be returned by the
  cmdlet Get-DscConfiguration through the `GetResult` property.
* **`[String]` TestFilePath** _(Key)_: Path to the T-SQL file that will perform Test
  action. Any script that does not throw an error or returns null is evaluated to
  true. The cmdlet Invoke-Sqlcmd treats T-SQL Print statements as verbose text,
  and will not cause the test to return false.
* **`[PSCredential]` Credential** _(Write)_: The credentials to authenticate with,
  using SQL Authentication. To authenticate using Windows Authentication, assign
  the credentials to the built-in parameter `PsDscRunAsCredential`. If both parameters
  `Credential` and `PsDscRunAsCredential` are not assigned, then SYSTEM account will
  be used to authenticate using Windows Authentication.
* **`[UInt32]` QueryTimeout** _(Write)_: Specifies, as an integer, the number of
  seconds after which the T-SQL script execution will time out.  In some SQL Server
  versions there is a bug in Invoke-Sqlcmd where the normal default value 0 (no
  timeout) is not respected and the default value is incorrectly set to 30 seconds.
* **`[String[]]` Variable** _(Write)_: Specifies, as a string array, a scripting
  variable for use in the sql script, and sets a value for the variable. Use a
  Windows PowerShell array to specify multiple variables and their values. For more
  information how to use this, please go to the help documentation for [Invoke-Sqlcmd](https://technet.microsoft.com/en-us/library/mt683370.aspx).

#### Read-Only Properties from Get-TargetResource

* **`[String]` GetResult** _(Read)_: Contains the values returned from the T-SQL
  script provided in the parameter `GetFilePath` when cmdlet Get-DscConfiguration
  is run.

#### Examples

* [Run a script using SQL Authentication](/Examples/Resources/xSQLServerScript/1-RunScriptUsingSQLAuthentication.ps1)
* [Run a script using Windows Authentication](/Examples/Resources/xSQLServerScript/2-RunScriptUsingWindowsAuthentication.ps1)

### xSQLServerServiceAccount

Manage the service account for SQL Server services.

#### Requirements

* Target machine must have access to the SQLPS PowerShell module or the SqlServer
  PowerShell module.

#### Parameters

* **`[String]` SQLServer** (Key): The host name of the SQL Server to be configured.
* **`[String]` SQLInstanceName** (Key): The name of the SQL instance to be configured.
* **`[String]` ServiceType** (Key): The service type for **SQLInstanceName**.
  { DatabaseEngine | SQLServerAgent | Search | IntegrationServices
  | AnalysisServices | ReportingServices | SQLServerBrowser
  | NotificationServices }
* **`[PSCredential]` ServiceAccount** (Required): The service account that should
  be used when running the service.
* **`[Boolean]` RestartService** (Write): Determines whether the service is
  automatically restarted.
* **`[Boolean]` Force** (Write): Forces the service account to be updated.
  Useful for password changes. This will cause `Set-TargetResource` to be run on
  each consecutive run.

#### Examples

* [Run service under a user account](/Examples/Resources/xSQLServerServiceAccount/1-ConfigureServiceAccount-UserAccount.ps1)
* [Run service with a virtual account](/Examples/Resources/xSQLServerServiceAccount/2-ConfigureServiceAccount-VirtualAccount.ps1)

### xSQLServerSetup

Installs SQL Server on the target node.

#### Requirements

* Target machine must be running Windows Server 2008 R2 or later.
* For configurations that utilize the 'InstallFailoverCluster' action, the following
  parameters are required (beyond those required for the standalone installation).
  See the article [Install SQL Server from the Command Prompt](https://msdn.microsoft.com/en-us/library/ms144259.aspx)
  under the section [Failover Cluster Parameters](https://msdn.microsoft.com/en-us/library/ms144259.aspx#Anchor_8)
  for more information.
  * InstanceName (can be MSSQLSERVER if you want to install a default clustered
    instance).
  * FailoverClusterNetworkName
  * FailoverClusterIPAddress
  * Additional parameters need when installing Database Engine.
    * InstallSQLDataDir
    * AgtSvcAccount
    * SQLSvcAccount
    * SQLSysAdminAccounts
  * Additional parameters need when installing Analysis Services.
    * ASSysAdminAccounts
    * AsSvcAccount

> **Note:** It is not possible to add or remove features to a SQL Server failover
cluster. This is a limitation of SQL Server. See article
[You cannot add or remove features to a SQL Server 2008, SQL Server 2008 R2, or
SQL Server 2012 failover cluster](https://support.microsoft.com/en-us/help/2547273/you-cannot-add-or-remove-features-to-a-sql-server-2008,-sql-server-2008-r2,-or-sql-server-2012-failover-cluster).

#### Credentials

##### PsDscRunAsCredential

If PsDscRunAsCredential is set, the installation will be performed with those
credentials, and the user name will be used as the first system administrator.

##### SYSTEM

If PsDscRunAsCredential is not assigned credentials then installation will be
performed by the SYSTEM account. When installing as the SYSTEM account, then
parameter SQLSysAdminAccounts and ASSysAdminAccounts must be specified when
installing feature Database Engine and Analysis Services respectively.

#### Parameters

* **`[String]` Action** _(Write)_: The action to be performed. Defaults to 'Install'.
  *Note: AddNode is not currently functional.*
  { _Install_ | InstallFailoverCluster | AddNode | PrepareFailoverCluster |
   CompleteFailoverCluster }
* **`[String]` InstanceName** _(Key)_: SQL instance to be installed.
* **`[String]` SourcePath** _(Write)_: The path to the root of the source files for
  installation. I.e and UNC path to a shared resource. Environment variables can
  be used in the path.
* **`[PSCredential]` SourceCredential** _(Write)_: Credentials used to access the
  path set in the parameter `SourcePath`. Using this parameter will trigger a
  copy of the installation media to a temp folder on the target node. Setup will
  then be started from the temp folder on the target node. For any subsequent
  calls to the resource, the parameter `SourceCredential` is used to evaluate what
  major version the file 'setup.exe' has in the path set, again, by the parameter
  `SourcePath`. To know how the temp folder is evaluated please read the online
  documentation for [System.IO.Path.GetTempPath()](https://msdn.microsoft.com/en-us/library/system.io.path.gettemppath(v=vs.110).aspx).
  If the path, that is assigned to parameter `SourcePath`, contains a leaf folder,
  for example '\\server\share\folder', then that leaf folder will be used as the
  name of the temporary folder. If the path, that is assigned to parameter
  `SourcePath`, does not have a leaf folder, for example '\\server\share', then
  a unique GUID will be used as the name of the temporary folder.
* **`[Boolean]` SuppressReboot** _(Write)_: Suppresses reboot.
* **`[Boolean]` ForceReboot** _(Write)_: Forces reboot.
* **`[String]` Features** _(Write)_: SQL features to be installed.
* **`[String]` InstanceID** _(Write)_: SQL instance ID, if different from InstanceName.
* **`[String]` ProductKey** _(Write)_: Product key for licensed installations.
* **`[String]` UpdateEnabled** _(Write)_: Enabled updates during installation.
* **`[String]` UpdateSource** _(Write)_: Path to the source of updates to be applied
  during installation.
* **`[String]` SQMReporting** _(Write)_: Enable customer experience reporting.
* **`[String]` ErrorReporting** _(Write)_: Enable error reporting.
* **`[String]` InstallSharedDir** _(Write)_: Installation path for shared SQL files.
* **`[String]` InstallSharedWOWDir** _(Write)_: Installation path for x86 shared
  SQL files.
* **`[String]` InstanceDir** _(Write)_: Installation path for SQL instance files.
* **`[PSCredential]` SQLSvcAccount** _(Write)_: Service account for the SQL service.
* **`[PSCredential]` AgtSvcAccount** _(Write)_: Service account for the SQL Agent
  service.
* **`[String]` SQLCollation** _(Write)_: Collation for SQL.
* **`[String[]]` SQLSysAdminAccounts** _(Write)_: Array of accounts to be made SQL
  administrators.
* **`[String]` SecurityMode** _(Write)_: Security mode to apply to the SQL Server
   instance.
* **`[PSCredential]` SAPwd** _(Write)_: SA password, if SecurityMode is set to 'SQL'.
* **`[String]` InstallSQLDataDir** _(Write)_: Root path for SQL database files.
* **`[String]` SQLUserDBDir** _(Write)_: Path for SQL database files.
* **`[String]` SQLUserDBLogDir** _(Write)_: Path for SQL log files.
* **`[String]` SQLTempDBDir** _(Write)_: Path for SQL TempDB files.
* **`[String]` SQLTempDBLogDir** _(Write)_: Path for SQL TempDB log files.
* **`[String]` SQLBackupDir** _(Write)_: Path for SQL backup files.
* **`[PSCredential]` FTSvcAccount** _(Write)_: Service account for the Full Text
  service.
* **`[PSCredential]` RSSvcAccount** _(Write)_: Service account for Reporting Services
  service.
* **`[PSCredential]` ASSvcAccount** _(Write)_: Service account for Analysis Services
  service.
* **`[String]` ASCollation** _(Write)_: Collation for Analysis Services.
* **`[String[]]` ASSysAdminAccounts** _(Write)_: Array of accounts to be made Analysis
  Services admins.
* **`[String]` ASDataDir** _(Write)_: Path for Analysis Services data files.
* **`[String]` ASLogDir** _(Write)_: Path for Analysis Services log files.
* **`[String]` ASBackupDir** _(Write)_: Path for Analysis Services backup files.
* **`[String]` ASTempDir** _(Write)_: Path for Analysis Services temp files.
* **`[String]` ASConfigDir** _(Write)_: Path for Analysis Services config.
* **`[PSCredential]` ISSvcAccount** _(Write)_: Service account for Integration
  Services service.
* **`[String]` BrowserSvcStartupType** _(Write)_: Specifies the startup mode for
  SQL Server Browser service. { Automatic | Disabled | 'Manual' }
* **`[String]` FailoverClusterGroupName** _(Write)_: The name of the resource group
  to create for the clustered SQL Server instance.
  Default is 'SQL Server (_InstanceName_)'.
* **`[String[]]` FailoverClusterIPAddress** _(Write)_: Array of IP Addresses to be
  assigned to the clustered SQL Server instance. IP addresses must be in
  [dotted-decimal notation](https://en.wikipedia.org/wiki/Dot-decimal_notation),
  for example ````10.0.0.100````. If no IP address is specified, uses 'DEFAULT' for
  this setup parameter.
* **`[String]` FailoverClusterNetworkName** _(Write)_: Host name to be assigned to
  the clustered SQL Server instance.
* **`[Uint32]` SetupProcessTimeout** _(Write)_: The timeout, in seconds, to wait
  for the setup process to finish. Default value is 7200 seconds (2 hours). If
  the setup process does not finish before this time, and error will be thrown.

#### Read-Only Properties from Get-TargetResource

* **`[String]` SQLSvcAccountUsername** _(Read)_: Output user name for the SQL service.
* **`[String]` AgtSvcAccountUsername** _(Read)_: Output user name for the SQL Agent
  service.
* **`[String]` FTSvcAccountUsername** _(Read)_: Output username for the Full Text
  service.
* **`[String]` RSSvcAccountUsername** _(Read)_: Output username for the Reporting
  Services service.
* **`[String]` ASSvcAccountUsername** _(Read)_: Output username for the Analysis
  Services service.
* **`[String]` ISSvcAccountUsername** _(Read)_: Output user name for the Integration
  Services service.

#### Examples

* [Install a default instance on a single server](/Examples/Resources/xSQLServerSetup/1-InstallDefaultInstanceSingleServer.ps1)
* [Install a named instance on a single server](/Examples/Resources/xSQLServerSetup/2-InstallNamedInstanceSingleServer.ps1)
* [Install a named instance on a single server from an UNC path using SourceCredential](/Examples/Resources/xSQLServerSetup/3-InstallNamedInstanceSingleServerFromUncPathUsingSourceCredential.ps1)
* [Install a named instance as the first node in SQL Server Failover Cluster](/Examples/Resources/xSQLServerSetup/4-InstallNamedInstanceInFailoverClusterFirstNode.ps1)
* [Install a named instance as the second node in SQL Server Failover Cluster](/Examples/Resources/xSQLServerSetup/5-InstallNamedInstanceInFailoverClusterSecondNode.ps1)

#### Known issues

All issues are not listed here, see [here for all open issues](https://github.com/PowerShell/xSQLServer/issues?q=is%3Aissue%20is%3Aopen%20xSQLServerSetup).

##### Severe known issues

This is a list of known issues that severely impact the use of the resource.

There are currently no known severe issues.

### xWaitForAvailabilityGroup

This resource will wait for a cluster role/group to be created. This is used to
wait for an Availability Group to create the cluster role/group in the cluster.

>Note: This only evaluates if the cluster role/group has been created and when it
found it will wait for RetryIntervalSec a last time before returning. There is
currently no check to validate that the Availability Group was successfully created
or that it has finished creating the Availability Group.

#### Requirements

* Target machine must be running Windows Server 2008 R2 or later.
* Target machine must be running SQL Server Database Engine 2012 or later.
* Target machine must have access to the Failover Cluster PowerShell module.

#### Security Requirements

* The account running this resource must have permission in the cluster to be able
  to run the cmdlet Get-ClusterGroup.

#### Parameters

* **`[String]` Name** _(Key)_: Name of the cluster role/group to look for (normally
  the same as the Availability Group name).
* **`[Uint64]` RetryIntervalSec** _(Write)_: The interval, in seconds, to check for
  the presence of the cluster role/group. Default value is 20 seconds. When the
  cluster role/group has been found the resource will wait for this amount of time
  once more before returning.
* **`[Uint32]` RetryCount** _(Write)_: Maximum number of retries until the resource
  will timeout and throw an error. Default value is 30 times.

#### Read-Only Properties from Get-TargetResource

* **`[Boolean]` GroupExist** _(Read)_: Returns $true if the cluster role/group exist,
  otherwise it returns $false. Used by Get-TargetResource.

#### Examples

* [Wait for a cluster role/group to be available](/Examples/Resources/xWaitForAvailabilityGroup/1-WaitForASingleClusterGroup.ps1)
* [Wait for multiple cluster roles/groups to be available](/Examples/Resources/xWaitForAvailabilityGroup/2-WaitForMultipleClusterGroups.ps1)<|MERGE_RESOLUTION|>--- conflicted
+++ resolved
@@ -515,15 +515,9 @@
 
 ### xSQLServerDatabaseDefaultLocation
 
-<<<<<<< HEAD
-This resource is used to configure database default locations for Data, Log,
-and Backup for SQL Server.  For more information about database default
-locations, please read the article
-=======
 This resource is used to configure default locations for user databases. The
 types of default locations that can be changed are Data, Log, and Backup. For
 more information about database default locations, please read the article
->>>>>>> 84824263
 [Changing the Database Default Locations](https://technet.microsoft.com/en-us/library/dd206993.aspx).
 
 #### Requirements
@@ -533,14 +527,6 @@
 
 #### Parameters
 
-<<<<<<< HEAD
-* **`[String]` DefaultLocationType** _(Key)_: The name of database default
-  location (Data, Log, Backup) to be configured.
-* **`[String]` DefaultLocationPath** _(Required)_: The location of the default
-  directory to be configured.
-* **`[String]` SQLServer** _(Write)_: The host name of the SQL Server to be configured.
-* **`[String]` SQLInstance** _(Write)_: The name of the SQL instance to be configured.
-=======
 * **`[String]` SQLServer** _(Key)_: The host name of the SQL Server to be configured.
 * **`[String]` SQLInstanceName** _(Required)_: The name of the SQL instance to
   be configured.
@@ -558,8 +544,6 @@
 
 * **`[Boolean]` IsActiveNode** _(Read)_: Determines if the current node is
   actively hosting the SQL Server instance.
-
->>>>>>> 84824263
 
 #### Examples
 
