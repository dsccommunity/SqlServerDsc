--- conflicted
+++ resolved
@@ -335,14 +335,13 @@
   - xSQLServerAvailabilityGroupListener
   - xSQLServerReplication
 * xSQLServerHelper
-<<<<<<< HEAD
-	- added functions 
-		- Import-SQLPSModule
-		- Get-SQLPSInstanceName
-		- Get-SQLPSInstance
-		- Get-SQLAlwaysOnEndpoint
-	- modified functions
-		- New-TerminatingError - *added optional parameter `InnerException` to be able to give the user more information in the returned message*
+    - added functions 
+        - Import-SQLPSModule
+        - Get-SQLPSInstanceName
+        - Get-SQLPSInstance
+        - Get-SQLAlwaysOnEndpoint
+    - modified functions
+        - New-TerminatingError - *added optional parameter `InnerException` to be able to give the user more information in the returned message*
 * Added tests for resources
   - xSQLServerPermission
   - xSQLServerEndpointState
@@ -352,15 +351,7 @@
   - In one case the Get-method did not report that DHCP was configured. 
   - Now the resource will throw 'Not supported' when IP is changed between Static and DHCP.
   - Fixed an issue where sometimes the listener wasn't removed.
-=======
-    - added functions 
-        - Import-SQLPSModule
-        - Get-SQLPSInstanceName
-        - Get-SQLPSInstance
-        - Get-SQLAlwaysOnEndpoint
-    - modified functions
-        - New-TerminatingError - *added optional parameter `InnerException` to be able to give the user more information in the returned message*
->>>>>>> 6236dac1
+  - Fixed the issue when trying to add a static IP to a listener was ignored.
 
 ### 1.7.0.0
 
