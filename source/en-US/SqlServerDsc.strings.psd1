--- conflicted
+++ resolved
@@ -288,7 +288,6 @@
     ConvertTo_EditionName_ConvertingEditionId = Converting EditionId '{0}' to Edition name.
     ConvertTo_EditionName_UnknownEditionId = The EditionId '{0}' is unknown and could not be converted.
 
-<<<<<<< HEAD
     ## Get-SqlDscServerProtocol
     ServerProtocol_GetState = Getting server protocol '{0}' information for instance '{1}' on server '{2}'.
     ServerProtocol_UsingCimApproach = Using CIM approach to get server protocol '{0}' information for instance '{1}' on server '{2}'.
@@ -300,7 +299,7 @@
     ServerProtocol_CimProtocolNotFound = Could not find server protocol '{0}' for instance '{1}' on server '{2}' using CIM approach.
     ServerProtocol_SmoProtocolNotFound = Could not find server protocol '{0}' for instance '{1}' on server '{2}' using SMO approach.
     ServerProtocol_InstanceNotFound = Could not find SQL Server instance '{0}' on server '{1}'.
-=======
+
     ## Assert-SqlDscLogin
     Assert_Login_CheckingLogin = Checking if the principal '{0}' exists as a login on the instance '{1}'.
     Assert_Login_LoginMissing = The principal '{0}' does not exist as a login on the instance '{1}'.
@@ -528,5 +527,4 @@
 
     ## ConvertTo-FormattedParameterDescription
     ConvertTo_FormattedParameterDescription_NoParametersToUpdate = (no parameters to update)
->>>>>>> 48e61cbd
 '@