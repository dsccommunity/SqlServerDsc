<#
    .SYNOPSIS
        The localized resource strings in English (en-US) for the
        resource SqlServerDsc module. This file should only contain
        localized strings for private functions, public command, and
        classes (that are not a DSC resource).
#>

ConvertFrom-StringData @'
    ## Get-SqlDscDatabasePermission, Set-SqlDscDatabasePermission
    DatabasePermission_MissingPrincipal = The database principal '{0}' is neither a user, database role (user-defined), or database application role in the database '{1}'.
    DatabasePermission_MissingDatabase = The database '{0}' cannot be found.

    ## Set-SqlDscDatabasePermission
    DatabasePermission_GrantPermission = Grant the permissions '{0}' for the principal '{1}'.
    DatabasePermission_DenyPermission = Deny the permissions '{0}' for the principal '{1}'.
    DatabasePermission_RevokePermission = Revoke the permissions '{0}' for the principal '{1}'.
    DatabasePermission_IgnoreWithGrantForStateDeny = The parameter WithGrant cannot be used together with the state Deny, the parameter WithGrant is ignored.
    DatabasePermission_ChangePermissionShouldProcessVerboseDescription = Changing the permission for the principal '{0}' in the database '{1}' on the instance '{2}'.
    DatabasePermission_ChangePermissionShouldProcessVerboseWarning = Are you sure you want to change the permission for the principal '{0}'?
    # This string shall not end with full stop (.) since it is used as a title of ShouldProcess messages.
    DatabasePermission_ChangePermissionShouldProcessCaption = Change permission on principal

    ## Test-SqlDscIsDatabasePrincipal
    IsDatabasePrincipal_DatabaseMissing = The database '{0}' cannot be found.

    ## Get-SqlDscServerPermission, Set-SqlDscServerPermission
    ServerPermission_MissingPrincipal = The principal '{0}' is not a login nor role on the instance '{1}'.

    ## Set-SqlDscServerPermission
    ServerPermission_IgnoreWithGrantForStateDeny = The parameter WithGrant cannot be used together with the state Deny, the parameter WithGrant is ignored.
    ServerPermission_ChangePermissionShouldProcessVerboseDescription = Changing the permission for the principal '{0}' on the instance '{1}'.
    ServerPermission_ChangePermissionShouldProcessVerboseWarning = Are you sure you want to change the permission for the principal '{0}'?
    # This string shall not end with full stop (.) since it is used as a title of ShouldProcess messages.
    ServerPermission_ChangePermissionShouldProcessCaption = Change permission on principal
    ServerPermission_GrantPermission = Grant the permissions '{0}' for the principal '{1}'.
    ServerPermission_DenyPermission = Deny the permissions '{0}' for the principal '{1}'.
    ServerPermission_RevokePermission = Revoke the permissions '{0}' for the principal '{1}'.

    ## Class DatabasePermission
    InvalidTypeForCompare = Invalid type in comparison. Expected type [{0}], but the type was [{1}]. (DP0001)

    ## New-SqlDscAudit, Set-SqlDscAudit
    Audit_PathParameterValueInvalid = The path '{0}' does not exist. Audit file can only be created in a path that already exist and where the SQL Server instance has permission to write.

    ## New-SqlDscAudit
    Audit_Add_ShouldProcessVerboseDescription = Adding the audit '{0}' on the instance '{1}'.
    Audit_Add_ShouldProcessVerboseWarning = Are you sure you want to add the audit '{0}'?
    # This string shall not end with full stop (.) since it is used as a title of ShouldProcess messages.
    Audit_Add_ShouldProcessCaption = Add audit on instance
    Audit_AlreadyPresent = There is already an audit with the name '{0}'.

    ## Set-SqlDscAudit
    Audit_Update_ShouldProcessVerboseDescription = Updating the audit '{0}' on the instance '{1}'.
    Audit_Update_ShouldProcessVerboseWarning = Are you sure you want to update the audit '{0}'?
    # This string shall not end with full stop (.) since it is used as a title of ShouldProcess messages.
    Audit_Update_ShouldProcessCaption = Update audit on instance
    Audit_MaximumFileSizeParameterValueInvalid = The maximum file size must be set to a value of 0 or a value between 2 and 2147483647.
    Audit_QueueDelayParameterValueInvalid = The queue delay must be set to a value of 0 or a value between 1000 and 2147483647.

    ## Get-SqlDscAudit
    Audit_Missing = There is no audit with the name '{0}'.

    ## Get-SqlDscLogin
    Login_Get_Missing = There is no login with the name '{0}'.
    Login_Get_RefreshingLogins = Refreshing logins on server '{0}'.
    Login_Get_RetrievingByName = Retrieving login by name '{0}' from server '{1}'.
    Login_Get_ReturningAllLogins = Returning all logins from server '{0}'.

    ## Remove-SqlDscLogin
    Login_Remove_ShouldProcessVerboseDescription = Removing the login '{0}' on the instance '{1}'.
    Login_Remove_ShouldProcessVerboseWarning = Are you sure you want to remove the login '{0}'?
    # This string shall not end with full stop (.) since it is used as a title of ShouldProcess messages.
    Login_Remove_ShouldProcessCaption = Remove login on instance
    Login_Remove_Failed = Removal of the login '{0}' failed. (RSDL0001)

    ## Remove-SqlDscAudit
    Audit_Remove_ShouldProcessVerboseDescription = Removing the audit '{0}' on the instance '{1}'.
    Audit_Remove_ShouldProcessVerboseWarning = Are you sure you want to remove the audit '{0}'?
    # This string shall not end with full stop (.) since it is used as a title of ShouldProcess messages.
    Audit_Remove_ShouldProcessCaption = Remove audit on instance

    ## Enable-SqlDscAudit
    Audit_Enable_ShouldProcessVerboseDescription = Enabling the audit '{0}' on the instance '{1}'.
    Audit_Enable_ShouldProcessVerboseWarning = Are you sure you want to enable the audit '{0}'?
    # This string shall not end with full stop (.) since it is used as a title of ShouldProcess messages.
    Audit_Enable_ShouldProcessCaption = Enable audit on instance

    ## Disable-SqlDscAudit
    Audit_Disable_ShouldProcessVerboseDescription = Disabling the audit '{0}' on the instance '{1}'.
    Audit_Disable_ShouldProcessVerboseWarning = Are you sure you want to disable the audit '{0}'?
    # This string shall not end with full stop (.) since it is used as a title of ShouldProcess messages.
    Audit_Disable_ShouldProcessCaption = Disable audit on instance

    ## Invoke-SetupAction, Invoke-ReportServerSetupAction
    SetupAction_SetupExitMessage = Setup exited with code '{0}'.
    SetupAction_SetupSuccessful = Setup finished successfully.
    SetupAction_SetupSuccessfulRebootRequired = Setup finished successfully, but a reboot is required.

    ## Invoke-SetupAction
    Invoke_SetupAction_ShouldProcessVerboseDescription = Invoking the Microsoft SQL Server setup action '{0}'.
    Invoke_SetupAction_ShouldProcessVerboseWarning = Are you sure you want to invoke the setup action '{0}'?
    # This string shall not end with full stop (.) since it is used as a title of ShouldProcess messages.
    Invoke_SetupAction_ShouldProcessCaption = Invoke a Microsoft SQL Server setup action
    Invoke_SetupAction_ConfigurationFileNotFound = The specified configuration file was not found.
    Invoke_SetupAction_MediaPathNotFound = The specified media path does not exist or does not contain 'setup.exe'.
    Invoke_SetupAction_SetupArguments = Specified setup executable arguments: {0}
    Invoke_SetupAction_SetupFailed = Please see the 'Summary.txt' log file in the 'Setup Bootstrap\\Log' folder.

    ## Invoke-ReportServerSetupAction
    ReportServerSetupAction_ReportServerExecutableNotFound = The specified executable does not exist.
    ReportServerSetupAction_InstallFolderNotFound = The parent of the specified install folder does not exist.
    ReportServerSetupAction_SetupArguments = Specified executable arguments: {0}
    ReportServerSetupAction_ShouldProcessVerboseDescription = Invoking the setup action '{0}'.
    ReportServerSetupAction_ShouldProcessVerboseWarning = Are you sure you want to invoke the setup action '{0}'?
    # This string shall not end with full stop (.) since it is used as a title of ShouldProcess messages.
    ReportServerSetupAction_ShouldProcessCaption = Invoke a setup action

    ## Assert-SetupActionProperties
    InstallSqlServerProperties_ASServerModeInvalidValue = The value for ASServerMode is not valid for the setup action {0}.
    InstallSqlServerProperties_RsInstallModeInvalidValue = The only valid value for RsInstallMode is 'FilesOnlyMode' when using setup action {0}.

    ## Get-SqlDscManagedComputer
    ManagedComputer_GetState = Returning the managed computer object for server {0}.

    ## Get-SqlDscManagedComputerService
    ManagedComputerService_GetState = Returning the managed computer service object(s) for server {0}.

    ## StartupParameters
    StartupParameters_DebugFoundTraceFlags = {0}: Found the trace flags: {1}
    StartupParameters_DebugParsingStartupParameters = {0}: Parsing the startup parameters: {1}

    ## ConvertFrom-ManagedServiceType
    ManagedServiceType_ConvertFrom_UnknownServiceType = The service type '{0}' is unknown and cannot me converted to its normalized service account equivalent

    ## Assert-ManagedServiceType
    ManagedServiceType_Assert_WrongServiceType = The provided ServiceObject is of the wrong type. Expected {0}, but was {1}.

    ## Get-SqlDscStartupParameter
    StartupParameter_Get_ReturnStartupParameters = Returning the startup parameters for instance {0} on server {1}.
    StartupParameter_Get_FailedToFindServiceObject = Failed to find the service object.
    StartupParameter_Get_FailedToFindStartupParameters = {0}: Failed to find the instance's startup parameters.

    ## Set-SqlDscStartupParameter
    StartupParameter_Set_ShouldProcessVerboseDescription = Setting startup parameters on the instance '{0}'.
    StartupParameter_Set_ShouldProcessVerboseWarning = Are you sure you want to set the startup parameters on the instance '{0}'?
    # This string shall not end with full stop (.) since it is used as a title of ShouldProcess messages.
    StartupParameter_Set_ShouldProcessCaption = Set startup parameter on instance
    StartupParameter_Set_FailedToFindServiceObject = Failed to find the service object.

    ## Get-SqlDscTraceFlag
    TraceFlag_Get_ReturnTraceFlags = Returning the trace flags for instance {0} on server {1}.
    TraceFlag_Get_DebugReturningTraceFlags = {0}: Returning the trace flag values: {1}

    ## Set-SqlDscTraceFlag
    TraceFlag_Set_ShouldProcessVerboseDescription = Replacing the trace flags on the instance '{0}' with the trace flags '{1}'.
    TraceFlag_Set_ShouldProcessVerboseWarning = Are you sure you want to replace the trace flags on the instance '{0}'?
    # This string shall not end with full stop (.) since it is used as a title of ShouldProcess messages.
    TraceFlag_Set_ShouldProcessCaption = Replace trace flag on instance

    ## Add-SqlDscTraceFlag
    TraceFlag_Add_ShouldProcessVerboseDescription = Adding trace flags '{1}' to the instance '{0}'.
    TraceFlag_Add_ShouldProcessVerboseWarning = Are you sure you want to add trace flags to the instance '{0}'?
    # This string shall not end with full stop (.) since it is used as a title of ShouldProcess messages.
    TraceFlag_Add_ShouldProcessCaption = Add trace flag on instance

    ## Remove-SqlDscTraceFlag
    TraceFlag_Remove_ShouldProcessVerboseDescription = Removing trace flags '{1}' from the instance '{0}'.
    TraceFlag_Remove_ShouldProcessVerboseWarning = Are you sure you want to remove the trace flags from the instance '{0}'?
    # This string shall not end with full stop (.) since it is used as a title of ShouldProcess messages.
    TraceFlag_Remove_ShouldProcessCaption = Remove trace flag from instance
    TraceFlag_Remove_NoCurrentTraceFlags = There are no current trace flags on instance. Nothing to remove.

    ## Get-SqlDscPreferredModule
    PreferredModule_ModuleVersionFound = Preferred module '{0}' with version '{1}' found.
    PreferredModule_ModuleNotFound =  No preferred PowerShell module was found.
    PreferredModule_ModuleVersionNotFound = No preferred Powershell module with version '{0}' was found.

    ## Import-SqlDscPreferredModule
    PreferredModule_ImportedModule = Imported PowerShell module '{0}' with version '{1}' from path '{2}'.
    PreferredModule_AlreadyImported = Found PowerShell module {0} already imported in the session.
    PreferredModule_ForceRemoval = Forcibly removed the SQL PowerShell module from the session to import it fresh again.
    PreferredModule_PushingLocation = SQLPS module changes CWD to SQLServer:\ when loading, pushing location to pop it when module is loaded.
    PreferredModule_PoppingLocation = Popping location back to what it was before importing SQLPS module.
    PreferredModule_FailedFinding = Failed to find a dependent module. Unable to run SQL Server commands or use SQL Server types. Please install one of the preferred SMO modules or the SQLPS module, then try to import SqlServerDsc again.

    ## Invoke-SqlDscQuery
    Query_Invoke_ShouldProcessVerboseDescription = Executing a Transact-SQL query on the instance '{0}'.
    Query_Invoke_ShouldProcessVerboseWarning = Are you sure you want to execute the Transact-SQL script on the instance '{0}'?
    # This string shall not end with full stop (.) since it is used as a title of ShouldProcess messages.
    Query_Invoke_ShouldProcessCaption = Execute Transact-SQL script on instance
    Query_Invoke_ExecuteQueryWithResults = Returning the results of the query `{0}`.
    Query_Invoke_ExecuteNonQuery = Executing the query `{0}`.

    ## Disconnect-SqlDscDatabaseEngine
    DatabaseEngine_Disconnect_ShouldProcessVerboseDescription = Disconnecting from the instance '{0}'.
    DatabaseEngine_Disconnect_ShouldProcessVerboseWarning = Are you sure you want to disconnect from the instance '{0}'?
    # This string shall not end with full stop (.) since it is used as a title of ShouldProcess messages.
    DatabaseEngine_Disconnect_ShouldProcessCaption = Disconnect from instance

    ## Assert-Feature
    Feature_Assert_NotSupportedFeature = The feature '{0}' is not supported for Microsoft SQL Server product version {1}. See the Microsoft SQL Server documentation https://learn.microsoft.com/en-us/sql/database-engine/install-windows/install-sql-server-from-the-command-prompt#Feature for more information.

    ## Get-FileVersionInformation
    FileVersionInformation_Get_FilePathIsNotFile = The specified path is not a file.

    ## Get-SqlDscConfigurationOption
    ConfigurationOption_Get_Missing = There is no configuration option with the name '{0}'.

    ## Save-SqlDscSqlServerMediaFile
    SqlServerMediaFile_Save_ShouldProcessVerboseDescription = The existing destination file '{0}' already exists and will be replaced.
    SqlServerMediaFile_Save_ShouldProcessVerboseWarning = Are you sure you want to replace existing file '{0}'?
    # This string shall not end with full stop (.) since it is used as a title of ShouldProcess messages.
    SqlServerMediaFile_Save_ShouldProcessCaption = Replace existing file
    SqlServerMediaFile_Save_InvalidDestinationFolder = Multiple files with the .iso extension was found in the destination path. Please choose another destination folder.
    SqlServerMediaFile_Save_MultipleFilesFoundAfterDownload = Multiple files with the .iso extension was found in the destination path. Cannot determine which one of the files that was downloaded.
    SqlServerMediaFile_Save_DownloadingInformation = Downloading the SQL Server media from '{0}'.
    SqlServerMediaFile_Save_IsExecutable = Downloaded an executable file. Using the executable to download the media file.
    SqlServerMediaFile_Save_RemovingExecutable = Removing the downloaded executable file.
    SqlServerMediaFile_Save_RenamingFile = Renaming the downloaded file from '{0}' to '{1}'.

    ## Get-SqlDscRSSetupConfiguration
    Get_SqlDscRSSetupConfiguration_GetAllInstances = Getting all SQL Server Reporting Services instances.
    Get_SqlDscRSSetupConfiguration_GetSpecificInstance = Getting SQL Server Reporting Services instance '{0}'.
    Get_SqlDscRSSetupConfiguration_FoundInstance = Found a Microsoft SQL Server Reporting Services instance with the name '{0}'.
    Get_SqlDscRSSetupConfiguration_ProcessingInstance = Processing configuration for instance '{0}'.
    Get_SqlDscRSSetupConfiguration_InstanceNotFound = Could not find a Microsoft SQL Server Reporting Services instance with the name '{0}'.
    Get_SqlDscRSSetupConfiguration_NoInstancesFound = No SQL Server Reporting Services instances were found.

    ## Test-SqlDscRSInstalled
    Test_SqlDscRSInstalled_Checking = Checking if Reporting Services instance '{0}' is installed.
    Test_SqlDscRSInstalled_Found = Reporting Services instance '{0}' was found.
    Test_SqlDscRSInstalled_NotFound = Reporting Services instance '{0}' was not found.

    ## ConvertTo-SqlDscEditionName
    ConvertTo_EditionName_ConvertingEditionId = Converting EditionId '{0}' to Edition name.
    ConvertTo_EditionName_UnknownEditionId = The EditionId '{0}' is unknown and could not be converted.

    ## Assert-SqlDscLogin
    Assert_Login_CheckingLogin = Checking if the principal '{0}' exists as a login on the instance '{1}'.
    Assert_Login_LoginMissing = The principal '{0}' does not exist as a login on the instance '{1}'.
    Assert_Login_LoginExists = The principal '{0}' exists as a login.

<<<<<<< HEAD
    ## Get-SqlDscRole
    Role_Get = Getting server roles from instance '{0}'.
    Role_GetAll = Getting all server roles.
    Role_Found = Found server role '{0}'.
    Role_NotFound = Server role '{0}' was not found.

    ## New-SqlDscRole
    Role_Create = Creating server role '{0}' on instance '{1}'.
    Role_Creating = Creating server role '{0}'.
    Role_Created = Server role '{0}' was created successfully.
    Role_CreateFailed = Failed to create server role '{0}' on instance '{1}'.
    Role_AlreadyExists = Server role '{0}' already exists on instance '{1}'.
    Role_Create_ShouldProcessVerboseDescription = Creating the server role '{0}' on the instance '{1}'.
    Role_Create_ShouldProcessVerboseWarning = Are you sure you want to create the server role '{0}'?
    # This string shall not end with full stop (.) since it is used as a title of ShouldProcess messages.
    Role_Create_ShouldProcessCaption = Create server role on instance

    ## Remove-SqlDscRole
    Role_Remove = Removing server role '{0}' from instance '{1}'.
    Role_Removing = Removing server role '{0}'.
    Role_Removed = Server role '{0}' was removed successfully.
    Role_RemoveFailed = Failed to remove server role '{0}' from instance '{1}'.
    Role_CannotRemoveBuiltIn = Cannot remove built-in server role '{0}'.
    Role_Remove_ShouldProcessVerboseDescription = Removing the server role '{0}' from the instance '{1}'.
    Role_Remove_ShouldProcessVerboseWarning = Are you sure you want to remove the server role '{0}'?
    # This string shall not end with full stop (.) since it is used as a title of ShouldProcess messages.
    Role_Remove_ShouldProcessCaption = Remove server role from instance
=======
    ## New-SqlDscLogin
    Login_Add_ShouldProcessVerboseDescription = Creating the login '{0}' of type '{1}' on the instance '{2}'.
    Login_Add_ShouldProcessVerboseWarning = Are you sure you want to create the login '{0}'?
    # This string shall not end with full stop (.) since it is used as a title of ShouldProcess messages.
    Login_Add_ShouldProcessCaption = Create login on instance
    Login_Add_LoginCreated = Successfully created login '{0}' on the instance '{1}'.
    Login_Add_LoginAlreadyExists = The login '{0}' already exists on the instance '{1}'.
>>>>>>> 43442316
'@<|MERGE_RESOLUTION|>--- conflicted
+++ resolved
@@ -241,7 +241,6 @@
     Assert_Login_LoginMissing = The principal '{0}' does not exist as a login on the instance '{1}'.
     Assert_Login_LoginExists = The principal '{0}' exists as a login.
 
-<<<<<<< HEAD
     ## Get-SqlDscRole
     Role_Get = Getting server roles from instance '{0}'.
     Role_GetAll = Getting all server roles.
@@ -269,7 +268,7 @@
     Role_Remove_ShouldProcessVerboseWarning = Are you sure you want to remove the server role '{0}'?
     # This string shall not end with full stop (.) since it is used as a title of ShouldProcess messages.
     Role_Remove_ShouldProcessCaption = Remove server role from instance
-=======
+
     ## New-SqlDscLogin
     Login_Add_ShouldProcessVerboseDescription = Creating the login '{0}' of type '{1}' on the instance '{2}'.
     Login_Add_ShouldProcessVerboseWarning = Are you sure you want to create the login '{0}'?
@@ -277,5 +276,4 @@
     Login_Add_ShouldProcessCaption = Create login on instance
     Login_Add_LoginCreated = Successfully created login '{0}' on the instance '{1}'.
     Login_Add_LoginAlreadyExists = The login '{0}' already exists on the instance '{1}'.
->>>>>>> 43442316
 '@