--- conflicted
+++ resolved
@@ -91,11 +91,7 @@
 
     begin
     {
-<<<<<<< HEAD
         $originalErrorActionPreference = $ErrorActionPreference
-=======
-        $previousErrorActionPreference = $ErrorActionPreference
->>>>>>> f908d98c
 
         $ErrorActionPreference = 'Stop'
 
