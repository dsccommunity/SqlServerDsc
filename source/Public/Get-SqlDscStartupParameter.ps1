--- conflicted
+++ resolved
@@ -65,11 +65,7 @@
         $InstanceName = 'MSSQLSERVER'
     )
 
-<<<<<<< HEAD
     $originalErrorActionPreference = $ErrorActionPreference
-=======
-    $previousErrorActionPreference = $ErrorActionPreference
->>>>>>> f908d98c
 
     $ErrorActionPreference = 'Stop'
 
