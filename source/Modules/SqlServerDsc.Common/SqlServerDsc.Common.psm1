--- conflicted
+++ resolved
@@ -2541,32 +2541,6 @@
     }
 
     return $serverProtocolProperties
-<<<<<<< HEAD
-}
-
-function Set-PSModulePath
-{
-    [CmdletBinding()]
-    param
-    (
-        [Parameter(Mandatory = $true)]
-        [ValidateNotNullOrEmpty()]
-        [System.String]
-        $Path,
-
-        [Parameter()]
-        [System.Management.Automation.SwitchParameter]
-        $Machine
-    )
-
-    if ($Machine.IsPresent)
-    {
-        [System.Environment]::SetEnvironmentVariable('PSModulePath', $Path, [System.EnvironmentVariableTarget]::Machine)
-    }
-    else
-    {
-        $env:PSModulePath = $Path
-    }
 }
 
 <#
@@ -2605,6 +2579,4 @@
     }
 
     return $serverInstance
-=======
->>>>>>> 8b0229e4
 }