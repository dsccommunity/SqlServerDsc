$script:resourceHelperModulePath = Join-Path -Path $PSScriptRoot -ChildPath '..\..\Modules\DscResource.Common'

Import-Module -Name $script:resourceHelperModulePath

$script:localizedData = Get-LocalizedData -DefaultUICulture 'en-US'

<#
    .SYNOPSIS
<<<<<<< HEAD
        Returns the value of the provided Name parameter at the registry
        location provided in the Path parameter.

    .PARAMETER Path
        Specifies the path in the registry to the property name.

    .PARAMETER PropertyName
        Specifies the the name of the property to return the value for.

    .NOTES
        This function should be removed in favor of using the Get-RegistryPropertyValue
        in the module DscResource.Common, when dependent functions can be moved to
        private/public.
#>
function Get-SqlCommonRegistryPropertyValue
{
    [CmdletBinding()]
    [OutputType([System.String])]
    param
    (
        [Parameter(Mandatory = $true)]
        [System.String]
        $Path,

        [Parameter(Mandatory = $true)]
        [System.String]
        $Name
    )

    $getItemPropertyParameters = @{
        Path = $Path
        Name = $Name
    }

    <#
        Using a try/catch block instead of 'SilentlyContinue' to be
        able to unit test a failing registry path.
    #>
    try
    {
        $getItemPropertyResult = (Get-ItemProperty @getItemPropertyParameters -ErrorAction 'Stop').$Name
    }
    catch
    {
        $getItemPropertyResult = $null
    }

    return $getItemPropertyResult
}

<#
    .SYNOPSIS
=======
>>>>>>> 89810359
        Returns the value of the provided in the Name parameter, at the registry
        location provided in the Path parameter.

    .PARAMETER Path
        String containing the path in the registry to the property name.

    .PARAMETER PropertyName
        String containing the name of the property for which the value is returned.
#>
function Format-Path
{
    [CmdletBinding()]
    [OutputType([System.String])]
    param
    (
        [Parameter(Mandatory = $true)]
        [System.String]
        $Path,

        [Parameter()]
        [System.Management.Automation.SwitchParameter]
        $TrailingSlash
    )

    # Remove trailing slash ('\') from path.
    if ($TrailingSlash.IsPresent)
    {
        <#
            Trim backslash, but only if the path contains a full path and
            not just a qualifier.
        #>
        if ($Path -notmatch '^[a-zA-Z]:\\$')
        {
            $Path = $Path.TrimEnd('\')
        }

        <#
            If the path only contains a qualifier but no backslash ('M:'),
            then a backslash is added ('M:\').
        #>
        if ($Path -match '^[a-zA-Z]:$')
        {
            $Path = '{0}\' -f $Path
        }
    }

    return $Path
}

<#
    .SYNOPSIS
        Copy folder structure using Robocopy. Every file and folder, including empty ones are copied.

    .PARAMETER Path
        Source path to be copied.

    .PARAMETER DestinationPath
        The path to the destination.
#>
function Copy-ItemWithRobocopy
{
    [CmdletBinding()]
    param
    (
        [Parameter(Mandatory = $true)]
        [ValidateNotNullOrEmpty()]
        [System.String]
        $Path,

        [Parameter(Mandatory = $true)]
        [ValidateNotNullOrEmpty()]
        [System.String]
        $DestinationPath
    )

    $quotedPath = '"{0}"' -f $Path
    $quotedDestinationPath = '"{0}"' -f $DestinationPath
    $robocopyExecutable = Get-Command -Name 'Robocopy.exe' -ErrorAction Stop

    $robocopyArgumentSilent = '/njh /njs /ndl /nc /ns /nfl'
    $robocopyArgumentCopySubDirectoriesIncludingEmpty = '/e'
    $robocopyArgumentDeletesDestinationFilesAndDirectoriesNotExistAtSource = '/purge'

    if ([System.Version]$robocopyExecutable.FileVersionInfo.ProductVersion -ge [System.Version]'6.3.9600.16384')
    {
        Write-Verbose -Message $script:localizedData.RobocopyUsingUnbufferedIo -Verbose

        $robocopyArgumentUseUnbufferedIO = '/J'
    }
    else
    {
        Write-Verbose -Message $script:localizedData.RobocopyNotUsingUnbufferedIo -Verbose
    }

    $robocopyArgumentList = '{0} {1} {2} {3} {4} {5}' -f @(
        $quotedPath,
        $quotedDestinationPath,
        $robocopyArgumentCopySubDirectoriesIncludingEmpty,
        $robocopyArgumentDeletesDestinationFilesAndDirectoriesNotExistAtSource,
        $robocopyArgumentUseUnbufferedIO,
        $robocopyArgumentSilent
    )

    $robocopyStartProcessParameters = @{
        FilePath     = $robocopyExecutable.Name
        ArgumentList = $robocopyArgumentList
    }

    Write-Verbose -Message ($script:localizedData.RobocopyArguments -f $robocopyArgumentList) -Verbose
    $robocopyProcess = Start-Process @robocopyStartProcessParameters -Wait -NoNewWindow -PassThru

    switch ($($robocopyProcess.ExitCode))
    {
        { $_ -in 8, 16 }
        {
            $errorMessage = $script:localizedData.RobocopyErrorCopying -f $_
            New-InvalidOperationException -Message $errorMessage
        }

        { $_ -gt 7 }
        {
            $errorMessage = $script:localizedData.RobocopyFailuresCopying -f $_
            New-InvalidResultException -Message $errorMessage
        }

        1
        {
            Write-Verbose -Message $script:localizedData.RobocopySuccessful -Verbose
        }

        2
        {
            Write-Verbose -Message $script:localizedData.RobocopyRemovedExtraFilesAtDestination -Verbose
        }

        3
        {
            Write-Verbose -Message (
                '{0} {1}' -f $script:localizedData.RobocopySuccessful, $script:localizedData.RobocopyRemovedExtraFilesAtDestination
            ) -Verbose
        }

        { $_ -eq 0 -or $null -eq $_ }
        {
            Write-Verbose -Message $script:localizedData.RobocopyAllFilesPresent -Verbose
        }
    }
}

<#
    .SYNOPSIS
        Connects to the source using the provided credentials and then uses
        robocopy to download the installation media to a local temporary folder.

    .PARAMETER SourcePath
        Source path to be copied.

    .PARAMETER SourceCredential
        The credentials to access the SourcePath.

    .PARAMETER PassThru
        If used, returns the destination path as string.

    .OUTPUTS
        Returns the destination path (when used with the parameter PassThru).
#>
function Invoke-InstallationMediaCopy
{
    [CmdletBinding()]
    [OutputType([System.String])]
    param
    (
        [Parameter(Mandatory = $true)]
        [ValidateNotNullOrEmpty()]
        [System.String]
        $SourcePath,

        [Parameter(Mandatory = $true)]
        [System.Management.Automation.PSCredential]
        $SourceCredential,

        [Parameter()]
        [System.Management.Automation.SwitchParameter]
        $PassThru
    )

    Connect-UncPath -RemotePath $SourcePath -SourceCredential $SourceCredential

    $SourcePath = $SourcePath.TrimEnd('/\')
    <#
        Create a destination folder so the media files aren't written
        to the root of the Temp folder.
    #>
    $serverName, $shareName, $leafs = ($SourcePath -replace '\\\\') -split '\\'
    if ($leafs)
    {
        $mediaDestinationFolder = $leafs | Select-Object -Last 1
    }
    else
    {
        $mediaDestinationFolder = New-Guid | Select-Object -ExpandProperty Guid
    }

    $mediaDestinationPath = Join-Path -Path (Get-TemporaryFolder) -ChildPath $mediaDestinationFolder

    Write-Verbose -Message ($script:localizedData.RobocopyIsCopying -f $SourcePath, $mediaDestinationPath) -Verbose
    Copy-ItemWithRobocopy -Path $SourcePath -DestinationPath $mediaDestinationPath

    Disconnect-UncPath -RemotePath $SourcePath

    if ($PassThru.IsPresent)
    {
        return $mediaDestinationPath
    }
}

<#
    .SYNOPSIS
        Connects to the UNC path provided in the parameter SourcePath.
        Optionally connects using the provided credentials.

    .PARAMETER SourcePath
        Source path to connect to.

    .PARAMETER SourceCredential
        The credentials to access the path provided in SourcePath.

    .PARAMETER PassThru
        If used, returns a MSFT_SmbMapping object that represents the newly
        created SMB mapping.

    .OUTPUTS
        Returns a MSFT_SmbMapping object that represents the newly created
        SMB mapping (ony when used with parameter PassThru).
#>
function Connect-UncPath
{
    [CmdletBinding()]
    [OutputType([Microsoft.Management.Infrastructure.CimInstance])]
    param
    (
        [Parameter(Mandatory = $true)]
        [ValidateNotNullOrEmpty()]
        [System.String]
        $RemotePath,

        [Parameter()]
        [System.Management.Automation.PSCredential]
        $SourceCredential,

        [Parameter()]
        [System.Management.Automation.SwitchParameter]
        $PassThru
    )

    $newSmbMappingParameters = @{
        RemotePath = $RemotePath
    }

    if ($PSBoundParameters.ContainsKey('SourceCredential'))
    {
        $newSmbMappingParameters['UserName'] = $SourceCredential.UserName
        $newSmbMappingParameters['Password'] = $SourceCredential.GetNetworkCredential().Password
    }

    $newSmbMappingResult = New-SmbMapping @newSmbMappingParameters

    if ($PassThru.IsPresent)
    {
        return $newSmbMappingResult
    }
}

<#
    .SYNOPSIS
        Disconnects from the UNC path provided in the parameter SourcePath.

    .PARAMETER SourcePath
        Source path to disconnect from.
#>
function Disconnect-UncPath
{
    [CmdletBinding()]
    param
    (
        [Parameter(Mandatory = $true)]
        [ValidateNotNullOrEmpty()]
        [System.String]
        $RemotePath
    )

    Remove-SmbMapping -RemotePath $RemotePath -Force
}

<#
    .SYNOPSIS
        Queries the registry and returns $true if there is a pending reboot.

    .OUTPUTS
        Returns $true if there is a pending reboot, otherwise it returns $false.
#>
function Test-PendingRestart
{
    [CmdletBinding()]
    [OutputType([System.Boolean])]
    param ()

    $getRegistryPropertyValueParameters = @{
        Path        = 'HKLM:\SYSTEM\CurrentControlSet\Control\Session Manager'
        Name        = 'PendingFileRenameOperations'
        ErrorAction = 'SilentlyContinue'
    }

    <#
        If the key 'PendingFileRenameOperations' does not exist then if should
        return $false, otherwise it should return $true.
    #>
    return $null -ne (Get-SqlCommonRegistryPropertyValue @getRegistryPropertyValueParameters)
}

<#
    .SYNOPSIS
        Starts the SQL setup process.

    .PARAMETER FilePath
        String containing the path to setup.exe.

    .PARAMETER ArgumentList
        The arguments that should be passed to setup.exe.

    .PARAMETER Timeout
        The timeout in seconds to wait for the process to finish.
#>
function Start-SqlSetupProcess
{
    param
    (
        [Parameter(Mandatory = $true)]
        [System.String]
        $FilePath,

        [Parameter()]
        [System.String]
        $ArgumentList,

        [Parameter(Mandatory = $true)]
        [System.UInt32]
        $Timeout
    )

    $startProcessParameters = @{
        FilePath     = $FilePath
        ArgumentList = $ArgumentList
    }

    $sqlSetupProcess = Start-Process @startProcessParameters -PassThru -NoNewWindow -ErrorAction Stop

    Write-Verbose -Message ($script:localizedData.StartSetupProcess -f $sqlSetupProcess.Id, $startProcessParameters.FilePath, $Timeout) -Verbose

    Wait-Process -InputObject $sqlSetupProcess -Timeout $Timeout -ErrorAction Stop

    return $sqlSetupProcess.ExitCode
}

<#
    .SYNOPSIS
        Connect to a SQL Server Database Engine and return the server object.

    .PARAMETER ServerName
        String containing the host name of the SQL Server to connect to.
        Default value is the current computer name.

    .PARAMETER InstanceName
        String containing the SQL Server Database Engine instance to connect to.
        Default value is 'MSSQLSERVER'.

    .PARAMETER SetupCredential
        The credentials to use to impersonate a user when connecting to the
        SQL Server Database Engine instance. If this parameter is left out, then
        the current user will be used to connect to the SQL Server Database Engine
        instance using Windows Integrated authentication.

    .PARAMETER LoginType
        Specifies which type of logon credential should be used. The valid types
        are 'WindowsUser' or 'SqlLogin'. Default value is 'WindowsUser'
        If set to 'WindowsUser' then the it will impersonate using the Windows
        login specified in the parameter SetupCredential.
        If set to 'WindowsUser' then the it will impersonate using the native SQL
        login specified in the parameter SetupCredential.

    .PARAMETER StatementTimeout
        Set the query StatementTimeout in seconds. Default 600 seconds (10 minutes).

    .PARAMETER Encrypt
        Specifies if encryption should be used.

    .EXAMPLE
        Connect-SQL

        Connects to the default instance on the local server.

    .EXAMPLE
        Connect-SQL -InstanceName 'MyInstance'

        Connects to the instance 'MyInstance' on the local server.

    .EXAMPLE
        Connect-SQL ServerName 'sql.company.local' -InstanceName 'MyInstance' -ErrorAction 'Stop'

        Connects to the instance 'MyInstance' on the server 'sql.company.local'.
#>
function Connect-SQL
{
    [CmdletBinding(DefaultParameterSetName = 'SqlServer')]
    param
    (
        [Parameter(ParameterSetName = 'SqlServer')]
        [Parameter(ParameterSetName = 'SqlServerWithCredential')]
        [ValidateNotNull()]
        [System.String]
        $ServerName = (Get-ComputerName),

        [Parameter(ParameterSetName = 'SqlServer')]
        [Parameter(ParameterSetName = 'SqlServerWithCredential')]
        [ValidateNotNull()]
        [System.String]
        $InstanceName = 'MSSQLSERVER',

        [Parameter(ParameterSetName = 'SqlServerWithCredential', Mandatory = $true)]
        [ValidateNotNull()]
        [Alias('SetupCredential', 'DatabaseCredential')]
        [System.Management.Automation.PSCredential]
        $Credential,

        [Parameter(ParameterSetName = 'SqlServerWithCredential')]
        [ValidateSet('WindowsUser', 'SqlLogin')]
        [System.String]
        $LoginType = 'WindowsUser',

        [Parameter()]
        [ValidateNotNull()]
        [System.Int32]
        $StatementTimeout = 600,

        [Parameter()]
        [System.Management.Automation.SwitchParameter]
        $Encrypt
    )

    Import-SqlDscPreferredModule

    if ($InstanceName -eq 'MSSQLSERVER')
    {
        $databaseEngineInstance = $ServerName
    }
    else
    {
        $databaseEngineInstance = '{0}\{1}' -f $ServerName, $InstanceName
    }

    $sqlServerObject = New-Object -TypeName 'Microsoft.SqlServer.Management.Smo.Server'
    $sqlConnectionContext = $sqlServerObject.ConnectionContext
    $sqlConnectionContext.ServerInstance = $databaseEngineInstance
    $sqlConnectionContext.StatementTimeout = $StatementTimeout
    $sqlConnectionContext.ConnectTimeout = $StatementTimeout
    $sqlConnectionContext.ApplicationName = 'SqlServerDsc'

    if ($Encrypt.IsPresent)
    {
        $sqlConnectionContext.EncryptConnection = $true
    }

    if ($PSCmdlet.ParameterSetName -eq 'SqlServer')
    {
        <#
            This is only used for verbose messaging and not for the connection
            string since this is using Integrated Security=true (SSPI).
        #>
        $connectUserName = [System.Security.Principal.WindowsIdentity]::GetCurrent().Name

        Write-Verbose -Message (
            $script:localizedData.ConnectingUsingIntegrated -f $connectUsername
        ) -Verbose
    }
    else
    {
        $connectUserName = $Credential.UserName

        Write-Verbose -Message (
            $script:localizedData.ConnectingUsingImpersonation -f $connectUsername, $LoginType
        ) -Verbose

        if ($LoginType -eq 'SqlLogin')
        {
            $sqlConnectionContext.LoginSecure = $false
            $sqlConnectionContext.Login = $connectUserName
            $sqlConnectionContext.SecurePassword = $Credential.Password
        }

        if ($LoginType -eq 'WindowsUser')
        {
            $sqlConnectionContext.LoginSecure = $true
            $sqlConnectionContext.ConnectAsUser = $true
            $sqlConnectionContext.ConnectAsUserName = $connectUserName
            $sqlConnectionContext.ConnectAsUserPassword = $Credential.GetNetworkCredential().Password
        }
    }

    try
    {
        $onlineStatus = 'Online'
        $connectTimer = [System.Diagnostics.StopWatch]::StartNew()
        $sqlConnectionContext.Connect()

        <#
            The addition of the ConnectTimeout property to the ConnectionContext will force the
            Connect() method to block until successful.  THe SMO object's Status property may not
            report 'Online' immediately even though the Connect() was successful.  The loop is to
            ensure the SMO's Status property was been updated.
        #>
        $sleepInSeconds = 2
        do
        {
            $instanceStatus = $sqlServerObject.Status
            if ([System.String]::IsNullOrEmpty($instanceStatus))
            {
                $instanceStatus = 'Unknown'
            }
            else
            {
                # Property Status is of type Enum ServerStatus, we return the string equivalent.
                $instanceStatus = $instanceStatus.ToString()
            }

            if ($instanceStatus -eq $onlineStatus)
            {
                break
            }

            Write-Debug -Message (
                $script:localizedData.WaitForDatabaseEngineInstanceStatus -f $instanceStatus, $onlineStatus, $sleepInSeconds
            )

            Start-Sleep -Seconds $sleepInSeconds
            $sqlServerObject.Refresh()
        } while ($connectTimer.Elapsed.TotalSeconds -lt $StatementTimeout)

        if ($instanceStatus -match '^Online$')
        {
            Write-Verbose -Message (
                $script:localizedData.ConnectedToDatabaseEngineInstance -f $databaseEngineInstance
            ) -Verbose

            return $sqlServerObject
        }
        else
        {
            $errorMessage = $script:localizedData.DatabaseEngineInstanceNotOnline -f @(
                $databaseEngineInstance,
                $instanceStatus
            )

            $invalidOperationException = New-Object -TypeName 'InvalidOperationException' -ArgumentList @($errorMessage)

            $newObjectParameters = @{
                TypeName     = 'System.Management.Automation.ErrorRecord'
                ArgumentList = @(
                    $invalidOperationException,
                    'CS0001',
                    'InvalidOperation',
                    $databaseEngineInstance
                )
            }

            $errorRecordToThrow = New-Object @newObjectParameters

            Write-Error -ErrorRecord $errorRecordToThrow
        }
    }
    catch
    {
        $errorMessage = $script:localizedData.FailedToConnectToDatabaseEngineInstance -f $databaseEngineInstance

        $invalidOperationException = New-Object -TypeName 'InvalidOperationException' -ArgumentList @($errorMessage, $_.Exception)

        $newObjectParameters = @{
            TypeName     = 'System.Management.Automation.ErrorRecord'
            ArgumentList = @(
                $invalidOperationException,
                'CS0002',
                'InvalidOperation',
                $databaseEngineInstance
            )
        }

        $errorRecordToThrow = New-Object @newObjectParameters

        Write-Error -ErrorRecord $errorRecordToThrow
    }
    finally
    {
        $connectTimer.Stop()
        <#
            Connect will ensure we actually can connect, but we need to disconnect
            from the session so we don't have anything hanging. If we need run a
            method on the returned $sqlServerObject it will automatically open a
            new session and then close, therefore we don't need to keep this
            session open.
        #>
        $sqlConnectionContext.Disconnect()
    }
}

<#
    .SYNOPSIS
        Connect to a SQL Server Analysis Service and return the server object.

    .PARAMETER ServerName
        String containing the host name of the SQL Server to connect to.

    .PARAMETER InstanceName
        String containing the SQL Server Analysis Service instance to connect to.

    .PARAMETER SetupCredential
        PSCredential object with the credentials to use to impersonate a user when
        connecting. If this is not provided then the current user will be used to
        connect to the SQL Server Analysis Service instance.
#>
function Connect-SQLAnalysis
{
    [CmdletBinding()]
    param
    (
        [Parameter()]
        [ValidateNotNullOrEmpty()]
        [System.String]
        $ServerName = (Get-ComputerName),

        [Parameter()]
        [ValidateNotNullOrEmpty()]
        [System.String]
        $InstanceName = 'MSSQLSERVER',

        [Parameter()]
        [ValidateNotNullOrEmpty()]
        [System.Management.Automation.PSCredential]
        [System.Management.Automation.Credential()]
        $SetupCredential,

        [Parameter()]
        [System.String[]]
        $FeatureFlag
    )

    if ($InstanceName -eq 'MSSQLSERVER')
    {
        $analysisServiceInstance = $ServerName
    }
    else
    {
        $analysisServiceInstance = "$ServerName\$InstanceName"
    }

    if ($SetupCredential)
    {
        $userName = $SetupCredential.UserName
        $password = $SetupCredential.GetNetworkCredential().Password

        $analysisServicesDataSource = "Data Source=$analysisServiceInstance;User ID=$userName;Password=$password"
    }
    else
    {
        $analysisServicesDataSource = "Data Source=$analysisServiceInstance"
    }

    try
    {
        if ((Test-FeatureFlag -FeatureFlag $FeatureFlag -TestFlag 'AnalysisServicesConnection'))
        {
            Import-SqlDscPreferredModule

            $analysisServicesObject = New-Object -TypeName 'Microsoft.AnalysisServices.Server'

            if ($analysisServicesObject)
            {
                $analysisServicesObject.Connect($analysisServicesDataSource)
            }

            if ((-not $analysisServicesObject) -or ($analysisServicesObject -and $analysisServicesObject.Connected -eq $false))
            {
                $errorMessage = $script:localizedData.FailedToConnectToAnalysisServicesInstance -f $analysisServiceInstance

                New-InvalidOperationException -Message $errorMessage
            }
            else
            {
                Write-Verbose -Message ($script:localizedData.ConnectedToAnalysisServicesInstance -f $analysisServiceInstance) -Verbose
            }
        }
        else
        {
            $null = Import-Assembly -Name 'Microsoft.AnalysisServices' -LoadWithPartialName

            $analysisServicesObject = New-Object -TypeName 'Microsoft.AnalysisServices.Server'

            if ($analysisServicesObject)
            {
                $analysisServicesObject.Connect($analysisServicesDataSource)
            }
            else
            {
                $errorMessage = $script:localizedData.FailedToConnectToAnalysisServicesInstance -f $analysisServiceInstance

                New-InvalidOperationException -Message $errorMessage
            }

            Write-Verbose -Message ($script:localizedData.ConnectedToAnalysisServicesInstance -f $analysisServiceInstance) -Verbose
        }
    }
    catch
    {
        $errorMessage = $script:localizedData.FailedToConnectToAnalysisServicesInstance -f $analysisServiceInstance

        New-InvalidOperationException -Message $errorMessage -ErrorRecord $_
    }

    return $analysisServicesObject
}

<#
    .SYNOPSIS
        Imports the assembly into the session.

    .DESCRIPTION
        Imports the assembly into the session and returns a reference to the
        assembly.

    .PARAMETER Name
        Specifies the name of the assembly to load.

    .PARAMETER LoadWithPartialName
        Specifies if the imported assembly should be the first found in GAC,
        regardless of version.

    .OUTPUTS
        [System.Reflection.Assembly]

        Returns a reference to the assembly object.

    .EXAMPLE
        Import-Assembly -Name "Microsoft.SqlServer.ConnectionInfo, Version=$SqlMajorVersion.0.0.0, Culture=neutral, PublicKeyToken=89845dcd8080cc91"

    .EXAMPLE
        Import-Assembly -Name 'Microsoft.AnalysisServices' -LoadWithPartialName

    .NOTES
        This should normally work using Import-Module and New-Object instead of
        using the method [System.Reflection.Assembly]::Load(). But due to a
        missing assembly in the module SqlServer this is still needed.

        Import-Module SqlServer
        $connectionInfo = New-Object -TypeName 'Microsoft.SqlServer.Management.Common.ServerConnection' -ArgumentList @('testclu01a\SQL2014')
        # Missing assembly 'Microsoft.SqlServer.Rmo' in module SqlServer prevents this call from working.
        $replication = New-Object -TypeName 'Microsoft.SqlServer.Replication.ReplicationServer' -ArgumentList @($connectionInfo)
#>
function Import-Assembly
{
    [CmdletBinding()]
    [OutputType([System.Reflection.Assembly])]
    param
    (
        [Parameter(Mandatory = $true)]
        [System.String]
        $Name,

        [Parameter()]
        [System.Management.Automation.SwitchParameter]
        $LoadWithPartialName
    )

    try
    {
        if ($LoadWithPartialName.IsPresent)
        {
            $assemblyInformation = [System.Reflection.Assembly]::LoadWithPartialName($Name)
        }
        else
        {
            $assemblyInformation = [System.Reflection.Assembly]::Load($Name)
        }

        Write-Verbose -Message (
            $script:localizedData.LoadedAssembly -f $assemblyInformation.FullName
        )
    }
    catch
    {
        $errorMessage = $script:localizedData.FailedToLoadAssembly -f $Name

        New-InvalidOperationException -Message $errorMessage -ErrorRecord $_
    }

    return $assemblyInformation
}


<#
    .SYNOPSIS
        Returns the major SQL version for the specific instance.

    .PARAMETER InstanceName
        String containing the name of the SQL instance to be configured. Default
        value is 'MSSQLSERVER'.

    .OUTPUTS
        System.UInt16. Returns the SQL Server major version number.
#>
function Get-SqlInstanceMajorVersion
{
    [CmdletBinding()]
    [OutputType([System.UInt16])]
    param
    (
        [Parameter(Mandatory = $true)]
        [System.String]
        $InstanceName
    )

    $sqlInstanceId = (Get-ItemProperty -Path 'HKLM:\SOFTWARE\Microsoft\Microsoft SQL Server\Instance Names\SQL').$InstanceName
    $sqlVersion = (Get-ItemProperty -Path "HKLM:\SOFTWARE\Microsoft\Microsoft SQL Server\$sqlInstanceId\Setup").Version

    if (-not $sqlVersion)
    {
        $errorMessage = $script:localizedData.SqlServerVersionIsInvalid -f $InstanceName
        New-InvalidResultException -Message $errorMessage
    }

    [System.UInt16] $sqlMajorVersionNumber = $sqlVersion.Split('.')[0]

    return $sqlMajorVersionNumber
}

<#
    .SYNOPSIS
        Restarts a SQL Server instance and associated services

    .PARAMETER ServerName
        Hostname of the SQL Server to be configured

    .PARAMETER InstanceName
        Name of the SQL instance to be configured. Default is 'MSSQLSERVER'

    .PARAMETER Timeout
        Timeout value for restarting the SQL services. The default value is 120 seconds.

    .PARAMETER SkipClusterCheck
        If cluster check should be skipped. If this is present no connection
        is made to the instance to check if the instance is on a cluster.

        This need to be used for some resource, for example for the SqlServerNetwork
        resource when it's used to enable a disable protocol.

    .PARAMETER SkipWaitForOnline
        If this is present no connection is made to the instance to check if the
        instance is online.

        This need to be used for some resource, for example for the SqlServerNetwork
        resource when it's used to disable protocol.

    .PARAMETER OwnerNode
        Specifies a list of owner nodes names of a cluster groups. If the SQL Server
        instance is a Failover Cluster instance then the cluster group will only
        be taken offline and back online when the owner of the cluster group is
        one of the nodes specified in this list. These node names specified in this
        parameter must match the Owner property of the cluster resource, for example
        @('sqltest10', 'SQLTEST11'). The names are case-insensitive.
        If this parameter is not specified the cluster group will be taken offline
        and back online regardless of owner.

    .EXAMPLE
        Restart-SqlService -ServerName localhost

    .EXAMPLE
        Restart-SqlService -ServerName localhost -InstanceName 'NamedInstance'

    .EXAMPLE
        Restart-SqlService -ServerName localhost -InstanceName 'NamedInstance' -SkipClusterCheck -SkipWaitForOnline

    .EXAMPLE
        Restart-SqlService -ServerName CLU01 -Timeout 300

    .EXAMPLE
        Restart-SqlService -ServerName CLU01 -Timeout 300 -OwnerNode 'testclu10'
#>
function Restart-SqlService
{
    [CmdletBinding()]
    param
    (
        [Parameter(Mandatory = $true)]
        [System.String]
        $ServerName,

        [Parameter()]
        [System.String]
        $InstanceName = 'MSSQLSERVER',

        [Parameter()]
        [System.UInt32]
        $Timeout = 120,

        [Parameter()]
        [Switch]
        $SkipClusterCheck,

        [Parameter()]
        [Switch]
        $SkipWaitForOnline,

        [Parameter()]
        [System.String[]]
        $OwnerNode
    )

    $restartWindowsService = $true

    # Check if a cluster, otherwise assume that a Windows service should be restarted.
    if (-not $SkipClusterCheck.IsPresent)
    {
        ## Connect to the instance
        $serverObject = Connect-SQL -ServerName $ServerName -InstanceName $InstanceName -ErrorAction 'Stop'

        if ($serverObject.IsClustered)
        {
            # Make sure Windows service is not restarted outside of the cluster.
            $restartWindowsService = $false

            $restartSqlClusterServiceParameters = @{
                InstanceName = $serverObject.ServiceName
            }

            if ($PSBoundParameters.ContainsKey('Timeout'))
            {
                $restartSqlClusterServiceParameters['Timeout'] = $Timeout
            }

            if ($PSBoundParameters.ContainsKey('OwnerNode'))
            {
                $restartSqlClusterServiceParameters['OwnerNode'] = $OwnerNode
            }

            Restart-SqlClusterService @restartSqlClusterServiceParameters
        }
    }

    if ($restartWindowsService)
    {
        if ($InstanceName -eq 'MSSQLSERVER')
        {
            $serviceName = 'MSSQLSERVER'
        }
        else
        {
            $serviceName = 'MSSQL${0}' -f $InstanceName
        }

        Write-Verbose -Message ($script:localizedData.GetServiceInformation -f 'SQL Server') -Verbose

        $sqlService = Get-Service -Name $serviceName

        <#
            Get all dependent services that are running.
            There are scenarios where an automatic service is stopped and should not be restarted automatically.
        #>
        $agentService = $sqlService.DependentServices |
            Where-Object -FilterScript { $_.Status -eq 'Running' }

        # Restart the SQL Server service
        Write-Verbose -Message ($script:localizedData.RestartService -f 'SQL Server') -Verbose
        $sqlService |
            Restart-Service -Force

        # Start dependent services
        $agentService |
            ForEach-Object -Process {
                Write-Verbose -Message ($script:localizedData.StartingDependentService -f $_.DisplayName) -Verbose
                $_ | Start-Service
            }
    }

    Write-Verbose -Message ($script:localizedData.WaitingInstanceTimeout -f $ServerName, $InstanceName, $Timeout) -Verbose

    if (-not $SkipWaitForOnline.IsPresent)
    {
        $connectTimer = [System.Diagnostics.StopWatch]::StartNew()

        $connectSqlError = $null

        do
        {
            # This call, if it fails, will take between ~9-10 seconds to return.
            $testConnectionServerObject = Connect-SQL -ServerName $ServerName -InstanceName $InstanceName -ErrorAction 'SilentlyContinue' -ErrorVariable 'connectSqlError'

            # Make sure we have an SMO object to test Status
            if ($testConnectionServerObject)
            {
                if ($testConnectionServerObject.Status -eq 'Online')
                {
                    break
                }
            }

            # Waiting 2 seconds to not hammer the SQL Server instance.
            Start-Sleep -Seconds 2
        } until ($connectTimer.Elapsed.TotalSeconds -ge $Timeout)

        $connectTimer.Stop()

        # Was the timeout period reach before able to connect to the SQL Server instance?
        if (-not $testConnectionServerObject -or $testConnectionServerObject.Status -ne 'Online')
        {
            $errorMessage = $script:localizedData.FailedToConnectToInstanceTimeout -f @(
                $ServerName,
                $InstanceName,
                $Timeout
            )

            $newInvalidOperationExceptionParameters = @{
                Message = $errorMessage
            }

            if ($connectSqlError)
            {
                $newInvalidOperationExceptionParameters.ErrorRecord = $connectSqlError[$connectSqlError.Count - 1]
            }

            New-InvalidOperationException @newInvalidOperationExceptionParameters
        }
    }
}

<#
    .SYNOPSIS
        Restarts a SQL Server cluster instance and associated services

    .PARAMETER InstanceName
        Specifies the instance name that matches a SQL Server MSCluster_Resource
        property <clustergroup>.PrivateProperties.InstanceName.

    .PARAMETER Timeout
        Timeout value for restarting the SQL services. The default value is 120 seconds.

    .PARAMETER OwnerNode
        Specifies a list of owner nodes names of a cluster groups. If the SQL Server
        instance is a Failover Cluster instance then the cluster group will only
        be taken offline and back online when the owner of the cluster group is
        one of the nodes specified in this list. These node names specified in this
        parameter must match the Owner property of the cluster resource, for example
        @('sqltest10', 'SQLTEST11'). The names are case-insensitive.
        If this parameter is not specified the cluster group will be taken offline
        and back online regardless of owner.
#>
function Restart-SqlClusterService
{
    [CmdletBinding()]
    param
    (
        [Parameter(Mandatory = $true)]
        [System.String]
        $InstanceName,

        [Parameter()]
        [System.UInt32]
        $Timeout = 120,

        [Parameter()]
        [System.String[]]
        $OwnerNode
    )

    # Get the cluster resources
    Write-Verbose -Message ($script:localizedData.GetSqlServerClusterResources) -Verbose

    $sqlService = Get-CimInstance -Namespace 'root/MSCluster' -ClassName 'MSCluster_Resource' -Filter "Type = 'SQL Server'" |
        Where-Object -FilterScript {
            $_.PrivateProperties.InstanceName -eq $InstanceName -and $_.State -eq 2
        }

    # If the cluster resource is found and online then continue.
    if ($sqlService)
    {
        $isOwnerOfClusterResource = $true

        if ($PSBoundParameters.ContainsKey('OwnerNode') -and $sqlService.OwnerNode -notin $OwnerNode)
        {
            $isOwnerOfClusterResource = $false
        }

        if ($isOwnerOfClusterResource)
        {
            Write-Verbose -Message ($script:localizedData.GetSqlAgentClusterResource) -Verbose

            $agentService = $sqlService |
                Get-CimAssociatedInstance -ResultClassName MSCluster_Resource |
                Where-Object -FilterScript {
                    $_.Type -eq 'SQL Server Agent' -and $_.State -eq 2
                }

            # Build a listing of resources being acted upon
            $resourceNames = @($sqlService.Name, ($agentService |
                        Select-Object -ExpandProperty Name)) -join "', '"

            # Stop the SQL Server and dependent resources
            Write-Verbose -Message ($script:localizedData.BringClusterResourcesOffline -f $resourceNames) -Verbose

            $sqlService |
                Invoke-CimMethod -MethodName TakeOffline -Arguments @{
                    Timeout = $Timeout
                }

            # Start the SQL server resource
            Write-Verbose -Message ($script:localizedData.BringSqlServerClusterResourcesOnline) -Verbose

            $sqlService |
                Invoke-CimMethod -MethodName BringOnline -Arguments @{
                    Timeout = $Timeout
                }

            # Start the SQL Agent resource
            if ($agentService)
            {
                if ($PSBoundParameters.ContainsKey('OwnerNode') -and $agentService.OwnerNode -notin $OwnerNode)
                {
                    $isOwnerOfClusterResource = $false
                }

                if ($isOwnerOfClusterResource)
                {
                    Write-Verbose -Message ($script:localizedData.BringSqlServerAgentClusterResourcesOnline) -Verbose

                    $agentService |
                        Invoke-CimMethod -MethodName BringOnline -Arguments @{
                            Timeout = $Timeout
                        }
                }
                else
                {
                    Write-Verbose -Message (
                        $script:localizedData.NotOwnerOfClusterResource -f (Get-ComputerName), $agentService.Name, $agentService.OwnerNode
                    ) -Verbose
                }
            }
        }
        else
        {
            Write-Verbose -Message (
                $script:localizedData.NotOwnerOfClusterResource -f (Get-ComputerName), $sqlService.Name, $sqlService.OwnerNode
            ) -Verbose
        }
    }
    else
    {
        Write-Warning -Message ($script:localizedData.ClusterResourceNotFoundOrOffline -f $InstanceName)
    }
}

<#
    .SYNOPSIS
        Restarts a Reporting Services instance and associated services

    .PARAMETER InstanceName
        Name of the instance to be restarted. Default is 'MSSQLSERVER'
        (the default instance).

    .PARAMETER WaitTime
        Number of seconds to wait between service stop and service start.
        Default value is 0 seconds.
#>
function Restart-ReportingServicesService
{
    [CmdletBinding()]
    param
    (
        [Parameter()]
        [System.String]
        $InstanceName = 'MSSQLSERVER',

        [Parameter()]
        [System.UInt16]
        $WaitTime = 0
    )

    if ($InstanceName -eq 'SSRS')
    {
        # Check if we're dealing with SSRS 2017 or SQL2019
        $ServiceName = 'SQLServerReportingServices'

        Write-Verbose -Message ($script:localizedData.GetServiceInformation -f $ServiceName) -Verbose
        $reportingServicesService = Get-Service -Name $ServiceName -ErrorAction SilentlyContinue
    }

    if ($null -eq $reportingServicesService)
    {
        $ServiceName = 'ReportServer'

        <#
            Pre-2017 SSRS support multiple instances, check if we're dealing
            with a named instance.
        #>
        if (-not ($InstanceName -eq 'MSSQLSERVER'))
        {
            $ServiceName += '${0}' -f $InstanceName
        }

        Write-Verbose -Message ($script:localizedData.GetServiceInformation -f $ServiceName) -Verbose
        $reportingServicesService = Get-Service -Name $ServiceName
    }

    <#
        Get all dependent services that are running.
        There are scenarios where an automatic service is stopped and should
        not be restarted automatically.
    #>
    $dependentService = $reportingServicesService.DependentServices | Where-Object -FilterScript {
        $_.Status -eq 'Running'
    }

    Write-Verbose -Message ($script:localizedData.RestartService -f $reportingServicesService.DisplayName) -Verbose

    Write-Verbose -Message ($script:localizedData.StoppingService -f $reportingServicesService.DisplayName) -Verbose
    $reportingServicesService | Stop-Service -Force

    if ($WaitTime -ne 0)
    {
        Write-Verbose -Message ($script:localizedData.WaitServiceRestart -f $WaitTime, $reportingServicesService.DisplayName) -Verbose
        Start-Sleep -Seconds $WaitTime
    }

    Write-Verbose -Message ($script:localizedData.StartingService -f $reportingServicesService.DisplayName) -Verbose
    $reportingServicesService | Start-Service

    # Start dependent services
    $dependentService | ForEach-Object -Process {
        Write-Verbose -Message ($script:localizedData.StartingDependentService -f $_.DisplayName) -Verbose
        $_ | Start-Service
    }
}

<#
    .SYNOPSIS
        Executes the alter method on an Availability Group Replica object.

    .PARAMETER AvailabilityGroupReplica
        The Availability Group Replica object that must be altered.
#>
function Update-AvailabilityGroupReplica
{
    param
    (
        [Parameter(Mandatory = $true)]
        [Microsoft.SqlServer.Management.Smo.AvailabilityReplica]
        $AvailabilityGroupReplica
    )

    try
    {
        $originalErrorActionPreference = $ErrorActionPreference
        $ErrorActionPreference = 'Stop'
        $AvailabilityGroupReplica.Alter()
    }
    catch
    {
        $errorMessage = $script:localizedData.AlterAvailabilityGroupReplicaFailed -f $AvailabilityGroupReplica.Name
        New-InvalidOperationException -Message $errorMessage -ErrorRecord $_
    }
    finally
    {
        $ErrorActionPreference = $originalErrorActionPreference
    }
}

<#
    .SYNOPSIS
        Impersonates a login and determines whether required permissions are present.

    .PARAMETER ServerName
        String containing the host name of the SQL Server to connect to.

    .PARAMETER InstanceName
        String containing the SQL Server Database Engine instance to connect to.

    .PARAMETER LoginName
        String containing the login (user) which should be checked for a permission.

    .PARAMETER Permissions
        This is a list that represents a SQL Server set of database permissions.

    .PARAMETER SecurableClass
        String containing the class of permissions to test. It can be:
            SERVER: A permission that is applicable against server objects.
            LOGIN: A permission that is applicable against login objects.

        Default is 'SERVER'.

    .PARAMETER SecurableName
        String containing the name of the object against which permissions exist,
        e.g. if SecurableClass is LOGIN this is the name of a login permissions
        may exist against.

        Default is $null.

    .NOTES
        These SecurableClass are not yet in this module yet and so are not implemented:
            'APPLICATION ROLE', 'ASSEMBLY', 'ASYMMETRIC KEY', 'CERTIFICATE',
            'CONTRACT', 'DATABASE', 'ENDPOINT', 'FULLTEXT CATALOG',
            'MESSAGE TYPE', 'OBJECT', 'REMOTE SERVICE BINDING', 'ROLE',
            'ROUTE', 'SCHEMA', 'SERVICE', 'SYMMETRIC KEY', 'TYPE', 'USER',
            'XML SCHEMA COLLECTION'

#>
function Test-LoginEffectivePermissions
{
    param
    (
        [Parameter(Mandatory = $true)]
        [ValidateNotNullOrEmpty()]
        [System.String]
        $ServerName,

        [Parameter(Mandatory = $true)]
        [System.String]
        $InstanceName,

        [Parameter(Mandatory = $true)]
        [ValidateNotNullOrEmpty()]
        [System.String]
        $LoginName,

        [Parameter(Mandatory = $true)]
        [System.String[]]
        $Permissions,

        [Parameter()]
        [ValidateSet('SERVER', 'LOGIN')]
        [System.String]
        $SecurableClass = 'SERVER',

        [Parameter()]
        [System.String]
        $SecurableName
    )

    # Assume the permissions are not present
    $permissionsPresent = $false

    $invokeSqlDscQueryParameters = @{
        ServerName   = $ServerName
        InstanceName = $InstanceName
        DatabaseName = 'master'
        PassThru     = $true
    }

    if ( [System.String]::IsNullOrEmpty($SecurableName) )
    {
        $queryToGetEffectivePermissionsForLogin = "
            EXECUTE AS LOGIN = '$LoginName'
            SELECT DISTINCT permission_name
            FROM fn_my_permissions(null,'$SecurableClass')
            REVERT
        "
    }
    else
    {
        $queryToGetEffectivePermissionsForLogin = "
            EXECUTE AS LOGIN = '$LoginName'
            SELECT DISTINCT permission_name
            FROM fn_my_permissions('$SecurableName','$SecurableClass')
            REVERT
        "
    }

    Write-Verbose -Message ($script:localizedData.GetEffectivePermissionForLogin -f $LoginName, $InstanceName) -Verbose

    $loginEffectivePermissionsResult = Invoke-SqlDscQuery @invokeSqlDscQueryParameters -Query $queryToGetEffectivePermissionsForLogin
    $loginEffectivePermissions = $loginEffectivePermissionsResult.Tables.Rows.permission_name

    if ( $null -ne $loginEffectivePermissions )
    {
        $loginMissingPermissions = Compare-Object -ReferenceObject $Permissions -DifferenceObject $loginEffectivePermissions |
            Where-Object -FilterScript { $_.SideIndicator -ne '=>' } |
            Select-Object -ExpandProperty InputObject

        if ( $loginMissingPermissions.Count -eq 0 )
        {
            $permissionsPresent = $true
        }
    }

    return $permissionsPresent
}

<#
    .SYNOPSIS
        Determine if the seeding mode of the specified availability group is automatic.

    .PARAMETER ServerName
        The hostname of the server that hosts the SQL instance.

    .PARAMETER InstanceName
        The name of the SQL instance that hosts the availability group.

    .PARAMETER AvailabilityGroupName
        The name of the availability group to check.

    .PARAMETER AvailabilityReplicaName
        The name of the availability replica to check.
#>
function Test-AvailabilityReplicaSeedingModeAutomatic
{
    param
    (
        [Parameter(Mandatory = $true)]
        [ValidateNotNullOrEmpty()]
        [System.String]
        $ServerName,

        [Parameter(Mandatory = $true)]
        [System.String]
        $InstanceName,

        [Parameter(Mandatory = $true)]
        [ValidateNotNullOrEmpty()]
        [System.String]
        $AvailabilityGroupName,

        [Parameter(Mandatory = $true)]
        [ValidateNotNullOrEmpty()]
        [System.String]
        $AvailabilityReplicaName
    )

    # Assume automatic seeding is disabled by default
    $availabilityReplicaSeedingModeAutomatic = $false

    $serverObject = Connect-SQL -ServerName $ServerName -InstanceName $InstanceName -ErrorAction 'Stop'

    # Only check the seeding mode if this is SQL 2016 or newer
    if ( $serverObject.Version -ge 13 )
    {
        $invokeSqlDscQueryParameters = @{
            ServerName   = $ServerName
            InstanceName = $InstanceName
            DatabaseName = 'master'
            PassThru     = $true
        }

        $queryToGetSeedingMode = "
            SELECT seeding_mode_desc
            FROM sys.availability_replicas ar
            INNER JOIN sys.availability_groups ag ON ar.group_id = ag.group_id
            WHERE ag.name = '$AvailabilityGroupName'
                AND ar.replica_server_name = '$AvailabilityReplicaName'
        "
        $seedingModeResults = Invoke-SqlDscQuery @invokeSqlDscQueryParameters -Query $queryToGetSeedingMode
        $seedingMode = $seedingModeResults.Tables.Rows.seeding_mode_desc

        if ( $seedingMode -eq 'Automatic' )
        {
            $availabilityReplicaSeedingModeAutomatic = $true
        }
    }

    return $availabilityReplicaSeedingModeAutomatic
}

<#
    .SYNOPSIS
        Get the server object of the primary replica of the specified availability group.

    .PARAMETER ServerObject
        The current server object connection.

    .PARAMETER AvailabilityGroup
        The availability group object used to find the primary replica server name.
#>
function Get-PrimaryReplicaServerObject
{
    param
    (
        [Parameter(Mandatory = $true)]
        [Microsoft.SqlServer.Management.Smo.Server]
        $ServerObject,

        [Parameter(Mandatory = $true)]
        [Microsoft.SqlServer.Management.Smo.AvailabilityGroup]
        $AvailabilityGroup
    )

    $primaryReplicaServerObject = $serverObject

    # Determine if we're connected to the primary replica
    if ( ( $AvailabilityGroup.PrimaryReplicaServerName -ne $serverObject.DomainInstanceName ) -and ( -not [System.String]::IsNullOrEmpty($AvailabilityGroup.PrimaryReplicaServerName) ) )
    {
        $primaryReplicaServerObject = Connect-SQL -ServerName $AvailabilityGroup.PrimaryReplicaServerName -ErrorAction 'Stop'
    }

    return $primaryReplicaServerObject
}

<#
    .SYNOPSIS
        Determine if the current login has impersonate permissions

    .PARAMETER ServerObject
        The server object on which to perform the test.

    .PARAMETER SecurableName
        If set then impersonate permission on this specific securable (e.g. login) is also checked.

#>
function Test-ImpersonatePermissions
{
    param
    (
        [Parameter(Mandatory = $true)]
        [Microsoft.SqlServer.Management.Smo.Server]
        $ServerObject,

        [Parameter()]
        [System.String]
        $SecurableName
    )

    # The impersonate any login permission only exists in SQL 2014 and above
    $testLoginEffectivePermissionsParams = @{
        ServerName   = $ServerObject.ComputerNamePhysicalNetBIOS
        InstanceName = $ServerObject.ServiceName
        LoginName    = $ServerObject.ConnectionContext.TrueLogin
        Permissions  = @('IMPERSONATE ANY LOGIN')
    }

    $impersonatePermissionsPresent = Test-LoginEffectivePermissions @testLoginEffectivePermissionsParams

    if ($impersonatePermissionsPresent)
    {
        Write-Verbose -Message ( 'The login "{0}" has impersonate any login permissions on the instance "{1}\{2}".' -f $testLoginEffectivePermissionsParams.LoginName, $testLoginEffectivePermissionsParams.ServerName, $testLoginEffectivePermissionsParams.SInstanceName ) -Verbose
        return $impersonatePermissionsPresent
    }
    else
    {
        Write-Verbose -Message ( 'The login "{0}" does not have impersonate any login permissions on the instance "{1}\{2}".' -f $testLoginEffectivePermissionsParams.LoginName, $testLoginEffectivePermissionsParams.ServerName, $testLoginEffectivePermissionsParams.InstanceName ) -Verbose
    }

    # Check for sysadmin / control server permission which allows impersonation
    $testLoginEffectivePermissionsParams = @{
        ServerName   = $ServerObject.ComputerNamePhysicalNetBIOS
        InstanceName = $ServerObject.ServiceName
        LoginName    = $ServerObject.ConnectionContext.TrueLogin
        Permissions  = @('CONTROL SERVER')
    }

    $impersonatePermissionsPresent = Test-LoginEffectivePermissions @testLoginEffectivePermissionsParams

    if ($impersonatePermissionsPresent)
    {
        Write-Verbose -Message ( 'The login "{0}" has control server permissions on the instance "{1}\{2}".' -f $testLoginEffectivePermissionsParams.LoginName, $testLoginEffectivePermissionsParams.ServerName, $testLoginEffectivePermissionsParams.InstanceName ) -Verbose
        return $impersonatePermissionsPresent
    }
    else
    {
        Write-Verbose -Message ( 'The login "{0}" does not have control server permissions on the instance "{1}\{2}".' -f $testLoginEffectivePermissionsParams.LoginName, $testLoginEffectivePermissionsParams.ServerName, $testLoginEffectivePermissionsParams.InstanceName ) -Verbose
    }

    if (-not [System.String]::IsNullOrEmpty($SecurableName))
    {
        # Check for login-specific impersonation permissions
        $testLoginEffectivePermissionsParams = @{
            ServerName     = $ServerObject.ComputerNamePhysicalNetBIOS
            InstanceName   = $ServerObject.ServiceName
            LoginName      = $ServerObject.ConnectionContext.TrueLogin
            Permissions    = @('IMPERSONATE')
            SecurableClass = 'LOGIN'
            SecurableName  = $SecurableName
        }

        $impersonatePermissionsPresent = Test-LoginEffectivePermissions @testLoginEffectivePermissionsParams

        if ($impersonatePermissionsPresent)
        {
            Write-Verbose -Message ( 'The login "{0}" has impersonate permissions on the instance "{1}\{2}" for the login "{3}".' -f $testLoginEffectivePermissionsParams.LoginName, $testLoginEffectivePermissionsParams.ServerName, $testLoginEffectivePermissionsParams.InstanceName, $SecurableName ) -Verbose
            return $impersonatePermissionsPresent
        }
        else
        {
            Write-Verbose -Message ( 'The login "{0}" does not have impersonate permissions on the instance "{1}\{2}" for the login "{3}".' -f $testLoginEffectivePermissionsParams.LoginName, $testLoginEffectivePermissionsParams.ServerName, $testLoginEffectivePermissionsParams.InstanceName, $SecurableName ) -Verbose
        }

        # Check for login-specific control permissions
        $testLoginEffectivePermissionsParams = @{
            ServerName     = $ServerObject.ComputerNamePhysicalNetBIOS
            InstanceName   = $ServerObject.ServiceName
            LoginName      = $ServerObject.ConnectionContext.TrueLogin
            Permissions    = @('CONTROL')
            SecurableClass = 'LOGIN'
            SecurableName  = $SecurableName
        }

        $impersonatePermissionsPresent = Test-LoginEffectivePermissions @testLoginEffectivePermissionsParams

        if ($impersonatePermissionsPresent)
        {
            Write-Verbose -Message ( 'The login "{0}" has control permissions on the instance "{1}\{2}" for the login "{3}".' -f $testLoginEffectivePermissionsParams.LoginName, $testLoginEffectivePermissionsParams.ServerName, $testLoginEffectivePermissionsParams.InstanceName, $SecurableName ) -Verbose
            return $impersonatePermissionsPresent
        }
        else
        {
            Write-Verbose -Message ( 'The login "{0}" does not have control permissions on the instance "{1}\{2}" for the login "{3}".' -f $testLoginEffectivePermissionsParams.LoginName, $testLoginEffectivePermissionsParams.ServerName, $testLoginEffectivePermissionsParams.InstanceName, $SecurableName ) -Verbose
        }
    }

    Write-Verbose -Message ( 'The login "{0}" does not have any impersonate permissions required on the instance "{1}\{2}".' -f $testLoginEffectivePermissionsParams.LoginName, $testLoginEffectivePermissionsParams.ServerName, $testLoginEffectivePermissionsParams.InstanceName ) -Verbose

    return $impersonatePermissionsPresent
}

<#
    .SYNOPSIS
        Takes a SQL Instance name in the format of 'Server\Instance' and splits
        it into a hash table prepared to be passed into Connect-SQL.

    .PARAMETER FullSqlInstanceName
        The full SQL instance name string to be split.

    .OUTPUTS
        Hash table with the properties ServerName and InstanceName.
#>
function Split-FullSqlInstanceName
{
    param
    (
        [Parameter(Mandatory = $true)]
        [ValidateNotNullOrEmpty()]
        [System.String]
        $FullSqlInstanceName
    )

    $sqlServer, $sqlInstanceName = $FullSqlInstanceName.Split('\')

    if ( [System.String]::IsNullOrEmpty($sqlInstanceName) )
    {
        $sqlInstanceName = 'MSSQLSERVER'
    }

    return @{
        ServerName   = $sqlServer
        InstanceName = $sqlInstanceName
    }
}

<#
    .SYNOPSIS
        Determine if the cluster has the required permissions to the supplied server.

    .PARAMETER ServerObject
        The server object on which to perform the test.
#>
function Test-ClusterPermissions
{
    [System.Diagnostics.CodeAnalysis.SuppressMessageAttribute('AvoidThrowOutsideOfTry', '', Justification = 'Because the code throws based on an prior expression')]
    [CmdletBinding()]
    [OutputType([System.Boolean])]
    param
    (
        [Parameter(Mandatory = $true)]
        [Microsoft.SqlServer.Management.Smo.Server]
        $ServerObject
    )

    $clusterServiceName = 'NT SERVICE\ClusSvc'
    $ntAuthoritySystemName = 'NT AUTHORITY\SYSTEM'
    $availabilityGroupManagementPerms = @('Connect SQL', 'Alter Any Availability Group', 'View Server State')
    $clusterPermissionsPresent = $false

    # Retrieve the SQL Server and Instance name from the server object
    $sqlServer = $ServerObject.NetName
    $sqlInstanceName = $ServerObject.ServiceName

    foreach ( $loginName in @( $clusterServiceName, $ntAuthoritySystemName ) )
    {
        if ( $ServerObject.Logins[$loginName] -and -not $clusterPermissionsPresent )
        {
            $testLoginEffectivePermissionsParams = @{
                ServerName   = $sqlServer
                InstanceName = $sqlInstanceName
                LoginName    = $loginName
                Permissions  = $availabilityGroupManagementPerms
            }

            $clusterPermissionsPresent = Test-LoginEffectivePermissions @testLoginEffectivePermissionsParams

            if ( -not $clusterPermissionsPresent )
            {
                switch ( $loginName )
                {
                    $clusterServiceName
                    {
                        Write-Verbose -Message ( $script:localizedData.ClusterLoginMissingRecommendedPermissions -f $loginName, ( $availabilityGroupManagementPerms -join ', ' ) ) -Verbose
                    }

                    $ntAuthoritySystemName
                    {
                        Write-Verbose -Message ( $script:localizedData.ClusterLoginMissingPermissions -f $loginName, ( $availabilityGroupManagementPerms -join ', ' ) ) -Verbose
                    }
                }
            }
            else
            {
                Write-Verbose -Message ( $script:localizedData.ClusterLoginPermissionsPresent -f $loginName ) -Verbose
            }
        }
        elseif ( -not $clusterPermissionsPresent )
        {
            switch ( $loginName )
            {
                $clusterServiceName
                {
                    Write-Verbose -Message ($script:localizedData.ClusterLoginMissingRecommendedPermissions -f $loginName, "Trying with '$ntAuthoritySystemName'.") -Verbose
                }

                $ntAuthoritySystemName
                {
                    Write-Verbose -Message ( $script:localizedData.ClusterLoginMissing -f $loginName, '' ) -Verbose
                }
            }
        }
    }

    # If neither 'NT SERVICE\ClusSvc' or 'NT AUTHORITY\SYSTEM' have the required permissions, throw an error.
    if ( -not $clusterPermissionsPresent )
    {
        throw ($script:localizedData.ClusterPermissionsMissing -f $sqlServer, $sqlInstanceName )
    }

    return $clusterPermissionsPresent
}

<#
    .SYNOPSIS
        Determine if the current node is hosting the instance.

    .PARAMETER ServerObject
        The server object on which to perform the test.
#>
function Test-ActiveNode
{
    [CmdletBinding()]
    [OutputType([System.Boolean])]
    param
    (
        [Parameter(Mandatory = $true)]
        [Microsoft.SqlServer.Management.Smo.Server]
        $ServerObject
    )

    $result = $false

    # Determine if this is a failover cluster instance (FCI)
    if ( $ServerObject.IsMemberOfWsfcCluster )
    {
        <#
            If the current node name is the same as the name the instances is
            running on, then this is the active node
        #>
        $result = $ServerObject.ComputerNamePhysicalNetBIOS -eq (Get-ComputerName)
    }
    else
    {
        <#
            This is a standalone instance, therefore the node will always host
            the instance.
        #>
        $result = $true
    }

    return $result
}

<#
    .SYNOPSIS
        Execute an SQL script located in a file on disk.

    .PARAMETER ServerInstance
        The name of an instance of the Database Engine.
        For default instances, only specify the computer name. For named instances,
        use the format ComputerName\InstanceName.

    .PARAMETER InputFile
        Path to SQL script file that will be executed.

    .PARAMETER Query
        The full query that will be executed.

    .PARAMETER Credential
        The credentials to use to authenticate using SQL Authentication. To
        authenticate using Windows Authentication, assign the credentials
        to the built-in parameter 'PsDscRunAsCredential'. If both parameters
        'Credential' and 'PsDscRunAsCredential' are not assigned, then the
        SYSTEM account will be used to authenticate using Windows Authentication.

    .PARAMETER QueryTimeout
        Specifies, as an integer, the number of seconds after which the T-SQL
        script execution will time out. In some SQL Server versions there is a
        bug in Invoke-SqlCmd where the normal default value 0 (no timeout) is not
        respected and the default value is incorrectly set to 30 seconds.

    .PARAMETER Variable
        Creates a Invoke-SqlCmd scripting variable for use in the Invoke-SqlCmd
        script, and sets a value for the variable.

    .PARAMETER DisableVariables
        Specifies, as a boolean, whether or not PowerShell will ignore Invoke-SqlCmd
        scripting variables that share a format such as $(variable_name). For more
        information how to use this, please go to the help documentation for
        [Invoke-SqlCmd](https://docs.microsoft.com/en-us/powershell/module/sqlserver/Invoke-Sqlcmd).

    .PARAMETER Encrypt
        Specifies how encryption should be enforced. When not specified, the default
        value is `Mandatory`.

        This value maps to the Encrypt property SqlConnectionEncryptOption
        on the SqlConnection object of the Microsoft.Data.SqlClient driver.

        This parameter can only be used when the module SqlServer v22.x.x is installed.

    .NOTES
        This wrapper for Invoke-SqlCmd make verbose functionality of PRINT and
        RAISEERROR statements work as those are outputted in the verbose output
        stream. For some reason having the wrapper in a separate module seems to
        trigger (so that it works getting) the verbose output for those statements.

        Parameter `Encrypt` controls whether the connection used by `Invoke-SqlCmd`
        should enforce encryption. This parameter can only be used together with the
        module _SqlServer_ v22.x (minimum v22.0.49-preview). The parameter will be
        ignored if an older major versions of the module _SqlServer_ is used.
        Encryption is mandatory by default, which generates the following exception
        when the correct certificates are not present:

        "A connection was successfully established with the server, but then
        an error occurred during the login process. (provider: SSL Provider,
        error: 0 - The certificate chain was issued by an authority that is
        not trusted.)"

        For more details, see the article [Connect to SQL Server with strict encryption](https://learn.microsoft.com/en-us/sql/relational-databases/security/networking/connect-with-strict-encryption?view=sql-server-ver16)
        and [Configure SQL Server Database Engine for encrypting connections](https://learn.microsoft.com/en-us/sql/database-engine/configure-windows/configure-sql-server-encryption?view=sql-server-ver16).
#>
function Invoke-SqlScript
{
    [CmdletBinding()]
    param
    (
        [Parameter(Mandatory = $true)]
        [System.String]
        $ServerInstance,

        [Parameter(ParameterSetName = 'File', Mandatory = $true)]
        [System.String]
        $InputFile,

        [Parameter(ParameterSetName = 'Query', Mandatory = $true)]
        [System.String]
        $Query,

        [Parameter()]
        [System.Management.Automation.PSCredential]
        [System.Management.Automation.Credential()]
        $Credential,

        [Parameter()]
        [System.UInt32]
        $QueryTimeout,

        [Parameter()]
        [System.String[]]
        $Variable,

        [Parameter()]
        [System.Boolean]
        $DisableVariables,

        [Parameter()]
        [ValidateSet('Mandatory', 'Optional', 'Strict')]
        [System.String]
        $Encrypt
    )

    Import-SqlDscPreferredModule

    if ($PSCmdlet.ParameterSetName -eq 'File')
    {
        $null = $PSBoundParameters.Remove('Query')
    }
    elseif ($PSCmdlet.ParameterSetName -eq 'Query')
    {
        $null = $PSBoundParameters.Remove('InputFile')
    }

    if ($null -ne $Credential)
    {
        $null = $PSBoundParameters.Add('Username', $Credential.UserName)

        $null = $PSBoundParameters.Add('Password', $Credential.GetNetworkCredential().Password)
    }

    $null = $PSBoundParameters.Remove('Credential')

    if ($PSBoundParameters.ContainsKey('Encrypt'))
    {
        $commandInvokeSqlCmd = Get-Command -Name 'Invoke-SqlCmd'

        if ($null -ne $commandInvokeSqlCmd -and $commandInvokeSqlCmd.Parameters.Keys -notcontains 'Encrypt')
        {
            $null = $PSBoundParameters.Remove('Encrypt')
        }
    }

    if ([System.String]::IsNullOrEmpty($Variable))
    {
        $null = $PSBoundParameters.Remove('Variable')
    }

    Invoke-SqlCmd @PSBoundParameters
}

<#
    .SYNOPSIS
        Builds service account parameters for service account.

    .PARAMETER ServiceAccount
        Credential for the service account.
#>
function Get-ServiceAccount
{
    [CmdletBinding()]
    [OutputType([System.Collections.Hashtable])]
    param
    (
        [Parameter(Mandatory = $true)]
        [System.Management.Automation.PSCredential]
        $ServiceAccount
    )

    $accountParameters = @{ }

    switch -Regex ($ServiceAccount.UserName.ToUpper())
    {
        '^(?:NT ?AUTHORITY\\)?(SYSTEM|LOCALSERVICE|LOCAL SERVICE|NETWORKSERVICE|NETWORK SERVICE)$'
        {
            $accountParameters = @{
                UserName = "NT AUTHORITY\$($Matches[1])"
            }
        }

        '^(?:NT SERVICE\\)(.*)$'
        {
            $accountParameters = @{
                UserName = "NT SERVICE\$($Matches[1])"
            }
        }

        # Testing if account is a Managed Service Account, which ends with '$'.
        '\$$'
        {
            $accountParameters = @{
                UserName = $ServiceAccount.UserName
            }
        }

        # Normal local or domain service account.
        default
        {
            $accountParameters = @{
                UserName = $ServiceAccount.UserName
                Password = $ServiceAccount.GetNetworkCredential().Password
            }
        }
    }

    return $accountParameters
}

<#
    .SYNOPSIS
    Recursively searches Exception stack for specific error number.

    .PARAMETER ExceptionToSearch
    The Exception object to test

    .PARAMETER ErrorNumber
    The specific error number to look for

    .NOTES
    This function allows us to more easily write mocks.
#>
function Find-ExceptionByNumber
{
    # Define parameters
    param
    (
        [Parameter(Mandatory = $true)]
        [System.Exception]
        $ExceptionToSearch,

        [Parameter(Mandatory = $true)]
        [System.String]
        $ErrorNumber
    )

    # Define working variables
    $errorFound = $false

    # Check to see if the exception has an inner exception
    if ($ExceptionToSearch.InnerException)
    {
        # Assign found to the returned recursive call
        $errorFound = Find-ExceptionByNumber -ExceptionToSearch $ExceptionToSearch.InnerException -ErrorNumber $ErrorNumber
    }

    # Check to see if it was found
    if (!$errorFound)
    {
        # Check this exceptions message
        $errorFound = $ExceptionToSearch.Number -eq $ErrorNumber
    }

    # Return
    return $errorFound
}

<#
    .SYNOPSIS
        Get static name properties of he specified protocol.

    .PARAMETER ProtocolName
        Specifies the name of network protocol to return name properties for.
        Possible values are 'TcpIp', 'NamedPipes', or 'ShareMemory'.

    .NOTES
        The static values returned matches the values returned by the class
        ServerProtocol. The property DisplayName could potentially be localized
        while the property Name must be exactly like it is returned by the
        class ServerProtocol, with the correct casing.
#>
function Get-ProtocolNameProperties
{
    [CmdletBinding()]
    [OutputType([System.Collections.Hashtable])]
    param
    (
        [Parameter(Mandatory = $true)]
        [ValidateSet('TcpIp', 'NamedPipes', 'SharedMemory')]
        [System.String]
        $ProtocolName
    )

    $protocolNameProperties = @{ }

    switch ($ProtocolName)
    {
        'TcpIp'
        {
            $protocolNameProperties.DisplayName = 'TCP/IP'
            $protocolNameProperties.Name = 'Tcp'
        }

        'NamedPipes'
        {
            $protocolNameProperties.DisplayName = 'Named Pipes'
            $protocolNameProperties.Name = 'Np'
        }

        'SharedMemory'
        {
            $protocolNameProperties.DisplayName = 'Shared Memory'
            $protocolNameProperties.Name = 'Sm'
        }
    }

    return $protocolNameProperties
}

<#
    .SYNOPSIS
        Returns the ServerProtocol object for the specified SQL Server instance
        and protocol name.

    .PARAMETER InstanceName
        Specifies the name of the SQL Server instance to connect to.

    .PARAMETER ProtocolName
        Specifies the name of network protocol to be configured. Possible values
        are 'TcpIp', 'NamedPipes', or 'ShareMemory'.

    .PARAMETER ServerName
        Specifies the host name of the SQL Server to connect to.

    .NOTES
        The class Microsoft.SqlServer.Management.Smo.Wmi.ServerProtocol is
        returned by this function.
#>
function Get-ServerProtocolObject
{
    [CmdletBinding()]
    param
    (
        [Parameter(Mandatory = $true)]
        [System.String]
        $InstanceName,

        [Parameter(Mandatory = $true)]
        [ValidateSet('TcpIp', 'NamedPipes', 'SharedMemory')]
        [System.String]
        $ProtocolName,

        [Parameter(Mandatory = $true)]
        [ValidateNotNullOrEmpty()]
        [System.String]
        $ServerName
    )

    $serverProtocolProperties = $null

    $newObjectParameters = @{
        TypeName     = 'Microsoft.SqlServer.Management.Smo.Wmi.ManagedComputer'
        ArgumentList = @($ServerName)
    }

    $managedComputerObject = New-Object @newObjectParameters

    $serverInstance = $managedComputerObject.ServerInstances[$InstanceName]

    if ($serverInstance)
    {
        $protocolNameProperties = Get-ProtocolNameProperties -ProtocolName $ProtocolName

        $serverProtocolProperties = $serverInstance.ServerProtocols[$protocolNameProperties.Name]
    }
    else
    {
        $errorMessage = $script:localizedData.FailedToObtainServerInstance -f $InstanceName, $ServerName
        New-InvalidOperationException -Message $errorMessage
    }

    return $serverProtocolProperties
}

<#
    .SYNOPSIS
        Converts the combination of server name and instance name to
        the correct server instance name.

    .PARAMETER InstanceName
        Specifies the name of the SQL Server instance on the host.

    .PARAMETER ServerName
        Specifies the host name of the SQL Server.
#>
function ConvertTo-ServerInstanceName
{
    [CmdletBinding()]
    [OutputType([System.String])]
    param
    (
        [Parameter(Mandatory = $true)]
        [System.String]
        $InstanceName,

        [Parameter(Mandatory = $true)]
        [System.String]
        $ServerName
    )

    if ($InstanceName -eq 'MSSQLSERVER')
    {
        $serverInstance = $ServerName
    }
    else
    {
        $serverInstance = '{0}\{1}' -f $ServerName, $InstanceName
    }

    return $serverInstance
}

<#
    .SYNOPSIS
        Returns the SQL Server major version from the setup.exe executable provided
        in the Path parameter.

    .PARAMETER Path
        String containing the path to the SQL Server setup.exe executable.

    .NOTES
        This function should be removed when it is not longer used, and instead
        the private function Get-FileVersionInformation shall be used.
#>
function Get-FilePathMajorVersion
{
    [CmdletBinding()]
    param
    (
        [Parameter(Mandatory = $true)]
        [System.String]
        $Path
    )

    (Get-Item -Path $Path).VersionInfo.ProductVersion.Split('.')[0]
}

<#
    .SYNOPSIS
        Test if the specific feature flag should be enabled.

    .PARAMETER FeatureFlag
        An array of feature flags that should be compared against.

    .PARAMETER TestFlag
        The feature flag that is being check if it should be enabled.
#>
function Test-FeatureFlag
{
    [CmdletBinding()]
    [OutputType([System.Boolean])]
    param
    (
        [Parameter()]
        [System.String[]]
        $FeatureFlag,

        [Parameter(Mandatory = $true)]
        [System.String]
        $TestFlag
    )

    $flagEnabled = $FeatureFlag -and ($FeatureFlag -and $FeatureFlag.Contains($TestFlag))

    return $flagEnabled
}<|MERGE_RESOLUTION|>--- conflicted
+++ resolved
@@ -6,61 +6,6 @@
 
 <#
     .SYNOPSIS
-<<<<<<< HEAD
-        Returns the value of the provided Name parameter at the registry
-        location provided in the Path parameter.
-
-    .PARAMETER Path
-        Specifies the path in the registry to the property name.
-
-    .PARAMETER PropertyName
-        Specifies the the name of the property to return the value for.
-
-    .NOTES
-        This function should be removed in favor of using the Get-RegistryPropertyValue
-        in the module DscResource.Common, when dependent functions can be moved to
-        private/public.
-#>
-function Get-SqlCommonRegistryPropertyValue
-{
-    [CmdletBinding()]
-    [OutputType([System.String])]
-    param
-    (
-        [Parameter(Mandatory = $true)]
-        [System.String]
-        $Path,
-
-        [Parameter(Mandatory = $true)]
-        [System.String]
-        $Name
-    )
-
-    $getItemPropertyParameters = @{
-        Path = $Path
-        Name = $Name
-    }
-
-    <#
-        Using a try/catch block instead of 'SilentlyContinue' to be
-        able to unit test a failing registry path.
-    #>
-    try
-    {
-        $getItemPropertyResult = (Get-ItemProperty @getItemPropertyParameters -ErrorAction 'Stop').$Name
-    }
-    catch
-    {
-        $getItemPropertyResult = $null
-    }
-
-    return $getItemPropertyResult
-}
-
-<#
-    .SYNOPSIS
-=======
->>>>>>> 89810359
         Returns the value of the provided in the Name parameter, at the registry
         location provided in the Path parameter.
 
